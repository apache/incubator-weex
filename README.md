--- conflicted
+++ resolved
@@ -1,17 +1,13 @@
 # Weex    
 Android[![Download](https://api.bintray.com/packages/alibabaweex/maven/weex_sdk/images/download.svg)](https://bintray.com/alibabaweex/maven/weex_sdk/_latestVersion)
-<<<<<<< HEAD
-iOS[![Pod version](https://badge.fury.io/co/WeexSDK.svg)](https://cocoapods.org/pods/WeexSDK)
-=======
 iOS[![Pod version](https://badge.fury.io/co/WeexSDK.svg)](https://cocoapods.org/pods/WeexSDK) 
->>>>>>> 4c0405f9
 HTML5[![npm version](https://badge.fury.io/js/weex-html5.svg)](https://www.npmjs.com/package/weex-html5)
 
 > A framework for building Mobile cross-platform UI.
 
 [![CircleCI](https://circleci.com/gh/alibaba/weex/tree/dev.svg?style=svg&circle-token=b83b047a3a01f6ec26458a455530a5ddc261925f)](https://circleci.com/gh/alibaba/weex/tree/dev) [![Gitter](https://img.shields.io/gitter/room/weexteam/cn.svg?maxAge=2592000)](https://gitter.im/weexteam) <sub>(English Gitter)</sub> [![Gitter](https://img.shields.io/gitter/room/weexteam/cn.svg?maxAge=2592000)](https://gitter.im/weexteam/cn) <sub>(Chinese 中文聊天室)</sub>
 
-Support Android 4.1 (API 16) and iOS 7.0+. See [Weex website](https://alibaba.github.io/weex/) for more information.
+Support Android 4.1 (API 16) and iOS 7.0+. See [Weex website](https://alibaba.github.io/weex/) for more information. 
 
 ## For Windows
 
@@ -30,12 +26,12 @@
 * [Tutorial](https://alibaba.github.io/weex/doc/tutorial.html)
 * Doc: [English](https://alibaba.github.io/weex/doc/), [中文](https://github.com/weexteam/article/wiki/Weex%E4%B8%AD%E6%96%87%E6%96%87%E6%A1%A3)
 
-### Android
+### Android 
 
 0. Prerequisites
     0. Install [Node.js](http://nodejs.org/) 4.0+
-    0. Under project root
-        0. `npm install`, install project
+    0. Under project root 
+        0. `npm install`, install project 
         0. `./start`
     0. Install [Android Environment](http://developer.android.com/training/basics/firstapp/index.html)
 0. Run playground, In Android Studio
@@ -53,8 +49,8 @@
 
 0. Prerequisites
 	0. Install [Node.js](http://nodejs.org/) 4.0+
-    0. Under project root
-        0. `npm install`, install project
+    0. Under project root 
+        0. `npm install`, install project 
         0. `./start`
     0. Install [iOS Environment](https://developer.apple.com/library/ios/documentation/IDEs/Conceptual/AppStoreDistributionTutorial/Setup/Setup.html)
     0. Install [CocoaPods](https://guides.cocoapods.org/using/getting-started.html)
@@ -82,7 +78,7 @@
 See [FAQ](https://alibaba.github.io/weex/doc/faq.html) for more information.
 
 
-### Community based Weex knowledge site
+### Community based Weex knowledge site 
 
 * [weex article](https://github.com/weexteam/article/wiki) : article collection about Weex(文章集合)
 * [weex.help](http://weex.help/)  : 3rd forum about Weex(第三方Weex中文技术论坛)
@@ -90,4 +86,4 @@
 
 ## Contributing
 
-See [Weex Contributing Guide](./CONTRIBUTING.md) for more information.+See [Weex Contributing Guide](./CONTRIBUTING.md) for more information.
