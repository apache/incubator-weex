# Weex

> A framework for building Mobile cross-platform UI.

[![CircleCI](https://circleci.com/gh/alibaba/weex/tree/dev.svg?style=svg&circle-token=b83b047a3a01f6ec26458a455530a5ddc261925f)](https://circleci.com/gh/alibaba/weex/tree/dev) [![Gitter](https://img.shields.io/gitter/room/weexteam/cn.svg?maxAge=2592000)](https://gitter.im/weexteam) <sub>(English Gitter)</sub> [![Gitter](https://img.shields.io/gitter/room/weexteam/cn.svg?maxAge=2592000)](https://gitter.im/weexteam/cn) <sub>(Chinese 中文聊天室)</sub>

Support Android 4.1 (API 16) and iOS 7.0+. See [Weex website](http://alibaba.github.io/weex/) for more information. 

## For Windows

Please ***INSTALL [Git for Windows](https://git-scm.com/download/win)*** and run all the following commands in git-bash.

## Meet Weex

* [Install Playground](http://alibaba.github.io/weex/download.html).

## Use Weex

* [Tutorial](http://alibaba.github.io/weex/doc/tutorial.html)
* Doc: [English](http://alibaba.github.io/weex/doc/), [中文](https://github.com/weexteam/article/wiki/Weex%E4%B8%AD%E6%96%87%E6%96%87%E6%A1%A3)

### Android 

0. Prerequisites
    0. Install [Node.js](http://nodejs.org/) 4.0+
    0. Under project root 
        0. `npm install`, install project 
        0. `./start`
    0. Install [Android Environment](http://developer.android.com/training/basics/firstapp/index.html)
0. Run playground, In Android Studio
    0. Open `android/playground`
    0. In `app/java/com.alibaba.weex/IndexActivity`, modify `CURRENT_IP` to your local IP
    0. Click <img src="http://gtms04.alicdn.com/tps/i4/TB1wCcqMpXXXXakXpXX3G7tGXXX-34-44.png" height="16" > (`Run` button)
0. [Add an example](./examples/README.md#add-an-example)


#### Runtime

On Android Platform , Weex code is executed in [weex_v8core](https://github.com/alibaba/weex_v8core) which is based on Google V8 JavaScript engine.

### iOS

0. Prerequisites
	0. Install [Node.js](http://nodejs.org/) 4.0+
    0. Under project root 
        0. `npm install`, install project 
        0. `./start`
    0. Install [iOS Environment](https://developer.apple.com/library/ios/documentation/IDEs/Conceptual/AppStoreDistributionTutorial/Setup/Setup.html)
    0. Install [CocoaPods](https://guides.cocoapods.org/using/getting-started.html)
0. Run playground
    0. `cd ios/playground`
    0. `pod install`
    0. Open `WeexDemo.xcworkspace` in Xcode
    0. Click <img src="http://img1.tbcdn.cn/L1/461/1/5470b677a2f2eaaecf412cc55eeae062dbc275f9" height="16" > (`Run` button) or use default shortcut `cmd + r` in Xcode
    0. If you want to run the demo on your device. In `DemoDefine.h`(you can search this file by Xcode default shortcut `cmd + shift + o`), modify `CURRENT_IP` to your local IP
0. [Add an example](./examples/README.md#add-an-example)

## Scripts

See [SCRIPTS.md](./SCRIPTS.md) for more information.

## FAQ

See [FAQ](http://alibaba.github.io/weex/doc/faq.html) for more information.


### Community based Weex knowledge site 

* [weex article](https://github.com/weexteam/article/wiki) : article collection about Weex
* [weex.help](http://weex.help/)  : 3rd forum about Weex
* [gitter.im chinese room](https://gitter.im/weexteam/cn?utm_source=share-link&utm_medium=link&utm_campaign=share-link) :   an instant message chat room about Weex

## Contributing

See [Weex Contributing Guide](./CONTRIBUTING.md) for more information.
<<<<<<< HEAD
=======

>>>>>>> 88e8b5ac
<|MERGE_RESOLUTION|>--- conflicted
+++ resolved
@@ -73,7 +73,3 @@
 ## Contributing
 
 See [Weex Contributing Guide](./CONTRIBUTING.md) for more information.
-<<<<<<< HEAD
-=======
-
->>>>>>> 88e8b5ac
