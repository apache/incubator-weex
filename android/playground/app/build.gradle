--- conflicted
+++ resolved
@@ -84,10 +84,6 @@
     androidTestCompile 'com.android.support.test.uiautomator:uiautomator-v18:2.1.2'
     /*source dependency*/
 
-<<<<<<< HEAD
-
-=======
->>>>>>> b7ee1407
     debugCompile project(path: ':commons', configuration: 'debug')
     releaseCompile project(path: ':commons', configuration: 'release')
 
