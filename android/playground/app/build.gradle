--- conflicted
+++ resolved
@@ -83,9 +83,6 @@
     androidTestCompile 'org.hamcrest:hamcrest-library:1.3'
     androidTestCompile 'com.android.support.test.uiautomator:uiautomator-v18:2.1.2'
     /*source dependency*/
-<<<<<<< HEAD
-    compile project(':weex_sdk')
-=======
 
     debugCompile project(path: ':weex_debug', configuration: 'debug')
     releaseCompile project(path: ':weex_debug', configuration: 'release')
@@ -97,7 +94,6 @@
     releaseCompile project(path: ':weex_sdk', configuration: 'release')
     // debugCompile project(':weex_debug')
     // compile project(':commons')
->>>>>>> d557a63d
 
     //https://github.com/weexteam/weex-analyzer-android
     //Weex-Analyzer provides several convenient tools such as Memory Monitor
@@ -122,10 +118,6 @@
     compile 'com.jakewharton.scalpel:scalpel:1.1.2'
     compile 'com.taobao.android.weex_inspection:urlconnection_interceptor:1.0.0'
     compile 'com.android.support.test.espresso:espresso-idling-resource:2.2.2'
-<<<<<<< HEAD
-    compile 'com.taobao.android:weex_inspector:0.13.5-multicontext'
-=======
     compile 'com.taobao.android:weex_inspector:0.11.0'
     //compile project(":weex_inspector")
->>>>>>> d557a63d
 }