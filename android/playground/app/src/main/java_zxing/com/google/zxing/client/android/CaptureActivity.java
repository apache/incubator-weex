--- conflicted
+++ resolved
@@ -595,39 +595,7 @@
 		}
 	}
 
-<<<<<<< HEAD
-  // Put up our own UI for how to handle the decoded contents.
-  private void handleDecodeInternally(Result rawResult, ResultHandler resultHandler, Bitmap barcode) {
-    String code = rawResult.getText();
-    if (!TextUtils.isEmpty(code)) {
-      Uri uri = Uri.parse(code);
-      if (uri.getPath().contains("dynamic/replace")) {
-        Intent intent = new Intent("weex.intent.action.dynamic", uri);
-        intent.addCategory("weex.intent.category.dynamic");
-        startActivity(intent);
-	      finish();
-      } else if (uri.getQueryParameterNames().contains("_wx_devtool")) {
-        WXEnvironment.sRemoteDebugProxyUrl = uri.getQueryParameter("_wx_devtool");
-        WXEnvironment.sDebugServerConnectable = true;
-        WXSDKEngine.reload();
-        Toast.makeText(this, "devtool", Toast.LENGTH_SHORT).show();
-        finish();
-        return;
-      } else {
-        Toast.makeText(this, rawResult.getText(), Toast.LENGTH_SHORT).show();
-        Intent intent = new Intent(CaptureActivity.this, WXPageActivity.class);
-        intent.setData(Uri.parse(code));
-        startActivity(intent);
-      }
-    }
-  }
-
-
-  // Briefly show the contents of the barcode, then handle the result outside
-=======
-
 	// Briefly show the contents of the barcode, then handle the result outside
->>>>>>> d557a63d
 	// Barcode Scanner.
 	private void handleDecodeExternally(Result rawResult,
 										ResultHandler resultHandler, Bitmap barcode) {
