--- conflicted
+++ resolved
@@ -108,10 +108,7 @@
         }else{
           renderPageByURL(WEEX_INDEX_URL);
         }
-<<<<<<< HEAD
-=======
         mProgressBar.setVisibility(View.VISIBLE);
->>>>>>> a4e13a81
         return true;
       }
     } else if (id == R.id.action_scan) {
