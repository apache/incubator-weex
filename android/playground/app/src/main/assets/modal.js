<<<<<<< HEAD
define('@weex-component/ui-button', function (require, exports, module) {

;
  module.exports = {
    data: function () {return {
      type: 'default',
      size: 'large',
      value: '',
      click: null,
      disabled: false
    }},
    methods: {
      clicked: function(ev) {
        if (this.disabled) return;
        this.click(ev);
      }
    }
  }


;module.exports.style = {
  "btn": {
    "marginBottom": 0,
    "alignItems": "center",
    "justifyContent": "center",
    "borderWidth": 1,
    "borderStyle": "solid",
    "borderColor": "#333333"
  },
  "btn-default": {
    "color": "rgb(51,51,51)"
  },
  "btn-primary": {
    "backgroundColor": "rgb(40,96,144)",
    "borderColor": "rgb(40,96,144)"
  },
  "btn-success": {
    "backgroundColor": "rgb(92,184,92)",
    "borderColor": "rgb(76,174,76)"
  },
  "btn-info": {
    "backgroundColor": "rgb(91,192,222)",
    "borderColor": "rgb(70,184,218)"
  },
  "btn-warning": {
    "backgroundColor": "rgb(240,173,78)",
    "borderColor": "rgb(238,162,54)"
  },
  "btn-danger": {
    "backgroundColor": "rgb(217,83,79)",
    "borderColor": "rgb(212,63,58)"
  },
  "btn-link": {
    "borderColor": "rgba(0,0,0,0)",
    "borderRadius": 0
  },
  "btn-txt-default": {
    "color": "rgb(51,51,51)"
  },
  "btn-txt-primary": {
    "color": "rgb(255,255,255)"
  },
  "btn-txt-success": {
    "color": "rgb(255,255,255)"
  },
  "btn-txt-info": {
    "color": "rgb(255,255,255)"
  },
  "btn-txt-warning": {
    "color": "rgb(255,255,255)"
  },
  "btn-txt-danger": {
    "color": "rgb(255,255,255)"
  },
  "btn-txt-link": {
    "color": "rgb(51,122,183)"
  },
  "btn-sz-large": {
    "width": 300,
    "height": 100,
    "paddingTop": 25,
    "paddingBottom": 25,
    "paddingLeft": 40,
    "paddingRight": 40,
    "borderRadius": 15
  },
  "btn-sz-middle": {
    "width": 240,
    "height": 80,
    "paddingTop": 15,
    "paddingBottom": 15,
    "paddingLeft": 30,
    "paddingRight": 30,
    "borderRadius": 10
  },
  "btn-sz-small": {
    "width": 170,
    "height": 60,
    "paddingTop": 12,
    "paddingBottom": 12,
    "paddingLeft": 25,
    "paddingRight": 25,
    "borderRadius": 7
  },
  "btn-txt-sz-large": {
    "fontSize": 45
  },
  "btn-txt-sz-middle": {
    "fontSize": 35
  },
  "btn-txt-sz-small": {
    "fontSize": 30
  }
}

;module.exports.template = {
  "type": "div",
  "classList": function () {return ['btn', 'btn-' + (this.type), 'btn-sz-' + (this.size)]},
  "events": {
    "click": "clicked"
  },
  "style": {},
  "children": [
    {
      "type": "text",
      "classList": function () {return ['btn-txt', 'btn-txt-' + (this.type), 'btn-txt-sz-' + (this.size)]},
      "attr": {
        "value": function () {return this.value}
      }
    }
  ]
}

;})

// module

define('@weex-component/ui-panel', function (require, exports, module) {

;
  module.exports = {
    data: function () {return {
      type: 'default',
      title: '',
      dataClass: '', // FIXME transfer class
      border: 0
    }},
    ready: function() {
      console.log(this.data);
    }
  }


;module.exports.style = {
  "panel": {
    "marginBottom": 20,
    "backgroundColor": "#ffffff",
    "borderColor": "#dddddd",
    "borderWidth": 1
  },
  "panel-primary": {
    "borderColor": "rgb(40,96,144)"
  },
  "panel-success": {
    "borderColor": "rgb(76,174,76)"
  },
  "panel-info": {
    "borderColor": "rgb(70,184,218)"
  },
  "panel-warning": {
    "borderColor": "rgb(238,162,54)"
  },
  "panel-danger": {
    "borderColor": "rgb(212,63,58)"
  },
  "panel-header": {
    "backgroundColor": "#f5f5f5",
    "fontSize": 40,
    "paddingLeft": 12,
    "paddingRight": 12,
    "paddingTop": 20,
    "paddingBottom": 20,
    "color": "#333333"
  },
  "panel-header-primary": {
    "backgroundColor": "rgb(40,96,144)",
    "color": "#ffffff"
  },
  "panel-header-success": {
    "backgroundColor": "rgb(92,184,92)",
    "color": "#ffffff"
  },
  "panel-header-info": {
    "backgroundColor": "rgb(91,192,222)",
    "color": "#ffffff"
  },
  "panel-header-warning": {
    "backgroundColor": "rgb(240,173,78)",
    "color": "#ffffff"
  },
  "panel-header-danger": {
    "backgroundColor": "rgb(217,83,79)",
    "color": "#ffffff"
  },
  "panel-body": {
    "paddingLeft": 12,
    "paddingRight": 12,
    "paddingTop": 20,
    "paddingBottom": 20
  }
}

;module.exports.template = {
  "type": "div",
  "classList": function () {return ['panel', 'panel-' + (this.type)]},
  "style": {
    "borderWidth": function () {return this.border}
  },
  "children": [
    {
      "type": "text",
      "classList": function () {return ['panel-header', 'panel-header-' + (this.type)]},
      "attr": {
        "value": function () {return this.title}
      }
    },
    {
      "type": "div",
      "classList": function () {return ['panel-body', 'panel-body-' + (this.type)]},
      "children": [
        {
          "type": "content"
        }
      ]
    }
  ]
}

;})

// module

define('@weex-component/modal', function (require, exports, module) {

;
  module.exports = {
    data: function () {return {}},
    methods: {
      toast: function(msg, duration) {
        if (!msg || typeof msg !== 'string') {
          msg = 'I am Toast show!';
        }

        duration = duration || 2;
        this.$call('modal', 'toast', {
          'message': msg,
          'duration': duration
        });
      },
      alert: function(msg, okTitle, cancelTitle) {
        var self = this;
        if (!msg || typeof msg !== 'string') {
          msg = "I am Alert!";
        }
        this.$call('modal', 'alert', {
          'message': msg,
          'okTitle': okTitle,
          'cancelTitle': cancelTitle
        }, function() {
          self.toast("Click Alert OK Bnt!!");
        });
      },
      confirm: function(msg, okTitle, cancelTitle) {
        var self = this
        if (!msg || typeof msg !== 'string') {
          msg = "I am Confirm!";
        }

        okTitle = okTitle || "OK";
        cancelTitle = cancelTitle || "Cancel";
        this.$call('modal', 'confirm', {
          'message': msg,
          'okTitle': okTitle,
          'cancelTitle': cancelTitle
        }, function(result) {
          self.toast("Click Confirm  " + result);
        });
      },
      prompt: function() {
        var self = this;
        this.$call('modal', 'prompt', {
          'message': 'I am Prompt!',
          'okTitle': 'ok',
          'cancelTitle': 'cancel'
        }, function(result) {
          self.toast("Click Prompt  " + result);
        });
      }
    }
  }


;module.exports.style = {}

;module.exports.template = {
  "type": "scroller",
  "children": [
    {
      "type": "ui-panel",
      "attr": {
        "title": "Toast"
      },
      "children": [
        {
          "type": "ui-button",
          "attr": {
            "type": "primary",
            "click": function () {return this.toast},
            "value": "Toast"
          }
        }
      ]
    },
    {
      "type": "ui-panel",
      "attr": {
        "title": "Dialog"
      },
      "children": [
        {
          "type": "ui-button",
          "attr": {
            "type": "success",
            "click": function () {return this.alert},
            "value": "Alert"
          },
          "style": {
            "marginBottom": 20
          }
        },
        {
          "type": "ui-button",
          "attr": {
            "type": "primary",
            "click": function () {return this.confirm},
            "value": "Confirm"
          },
          "style": {
            "marginBottom": 20
          }
        },
        {
          "type": "ui-button",
          "attr": {
            "type": "warning",
            "click": function () {return this.prompt},
            "value": "Prompt"
          }
        }
      ]
    }
  ]
}

;})

// require module
bootstrap('@weex-component/modal', {"transformerVersion":"0.1.8"})
=======
/******/ (function(modules) { // webpackBootstrap
/******/ 	// The module cache
/******/ 	var installedModules = {};

/******/ 	// The require function
/******/ 	function __webpack_require__(moduleId) {

/******/ 		// Check if module is in cache
/******/ 		if(installedModules[moduleId])
/******/ 			return installedModules[moduleId].exports;

/******/ 		// Create a new module (and put it into the cache)
/******/ 		var module = installedModules[moduleId] = {
/******/ 			exports: {},
/******/ 			id: moduleId,
/******/ 			loaded: false
/******/ 		};

/******/ 		// Execute the module function
/******/ 		modules[moduleId].call(module.exports, module, module.exports, __webpack_require__);

/******/ 		// Flag the module as loaded
/******/ 		module.loaded = true;

/******/ 		// Return the exports of the module
/******/ 		return module.exports;
/******/ 	}


/******/ 	// expose the modules object (__webpack_modules__)
/******/ 	__webpack_require__.m = modules;

/******/ 	// expose the module cache
/******/ 	__webpack_require__.c = installedModules;

/******/ 	// __webpack_public_path__
/******/ 	__webpack_require__.p = "";

/******/ 	// Load entry module and return exports
/******/ 	return __webpack_require__(0);
/******/ })
/************************************************************************/
/******/ ([
/* 0 */
/***/ function(module, exports, __webpack_require__) {

	;__weex_define__("@weex-component/1023ccde152171be79fe2fd8dead8368", [], function(__weex_require__, __weex_exports__, __weex_module__){

	;
	  __webpack_require__(1);
	  __weex_module__.exports = {
	    data: function () {return {}},
	    methods: {
	      toast: function(msg, duration) {
	        if (!msg || typeof msg !== 'string') {
	          msg = 'I am Toast show!';
	        }

	        duration = duration || 2;
	        this.$call('modal', 'toast', {
	          'message': msg,
	          'duration': duration
	        });
	      },
	      alert: function(msg, okTitle, cancelTitle) {
	        var self = this;
	        if (!msg || typeof msg !== 'string') {
	          msg = "I am Alert!";
	        }
	        this.$call('modal', 'alert', {
	          'message': msg,
	          'okTitle': okTitle,
	          'cancelTitle': cancelTitle
	        }, function() {
	          self.toast("Click Alert OK Bnt!!");
	        });
	      },
	      confirm: function(msg, okTitle, cancelTitle) {
	        var self = this
	        if (!msg || typeof msg !== 'string') {
	          msg = "I am Confirm!";
	        }

	        okTitle = okTitle || "OK";
	        cancelTitle = cancelTitle || "Cancel";
	        this.$call('modal', 'confirm', {
	          'message': msg,
	          'okTitle': okTitle,
	          'cancelTitle': cancelTitle
	        }, function(result) {
	          self.toast("Click Confirm  " + result);
	        });
	      },
	      prompt: function() {
	        var self = this;
	        this.$call('modal', 'prompt', {
	          'message': 'I am Prompt!',
	          'okTitle': 'ok',
	          'cancelTitle': 'cancel'
	        }, function(result) {
	          self.toast("Click Prompt  " + result);
	        });
	      }
	    }
	  }

	;__weex_module__.exports.template={
	  "type": "scroller",
	  "children": [
	    {
	      "type": "wxc-panel",
	      "attr": {
	        "title": "Toast"
	      },
	      "children": [
	        {
	          "type": "wxc-button",
	          "attr": {
	            "type": "primary",
	            "value": "Toast"
	          },
	          "events": {
	            "click": "toast"
	          }
	        }
	      ]
	    },
	    {
	      "type": "wxc-panel",
	      "attr": {
	        "title": "Dialog"
	      },
	      "children": [
	        {
	          "type": "wxc-button",
	          "attr": {
	            "type": "success",
	            "value": "Alert"
	          },
	          "events": {
	            "click": "alert"
	          },
	          "style": {
	            "marginBottom": 20
	          }
	        },
	        {
	          "type": "wxc-button",
	          "attr": {
	            "type": "primary",
	            "value": "Confirm"
	          },
	          "events": {
	            "click": "confirm"
	          },
	          "style": {
	            "marginBottom": 20
	          }
	        },
	        {
	          "type": "wxc-button",
	          "attr": {
	            "type": "warning",
	            "value": "Prompt"
	          },
	          "events": {
	            "click": "prompt"
	          }
	        }
	      ]
	    }
	  ]
	}
	;__weex_module__.exports.style={}
	})
	;__weex_bootstrap__("@weex-component/1023ccde152171be79fe2fd8dead8368", {
	  "transformerVersion": "0.3.1"
	},undefined)

/***/ },
/* 1 */
/***/ function(module, exports, __webpack_require__) {

	;__weex_define__("@weex-component/index", [], function(__weex_require__, __weex_exports__, __weex_module__){

	;
	  __webpack_require__(2);
	  __webpack_require__(3);
	  __webpack_require__(4);
	  __webpack_require__(5);
	  __webpack_require__(6);
	  __webpack_require__(7);
	  __webpack_require__(8);

	})

/***/ },
/* 2 */
/***/ function(module, exports) {

	;__weex_define__("@weex-component/wxc-button", [], function(__weex_require__, __weex_exports__, __weex_module__){

	;
	  __weex_module__.exports = {
	    data: function () {return {
	      type: 'default',
	      size: 'large',
	      value: ''
	    }},
	    methods: {
	    }
	  }

	;__weex_module__.exports.template={
	  "type": "div",
	  "classList": function () {return ['btn', 'btn-' + (this.type), 'btn-sz-' + (this.size)]},
	  "children": [
	    {
	      "type": "text",
	      "classList": function () {return ['btn-txt', 'btn-txt-' + (this.type), 'btn-txt-sz-' + (this.size)]},
	      "attr": {
	        "value": function () {return this.value}
	      }
	    }
	  ]
	}
	;__weex_module__.exports.style={
	  "btn": {
	    "marginBottom": 0,
	    "alignItems": "center",
	    "justifyContent": "center",
	    "borderWidth": 1,
	    "borderStyle": "solid",
	    "borderColor": "#333333"
	  },
	  "btn-default": {
	    "color": "rgb(51,51,51)"
	  },
	  "btn-primary": {
	    "backgroundColor": "rgb(40,96,144)",
	    "borderColor": "rgb(40,96,144)"
	  },
	  "btn-success": {
	    "backgroundColor": "rgb(92,184,92)",
	    "borderColor": "rgb(76,174,76)"
	  },
	  "btn-info": {
	    "backgroundColor": "rgb(91,192,222)",
	    "borderColor": "rgb(70,184,218)"
	  },
	  "btn-warning": {
	    "backgroundColor": "rgb(240,173,78)",
	    "borderColor": "rgb(238,162,54)"
	  },
	  "btn-danger": {
	    "backgroundColor": "rgb(217,83,79)",
	    "borderColor": "rgb(212,63,58)"
	  },
	  "btn-link": {
	    "borderColor": "rgba(0,0,0,0)",
	    "borderRadius": 0
	  },
	  "btn-txt-default": {
	    "color": "rgb(51,51,51)"
	  },
	  "btn-txt-primary": {
	    "color": "rgb(255,255,255)"
	  },
	  "btn-txt-success": {
	    "color": "rgb(255,255,255)"
	  },
	  "btn-txt-info": {
	    "color": "rgb(255,255,255)"
	  },
	  "btn-txt-warning": {
	    "color": "rgb(255,255,255)"
	  },
	  "btn-txt-danger": {
	    "color": "rgb(255,255,255)"
	  },
	  "btn-txt-link": {
	    "color": "rgb(51,122,183)"
	  },
	  "btn-sz-large": {
	    "width": 300,
	    "height": 100,
	    "paddingTop": 25,
	    "paddingBottom": 25,
	    "paddingLeft": 40,
	    "paddingRight": 40,
	    "borderRadius": 15
	  },
	  "btn-sz-middle": {
	    "width": 240,
	    "height": 80,
	    "paddingTop": 15,
	    "paddingBottom": 15,
	    "paddingLeft": 30,
	    "paddingRight": 30,
	    "borderRadius": 10
	  },
	  "btn-sz-small": {
	    "width": 170,
	    "height": 60,
	    "paddingTop": 12,
	    "paddingBottom": 12,
	    "paddingLeft": 25,
	    "paddingRight": 25,
	    "borderRadius": 7
	  },
	  "btn-txt-sz-large": {
	    "fontSize": 45
	  },
	  "btn-txt-sz-middle": {
	    "fontSize": 35
	  },
	  "btn-txt-sz-small": {
	    "fontSize": 30
	  }
	}
	})

/***/ },
/* 3 */
/***/ function(module, exports) {

	;__weex_define__("@weex-component/wxc-hn", [], function(__weex_require__, __weex_exports__, __weex_module__){

	;
	  __weex_module__.exports = {
	    data: function () {return {
	      level: 1,
	      value: ''
	    }},
	    methods: {}
	  }

	;__weex_module__.exports.template={
	  "type": "div",
	  "classList": function () {return ['h' + (this.level)]},
	  "style": {
	    "justifyContent": "center"
	  },
	  "children": [
	    {
	      "type": "text",
	      "classList": function () {return ['txt-h' + (this.level)]},
	      "attr": {
	        "value": function () {return this.value}
	      }
	    }
	  ]
	}
	;__weex_module__.exports.style={
	  "h1": {
	    "height": 110,
	    "paddingTop": 20,
	    "paddingBottom": 20
	  },
	  "h2": {
	    "height": 110,
	    "paddingTop": 20,
	    "paddingBottom": 20
	  },
	  "h3": {
	    "height": 110,
	    "paddingTop": 20,
	    "paddingBottom": 20
	  },
	  "txt-h1": {
	    "fontSize": 70
	  },
	  "txt-h2": {
	    "fontSize": 52
	  },
	  "txt-h3": {
	    "fontSize": 42
	  }
	}
	})

/***/ },
/* 4 */
/***/ function(module, exports) {

	;__weex_define__("@weex-component/wxc-list-item", [], function(__weex_require__, __weex_exports__, __weex_module__){

	;
	  __weex_module__.exports = {
	    data: function () {return {
	      bgColor: '#ffffff'
	    }},
	    methods: {
	      touchstart: function() {
	        // FIXME android touch
	        // TODO adaptive opposite bgColor
	//        this.bgColor = '#e6e6e6';
	      },
	      touchend: function() {
	        // FIXME android touchend not triggered
	//        this.bgColor = '#ffffff';
	      }
	    }
	  }

	;__weex_module__.exports.template={
	  "type": "div",
	  "classList": [
	    "item"
	  ],
	  "events": {
	    "touchstart": "touchstart",
	    "touchend": "touchend"
	  },
	  "style": {
	    "backgroundColor": function () {return this.bgColor}
	  },
	  "children": [
	    {
	      "type": "content"
	    }
	  ]
	}
	;__weex_module__.exports.style={
	  "item": {
	    "paddingTop": 25,
	    "paddingBottom": 25,
	    "paddingLeft": 35,
	    "paddingRight": 35,
	    "height": 160,
	    "justifyContent": "center",
	    "borderBottomWidth": 1,
	    "borderColor": "#dddddd"
	  }
	}
	})

/***/ },
/* 5 */
/***/ function(module, exports) {

	;__weex_define__("@weex-component/wxc-panel", [], function(__weex_require__, __weex_exports__, __weex_module__){

	;
	  __weex_module__.exports = {
	    data: function () {return {
	      type: 'default',
	      title: '',
	      paddingBody: 20,
	      paddingHead: 20,
	      dataClass: '', // FIXME transfer class
	      border: 0
	    }},
	    ready: function() {
	    }
	  }

	;__weex_module__.exports.template={
	  "type": "div",
	  "classList": function () {return ['panel', 'panel-' + (this.type)]},
	  "style": {
	    "borderWidth": function () {return this.border}
	  },
	  "children": [
	    {
	      "type": "text",
	      "classList": function () {return ['panel-header', 'panel-header-' + (this.type)]},
	      "style": {
	        "paddingTop": function () {return this.paddingHead},
	        "paddingBottom": function () {return this.paddingHead},
	        "paddingLeft": function () {return this.paddingHead*1.5},
	        "paddingRight": function () {return this.paddingHead*1.5}
	      },
	      "attr": {
	        "value": function () {return this.title}
	      }
	    },
	    {
	      "type": "div",
	      "classList": function () {return ['panel-body', 'panel-body-' + (this.type)]},
	      "style": {
	        "paddingTop": function () {return this.paddingBody},
	        "paddingBottom": function () {return this.paddingBody},
	        "paddingLeft": function () {return this.paddingBody*1.5},
	        "paddingRight": function () {return this.paddingBody*1.5}
	      },
	      "children": [
	        {
	          "type": "content"
	        }
	      ]
	    }
	  ]
	}
	;__weex_module__.exports.style={
	  "panel": {
	    "marginBottom": 20,
	    "backgroundColor": "#ffffff",
	    "borderColor": "#dddddd",
	    "borderWidth": 1
	  },
	  "panel-primary": {
	    "borderColor": "rgb(40,96,144)"
	  },
	  "panel-success": {
	    "borderColor": "rgb(76,174,76)"
	  },
	  "panel-info": {
	    "borderColor": "rgb(70,184,218)"
	  },
	  "panel-warning": {
	    "borderColor": "rgb(238,162,54)"
	  },
	  "panel-danger": {
	    "borderColor": "rgb(212,63,58)"
	  },
	  "panel-header": {
	    "backgroundColor": "#f5f5f5",
	    "fontSize": 40,
	    "color": "#333333"
	  },
	  "panel-header-primary": {
	    "backgroundColor": "rgb(40,96,144)",
	    "color": "#ffffff"
	  },
	  "panel-header-success": {
	    "backgroundColor": "rgb(92,184,92)",
	    "color": "#ffffff"
	  },
	  "panel-header-info": {
	    "backgroundColor": "rgb(91,192,222)",
	    "color": "#ffffff"
	  },
	  "panel-header-warning": {
	    "backgroundColor": "rgb(240,173,78)",
	    "color": "#ffffff"
	  },
	  "panel-header-danger": {
	    "backgroundColor": "rgb(217,83,79)",
	    "color": "#ffffff"
	  },
	  "panel-body": {}
	}
	})

/***/ },
/* 6 */
/***/ function(module, exports) {

	;__weex_define__("@weex-component/wxc-tip", [], function(__weex_require__, __weex_exports__, __weex_module__){

	;
	  __weex_module__.exports = {
	    data: function () {return {
	      type: 'success',
	      value: ''
	    }}
	  }

	;__weex_module__.exports.template={
	  "type": "div",
	  "classList": function () {return ['tip', 'tip-' + (this.type)]},
	  "children": [
	    {
	      "type": "text",
	      "classList": function () {return ['tip-txt', 'tip-txt-' + (this.type)]},
	      "attr": {
	        "value": function () {return this.value}
	      }
	    }
	  ]
	}
	;__weex_module__.exports.style={
	  "tip": {
	    "paddingLeft": 36,
	    "paddingRight": 36,
	    "paddingTop": 36,
	    "paddingBottom": 36,
	    "borderRadius": 10
	  },
	  "tip-txt": {
	    "fontSize": 28
	  },
	  "tip-success": {
	    "backgroundColor": "#dff0d8",
	    "borderColor": "#d6e9c6"
	  },
	  "tip-txt-success": {
	    "color": "#3c763d"
	  },
	  "tip-info": {
	    "backgroundColor": "#d9edf7",
	    "borderColor": "#bce8f1"
	  },
	  "tip-txt-info": {
	    "color": "#31708f"
	  },
	  "tip-warning": {
	    "backgroundColor": "#fcf8e3",
	    "borderColor": "#faebcc"
	  },
	  "tip-txt-warning": {
	    "color": "#8a6d3b"
	  },
	  "tip-danger": {
	    "backgroundColor": "#f2dede",
	    "borderColor": "#ebccd1"
	  },
	  "tip-txt-danger": {
	    "color": "#a94442"
	  }
	}
	})

/***/ },
/* 7 */
/***/ function(module, exports) {

	;__weex_define__("@weex-component/wxc-countdown", [], function(__weex_require__, __weex_exports__, __weex_module__){

	;
	__weex_module__.exports = {
	    data: function () {return {
	        now: 0,
	        remain: 0,
	        time: {
	            elapse: 0,
	            D: '0',
	            DD: '0',
	            h: '0',
	            hh: '00',
	            H: '0',
	            HH: '0',
	            m: '0',
	            mm: '00',
	            M: '0',
	            MM: '0',
	            s: '0',
	            ss: '00',
	            S: '0',
	            SS: '0'
	        },
	        outofview: false
	    }},
	    ready: function() {
	        if (this.remain <= 0) {
	            return;
	        }
	        // this.isWeb = this.$getConfig().env.platform === 'Web';
	        this.now = Date.now();
	        this.nextTick();
	    },
	    methods: {
	        nextTick: function() {
	            if (this.outofview) {
	                setTimeout(this.nextTick.bind(this), 1000);
	            } else {
	                this.time.elapse = parseInt((Date.now() - this.now) / 1000);

	                if (this.calc()) {
	                    this.$emit('tick', Object.assign({}, this.time));
	                    setTimeout(this.nextTick.bind(this), 1000);
	                } else {
	                    this.$emit('alarm', Object.assign({}, this.time));
	                }
	                this._app.updateActions(); 
	            }
	        },
	        format: function(str) {
	            if (str.length >= 2) {
	                return str;
	            } else {
	                return '0' + str;
	            }
	        },
	        calc: function() {
	            var remain = this.remain - this.time.elapse;
	            if (remain < 0) {
	                remain = 0;
	            }
	            this.time.D = String(parseInt(remain / 86400));
	            this.time.DD = this.format(this.time.D);
	            this.time.h = String(parseInt((remain - parseInt(this.time.D) * 86400) / 3600));
	            this.time.hh = this.format(this.time.h);
	            this.time.H = String(parseInt(remain / 3600));
	            this.time.HH = this.format(this.time.H);
	            this.time.m = String(parseInt((remain - parseInt(this.time.H) * 3600) / 60));
	            this.time.mm = this.format(this.time.m);
	            this.time.M = String(parseInt(remain / 60));
	            this.time.MM = this.format(this.time.M);
	            this.time.s = String(remain - parseInt(this.time.M) * 60);
	            this.time.ss = this.format(this.time.s);
	            this.time.S = String(remain);
	            this.time.SS = this.format(this.time.S);
	            // console.log(remain, this.D, this.h, this.hh, this.H, this.HH, this.m, this.MM, this.s, this.ss, this.S, this.SS);
	            return remain > 0;
	        },
	        appeared: function() {
	            this.outofview = false;
	        },
	        disappeared: function() {
	            this.outofview = true;
	        }
	    }
	}

	;__weex_module__.exports.template={
	  "type": "div",
	  "style": {
	    "overflow": "hidden",
	    "flexDirection": "row"
	  },
	  "events": {
	    "appear": "appeared",
	    "disappear": "disappeared"
	  },
	  "children": [
	    {
	      "type": "content"
	    }
	  ]
	}
	;__weex_module__.exports.style={
	  "wrap": {
	    "overflow": "hidden"
	  }
	}
	})

/***/ },
/* 8 */
/***/ function(module, exports) {

	;__weex_define__("@weex-component/wxc-marquee", [], function(__weex_require__, __weex_exports__, __weex_module__){

	;
	__weex_module__.exports = {
	    data: function () {return {
	        step: 0,
	        count: 0,
	        index: 0,
	        duration: 0,
	        interval: 0,
	        outofview: false
	    }},
	    ready: function () {
	        if (this.interval > 0
	                && this.step > 0
	                && this.duration > 0) {
	            this.nextTick();    
	        }
	    },
	    methods: {
	        nextTick: function() {
	            var self = this;
	            if (this.outofview) {
	                setTimeout(self.nextTick.bind(self), self.interval);
	            } else {
	                setTimeout(function() {
	                    self.animation(self.nextTick.bind(self));
	                }, self.interval);
	            }
	        },
	        animation: function(cb) {
	            var self = this;
	            var offset = -self.step * (self.index + 1);
	            var $animation = __weex_require__('@weex-module/animation');
	            $animation.transition(this.$el('anim'), {
	              styles: {
	                transform: 'translateY(' + String(offset) + 'px) translateZ(0)'
	              },
	              timingFunction: 'ease',
	              duration: self.duration
	            }, function() {
	                self.index = (self.index + 1) % (self.count - 1);
	                self.$emit('change');
	                cb && cb();
	            });
	        },
	        appeared: function() {
	            this.outofview = false;
	        },
	        disappeared: function() {
	            this.outofview = true;
	        }
	    }
	}

	;__weex_module__.exports.template={
	  "type": "div",
	  "classList": [
	    "wrap"
	  ],
	  "events": {
	    "appear": "appeared",
	    "disappear": "disappeared"
	  },
	  "children": [
	    {
	      "type": "div",
	      "id": "anim",
	      "classList": [
	        "anim"
	      ],
	      "children": [
	        {
	          "type": "content"
	        }
	      ]
	    }
	  ]
	}
	;__weex_module__.exports.style={
	  "wrap": {
	    "overflow": "hidden",
	    "position": "relative"
	  },
	  "anim": {
	    "flexDirection": "column",
	    "position": "absolute",
	    "transform": "translateY(0) translateZ(0)"
	  }
	}
	})

/***/ }
/******/ ]);
>>>>>>> b16d726f
<|MERGE_RESOLUTION|>--- conflicted
+++ resolved
@@ -1,373 +1,3 @@
-<<<<<<< HEAD
-define('@weex-component/ui-button', function (require, exports, module) {
-
-;
-  module.exports = {
-    data: function () {return {
-      type: 'default',
-      size: 'large',
-      value: '',
-      click: null,
-      disabled: false
-    }},
-    methods: {
-      clicked: function(ev) {
-        if (this.disabled) return;
-        this.click(ev);
-      }
-    }
-  }
-
-
-;module.exports.style = {
-  "btn": {
-    "marginBottom": 0,
-    "alignItems": "center",
-    "justifyContent": "center",
-    "borderWidth": 1,
-    "borderStyle": "solid",
-    "borderColor": "#333333"
-  },
-  "btn-default": {
-    "color": "rgb(51,51,51)"
-  },
-  "btn-primary": {
-    "backgroundColor": "rgb(40,96,144)",
-    "borderColor": "rgb(40,96,144)"
-  },
-  "btn-success": {
-    "backgroundColor": "rgb(92,184,92)",
-    "borderColor": "rgb(76,174,76)"
-  },
-  "btn-info": {
-    "backgroundColor": "rgb(91,192,222)",
-    "borderColor": "rgb(70,184,218)"
-  },
-  "btn-warning": {
-    "backgroundColor": "rgb(240,173,78)",
-    "borderColor": "rgb(238,162,54)"
-  },
-  "btn-danger": {
-    "backgroundColor": "rgb(217,83,79)",
-    "borderColor": "rgb(212,63,58)"
-  },
-  "btn-link": {
-    "borderColor": "rgba(0,0,0,0)",
-    "borderRadius": 0
-  },
-  "btn-txt-default": {
-    "color": "rgb(51,51,51)"
-  },
-  "btn-txt-primary": {
-    "color": "rgb(255,255,255)"
-  },
-  "btn-txt-success": {
-    "color": "rgb(255,255,255)"
-  },
-  "btn-txt-info": {
-    "color": "rgb(255,255,255)"
-  },
-  "btn-txt-warning": {
-    "color": "rgb(255,255,255)"
-  },
-  "btn-txt-danger": {
-    "color": "rgb(255,255,255)"
-  },
-  "btn-txt-link": {
-    "color": "rgb(51,122,183)"
-  },
-  "btn-sz-large": {
-    "width": 300,
-    "height": 100,
-    "paddingTop": 25,
-    "paddingBottom": 25,
-    "paddingLeft": 40,
-    "paddingRight": 40,
-    "borderRadius": 15
-  },
-  "btn-sz-middle": {
-    "width": 240,
-    "height": 80,
-    "paddingTop": 15,
-    "paddingBottom": 15,
-    "paddingLeft": 30,
-    "paddingRight": 30,
-    "borderRadius": 10
-  },
-  "btn-sz-small": {
-    "width": 170,
-    "height": 60,
-    "paddingTop": 12,
-    "paddingBottom": 12,
-    "paddingLeft": 25,
-    "paddingRight": 25,
-    "borderRadius": 7
-  },
-  "btn-txt-sz-large": {
-    "fontSize": 45
-  },
-  "btn-txt-sz-middle": {
-    "fontSize": 35
-  },
-  "btn-txt-sz-small": {
-    "fontSize": 30
-  }
-}
-
-;module.exports.template = {
-  "type": "div",
-  "classList": function () {return ['btn', 'btn-' + (this.type), 'btn-sz-' + (this.size)]},
-  "events": {
-    "click": "clicked"
-  },
-  "style": {},
-  "children": [
-    {
-      "type": "text",
-      "classList": function () {return ['btn-txt', 'btn-txt-' + (this.type), 'btn-txt-sz-' + (this.size)]},
-      "attr": {
-        "value": function () {return this.value}
-      }
-    }
-  ]
-}
-
-;})
-
-// module
-
-define('@weex-component/ui-panel', function (require, exports, module) {
-
-;
-  module.exports = {
-    data: function () {return {
-      type: 'default',
-      title: '',
-      dataClass: '', // FIXME transfer class
-      border: 0
-    }},
-    ready: function() {
-      console.log(this.data);
-    }
-  }
-
-
-;module.exports.style = {
-  "panel": {
-    "marginBottom": 20,
-    "backgroundColor": "#ffffff",
-    "borderColor": "#dddddd",
-    "borderWidth": 1
-  },
-  "panel-primary": {
-    "borderColor": "rgb(40,96,144)"
-  },
-  "panel-success": {
-    "borderColor": "rgb(76,174,76)"
-  },
-  "panel-info": {
-    "borderColor": "rgb(70,184,218)"
-  },
-  "panel-warning": {
-    "borderColor": "rgb(238,162,54)"
-  },
-  "panel-danger": {
-    "borderColor": "rgb(212,63,58)"
-  },
-  "panel-header": {
-    "backgroundColor": "#f5f5f5",
-    "fontSize": 40,
-    "paddingLeft": 12,
-    "paddingRight": 12,
-    "paddingTop": 20,
-    "paddingBottom": 20,
-    "color": "#333333"
-  },
-  "panel-header-primary": {
-    "backgroundColor": "rgb(40,96,144)",
-    "color": "#ffffff"
-  },
-  "panel-header-success": {
-    "backgroundColor": "rgb(92,184,92)",
-    "color": "#ffffff"
-  },
-  "panel-header-info": {
-    "backgroundColor": "rgb(91,192,222)",
-    "color": "#ffffff"
-  },
-  "panel-header-warning": {
-    "backgroundColor": "rgb(240,173,78)",
-    "color": "#ffffff"
-  },
-  "panel-header-danger": {
-    "backgroundColor": "rgb(217,83,79)",
-    "color": "#ffffff"
-  },
-  "panel-body": {
-    "paddingLeft": 12,
-    "paddingRight": 12,
-    "paddingTop": 20,
-    "paddingBottom": 20
-  }
-}
-
-;module.exports.template = {
-  "type": "div",
-  "classList": function () {return ['panel', 'panel-' + (this.type)]},
-  "style": {
-    "borderWidth": function () {return this.border}
-  },
-  "children": [
-    {
-      "type": "text",
-      "classList": function () {return ['panel-header', 'panel-header-' + (this.type)]},
-      "attr": {
-        "value": function () {return this.title}
-      }
-    },
-    {
-      "type": "div",
-      "classList": function () {return ['panel-body', 'panel-body-' + (this.type)]},
-      "children": [
-        {
-          "type": "content"
-        }
-      ]
-    }
-  ]
-}
-
-;})
-
-// module
-
-define('@weex-component/modal', function (require, exports, module) {
-
-;
-  module.exports = {
-    data: function () {return {}},
-    methods: {
-      toast: function(msg, duration) {
-        if (!msg || typeof msg !== 'string') {
-          msg = 'I am Toast show!';
-        }
-
-        duration = duration || 2;
-        this.$call('modal', 'toast', {
-          'message': msg,
-          'duration': duration
-        });
-      },
-      alert: function(msg, okTitle, cancelTitle) {
-        var self = this;
-        if (!msg || typeof msg !== 'string') {
-          msg = "I am Alert!";
-        }
-        this.$call('modal', 'alert', {
-          'message': msg,
-          'okTitle': okTitle,
-          'cancelTitle': cancelTitle
-        }, function() {
-          self.toast("Click Alert OK Bnt!!");
-        });
-      },
-      confirm: function(msg, okTitle, cancelTitle) {
-        var self = this
-        if (!msg || typeof msg !== 'string') {
-          msg = "I am Confirm!";
-        }
-
-        okTitle = okTitle || "OK";
-        cancelTitle = cancelTitle || "Cancel";
-        this.$call('modal', 'confirm', {
-          'message': msg,
-          'okTitle': okTitle,
-          'cancelTitle': cancelTitle
-        }, function(result) {
-          self.toast("Click Confirm  " + result);
-        });
-      },
-      prompt: function() {
-        var self = this;
-        this.$call('modal', 'prompt', {
-          'message': 'I am Prompt!',
-          'okTitle': 'ok',
-          'cancelTitle': 'cancel'
-        }, function(result) {
-          self.toast("Click Prompt  " + result);
-        });
-      }
-    }
-  }
-
-
-;module.exports.style = {}
-
-;module.exports.template = {
-  "type": "scroller",
-  "children": [
-    {
-      "type": "ui-panel",
-      "attr": {
-        "title": "Toast"
-      },
-      "children": [
-        {
-          "type": "ui-button",
-          "attr": {
-            "type": "primary",
-            "click": function () {return this.toast},
-            "value": "Toast"
-          }
-        }
-      ]
-    },
-    {
-      "type": "ui-panel",
-      "attr": {
-        "title": "Dialog"
-      },
-      "children": [
-        {
-          "type": "ui-button",
-          "attr": {
-            "type": "success",
-            "click": function () {return this.alert},
-            "value": "Alert"
-          },
-          "style": {
-            "marginBottom": 20
-          }
-        },
-        {
-          "type": "ui-button",
-          "attr": {
-            "type": "primary",
-            "click": function () {return this.confirm},
-            "value": "Confirm"
-          },
-          "style": {
-            "marginBottom": 20
-          }
-        },
-        {
-          "type": "ui-button",
-          "attr": {
-            "type": "warning",
-            "click": function () {return this.prompt},
-            "value": "Prompt"
-          }
-        }
-      ]
-    }
-  ]
-}
-
-;})
-
-// require module
-bootstrap('@weex-component/modal', {"transformerVersion":"0.1.8"})
-=======
 /******/ (function(modules) { // webpackBootstrap
 /******/ 	// The module cache
 /******/ 	var installedModules = {};
@@ -1194,5 +824,4 @@
 	})
 
 /***/ }
-/******/ ]);
->>>>>>> b16d726f
+/******/ ]);