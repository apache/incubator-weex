/*!197
 * {
 *   version: "0.4.0.20170207",
 *   create: "20170207145011",
 *   git: "origin-taobao/u4_v8_shared_sdk_jsfm-feature-0.19--027e045",
 *   digest: "dccbcd3e89a6a624c7c37bfcaf8e0379"
 * }
 !*/
/******/ (function(modules) { // webpackBootstrap
/******/ 	// The module cache
/******/ 	var installedModules = {};

/******/ 	// The require function
/******/ 	function __webpack_require__(moduleId) {

/******/ 		// Check if module is in cache
/******/ 		if(installedModules[moduleId])
/******/ 			return installedModules[moduleId].exports;

/******/ 		// Create a new module (and put it into the cache)
/******/ 		var module = installedModules[moduleId] = {
/******/ 			exports: {},
/******/ 			id: moduleId,
/******/ 			loaded: false
/******/ 		};

/******/ 		// Execute the module function
/******/ 		modules[moduleId].call(module.exports, module, module.exports, __webpack_require__);

/******/ 		// Flag the module as loaded
/******/ 		module.loaded = true;

/******/ 		// Return the exports of the module
/******/ 		return module.exports;
/******/ 	}


/******/ 	// expose the modules object (__webpack_modules__)
/******/ 	__webpack_require__.m = modules;

/******/ 	// expose the module cache
/******/ 	__webpack_require__.c = installedModules;

/******/ 	// __webpack_public_path__
/******/ 	__webpack_require__.p = "";

/******/ 	// Load entry module and return exports
/******/ 	return __webpack_require__(0);
/******/ })
/************************************************************************/
/******/ ([
/* 0 */
/***/ function(module, exports, __webpack_require__) {

<<<<<<< HEAD
	var __weex_template__ = __webpack_require__(219)
	var __weex_style__ = __webpack_require__(220)
	var __weex_script__ = __webpack_require__(221)
=======
	var __weex_template__ = __webpack_require__(221)
	var __weex_style__ = __webpack_require__(222)
	var __weex_script__ = __webpack_require__(223)
>>>>>>> cae9aa8a

	__weex_define__('@weex-component/713f21e067b638ad251dbcb7d5b37be5', [], function(__weex_require__, __weex_exports__, __weex_module__) {

	    __weex_script__(__weex_module__, __weex_exports__, __weex_require__)
	    if (__weex_exports__.__esModule && __weex_exports__.default) {
	      __weex_module__.exports = __weex_exports__.default
	    }

	    __weex_module__.exports.template = __weex_template__

	    __weex_module__.exports.style = __weex_style__

	})

	__weex_bootstrap__('@weex-component/713f21e067b638ad251dbcb7d5b37be5',undefined,undefined)

/***/ },
/* 1 */,
/* 2 */,
/* 3 */,
/* 4 */
/***/ function(module, exports, __webpack_require__) {

	__webpack_require__(5);
	__webpack_require__(9);
	__webpack_require__(13);
	__webpack_require__(17);
	__webpack_require__(21);
	__webpack_require__(25);
	__webpack_require__(66);
	__webpack_require__(70);
	__webpack_require__(74);
	__webpack_require__(78);
	__webpack_require__(79);


/***/ },
/* 5 */
/***/ function(module, exports, __webpack_require__) {

	var __weex_template__ = __webpack_require__(6)
	var __weex_style__ = __webpack_require__(7)
	var __weex_script__ = __webpack_require__(8)

	__weex_define__('@weex-component/wxc-button', [], function(__weex_require__, __weex_exports__, __weex_module__) {

	    __weex_script__(__weex_module__, __weex_exports__, __weex_require__)
	    if (__weex_exports__.__esModule && __weex_exports__.default) {
	      __weex_module__.exports = __weex_exports__.default
	    }

	    __weex_module__.exports.template = __weex_template__

	    __weex_module__.exports.style = __weex_style__

	})


/***/ },
/* 6 */
/***/ function(module, exports) {

	module.exports = {
	  "type": "div",
	  "classList": function () {return ['btn', 'btn-' + (this.type), 'btn-sz-' + (this.size)]},
	  "children": [
	    {
	      "type": "text",
	      "classList": function () {return ['btn-txt', 'btn-txt-' + (this.type), 'btn-txt-sz-' + (this.size)]},
	      "attr": {
	        "value": function () {return this.value}
	      }
	    }
	  ]
	}

/***/ },
/* 7 */
/***/ function(module, exports) {

	module.exports = {
	  "btn": {
	    "marginBottom": 0,
	    "alignItems": "center",
	    "justifyContent": "center",
	    "borderWidth": 1,
	    "borderStyle": "solid",
	    "borderColor": "#333333"
	  },
	  "btn-default": {
	    "color": "rgb(51,51,51)"
	  },
	  "btn-primary": {
	    "backgroundColor": "rgb(40,96,144)",
	    "borderColor": "rgb(40,96,144)"
	  },
	  "btn-success": {
	    "backgroundColor": "rgb(92,184,92)",
	    "borderColor": "rgb(76,174,76)"
	  },
	  "btn-info": {
	    "backgroundColor": "rgb(91,192,222)",
	    "borderColor": "rgb(70,184,218)"
	  },
	  "btn-warning": {
	    "backgroundColor": "rgb(240,173,78)",
	    "borderColor": "rgb(238,162,54)"
	  },
	  "btn-danger": {
	    "backgroundColor": "rgb(217,83,79)",
	    "borderColor": "rgb(212,63,58)"
	  },
	  "btn-link": {
	    "borderColor": "rgba(0,0,0,0)",
	    "borderRadius": 0
	  },
	  "btn-txt-default": {
	    "color": "rgb(51,51,51)"
	  },
	  "btn-txt-primary": {
	    "color": "rgb(255,255,255)"
	  },
	  "btn-txt-success": {
	    "color": "rgb(255,255,255)"
	  },
	  "btn-txt-info": {
	    "color": "rgb(255,255,255)"
	  },
	  "btn-txt-warning": {
	    "color": "rgb(255,255,255)"
	  },
	  "btn-txt-danger": {
	    "color": "rgb(255,255,255)"
	  },
	  "btn-txt-link": {
	    "color": "rgb(51,122,183)"
	  },
	  "btn-sz-large": {
	    "width": 300,
	    "height": 100,
	    "paddingTop": 25,
	    "paddingBottom": 25,
	    "paddingLeft": 40,
	    "paddingRight": 40,
	    "borderRadius": 15
	  },
	  "btn-sz-middle": {
	    "width": 240,
	    "height": 80,
	    "paddingTop": 15,
	    "paddingBottom": 15,
	    "paddingLeft": 30,
	    "paddingRight": 30,
	    "borderRadius": 10
	  },
	  "btn-sz-small": {
	    "width": 170,
	    "height": 60,
	    "paddingTop": 12,
	    "paddingBottom": 12,
	    "paddingLeft": 25,
	    "paddingRight": 25,
	    "borderRadius": 7
	  },
	  "btn-txt-sz-large": {
	    "fontSize": 45
	  },
	  "btn-txt-sz-middle": {
	    "fontSize": 35
	  },
	  "btn-txt-sz-small": {
	    "fontSize": 30
	  }
	}

/***/ },
/* 8 */
/***/ function(module, exports) {

	module.exports = function(module, exports, __weex_require__){'use strict';

	module.exports = {
	  data: function () {return {
	    type: 'default',
	    size: 'large',
	    value: ''
	  }},
	  methods: {}
	};}
	/* generated by weex-loader */


/***/ },
/* 9 */
/***/ function(module, exports, __webpack_require__) {

	var __weex_template__ = __webpack_require__(10)
	var __weex_style__ = __webpack_require__(11)
	var __weex_script__ = __webpack_require__(12)

	__weex_define__('@weex-component/wxc-hn', [], function(__weex_require__, __weex_exports__, __weex_module__) {

	    __weex_script__(__weex_module__, __weex_exports__, __weex_require__)
	    if (__weex_exports__.__esModule && __weex_exports__.default) {
	      __weex_module__.exports = __weex_exports__.default
	    }

	    __weex_module__.exports.template = __weex_template__

	    __weex_module__.exports.style = __weex_style__

	})


/***/ },
/* 10 */
/***/ function(module, exports) {

	module.exports = {
	  "type": "div",
	  "classList": function () {return ['h' + (this.level)]},
	  "style": {
	    "justifyContent": "center"
	  },
	  "children": [
	    {
	      "type": "text",
	      "classList": function () {return ['txt-h' + (this.level)]},
	      "attr": {
	        "value": function () {return this.value}
	      }
	    }
	  ]
	}

/***/ },
/* 11 */
/***/ function(module, exports) {

	module.exports = {
	  "h1": {
	    "height": 110,
	    "paddingTop": 20,
	    "paddingBottom": 20
	  },
	  "h2": {
	    "height": 110,
	    "paddingTop": 20,
	    "paddingBottom": 20
	  },
	  "h3": {
	    "height": 110,
	    "paddingTop": 20,
	    "paddingBottom": 20
	  },
	  "txt-h1": {
	    "fontSize": 70
	  },
	  "txt-h2": {
	    "fontSize": 52
	  },
	  "txt-h3": {
	    "fontSize": 42
	  }
	}

/***/ },
/* 12 */
/***/ function(module, exports) {

	module.exports = function(module, exports, __weex_require__){'use strict';

	module.exports = {
	  data: function () {return {
	    level: 1,
	    value: ''
	  }},
	  methods: {}
	};}
	/* generated by weex-loader */


/***/ },
/* 13 */
/***/ function(module, exports, __webpack_require__) {

	var __weex_template__ = __webpack_require__(14)
	var __weex_style__ = __webpack_require__(15)
	var __weex_script__ = __webpack_require__(16)

	__weex_define__('@weex-component/wxc-list-item', [], function(__weex_require__, __weex_exports__, __weex_module__) {

	    __weex_script__(__weex_module__, __weex_exports__, __weex_require__)
	    if (__weex_exports__.__esModule && __weex_exports__.default) {
	      __weex_module__.exports = __weex_exports__.default
	    }

	    __weex_module__.exports.template = __weex_template__

	    __weex_module__.exports.style = __weex_style__

	})


/***/ },
/* 14 */
/***/ function(module, exports) {

	module.exports = {
	  "type": "div",
	  "classList": [
	    "item"
	  ],
	  "events": {
	    "touchstart": "touchstart",
	    "touchend": "touchend"
	  },
	  "style": {
	    "backgroundColor": function () {return this.bgColor}
	  },
	  "children": [
	    {
	      "type": "content"
	    }
	  ]
	}

/***/ },
/* 15 */
/***/ function(module, exports) {

	module.exports = {
	  "item": {
	    "paddingTop": 25,
	    "paddingBottom": 25,
	    "paddingLeft": 35,
	    "paddingRight": 35,
	    "height": 160,
	    "justifyContent": "center",
	    "borderBottomWidth": 1,
	    "borderColor": "#dddddd"
	  }
	}

/***/ },
/* 16 */
/***/ function(module, exports) {

	module.exports = function(module, exports, __weex_require__){'use strict';

	module.exports = {
	  data: function () {return {
	    bgColor: '#ffffff'
	  }},
	  methods: {
	    touchstart: function touchstart() {},
	    touchend: function touchend() {}
	  }
	};}
	/* generated by weex-loader */


/***/ },
/* 17 */
/***/ function(module, exports, __webpack_require__) {

	var __weex_template__ = __webpack_require__(18)
	var __weex_style__ = __webpack_require__(19)
	var __weex_script__ = __webpack_require__(20)

	__weex_define__('@weex-component/wxc-panel', [], function(__weex_require__, __weex_exports__, __weex_module__) {

	    __weex_script__(__weex_module__, __weex_exports__, __weex_require__)
	    if (__weex_exports__.__esModule && __weex_exports__.default) {
	      __weex_module__.exports = __weex_exports__.default
	    }

	    __weex_module__.exports.template = __weex_template__

	    __weex_module__.exports.style = __weex_style__

	})


/***/ },
/* 18 */
/***/ function(module, exports) {

	module.exports = {
	  "type": "div",
	  "classList": function () {return ['panel', 'panel-' + (this.type)]},
	  "style": {
	    "borderWidth": function () {return this.border}
	  },
	  "children": [
	    {
	      "type": "text",
	      "classList": function () {return ['panel-header', 'panel-header-' + (this.type)]},
	      "style": {
	        "paddingTop": function () {return this.paddingHead},
	        "paddingBottom": function () {return this.paddingHead},
	        "paddingLeft": function () {return this.paddingHead*1.5},
	        "paddingRight": function () {return this.paddingHead*1.5}
	      },
	      "attr": {
	        "value": function () {return this.title}
	      }
	    },
	    {
	      "type": "div",
	      "classList": function () {return ['panel-body', 'panel-body-' + (this.type)]},
	      "style": {
	        "paddingTop": function () {return this.paddingBody},
	        "paddingBottom": function () {return this.paddingBody},
	        "paddingLeft": function () {return this.paddingBody*1.5},
	        "paddingRight": function () {return this.paddingBody*1.5}
	      },
	      "children": [
	        {
	          "type": "content"
	        }
	      ]
	    }
	  ]
	}

/***/ },
/* 19 */
/***/ function(module, exports) {

	module.exports = {
	  "panel": {
	    "marginBottom": 20,
	    "backgroundColor": "#ffffff",
	    "borderColor": "#dddddd",
	    "borderWidth": 1
	  },
	  "panel-primary": {
	    "borderColor": "rgb(40,96,144)"
	  },
	  "panel-success": {
	    "borderColor": "rgb(76,174,76)"
	  },
	  "panel-info": {
	    "borderColor": "rgb(70,184,218)"
	  },
	  "panel-warning": {
	    "borderColor": "rgb(238,162,54)"
	  },
	  "panel-danger": {
	    "borderColor": "rgb(212,63,58)"
	  },
	  "panel-header": {
	    "backgroundColor": "#f5f5f5",
	    "fontSize": 40,
	    "color": "#333333"
	  },
	  "panel-header-primary": {
	    "backgroundColor": "rgb(40,96,144)",
	    "color": "#ffffff"
	  },
	  "panel-header-success": {
	    "backgroundColor": "rgb(92,184,92)",
	    "color": "#ffffff"
	  },
	  "panel-header-info": {
	    "backgroundColor": "rgb(91,192,222)",
	    "color": "#ffffff"
	  },
	  "panel-header-warning": {
	    "backgroundColor": "rgb(240,173,78)",
	    "color": "#ffffff"
	  },
	  "panel-header-danger": {
	    "backgroundColor": "rgb(217,83,79)",
	    "color": "#ffffff"
	  }
	}

/***/ },
/* 20 */
/***/ function(module, exports) {

	module.exports = function(module, exports, __weex_require__){'use strict';

	module.exports = {
	  data: function () {return {
	    type: 'default',
	    title: '',
	    paddingBody: 20,
	    paddingHead: 20,
	    dataClass: '',
	    border: 0
	  }},
	  ready: function ready() {}
	};}
	/* generated by weex-loader */


/***/ },
/* 21 */
/***/ function(module, exports, __webpack_require__) {

	var __weex_template__ = __webpack_require__(22)
	var __weex_style__ = __webpack_require__(23)
	var __weex_script__ = __webpack_require__(24)

	__weex_define__('@weex-component/wxc-tip', [], function(__weex_require__, __weex_exports__, __weex_module__) {

	    __weex_script__(__weex_module__, __weex_exports__, __weex_require__)
	    if (__weex_exports__.__esModule && __weex_exports__.default) {
	      __weex_module__.exports = __weex_exports__.default
	    }

	    __weex_module__.exports.template = __weex_template__

	    __weex_module__.exports.style = __weex_style__

	})


/***/ },
/* 22 */
/***/ function(module, exports) {

	module.exports = {
	  "type": "div",
	  "classList": function () {return ['tip', 'tip-' + (this.type)]},
	  "children": [
	    {
	      "type": "text",
	      "classList": function () {return ['tip-txt', 'tip-txt-' + (this.type)]},
	      "attr": {
	        "value": function () {return this.value}
	      }
	    }
	  ]
	}

/***/ },
/* 23 */
/***/ function(module, exports) {

	module.exports = {
	  "tip": {
	    "paddingLeft": 36,
	    "paddingRight": 36,
	    "paddingTop": 36,
	    "paddingBottom": 36,
	    "borderRadius": 10
	  },
	  "tip-txt": {
	    "fontSize": 28
	  },
	  "tip-success": {
	    "backgroundColor": "#dff0d8",
	    "borderColor": "#d6e9c6"
	  },
	  "tip-txt-success": {
	    "color": "#3c763d"
	  },
	  "tip-info": {
	    "backgroundColor": "#d9edf7",
	    "borderColor": "#bce8f1"
	  },
	  "tip-txt-info": {
	    "color": "#31708f"
	  },
	  "tip-warning": {
	    "backgroundColor": "#fcf8e3",
	    "borderColor": "#faebcc"
	  },
	  "tip-txt-warning": {
	    "color": "#8a6d3b"
	  },
	  "tip-danger": {
	    "backgroundColor": "#f2dede",
	    "borderColor": "#ebccd1"
	  },
	  "tip-txt-danger": {
	    "color": "#a94442"
	  }
	}

/***/ },
/* 24 */
/***/ function(module, exports) {

	module.exports = function(module, exports, __weex_require__){'use strict';

	module.exports = {
	  data: function () {return {
	    type: 'success',
	    value: ''
	  }}
	};}
	/* generated by weex-loader */


/***/ },
/* 25 */
/***/ function(module, exports, __webpack_require__) {

	var __weex_template__ = __webpack_require__(26)
	var __weex_style__ = __webpack_require__(27)
	var __weex_script__ = __webpack_require__(28)

	__weex_define__('@weex-component/wxc-countdown', [], function(__weex_require__, __weex_exports__, __weex_module__) {

	    __weex_script__(__weex_module__, __weex_exports__, __weex_require__)
	    if (__weex_exports__.__esModule && __weex_exports__.default) {
	      __weex_module__.exports = __weex_exports__.default
	    }

	    __weex_module__.exports.template = __weex_template__

	    __weex_module__.exports.style = __weex_style__

	})


/***/ },
/* 26 */
/***/ function(module, exports) {

	module.exports = {
	  "type": "div",
	  "style": {
	    "overflow": "hidden",
	    "flexDirection": "row"
	  },
	  "events": {
	    "appear": "appeared",
	    "disappear": "disappeared"
	  },
	  "children": [
	    {
	      "type": "content"
	    }
	  ]
	}

/***/ },
/* 27 */
/***/ function(module, exports) {

	module.exports = {
	  "wrap": {
	    "overflow": "hidden"
	  }
	}

/***/ },
/* 28 */
/***/ function(module, exports, __webpack_require__) {

	module.exports = function(module, exports, __weex_require__){'use strict';

	var _assign = __webpack_require__(29);

	var _assign2 = _interopRequireDefault(_assign);

	function _interopRequireDefault(obj) { return obj && obj.__esModule ? obj : { default: obj }; }

	module.exports = {
	    data: function () {return {
	        now: 0,
	        remain: 0,
	        time: {
	            elapse: 0,
	            D: '0',
	            DD: '0',
	            h: '0',
	            hh: '00',
	            H: '0',
	            HH: '0',
	            m: '0',
	            mm: '00',
	            M: '0',
	            MM: '0',
	            s: '0',
	            ss: '00',
	            S: '0',
	            SS: '0'
	        },
	        outofview: false
	    }},
	    ready: function ready() {
	        if (this.remain <= 0) {
	            return;
	        }

	        this.now = Date.now();
	        this.nextTick();
	    },
	    methods: {
	        nextTick: function nextTick() {
	            if (this.outofview) {
	                setTimeout(this.nextTick.bind(this), 1000);
	            } else {
	                this.time.elapse = parseInt((Date.now() - this.now) / 1000);

	                if (this.calc()) {
	                    this.$emit('tick', (0, _assign2.default)({}, this.time));
	                    setTimeout(this.nextTick.bind(this), 1000);
	                } else {
	                    this.$emit('alarm', (0, _assign2.default)({}, this.time));
	                }
	                this._app.updateActions();
	            }
	        },
	        format: function format(str) {
	            if (str.length >= 2) {
	                return str;
	            } else {
	                return '0' + str;
	            }
	        },
	        calc: function calc() {
	            var remain = this.remain - this.time.elapse;
	            if (remain < 0) {
	                remain = 0;
	            }
	            this.time.D = String(parseInt(remain / 86400));
	            this.time.DD = this.format(this.time.D);
	            this.time.h = String(parseInt((remain - parseInt(this.time.D) * 86400) / 3600));
	            this.time.hh = this.format(this.time.h);
	            this.time.H = String(parseInt(remain / 3600));
	            this.time.HH = this.format(this.time.H);
	            this.time.m = String(parseInt((remain - parseInt(this.time.H) * 3600) / 60));
	            this.time.mm = this.format(this.time.m);
	            this.time.M = String(parseInt(remain / 60));
	            this.time.MM = this.format(this.time.M);
	            this.time.s = String(remain - parseInt(this.time.M) * 60);
	            this.time.ss = this.format(this.time.s);
	            this.time.S = String(remain);
	            this.time.SS = this.format(this.time.S);

	            return remain > 0;
	        },
	        appeared: function appeared() {
	            this.outofview = false;
	        },
	        disappeared: function disappeared() {
	            this.outofview = true;
	        }
	    }
	};}
	/* generated by weex-loader */


/***/ },
/* 29 */
/***/ function(module, exports, __webpack_require__) {

	module.exports = { "default": __webpack_require__(30), __esModule: true };

/***/ },
/* 30 */
/***/ function(module, exports, __webpack_require__) {

	__webpack_require__(31);
	module.exports = __webpack_require__(34).Object.assign;

/***/ },
/* 31 */
/***/ function(module, exports, __webpack_require__) {

	// 19.1.3.1 Object.assign(target, source)
	var $export = __webpack_require__(32);

	$export($export.S + $export.F, 'Object', {assign: __webpack_require__(47)});

/***/ },
/* 32 */
/***/ function(module, exports, __webpack_require__) {

	var global    = __webpack_require__(33)
	  , core      = __webpack_require__(34)
	  , ctx       = __webpack_require__(35)
	  , hide      = __webpack_require__(37)
	  , PROTOTYPE = 'prototype';

	var $export = function(type, name, source){
	  var IS_FORCED = type & $export.F
	    , IS_GLOBAL = type & $export.G
	    , IS_STATIC = type & $export.S
	    , IS_PROTO  = type & $export.P
	    , IS_BIND   = type & $export.B
	    , IS_WRAP   = type & $export.W
	    , exports   = IS_GLOBAL ? core : core[name] || (core[name] = {})
	    , expProto  = exports[PROTOTYPE]
	    , target    = IS_GLOBAL ? global : IS_STATIC ? global[name] : (global[name] || {})[PROTOTYPE]
	    , key, own, out;
	  if(IS_GLOBAL)source = name;
	  for(key in source){
	    // contains in native
	    own = !IS_FORCED && target && target[key] !== undefined;
	    if(own && key in exports)continue;
	    // export native or passed
	    out = own ? target[key] : source[key];
	    // prevent global pollution for namespaces
	    exports[key] = IS_GLOBAL && typeof target[key] != 'function' ? source[key]
	    // bind timers to global for call from export context
	    : IS_BIND && own ? ctx(out, global)
	    // wrap global constructors for prevent change them in library
	    : IS_WRAP && target[key] == out ? (function(C){
	      var F = function(a, b, c){
	        if(this instanceof C){
	          switch(arguments.length){
	            case 0: return new C;
	            case 1: return new C(a);
	            case 2: return new C(a, b);
	          } return new C(a, b, c);
	        } return C.apply(this, arguments);
	      };
	      F[PROTOTYPE] = C[PROTOTYPE];
	      return F;
	    // make static versions for prototype methods
	    })(out) : IS_PROTO && typeof out == 'function' ? ctx(Function.call, out) : out;
	    // export proto methods to core.%CONSTRUCTOR%.methods.%NAME%
	    if(IS_PROTO){
	      (exports.virtual || (exports.virtual = {}))[key] = out;
	      // export proto methods to core.%CONSTRUCTOR%.prototype.%NAME%
	      if(type & $export.R && expProto && !expProto[key])hide(expProto, key, out);
	    }
	  }
	};
	// type bitmap
	$export.F = 1;   // forced
	$export.G = 2;   // global
	$export.S = 4;   // static
	$export.P = 8;   // proto
	$export.B = 16;  // bind
	$export.W = 32;  // wrap
	$export.U = 64;  // safe
	$export.R = 128; // real proto method for `library` 
	module.exports = $export;

/***/ },
/* 33 */
/***/ function(module, exports) {

	// https://github.com/zloirock/core-js/issues/86#issuecomment-115759028
	var global = module.exports = typeof window != 'undefined' && window.Math == Math
	  ? window : typeof self != 'undefined' && self.Math == Math ? self : Function('return this')();
	if(typeof __g == 'number')__g = global; // eslint-disable-line no-undef

/***/ },
/* 34 */
/***/ function(module, exports) {

	var core = module.exports = {version: '2.4.0'};
	if(typeof __e == 'number')__e = core; // eslint-disable-line no-undef

/***/ },
/* 35 */
/***/ function(module, exports, __webpack_require__) {

	// optional / simple context binding
	var aFunction = __webpack_require__(36);
	module.exports = function(fn, that, length){
	  aFunction(fn);
	  if(that === undefined)return fn;
	  switch(length){
	    case 1: return function(a){
	      return fn.call(that, a);
	    };
	    case 2: return function(a, b){
	      return fn.call(that, a, b);
	    };
	    case 3: return function(a, b, c){
	      return fn.call(that, a, b, c);
	    };
	  }
	  return function(/* ...args */){
	    return fn.apply(that, arguments);
	  };
	};

/***/ },
/* 36 */
/***/ function(module, exports) {

	module.exports = function(it){
	  if(typeof it != 'function')throw TypeError(it + ' is not a function!');
	  return it;
	};

/***/ },
/* 37 */
/***/ function(module, exports, __webpack_require__) {

	var dP         = __webpack_require__(38)
	  , createDesc = __webpack_require__(46);
	module.exports = __webpack_require__(42) ? function(object, key, value){
	  return dP.f(object, key, createDesc(1, value));
	} : function(object, key, value){
	  object[key] = value;
	  return object;
	};

/***/ },
/* 38 */
/***/ function(module, exports, __webpack_require__) {

	var anObject       = __webpack_require__(39)
	  , IE8_DOM_DEFINE = __webpack_require__(41)
	  , toPrimitive    = __webpack_require__(45)
	  , dP             = Object.defineProperty;

	exports.f = __webpack_require__(42) ? Object.defineProperty : function defineProperty(O, P, Attributes){
	  anObject(O);
	  P = toPrimitive(P, true);
	  anObject(Attributes);
	  if(IE8_DOM_DEFINE)try {
	    return dP(O, P, Attributes);
	  } catch(e){ /* empty */ }
	  if('get' in Attributes || 'set' in Attributes)throw TypeError('Accessors not supported!');
	  if('value' in Attributes)O[P] = Attributes.value;
	  return O;
	};

/***/ },
/* 39 */
/***/ function(module, exports, __webpack_require__) {

	var isObject = __webpack_require__(40);
	module.exports = function(it){
	  if(!isObject(it))throw TypeError(it + ' is not an object!');
	  return it;
	};

/***/ },
/* 40 */
/***/ function(module, exports) {

	module.exports = function(it){
	  return typeof it === 'object' ? it !== null : typeof it === 'function';
	};

/***/ },
/* 41 */
/***/ function(module, exports, __webpack_require__) {

	module.exports = !__webpack_require__(42) && !__webpack_require__(43)(function(){
	  return Object.defineProperty(__webpack_require__(44)('div'), 'a', {get: function(){ return 7; }}).a != 7;
	});

/***/ },
/* 42 */
/***/ function(module, exports, __webpack_require__) {

	// Thank's IE8 for his funny defineProperty
	module.exports = !__webpack_require__(43)(function(){
	  return Object.defineProperty({}, 'a', {get: function(){ return 7; }}).a != 7;
	});

/***/ },
/* 43 */
/***/ function(module, exports) {

	module.exports = function(exec){
	  try {
	    return !!exec();
	  } catch(e){
	    return true;
	  }
	};

/***/ },
/* 44 */
/***/ function(module, exports, __webpack_require__) {

	var isObject = __webpack_require__(40)
	  , document = __webpack_require__(33).document
	  // in old IE typeof document.createElement is 'object'
	  , is = isObject(document) && isObject(document.createElement);
	module.exports = function(it){
	  return is ? document.createElement(it) : {};
	};

/***/ },
/* 45 */
/***/ function(module, exports, __webpack_require__) {

	// 7.1.1 ToPrimitive(input [, PreferredType])
	var isObject = __webpack_require__(40);
	// instead of the ES6 spec version, we didn't implement @@toPrimitive case
	// and the second argument - flag - preferred type is a string
	module.exports = function(it, S){
	  if(!isObject(it))return it;
	  var fn, val;
	  if(S && typeof (fn = it.toString) == 'function' && !isObject(val = fn.call(it)))return val;
	  if(typeof (fn = it.valueOf) == 'function' && !isObject(val = fn.call(it)))return val;
	  if(!S && typeof (fn = it.toString) == 'function' && !isObject(val = fn.call(it)))return val;
	  throw TypeError("Can't convert object to primitive value");
	};

/***/ },
/* 46 */
/***/ function(module, exports) {

	module.exports = function(bitmap, value){
	  return {
	    enumerable  : !(bitmap & 1),
	    configurable: !(bitmap & 2),
	    writable    : !(bitmap & 4),
	    value       : value
	  };
	};

/***/ },
/* 47 */
/***/ function(module, exports, __webpack_require__) {

	'use strict';
	// 19.1.2.1 Object.assign(target, source, ...)
	var getKeys  = __webpack_require__(48)
	  , gOPS     = __webpack_require__(63)
	  , pIE      = __webpack_require__(64)
	  , toObject = __webpack_require__(65)
	  , IObject  = __webpack_require__(52)
	  , $assign  = Object.assign;

	// should work with symbols and should have deterministic property order (V8 bug)
	module.exports = !$assign || __webpack_require__(43)(function(){
	  var A = {}
	    , B = {}
	    , S = Symbol()
	    , K = 'abcdefghijklmnopqrst';
	  A[S] = 7;
	  K.split('').forEach(function(k){ B[k] = k; });
	  return $assign({}, A)[S] != 7 || Object.keys($assign({}, B)).join('') != K;
	}) ? function assign(target, source){ // eslint-disable-line no-unused-vars
	  var T     = toObject(target)
	    , aLen  = arguments.length
	    , index = 1
	    , getSymbols = gOPS.f
	    , isEnum     = pIE.f;
	  while(aLen > index){
	    var S      = IObject(arguments[index++])
	      , keys   = getSymbols ? getKeys(S).concat(getSymbols(S)) : getKeys(S)
	      , length = keys.length
	      , j      = 0
	      , key;
	    while(length > j)if(isEnum.call(S, key = keys[j++]))T[key] = S[key];
	  } return T;
	} : $assign;

/***/ },
/* 48 */
/***/ function(module, exports, __webpack_require__) {

	// 19.1.2.14 / 15.2.3.14 Object.keys(O)
	var $keys       = __webpack_require__(49)
	  , enumBugKeys = __webpack_require__(62);

	module.exports = Object.keys || function keys(O){
	  return $keys(O, enumBugKeys);
	};

/***/ },
/* 49 */
/***/ function(module, exports, __webpack_require__) {

	var has          = __webpack_require__(50)
	  , toIObject    = __webpack_require__(51)
	  , arrayIndexOf = __webpack_require__(55)(false)
	  , IE_PROTO     = __webpack_require__(59)('IE_PROTO');

	module.exports = function(object, names){
	  var O      = toIObject(object)
	    , i      = 0
	    , result = []
	    , key;
	  for(key in O)if(key != IE_PROTO)has(O, key) && result.push(key);
	  // Don't enum bug & hidden keys
	  while(names.length > i)if(has(O, key = names[i++])){
	    ~arrayIndexOf(result, key) || result.push(key);
	  }
	  return result;
	};

/***/ },
/* 50 */
/***/ function(module, exports) {

	var hasOwnProperty = {}.hasOwnProperty;
	module.exports = function(it, key){
	  return hasOwnProperty.call(it, key);
	};

/***/ },
/* 51 */
/***/ function(module, exports, __webpack_require__) {

	// to indexed object, toObject with fallback for non-array-like ES3 strings
	var IObject = __webpack_require__(52)
	  , defined = __webpack_require__(54);
	module.exports = function(it){
	  return IObject(defined(it));
	};

/***/ },
/* 52 */
/***/ function(module, exports, __webpack_require__) {

	// fallback for non-array-like ES3 and non-enumerable old V8 strings
	var cof = __webpack_require__(53);
	module.exports = Object('z').propertyIsEnumerable(0) ? Object : function(it){
	  return cof(it) == 'String' ? it.split('') : Object(it);
	};

/***/ },
/* 53 */
/***/ function(module, exports) {

	var toString = {}.toString;

	module.exports = function(it){
	  return toString.call(it).slice(8, -1);
	};

/***/ },
/* 54 */
/***/ function(module, exports) {

	// 7.2.1 RequireObjectCoercible(argument)
	module.exports = function(it){
	  if(it == undefined)throw TypeError("Can't call method on  " + it);
	  return it;
	};

/***/ },
/* 55 */
/***/ function(module, exports, __webpack_require__) {

	// false -> Array#indexOf
	// true  -> Array#includes
	var toIObject = __webpack_require__(51)
	  , toLength  = __webpack_require__(56)
	  , toIndex   = __webpack_require__(58);
	module.exports = function(IS_INCLUDES){
	  return function($this, el, fromIndex){
	    var O      = toIObject($this)
	      , length = toLength(O.length)
	      , index  = toIndex(fromIndex, length)
	      , value;
	    // Array#includes uses SameValueZero equality algorithm
	    if(IS_INCLUDES && el != el)while(length > index){
	      value = O[index++];
	      if(value != value)return true;
	    // Array#toIndex ignores holes, Array#includes - not
	    } else for(;length > index; index++)if(IS_INCLUDES || index in O){
	      if(O[index] === el)return IS_INCLUDES || index || 0;
	    } return !IS_INCLUDES && -1;
	  };
	};

/***/ },
/* 56 */
/***/ function(module, exports, __webpack_require__) {

	// 7.1.15 ToLength
	var toInteger = __webpack_require__(57)
	  , min       = Math.min;
	module.exports = function(it){
	  return it > 0 ? min(toInteger(it), 0x1fffffffffffff) : 0; // pow(2, 53) - 1 == 9007199254740991
	};

/***/ },
/* 57 */
/***/ function(module, exports) {

	// 7.1.4 ToInteger
	var ceil  = Math.ceil
	  , floor = Math.floor;
	module.exports = function(it){
	  return isNaN(it = +it) ? 0 : (it > 0 ? floor : ceil)(it);
	};

/***/ },
/* 58 */
/***/ function(module, exports, __webpack_require__) {

	var toInteger = __webpack_require__(57)
	  , max       = Math.max
	  , min       = Math.min;
	module.exports = function(index, length){
	  index = toInteger(index);
	  return index < 0 ? max(index + length, 0) : min(index, length);
	};

/***/ },
/* 59 */
/***/ function(module, exports, __webpack_require__) {

	var shared = __webpack_require__(60)('keys')
	  , uid    = __webpack_require__(61);
	module.exports = function(key){
	  return shared[key] || (shared[key] = uid(key));
	};

/***/ },
/* 60 */
/***/ function(module, exports, __webpack_require__) {

	var global = __webpack_require__(33)
	  , SHARED = '__core-js_shared__'
	  , store  = global[SHARED] || (global[SHARED] = {});
	module.exports = function(key){
	  return store[key] || (store[key] = {});
	};

/***/ },
/* 61 */
/***/ function(module, exports) {

	var id = 0
	  , px = Math.random();
	module.exports = function(key){
	  return 'Symbol('.concat(key === undefined ? '' : key, ')_', (++id + px).toString(36));
	};

/***/ },
/* 62 */
/***/ function(module, exports) {

	// IE 8- don't enum bug keys
	module.exports = (
	  'constructor,hasOwnProperty,isPrototypeOf,propertyIsEnumerable,toLocaleString,toString,valueOf'
	).split(',');

/***/ },
/* 63 */
/***/ function(module, exports) {

	exports.f = Object.getOwnPropertySymbols;

/***/ },
/* 64 */
/***/ function(module, exports) {

	exports.f = {}.propertyIsEnumerable;

/***/ },
/* 65 */
/***/ function(module, exports, __webpack_require__) {

	// 7.1.13 ToObject(argument)
	var defined = __webpack_require__(54);
	module.exports = function(it){
	  return Object(defined(it));
	};

/***/ },
/* 66 */
/***/ function(module, exports, __webpack_require__) {

	var __weex_template__ = __webpack_require__(67)
	var __weex_style__ = __webpack_require__(68)
	var __weex_script__ = __webpack_require__(69)

	__weex_define__('@weex-component/wxc-marquee', [], function(__weex_require__, __weex_exports__, __weex_module__) {

	    __weex_script__(__weex_module__, __weex_exports__, __weex_require__)
	    if (__weex_exports__.__esModule && __weex_exports__.default) {
	      __weex_module__.exports = __weex_exports__.default
	    }

	    __weex_module__.exports.template = __weex_template__

	    __weex_module__.exports.style = __weex_style__

	})


/***/ },
/* 67 */
/***/ function(module, exports) {

	module.exports = {
	  "type": "div",
	  "classList": [
	    "wrap"
	  ],
	  "events": {
	    "appear": "appeared",
	    "disappear": "disappeared"
	  },
	  "children": [
	    {
	      "type": "div",
	      "id": "anim",
	      "classList": [
	        "anim"
	      ],
	      "children": [
	        {
	          "type": "content"
	        }
	      ]
	    }
	  ]
	}

/***/ },
/* 68 */
/***/ function(module, exports) {

	module.exports = {
	  "wrap": {
	    "overflow": "hidden",
	    "position": "relative"
	  },
	  "anim": {
	    "flexDirection": "column",
	    "position": "absolute",
	    "transform": "translateY(0) translateZ(0)"
	  }
	}

/***/ },
/* 69 */
/***/ function(module, exports) {

	module.exports = function(module, exports, __weex_require__){'use strict';

	module.exports = {
	    data: function () {return {
	        step: 0,
	        count: 0,
	        index: 1,
	        duration: 0,
	        interval: 0,
	        outofview: false
	    }},
	    ready: function ready() {
	        if (this.interval > 0 && this.step > 0 && this.duration > 0) {
	            this.nextTick();
	        }
	    },
	    methods: {
	        nextTick: function nextTick() {
	            var self = this;
	            if (this.outofview) {
	                setTimeout(self.nextTick.bind(self), self.interval);
	            } else {
	                setTimeout(function () {
	                    self.animation(self.nextTick.bind(self));
	                }, self.interval);
	            }
	        },
	        animation: function animation(cb) {
	            var self = this;
	            var offset = -self.step * self.index;
	            var $animation = __weex_require__('@weex-module/animation');
	            $animation.transition(this.$el('anim'), {
	                styles: {
	                    transform: 'translateY(' + String(offset) + 'px) translateZ(0)'
	                },
	                timingFunction: 'ease',
	                duration: self.duration
	            }, function () {
	                self.index = (self.index + 1) % self.count;
	                self.$emit('change', {
	                    index: self.index,
	                    count: self.count
	                });
	                cb && cb();
	            });
	        },
	        appeared: function appeared() {
	            this.outofview = false;
	        },
	        disappeared: function disappeared() {
	            this.outofview = true;
	        }
	    }
	};}
	/* generated by weex-loader */


/***/ },
/* 70 */
/***/ function(module, exports, __webpack_require__) {

	var __weex_template__ = __webpack_require__(71)
	var __weex_style__ = __webpack_require__(72)
	var __weex_script__ = __webpack_require__(73)

	__weex_define__('@weex-component/wxc-navbar', [], function(__weex_require__, __weex_exports__, __weex_module__) {

	    __weex_script__(__weex_module__, __weex_exports__, __weex_require__)
	    if (__weex_exports__.__esModule && __weex_exports__.default) {
	      __weex_module__.exports = __weex_exports__.default
	    }

	    __weex_module__.exports.template = __weex_template__

	    __weex_module__.exports.style = __weex_style__

	})


/***/ },
/* 71 */
/***/ function(module, exports) {

	module.exports = {
	  "type": "div",
	  "classList": [
	    "container"
	  ],
	  "style": {
	    "height": function () {return this.height},
	    "backgroundColor": function () {return this.backgroundColor}
	  },
	  "attr": {
	    "dataRole": function () {return this.dataRole}
	  },
	  "children": [
	    {
	      "type": "text",
	      "classList": [
	        "right-text"
	      ],
	      "style": {
	        "color": function () {return this.rightItemColor}
	      },
	      "attr": {
	        "naviItemPosition": "right",
	        "value": function () {return this.rightItemTitle}
	      },
	      "shown": function () {return !this.rightItemSrc},
	      "events": {
	        "click": "onclickrightitem"
	      }
	    },
	    {
	      "type": "image",
	      "classList": [
	        "right-image"
	      ],
	      "attr": {
	        "naviItemPosition": "right",
	        "src": function () {return this.rightItemSrc}
	      },
	      "shown": function () {return this.rightItemSrc},
	      "events": {
	        "click": "onclickrightitem"
	      }
	    },
	    {
	      "type": "text",
	      "classList": [
	        "left-text"
	      ],
	      "style": {
	        "color": function () {return this.leftItemColor}
	      },
	      "attr": {
	        "naviItemPosition": "left",
	        "value": function () {return this.leftItemTitle}
	      },
	      "shown": function () {return !this.leftItemSrc},
	      "events": {
	        "click": "onclickleftitem"
	      }
	    },
	    {
	      "type": "image",
	      "classList": [
	        "left-image"
	      ],
	      "attr": {
	        "naviItemPosition": "left",
	        "src": function () {return this.leftItemSrc}
	      },
	      "shown": function () {return this.leftItemSrc},
	      "events": {
	        "click": "onclickleftitem"
	      }
	    },
	    {
	      "type": "text",
	      "classList": [
	        "center-text"
	      ],
	      "style": {
	        "color": function () {return this.titleColor}
	      },
	      "attr": {
	        "naviItemPosition": "center",
	        "value": function () {return this.title}
	      }
	    }
	  ]
	}

/***/ },
/* 72 */
/***/ function(module, exports) {

	module.exports = {
	  "container": {
	    "flexDirection": "row",
	    "position": "fixed",
	    "top": 0,
	    "left": 0,
	    "right": 0,
	    "width": 750
	  },
	  "right-text": {
	    "position": "absolute",
	    "bottom": 28,
	    "right": 32,
	    "textAlign": "right",
	    "fontSize": 32,
	    "fontFamily": "'Open Sans', sans-serif"
	  },
	  "left-text": {
	    "position": "absolute",
	    "bottom": 28,
	    "left": 32,
	    "textAlign": "left",
	    "fontSize": 32,
	    "fontFamily": "'Open Sans', sans-serif"
	  },
	  "center-text": {
	    "position": "absolute",
	    "bottom": 25,
	    "left": 172,
	    "right": 172,
	    "textAlign": "center",
	    "fontSize": 36,
	    "fontWeight": "bold"
	  },
	  "left-image": {
	    "position": "absolute",
	    "bottom": 20,
	    "left": 28,
	    "width": 50,
	    "height": 50
	  },
	  "right-image": {
	    "position": "absolute",
	    "bottom": 20,
	    "right": 28,
	    "width": 50,
	    "height": 50
	  }
	}

/***/ },
/* 73 */
/***/ function(module, exports) {

	module.exports = function(module, exports, __weex_require__){'use strict';

	module.exports = {
	  data: function () {return {
	    dataRole: 'navbar',

	    backgroundColor: 'black',

	    height: 88,

	    title: "",

	    titleColor: 'black',

	    rightItemSrc: '',

	    rightItemTitle: '',

	    rightItemColor: 'black',

	    leftItemSrc: '',

	    leftItemTitle: '',

	    leftItemColor: 'black'
	  }},
	  methods: {
	    onclickrightitem: function onclickrightitem(e) {
	      this.$dispatch('naviBar.rightItem.click', {});
	    },
	    onclickleftitem: function onclickleftitem(e) {
	      this.$dispatch('naviBar.leftItem.click', {});
	    }
	  }
	};}
	/* generated by weex-loader */


/***/ },
/* 74 */
/***/ function(module, exports, __webpack_require__) {

	__webpack_require__(70)
	var __weex_template__ = __webpack_require__(75)
	var __weex_style__ = __webpack_require__(76)
	var __weex_script__ = __webpack_require__(77)

	__weex_define__('@weex-component/wxc-navpage', [], function(__weex_require__, __weex_exports__, __weex_module__) {

	    __weex_script__(__weex_module__, __weex_exports__, __weex_require__)
	    if (__weex_exports__.__esModule && __weex_exports__.default) {
	      __weex_module__.exports = __weex_exports__.default
	    }

	    __weex_module__.exports.template = __weex_template__

	    __weex_module__.exports.style = __weex_style__

	})


/***/ },
/* 75 */
/***/ function(module, exports) {

	module.exports = {
	  "type": "div",
	  "classList": [
	    "wrapper"
	  ],
	  "children": [
	    {
	      "type": "wxc-navbar",
	      "attr": {
	        "dataRole": function () {return this.dataRole},
	        "height": function () {return this.height},
	        "backgroundColor": function () {return this.backgroundColor},
	        "title": function () {return this.title},
	        "titleColor": function () {return this.titleColor},
	        "leftItemSrc": function () {return this.leftItemSrc},
	        "leftItemTitle": function () {return this.leftItemTitle},
	        "leftItemColor": function () {return this.leftItemColor},
	        "rightItemSrc": function () {return this.rightItemSrc},
	        "rightItemTitle": function () {return this.rightItemTitle},
	        "rightItemColor": function () {return this.rightItemColor}
	      }
	    },
	    {
	      "type": "div",
	      "classList": [
	        "wrapper"
	      ],
	      "style": {
	        "marginTop": function () {return this.height}
	      },
	      "children": [
	        {
	          "type": "content"
	        }
	      ]
	    }
	  ]
	}

/***/ },
/* 76 */
/***/ function(module, exports) {

	module.exports = {
	  "wrapper": {
	    "position": "absolute",
	    "top": 0,
	    "left": 0,
	    "right": 0,
	    "bottom": 0,
	    "width": 750
	  }
	}

/***/ },
/* 77 */
/***/ function(module, exports) {

	module.exports = function(module, exports, __weex_require__){'use strict';

	module.exports = {
	  data: function () {return {
	    dataRole: 'navbar',
	    backgroundColor: 'black',
	    height: 88,
	    title: "",
	    titleColor: 'black',
	    rightItemSrc: '',
	    rightItemTitle: '',
	    rightItemColor: 'black',
	    leftItemSrc: '',
	    leftItemTitle: '',
	    leftItemColor: 'black'
	  }}
	};}
	/* generated by weex-loader */


/***/ },
/* 78 */
/***/ function(module, exports, __webpack_require__) {

	__webpack_require__(79)
	var __weex_template__ = __webpack_require__(83)
	var __weex_style__ = __webpack_require__(84)
	var __weex_script__ = __webpack_require__(85)

	__weex_define__('@weex-component/wxc-tabbar', [], function(__weex_require__, __weex_exports__, __weex_module__) {

	    __weex_script__(__weex_module__, __weex_exports__, __weex_require__)
	    if (__weex_exports__.__esModule && __weex_exports__.default) {
	      __weex_module__.exports = __weex_exports__.default
	    }

	    __weex_module__.exports.template = __weex_template__

	    __weex_module__.exports.style = __weex_style__

	})


/***/ },
/* 79 */
/***/ function(module, exports, __webpack_require__) {

	var __weex_template__ = __webpack_require__(80)
	var __weex_style__ = __webpack_require__(81)
	var __weex_script__ = __webpack_require__(82)

	__weex_define__('@weex-component/wxc-tabitem', [], function(__weex_require__, __weex_exports__, __weex_module__) {

	    __weex_script__(__weex_module__, __weex_exports__, __weex_require__)
	    if (__weex_exports__.__esModule && __weex_exports__.default) {
	      __weex_module__.exports = __weex_exports__.default
	    }

	    __weex_module__.exports.template = __weex_template__

	    __weex_module__.exports.style = __weex_style__

	})


/***/ },
/* 80 */
/***/ function(module, exports) {

	module.exports = {
	  "type": "div",
	  "classList": [
	    "container"
	  ],
	  "style": {
	    "backgroundColor": function () {return this.backgroundColor}
	  },
	  "events": {
	    "click": "onclickitem"
	  },
	  "children": [
	    {
	      "type": "image",
	      "classList": [
	        "top-line"
	      ],
	      "attr": {
	        "src": "http://gtms03.alicdn.com/tps/i3/TB1mdsiMpXXXXXpXXXXNw4JIXXX-640-4.png"
	      }
	    },
	    {
	      "type": "image",
	      "classList": [
	        "tab-icon"
	      ],
	      "attr": {
	        "src": function () {return this.icon}
	      }
	    },
	    {
	      "type": "text",
	      "classList": [
	        "tab-text"
	      ],
	      "style": {
	        "color": function () {return this.titleColor}
	      },
	      "attr": {
	        "value": function () {return this.title}
	      }
	    }
	  ]
	}

/***/ },
/* 81 */
/***/ function(module, exports) {

	module.exports = {
	  "container": {
	    "flex": 1,
	    "flexDirection": "column",
	    "alignItems": "center",
	    "justifyContent": "center",
	    "height": 88
	  },
	  "top-line": {
	    "position": "absolute",
	    "top": 0,
	    "left": 0,
	    "right": 0,
	    "height": 2
	  },
	  "tab-icon": {
	    "marginTop": 5,
	    "width": 40,
	    "height": 40
	  },
	  "tab-text": {
	    "marginTop": 5,
	    "textAlign": "center",
	    "fontSize": 20
	  }
	}

/***/ },
/* 82 */
/***/ function(module, exports) {

	module.exports = function(module, exports, __weex_require__){'use strict';

	module.exports = {
	  data: function () {return {
	    index: 0,
	    title: '',
	    titleColor: '#000000',
	    icon: '',
	    backgroundColor: '#ffffff'
	  }},
	  methods: {
	    onclickitem: function onclickitem(e) {
	      var vm = this;
	      var params = {
	        index: vm.index
	      };
	      vm.$dispatch('tabItem.onClick', params);
	    }
	  }
	};}
	/* generated by weex-loader */


/***/ },
/* 83 */
/***/ function(module, exports) {

	module.exports = {
	  "type": "div",
	  "classList": [
	    "wrapper"
	  ],
	  "children": [
	    {
	      "type": "embed",
	      "classList": [
	        "content"
	      ],
	      "style": {
	        "visibility": function () {return this.visibility}
	      },
	      "repeat": function () {return this.tabItems},
	      "attr": {
	        "src": function () {return this.src},
	        "type": "weex"
	      }
	    },
	    {
	      "type": "div",
	      "classList": [
	        "tabbar"
	      ],
	      "append": "tree",
	      "children": [
	        {
	          "type": "wxc-tabitem",
	          "repeat": function () {return this.tabItems},
	          "attr": {
	            "index": function () {return this.index},
	            "icon": function () {return this.icon},
	            "title": function () {return this.title},
	            "titleColor": function () {return this.titleColor}
	          }
	        }
	      ]
	    }
	  ]
	}

/***/ },
/* 84 */
/***/ function(module, exports) {

	module.exports = {
	  "wrapper": {
	    "width": 750,
	    "position": "absolute",
	    "top": 0,
	    "left": 0,
	    "right": 0,
	    "bottom": 0
	  },
	  "content": {
	    "position": "absolute",
	    "top": 0,
	    "left": 0,
	    "right": 0,
	    "bottom": 0,
	    "marginTop": 0,
	    "marginBottom": 88
	  },
	  "tabbar": {
	    "flexDirection": "row",
	    "position": "fixed",
	    "bottom": 0,
	    "left": 0,
	    "right": 0,
	    "height": 88
	  }
	}

/***/ },
/* 85 */
/***/ function(module, exports) {

	module.exports = function(module, exports, __weex_require__){'use strict';

	module.exports = {
	  data: function () {return {
	    tabItems: [],
	    selectedIndex: 0,
	    selectedColor: '#ff0000',
	    unselectedColor: '#000000'
	  }},
	  created: function created() {
	    this.selected(this.selectedIndex);

	    this.$on('tabItem.onClick', function (e) {
	      var detail = e.detail;
	      this.selectedIndex = detail.index;
	      this.selected(detail.index);

	      var params = {
	        index: detail.index
	      };
	      this.$dispatch('tabBar.onClick', params);
	    });
	  },
	  methods: {
	    selected: function selected(index) {
	      for (var i = 0; i < this.tabItems.length; i++) {
	        var tabItem = this.tabItems[i];
	        if (i == index) {
	          tabItem.icon = tabItem.selectedImage;
	          tabItem.titleColor = this.selectedColor;
	          tabItem.visibility = 'visible';
	        } else {
	          tabItem.icon = tabItem.image;
	          tabItem.titleColor = this.unselectedColor;
	          tabItem.visibility = 'hidden';
	        }
	      }
	    }
	  }
	};}
	/* generated by weex-loader */


/***/ },
/* 86 */,
/* 87 */,
/* 88 */,
/* 89 */,
/* 90 */,
/* 91 */,
/* 92 */,
/* 93 */,
/* 94 */,
/* 95 */,
/* 96 */,
/* 97 */,
/* 98 */,
/* 99 */,
/* 100 */,
/* 101 */,
/* 102 */,
/* 103 */,
/* 104 */,
/* 105 */,
/* 106 */,
/* 107 */,
/* 108 */,
/* 109 */,
/* 110 */,
/* 111 */,
/* 112 */,
/* 113 */,
/* 114 */,
/* 115 */,
/* 116 */,
/* 117 */,
/* 118 */,
/* 119 */,
/* 120 */,
/* 121 */,
/* 122 */,
/* 123 */,
/* 124 */,
/* 125 */,
/* 126 */,
/* 127 */,
/* 128 */,
/* 129 */,
/* 130 */,
/* 131 */,
/* 132 */,
/* 133 */,
/* 134 */,
/* 135 */,
/* 136 */,
/* 137 */,
/* 138 */,
/* 139 */,
/* 140 */,
/* 141 */,
/* 142 */,
/* 143 */,
/* 144 */,
/* 145 */,
/* 146 */,
/* 147 */,
/* 148 */,
/* 149 */,
/* 150 */,
/* 151 */,
/* 152 */,
/* 153 */,
/* 154 */,
/* 155 */,
/* 156 */,
/* 157 */,
/* 158 */,
/* 159 */,
/* 160 */,
/* 161 */,
/* 162 */,
/* 163 */,
/* 164 */,
/* 165 */,
/* 166 */,
/* 167 */,
/* 168 */,
/* 169 */,
/* 170 */,
/* 171 */,
/* 172 */,
/* 173 */,
/* 174 */,
/* 175 */,
/* 176 */,
/* 177 */,
/* 178 */,
/* 179 */,
/* 180 */,
/* 181 */,
/* 182 */,
/* 183 */,
/* 184 */,
/* 185 */,
/* 186 */,
/* 187 */,
/* 188 */,
/* 189 */,
/* 190 */,
/* 191 */,
/* 192 */,
/* 193 */,
/* 194 */,
/* 195 */,
/* 196 */,
/* 197 */,
/* 198 */,
/* 199 */,
/* 200 */,
/* 201 */,
/* 202 */,
/* 203 */,
/* 204 */,
/* 205 */,
/* 206 */,
/* 207 */,
/* 208 */,
/* 209 */,
/* 210 */,
/* 211 */,
/* 212 */,
/* 213 */,
/* 214 */,
/* 215 */,
/* 216 */,
/* 217 */,
/* 218 */,
<<<<<<< HEAD
/* 219 */
=======
/* 219 */,
/* 220 */,
/* 221 */
>>>>>>> cae9aa8a
/***/ function(module, exports) {

	module.exports = {
	  "type": "scroller",
	  "children": [
	    {
	      "type": "wxc-panel",
	      "attr": {
	        "title": "picker module",
	        "type": "primary"
	      },
	      "children": [
	        {
	          "type": "text",
	          "style": {
	            "marginBottom": 20
	          },
	          "attr": {
	            "value": function () {return 'pick value: ' + (this.value)}
	          }
	        },
	        {
	          "type": "wxc-button",
	          "attr": {
	            "type": "primary",
	            "value": "single pick"
	          },
	          "events": {
	            "click": "pick"
	          },
	          "style": {
	            "marginBottom": 20
	          }
	        },
	        {
	          "type": "wxc-button",
	          "attr": {
	            "type": "primary",
	            "value": "pickDate"
	          },
	          "events": {
	            "click": "pickDate"
	          },
	          "style": {
	            "marginBottom": 20
	          }
	        },
	        {
	          "type": "wxc-button",
	          "attr": {
	            "type": "primary",
	            "value": "pickTime"
	          },
	          "events": {
	            "click": "pickTime"
	          }
	        }
	      ]
	    },
	    {
	      "type": "wxc-panel",
	      "attr": {
	        "title": "input component",
	        "type": "primary"
	      },
	      "children": [
	        {
	          "type": "text",
	          "attr": {
	            "value": function () {return 'onchange: ' + (this.txtChange)}
	          }
	        },
	        {
	          "type": "input",
	          "attr": {
	            "type": "date",
	            "placeholder": "select date",
	            "autofocus": "false",
	            "value": "",
	            "max": "2029-11-28",
	            "min": "2015-11-28"
	          },
	          "classList": [
	            "input"
	          ],
	          "events": {
	            "change": "onchange"
	          }
	        },
	        {
	          "type": "input",
	          "attr": {
	            "type": "time",
	            "placeholder": "select time",
	            "autofocus": "false",
	            "value": ""
	          },
	          "classList": [
	            "input"
	          ],
	          "events": {
	            "change": "onchange"
	          }
	        }
	      ]
	    }
	  ]
	}

/***/ },
<<<<<<< HEAD
/* 220 */
=======
/* 222 */
>>>>>>> cae9aa8a
/***/ function(module, exports) {

	module.exports = {
	  "input": {
	    "fontSize": 60,
	    "height": 80,
	    "width": 400
	  }
	}

/***/ },
<<<<<<< HEAD
/* 221 */
=======
/* 223 */
>>>>>>> cae9aa8a
/***/ function(module, exports, __webpack_require__) {

	module.exports = function(module, exports, __weex_require__){'use strict';

	__webpack_require__(4);
	module.exports = {
	    data: function () {return {
	        value: '',
	        index: 0,
	        txtChange: ''
	    }},
	    methods: {
	        pick: function pick() {
	            var picker = __weex_require__('@weex-module/picker');
	            var items = new Array("Saab", "Volvo", "BMW");
	            var self = this;
	            picker.pick({
	                'items': items,
	                'index': self.index
	            }, function (ret) {
	                var result = ret.result;
	                if (result == 'success') {
	                    self.value = items[ret.data];
	                    self.index = ret.data;
	                }
	            });
	        },
	        pickDate: function pickDate() {
	            var picker = __weex_require__('@weex-module/picker');
	            var self = this;
	            picker.pickDate({
	                'value': '2016-11-28',
	                'max': '2029-11-28',
	                'min': '2015-11-28'
	            }, function (ret) {
	                var result = ret.result;
	                if (result == 'success') {
	                    self.value = ret.data;
	                }
	            });
	        },
	        pickTime: function pickTime() {
	            var picker = __weex_require__('@weex-module/picker');
	            var self = this;
	            picker.pickTime({
	                'value': '19:24'
	            }, function (ret) {
	                var result = ret.result;
	                if (result == 'success') {
	                    self.value = ret.data;
	                }
	            });
	        },
	        onchange: function onchange(event) {
	            this.txtChange = event.value;
	            console.log('onchange', event.value);
	        }
	    }
	};}
	/* generated by weex-loader */


/***/ }
/******/ ]);<|MERGE_RESOLUTION|>--- conflicted
+++ resolved
@@ -1,11 +1,3 @@
-/*!197
- * {
- *   version: "0.4.0.20170207",
- *   create: "20170207145011",
- *   git: "origin-taobao/u4_v8_shared_sdk_jsfm-feature-0.19--027e045",
- *   digest: "dccbcd3e89a6a624c7c37bfcaf8e0379"
- * }
- !*/
 /******/ (function(modules) { // webpackBootstrap
 /******/ 	// The module cache
 /******/ 	var installedModules = {};
@@ -52,15 +44,9 @@
 /* 0 */
 /***/ function(module, exports, __webpack_require__) {
 
-<<<<<<< HEAD
-	var __weex_template__ = __webpack_require__(219)
-	var __weex_style__ = __webpack_require__(220)
-	var __weex_script__ = __webpack_require__(221)
-=======
 	var __weex_template__ = __webpack_require__(221)
 	var __weex_style__ = __webpack_require__(222)
 	var __weex_script__ = __webpack_require__(223)
->>>>>>> cae9aa8a
 
 	__weex_define__('@weex-component/713f21e067b638ad251dbcb7d5b37be5', [], function(__weex_require__, __weex_exports__, __weex_module__) {
 
@@ -537,7 +523,8 @@
 	  "panel-header-danger": {
 	    "backgroundColor": "rgb(217,83,79)",
 	    "color": "#ffffff"
-	  }
+	  },
+	  "panel-body": {}
 	}
 
 /***/ },
@@ -2174,13 +2161,9 @@
 /* 216 */,
 /* 217 */,
 /* 218 */,
-<<<<<<< HEAD
-/* 219 */
-=======
 /* 219 */,
 /* 220 */,
 /* 221 */
->>>>>>> cae9aa8a
 /***/ function(module, exports) {
 
 	module.exports = {
@@ -2291,11 +2274,7 @@
 	}
 
 /***/ },
-<<<<<<< HEAD
-/* 220 */
-=======
 /* 222 */
->>>>>>> cae9aa8a
 /***/ function(module, exports) {
 
 	module.exports = {
@@ -2307,11 +2286,7 @@
 	}
 
 /***/ },
-<<<<<<< HEAD
-/* 221 */
-=======
 /* 223 */
->>>>>>> cae9aa8a
 /***/ function(module, exports, __webpack_require__) {
 
 	module.exports = function(module, exports, __weex_require__){'use strict';
