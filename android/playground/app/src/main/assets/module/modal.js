/*!197
 * {
 *   version: "0.4.0.20170207",
 *   create: "20170207145011",
 *   git: "origin-taobao/u4_v8_shared_sdk_jsfm-feature-0.19--027e045",
 *   digest: "f373f5cf79e050cd67c47c3f0f6ba1a9"
 * }
 !*/
/******/ (function(modules) { // webpackBootstrap
/******/ 	// The module cache
/******/ 	var installedModules = {};

/******/ 	// The require function
/******/ 	function __webpack_require__(moduleId) {

/******/ 		// Check if module is in cache
/******/ 		if(installedModules[moduleId])
/******/ 			return installedModules[moduleId].exports;

/******/ 		// Create a new module (and put it into the cache)
/******/ 		var module = installedModules[moduleId] = {
/******/ 			exports: {},
/******/ 			id: moduleId,
/******/ 			loaded: false
/******/ 		};

/******/ 		// Execute the module function
/******/ 		modules[moduleId].call(module.exports, module, module.exports, __webpack_require__);

/******/ 		// Flag the module as loaded
/******/ 		module.loaded = true;

/******/ 		// Return the exports of the module
/******/ 		return module.exports;
/******/ 	}


/******/ 	// expose the modules object (__webpack_modules__)
/******/ 	__webpack_require__.m = modules;

/******/ 	// expose the module cache
/******/ 	__webpack_require__.c = installedModules;

/******/ 	// __webpack_public_path__
/******/ 	__webpack_require__.p = "";

/******/ 	// Load entry module and return exports
/******/ 	return __webpack_require__(0);
/******/ })
/************************************************************************/
/******/ ([
/* 0 */
/***/ function(module, exports, __webpack_require__) {

<<<<<<< HEAD
	var __weex_template__ = __webpack_require__(216)
	var __weex_style__ = __webpack_require__(217)
	var __weex_script__ = __webpack_require__(218)
=======
	var __weex_template__ = __webpack_require__(218)
	var __weex_style__ = __webpack_require__(219)
	var __weex_script__ = __webpack_require__(220)
>>>>>>> cae9aa8a

	__weex_define__('@weex-component/3e30f1e2562a57b329ab7ebd1387f07b', [], function(__weex_require__, __weex_exports__, __weex_module__) {

	    __weex_script__(__weex_module__, __weex_exports__, __weex_require__)
	    if (__weex_exports__.__esModule && __weex_exports__.default) {
	      __weex_module__.exports = __weex_exports__.default
	    }

	    __weex_module__.exports.template = __weex_template__

	    __weex_module__.exports.style = __weex_style__

	})

	__weex_bootstrap__('@weex-component/3e30f1e2562a57b329ab7ebd1387f07b',undefined,undefined)

/***/ },
/* 1 */,
/* 2 */,
/* 3 */,
/* 4 */
/***/ function(module, exports, __webpack_require__) {

	__webpack_require__(5);
	__webpack_require__(9);
	__webpack_require__(13);
	__webpack_require__(17);
	__webpack_require__(21);
	__webpack_require__(25);
	__webpack_require__(66);
	__webpack_require__(70);
	__webpack_require__(74);
	__webpack_require__(78);
	__webpack_require__(79);


/***/ },
/* 5 */
/***/ function(module, exports, __webpack_require__) {

	var __weex_template__ = __webpack_require__(6)
	var __weex_style__ = __webpack_require__(7)
	var __weex_script__ = __webpack_require__(8)

	__weex_define__('@weex-component/wxc-button', [], function(__weex_require__, __weex_exports__, __weex_module__) {

	    __weex_script__(__weex_module__, __weex_exports__, __weex_require__)
	    if (__weex_exports__.__esModule && __weex_exports__.default) {
	      __weex_module__.exports = __weex_exports__.default
	    }

	    __weex_module__.exports.template = __weex_template__

	    __weex_module__.exports.style = __weex_style__

	})


/***/ },
/* 6 */
/***/ function(module, exports) {

	module.exports = {
	  "type": "div",
	  "classList": function () {return ['btn', 'btn-' + (this.type), 'btn-sz-' + (this.size)]},
	  "children": [
	    {
	      "type": "text",
	      "classList": function () {return ['btn-txt', 'btn-txt-' + (this.type), 'btn-txt-sz-' + (this.size)]},
	      "attr": {
	        "value": function () {return this.value}
	      }
	    }
	  ]
	}

/***/ },
/* 7 */
/***/ function(module, exports) {

	module.exports = {
	  "btn": {
	    "marginBottom": 0,
	    "alignItems": "center",
	    "justifyContent": "center",
	    "borderWidth": 1,
	    "borderStyle": "solid",
	    "borderColor": "#333333"
	  },
	  "btn-default": {
	    "color": "rgb(51,51,51)"
	  },
	  "btn-primary": {
	    "backgroundColor": "rgb(40,96,144)",
	    "borderColor": "rgb(40,96,144)"
	  },
	  "btn-success": {
	    "backgroundColor": "rgb(92,184,92)",
	    "borderColor": "rgb(76,174,76)"
	  },
	  "btn-info": {
	    "backgroundColor": "rgb(91,192,222)",
	    "borderColor": "rgb(70,184,218)"
	  },
	  "btn-warning": {
	    "backgroundColor": "rgb(240,173,78)",
	    "borderColor": "rgb(238,162,54)"
	  },
	  "btn-danger": {
	    "backgroundColor": "rgb(217,83,79)",
	    "borderColor": "rgb(212,63,58)"
	  },
	  "btn-link": {
	    "borderColor": "rgba(0,0,0,0)",
	    "borderRadius": 0
	  },
	  "btn-txt-default": {
	    "color": "rgb(51,51,51)"
	  },
	  "btn-txt-primary": {
	    "color": "rgb(255,255,255)"
	  },
	  "btn-txt-success": {
	    "color": "rgb(255,255,255)"
	  },
	  "btn-txt-info": {
	    "color": "rgb(255,255,255)"
	  },
	  "btn-txt-warning": {
	    "color": "rgb(255,255,255)"
	  },
	  "btn-txt-danger": {
	    "color": "rgb(255,255,255)"
	  },
	  "btn-txt-link": {
	    "color": "rgb(51,122,183)"
	  },
	  "btn-sz-large": {
	    "width": 300,
	    "height": 100,
	    "paddingTop": 25,
	    "paddingBottom": 25,
	    "paddingLeft": 40,
	    "paddingRight": 40,
	    "borderRadius": 15
	  },
	  "btn-sz-middle": {
	    "width": 240,
	    "height": 80,
	    "paddingTop": 15,
	    "paddingBottom": 15,
	    "paddingLeft": 30,
	    "paddingRight": 30,
	    "borderRadius": 10
	  },
	  "btn-sz-small": {
	    "width": 170,
	    "height": 60,
	    "paddingTop": 12,
	    "paddingBottom": 12,
	    "paddingLeft": 25,
	    "paddingRight": 25,
	    "borderRadius": 7
	  },
	  "btn-txt-sz-large": {
	    "fontSize": 45
	  },
	  "btn-txt-sz-middle": {
	    "fontSize": 35
	  },
	  "btn-txt-sz-small": {
	    "fontSize": 30
	  }
	}

/***/ },
/* 8 */
/***/ function(module, exports) {

	module.exports = function(module, exports, __weex_require__){'use strict';

	module.exports = {
	  data: function () {return {
	    type: 'default',
	    size: 'large',
	    value: ''
	  }},
	  methods: {}
	};}
	/* generated by weex-loader */


/***/ },
/* 9 */
/***/ function(module, exports, __webpack_require__) {

	var __weex_template__ = __webpack_require__(10)
	var __weex_style__ = __webpack_require__(11)
	var __weex_script__ = __webpack_require__(12)

	__weex_define__('@weex-component/wxc-hn', [], function(__weex_require__, __weex_exports__, __weex_module__) {

	    __weex_script__(__weex_module__, __weex_exports__, __weex_require__)
	    if (__weex_exports__.__esModule && __weex_exports__.default) {
	      __weex_module__.exports = __weex_exports__.default
	    }

	    __weex_module__.exports.template = __weex_template__

	    __weex_module__.exports.style = __weex_style__

	})


/***/ },
/* 10 */
/***/ function(module, exports) {

	module.exports = {
	  "type": "div",
	  "classList": function () {return ['h' + (this.level)]},
	  "style": {
	    "justifyContent": "center"
	  },
	  "children": [
	    {
	      "type": "text",
	      "classList": function () {return ['txt-h' + (this.level)]},
	      "attr": {
	        "value": function () {return this.value}
	      }
	    }
	  ]
	}

/***/ },
/* 11 */
/***/ function(module, exports) {

	module.exports = {
	  "h1": {
	    "height": 110,
	    "paddingTop": 20,
	    "paddingBottom": 20
	  },
	  "h2": {
	    "height": 110,
	    "paddingTop": 20,
	    "paddingBottom": 20
	  },
	  "h3": {
	    "height": 110,
	    "paddingTop": 20,
	    "paddingBottom": 20
	  },
	  "txt-h1": {
	    "fontSize": 70
	  },
	  "txt-h2": {
	    "fontSize": 52
	  },
	  "txt-h3": {
	    "fontSize": 42
	  }
	}

/***/ },
/* 12 */
/***/ function(module, exports) {

	module.exports = function(module, exports, __weex_require__){'use strict';

	module.exports = {
	  data: function () {return {
	    level: 1,
	    value: ''
	  }},
	  methods: {}
	};}
	/* generated by weex-loader */


/***/ },
/* 13 */
/***/ function(module, exports, __webpack_require__) {

	var __weex_template__ = __webpack_require__(14)
	var __weex_style__ = __webpack_require__(15)
	var __weex_script__ = __webpack_require__(16)

	__weex_define__('@weex-component/wxc-list-item', [], function(__weex_require__, __weex_exports__, __weex_module__) {

	    __weex_script__(__weex_module__, __weex_exports__, __weex_require__)
	    if (__weex_exports__.__esModule && __weex_exports__.default) {
	      __weex_module__.exports = __weex_exports__.default
	    }

	    __weex_module__.exports.template = __weex_template__

	    __weex_module__.exports.style = __weex_style__

	})


/***/ },
/* 14 */
/***/ function(module, exports) {

	module.exports = {
	  "type": "div",
	  "classList": [
	    "item"
	  ],
	  "events": {
	    "touchstart": "touchstart",
	    "touchend": "touchend"
	  },
	  "style": {
	    "backgroundColor": function () {return this.bgColor}
	  },
	  "children": [
	    {
	      "type": "content"
	    }
	  ]
	}

/***/ },
/* 15 */
/***/ function(module, exports) {

	module.exports = {
	  "item": {
	    "paddingTop": 25,
	    "paddingBottom": 25,
	    "paddingLeft": 35,
	    "paddingRight": 35,
	    "height": 160,
	    "justifyContent": "center",
	    "borderBottomWidth": 1,
	    "borderColor": "#dddddd"
	  }
	}

/***/ },
/* 16 */
/***/ function(module, exports) {

	module.exports = function(module, exports, __weex_require__){'use strict';

	module.exports = {
	  data: function () {return {
	    bgColor: '#ffffff'
	  }},
	  methods: {
	    touchstart: function touchstart() {},
	    touchend: function touchend() {}
	  }
	};}
	/* generated by weex-loader */


/***/ },
/* 17 */
/***/ function(module, exports, __webpack_require__) {

	var __weex_template__ = __webpack_require__(18)
	var __weex_style__ = __webpack_require__(19)
	var __weex_script__ = __webpack_require__(20)

	__weex_define__('@weex-component/wxc-panel', [], function(__weex_require__, __weex_exports__, __weex_module__) {

	    __weex_script__(__weex_module__, __weex_exports__, __weex_require__)
	    if (__weex_exports__.__esModule && __weex_exports__.default) {
	      __weex_module__.exports = __weex_exports__.default
	    }

	    __weex_module__.exports.template = __weex_template__

	    __weex_module__.exports.style = __weex_style__

	})


/***/ },
/* 18 */
/***/ function(module, exports) {

	module.exports = {
	  "type": "div",
	  "classList": function () {return ['panel', 'panel-' + (this.type)]},
	  "style": {
	    "borderWidth": function () {return this.border}
	  },
	  "children": [
	    {
	      "type": "text",
	      "classList": function () {return ['panel-header', 'panel-header-' + (this.type)]},
	      "style": {
	        "paddingTop": function () {return this.paddingHead},
	        "paddingBottom": function () {return this.paddingHead},
	        "paddingLeft": function () {return this.paddingHead*1.5},
	        "paddingRight": function () {return this.paddingHead*1.5}
	      },
	      "attr": {
	        "value": function () {return this.title}
	      }
	    },
	    {
	      "type": "div",
	      "classList": function () {return ['panel-body', 'panel-body-' + (this.type)]},
	      "style": {
	        "paddingTop": function () {return this.paddingBody},
	        "paddingBottom": function () {return this.paddingBody},
	        "paddingLeft": function () {return this.paddingBody*1.5},
	        "paddingRight": function () {return this.paddingBody*1.5}
	      },
	      "children": [
	        {
	          "type": "content"
	        }
	      ]
	    }
	  ]
	}

/***/ },
/* 19 */
/***/ function(module, exports) {

	module.exports = {
	  "panel": {
	    "marginBottom": 20,
	    "backgroundColor": "#ffffff",
	    "borderColor": "#dddddd",
	    "borderWidth": 1
	  },
	  "panel-primary": {
	    "borderColor": "rgb(40,96,144)"
	  },
	  "panel-success": {
	    "borderColor": "rgb(76,174,76)"
	  },
	  "panel-info": {
	    "borderColor": "rgb(70,184,218)"
	  },
	  "panel-warning": {
	    "borderColor": "rgb(238,162,54)"
	  },
	  "panel-danger": {
	    "borderColor": "rgb(212,63,58)"
	  },
	  "panel-header": {
	    "backgroundColor": "#f5f5f5",
	    "fontSize": 40,
	    "color": "#333333"
	  },
	  "panel-header-primary": {
	    "backgroundColor": "rgb(40,96,144)",
	    "color": "#ffffff"
	  },
	  "panel-header-success": {
	    "backgroundColor": "rgb(92,184,92)",
	    "color": "#ffffff"
	  },
	  "panel-header-info": {
	    "backgroundColor": "rgb(91,192,222)",
	    "color": "#ffffff"
	  },
	  "panel-header-warning": {
	    "backgroundColor": "rgb(240,173,78)",
	    "color": "#ffffff"
	  },
	  "panel-header-danger": {
	    "backgroundColor": "rgb(217,83,79)",
	    "color": "#ffffff"
	  }
	}

/***/ },
/* 20 */
/***/ function(module, exports) {

	module.exports = function(module, exports, __weex_require__){'use strict';

	module.exports = {
	  data: function () {return {
	    type: 'default',
	    title: '',
	    paddingBody: 20,
	    paddingHead: 20,
	    dataClass: '',
	    border: 0
	  }},
	  ready: function ready() {}
	};}
	/* generated by weex-loader */


/***/ },
/* 21 */
/***/ function(module, exports, __webpack_require__) {

	var __weex_template__ = __webpack_require__(22)
	var __weex_style__ = __webpack_require__(23)
	var __weex_script__ = __webpack_require__(24)

	__weex_define__('@weex-component/wxc-tip', [], function(__weex_require__, __weex_exports__, __weex_module__) {

	    __weex_script__(__weex_module__, __weex_exports__, __weex_require__)
	    if (__weex_exports__.__esModule && __weex_exports__.default) {
	      __weex_module__.exports = __weex_exports__.default
	    }

	    __weex_module__.exports.template = __weex_template__

	    __weex_module__.exports.style = __weex_style__

	})


/***/ },
/* 22 */
/***/ function(module, exports) {

	module.exports = {
	  "type": "div",
	  "classList": function () {return ['tip', 'tip-' + (this.type)]},
	  "children": [
	    {
	      "type": "text",
	      "classList": function () {return ['tip-txt', 'tip-txt-' + (this.type)]},
	      "attr": {
	        "value": function () {return this.value}
	      }
	    }
	  ]
	}

/***/ },
/* 23 */
/***/ function(module, exports) {

	module.exports = {
	  "tip": {
	    "paddingLeft": 36,
	    "paddingRight": 36,
	    "paddingTop": 36,
	    "paddingBottom": 36,
	    "borderRadius": 10
	  },
	  "tip-txt": {
	    "fontSize": 28
	  },
	  "tip-success": {
	    "backgroundColor": "#dff0d8",
	    "borderColor": "#d6e9c6"
	  },
	  "tip-txt-success": {
	    "color": "#3c763d"
	  },
	  "tip-info": {
	    "backgroundColor": "#d9edf7",
	    "borderColor": "#bce8f1"
	  },
	  "tip-txt-info": {
	    "color": "#31708f"
	  },
	  "tip-warning": {
	    "backgroundColor": "#fcf8e3",
	    "borderColor": "#faebcc"
	  },
	  "tip-txt-warning": {
	    "color": "#8a6d3b"
	  },
	  "tip-danger": {
	    "backgroundColor": "#f2dede",
	    "borderColor": "#ebccd1"
	  },
	  "tip-txt-danger": {
	    "color": "#a94442"
	  }
	}

/***/ },
/* 24 */
/***/ function(module, exports) {

	module.exports = function(module, exports, __weex_require__){'use strict';

	module.exports = {
	  data: function () {return {
	    type: 'success',
	    value: ''
	  }}
	};}
	/* generated by weex-loader */


/***/ },
/* 25 */
/***/ function(module, exports, __webpack_require__) {

	var __weex_template__ = __webpack_require__(26)
	var __weex_style__ = __webpack_require__(27)
	var __weex_script__ = __webpack_require__(28)

	__weex_define__('@weex-component/wxc-countdown', [], function(__weex_require__, __weex_exports__, __weex_module__) {

	    __weex_script__(__weex_module__, __weex_exports__, __weex_require__)
	    if (__weex_exports__.__esModule && __weex_exports__.default) {
	      __weex_module__.exports = __weex_exports__.default
	    }

	    __weex_module__.exports.template = __weex_template__

	    __weex_module__.exports.style = __weex_style__

	})


/***/ },
/* 26 */
/***/ function(module, exports) {

	module.exports = {
	  "type": "div",
	  "style": {
	    "overflow": "hidden",
	    "flexDirection": "row"
	  },
	  "events": {
	    "appear": "appeared",
	    "disappear": "disappeared"
	  },
	  "children": [
	    {
	      "type": "content"
	    }
	  ]
	}

/***/ },
/* 27 */
/***/ function(module, exports) {

	module.exports = {
	  "wrap": {
	    "overflow": "hidden"
	  }
	}

/***/ },
/* 28 */
/***/ function(module, exports, __webpack_require__) {

	module.exports = function(module, exports, __weex_require__){'use strict';

	var _assign = __webpack_require__(29);

	var _assign2 = _interopRequireDefault(_assign);

	function _interopRequireDefault(obj) { return obj && obj.__esModule ? obj : { default: obj }; }

	module.exports = {
	    data: function () {return {
	        now: 0,
	        remain: 0,
	        time: {
	            elapse: 0,
	            D: '0',
	            DD: '0',
	            h: '0',
	            hh: '00',
	            H: '0',
	            HH: '0',
	            m: '0',
	            mm: '00',
	            M: '0',
	            MM: '0',
	            s: '0',
	            ss: '00',
	            S: '0',
	            SS: '0'
	        },
	        outofview: false
	    }},
	    ready: function ready() {
	        if (this.remain <= 0) {
	            return;
	        }

	        this.now = Date.now();
	        this.nextTick();
	    },
	    methods: {
	        nextTick: function nextTick() {
	            if (this.outofview) {
	                setTimeout(this.nextTick.bind(this), 1000);
	            } else {
	                this.time.elapse = parseInt((Date.now() - this.now) / 1000);

	                if (this.calc()) {
	                    this.$emit('tick', (0, _assign2.default)({}, this.time));
	                    setTimeout(this.nextTick.bind(this), 1000);
	                } else {
	                    this.$emit('alarm', (0, _assign2.default)({}, this.time));
	                }
	                this._app.updateActions();
	            }
	        },
	        format: function format(str) {
	            if (str.length >= 2) {
	                return str;
	            } else {
	                return '0' + str;
	            }
	        },
	        calc: function calc() {
	            var remain = this.remain - this.time.elapse;
	            if (remain < 0) {
	                remain = 0;
	            }
	            this.time.D = String(parseInt(remain / 86400));
	            this.time.DD = this.format(this.time.D);
	            this.time.h = String(parseInt((remain - parseInt(this.time.D) * 86400) / 3600));
	            this.time.hh = this.format(this.time.h);
	            this.time.H = String(parseInt(remain / 3600));
	            this.time.HH = this.format(this.time.H);
	            this.time.m = String(parseInt((remain - parseInt(this.time.H) * 3600) / 60));
	            this.time.mm = this.format(this.time.m);
	            this.time.M = String(parseInt(remain / 60));
	            this.time.MM = this.format(this.time.M);
	            this.time.s = String(remain - parseInt(this.time.M) * 60);
	            this.time.ss = this.format(this.time.s);
	            this.time.S = String(remain);
	            this.time.SS = this.format(this.time.S);

	            return remain > 0;
	        },
	        appeared: function appeared() {
	            this.outofview = false;
	        },
	        disappeared: function disappeared() {
	            this.outofview = true;
	        }
	    }
	};}
	/* generated by weex-loader */


/***/ },
/* 29 */
/***/ function(module, exports, __webpack_require__) {

	module.exports = { "default": __webpack_require__(30), __esModule: true };

/***/ },
/* 30 */
/***/ function(module, exports, __webpack_require__) {

	__webpack_require__(31);
	module.exports = __webpack_require__(34).Object.assign;

/***/ },
/* 31 */
/***/ function(module, exports, __webpack_require__) {

	// 19.1.3.1 Object.assign(target, source)
	var $export = __webpack_require__(32);

	$export($export.S + $export.F, 'Object', {assign: __webpack_require__(47)});

/***/ },
/* 32 */
/***/ function(module, exports, __webpack_require__) {

	var global    = __webpack_require__(33)
	  , core      = __webpack_require__(34)
	  , ctx       = __webpack_require__(35)
	  , hide      = __webpack_require__(37)
	  , PROTOTYPE = 'prototype';

	var $export = function(type, name, source){
	  var IS_FORCED = type & $export.F
	    , IS_GLOBAL = type & $export.G
	    , IS_STATIC = type & $export.S
	    , IS_PROTO  = type & $export.P
	    , IS_BIND   = type & $export.B
	    , IS_WRAP   = type & $export.W
	    , exports   = IS_GLOBAL ? core : core[name] || (core[name] = {})
	    , expProto  = exports[PROTOTYPE]
	    , target    = IS_GLOBAL ? global : IS_STATIC ? global[name] : (global[name] || {})[PROTOTYPE]
	    , key, own, out;
	  if(IS_GLOBAL)source = name;
	  for(key in source){
	    // contains in native
	    own = !IS_FORCED && target && target[key] !== undefined;
	    if(own && key in exports)continue;
	    // export native or passed
	    out = own ? target[key] : source[key];
	    // prevent global pollution for namespaces
	    exports[key] = IS_GLOBAL && typeof target[key] != 'function' ? source[key]
	    // bind timers to global for call from export context
	    : IS_BIND && own ? ctx(out, global)
	    // wrap global constructors for prevent change them in library
	    : IS_WRAP && target[key] == out ? (function(C){
	      var F = function(a, b, c){
	        if(this instanceof C){
	          switch(arguments.length){
	            case 0: return new C;
	            case 1: return new C(a);
	            case 2: return new C(a, b);
	          } return new C(a, b, c);
	        } return C.apply(this, arguments);
	      };
	      F[PROTOTYPE] = C[PROTOTYPE];
	      return F;
	    // make static versions for prototype methods
	    })(out) : IS_PROTO && typeof out == 'function' ? ctx(Function.call, out) : out;
	    // export proto methods to core.%CONSTRUCTOR%.methods.%NAME%
	    if(IS_PROTO){
	      (exports.virtual || (exports.virtual = {}))[key] = out;
	      // export proto methods to core.%CONSTRUCTOR%.prototype.%NAME%
	      if(type & $export.R && expProto && !expProto[key])hide(expProto, key, out);
	    }
	  }
	};
	// type bitmap
	$export.F = 1;   // forced
	$export.G = 2;   // global
	$export.S = 4;   // static
	$export.P = 8;   // proto
	$export.B = 16;  // bind
	$export.W = 32;  // wrap
	$export.U = 64;  // safe
	$export.R = 128; // real proto method for `library` 
	module.exports = $export;

/***/ },
/* 33 */
/***/ function(module, exports) {

	// https://github.com/zloirock/core-js/issues/86#issuecomment-115759028
	var global = module.exports = typeof window != 'undefined' && window.Math == Math
	  ? window : typeof self != 'undefined' && self.Math == Math ? self : Function('return this')();
	if(typeof __g == 'number')__g = global; // eslint-disable-line no-undef

/***/ },
/* 34 */
/***/ function(module, exports) {

	var core = module.exports = {version: '2.4.0'};
	if(typeof __e == 'number')__e = core; // eslint-disable-line no-undef

/***/ },
/* 35 */
/***/ function(module, exports, __webpack_require__) {

	// optional / simple context binding
	var aFunction = __webpack_require__(36);
	module.exports = function(fn, that, length){
	  aFunction(fn);
	  if(that === undefined)return fn;
	  switch(length){
	    case 1: return function(a){
	      return fn.call(that, a);
	    };
	    case 2: return function(a, b){
	      return fn.call(that, a, b);
	    };
	    case 3: return function(a, b, c){
	      return fn.call(that, a, b, c);
	    };
	  }
	  return function(/* ...args */){
	    return fn.apply(that, arguments);
	  };
	};

/***/ },
/* 36 */
/***/ function(module, exports) {

	module.exports = function(it){
	  if(typeof it != 'function')throw TypeError(it + ' is not a function!');
	  return it;
	};

/***/ },
/* 37 */
/***/ function(module, exports, __webpack_require__) {

	var dP         = __webpack_require__(38)
	  , createDesc = __webpack_require__(46);
	module.exports = __webpack_require__(42) ? function(object, key, value){
	  return dP.f(object, key, createDesc(1, value));
	} : function(object, key, value){
	  object[key] = value;
	  return object;
	};

/***/ },
/* 38 */
/***/ function(module, exports, __webpack_require__) {

	var anObject       = __webpack_require__(39)
	  , IE8_DOM_DEFINE = __webpack_require__(41)
	  , toPrimitive    = __webpack_require__(45)
	  , dP             = Object.defineProperty;

	exports.f = __webpack_require__(42) ? Object.defineProperty : function defineProperty(O, P, Attributes){
	  anObject(O);
	  P = toPrimitive(P, true);
	  anObject(Attributes);
	  if(IE8_DOM_DEFINE)try {
	    return dP(O, P, Attributes);
	  } catch(e){ /* empty */ }
	  if('get' in Attributes || 'set' in Attributes)throw TypeError('Accessors not supported!');
	  if('value' in Attributes)O[P] = Attributes.value;
	  return O;
	};

/***/ },
/* 39 */
/***/ function(module, exports, __webpack_require__) {

	var isObject = __webpack_require__(40);
	module.exports = function(it){
	  if(!isObject(it))throw TypeError(it + ' is not an object!');
	  return it;
	};

/***/ },
/* 40 */
/***/ function(module, exports) {

	module.exports = function(it){
	  return typeof it === 'object' ? it !== null : typeof it === 'function';
	};

/***/ },
/* 41 */
/***/ function(module, exports, __webpack_require__) {

	module.exports = !__webpack_require__(42) && !__webpack_require__(43)(function(){
	  return Object.defineProperty(__webpack_require__(44)('div'), 'a', {get: function(){ return 7; }}).a != 7;
	});

/***/ },
/* 42 */
/***/ function(module, exports, __webpack_require__) {

	// Thank's IE8 for his funny defineProperty
	module.exports = !__webpack_require__(43)(function(){
	  return Object.defineProperty({}, 'a', {get: function(){ return 7; }}).a != 7;
	});

/***/ },
/* 43 */
/***/ function(module, exports) {

	module.exports = function(exec){
	  try {
	    return !!exec();
	  } catch(e){
	    return true;
	  }
	};

/***/ },
/* 44 */
/***/ function(module, exports, __webpack_require__) {

	var isObject = __webpack_require__(40)
	  , document = __webpack_require__(33).document
	  // in old IE typeof document.createElement is 'object'
	  , is = isObject(document) && isObject(document.createElement);
	module.exports = function(it){
	  return is ? document.createElement(it) : {};
	};

/***/ },
/* 45 */
/***/ function(module, exports, __webpack_require__) {

	// 7.1.1 ToPrimitive(input [, PreferredType])
	var isObject = __webpack_require__(40);
	// instead of the ES6 spec version, we didn't implement @@toPrimitive case
	// and the second argument - flag - preferred type is a string
	module.exports = function(it, S){
	  if(!isObject(it))return it;
	  var fn, val;
	  if(S && typeof (fn = it.toString) == 'function' && !isObject(val = fn.call(it)))return val;
	  if(typeof (fn = it.valueOf) == 'function' && !isObject(val = fn.call(it)))return val;
	  if(!S && typeof (fn = it.toString) == 'function' && !isObject(val = fn.call(it)))return val;
	  throw TypeError("Can't convert object to primitive value");
	};

/***/ },
/* 46 */
/***/ function(module, exports) {

	module.exports = function(bitmap, value){
	  return {
	    enumerable  : !(bitmap & 1),
	    configurable: !(bitmap & 2),
	    writable    : !(bitmap & 4),
	    value       : value
	  };
	};

/***/ },
/* 47 */
/***/ function(module, exports, __webpack_require__) {

	'use strict';
	// 19.1.2.1 Object.assign(target, source, ...)
	var getKeys  = __webpack_require__(48)
	  , gOPS     = __webpack_require__(63)
	  , pIE      = __webpack_require__(64)
	  , toObject = __webpack_require__(65)
	  , IObject  = __webpack_require__(52)
	  , $assign  = Object.assign;

	// should work with symbols and should have deterministic property order (V8 bug)
	module.exports = !$assign || __webpack_require__(43)(function(){
	  var A = {}
	    , B = {}
	    , S = Symbol()
	    , K = 'abcdefghijklmnopqrst';
	  A[S] = 7;
	  K.split('').forEach(function(k){ B[k] = k; });
	  return $assign({}, A)[S] != 7 || Object.keys($assign({}, B)).join('') != K;
	}) ? function assign(target, source){ // eslint-disable-line no-unused-vars
	  var T     = toObject(target)
	    , aLen  = arguments.length
	    , index = 1
	    , getSymbols = gOPS.f
	    , isEnum     = pIE.f;
	  while(aLen > index){
	    var S      = IObject(arguments[index++])
	      , keys   = getSymbols ? getKeys(S).concat(getSymbols(S)) : getKeys(S)
	      , length = keys.length
	      , j      = 0
	      , key;
	    while(length > j)if(isEnum.call(S, key = keys[j++]))T[key] = S[key];
	  } return T;
	} : $assign;

/***/ },
/* 48 */
/***/ function(module, exports, __webpack_require__) {

	// 19.1.2.14 / 15.2.3.14 Object.keys(O)
	var $keys       = __webpack_require__(49)
	  , enumBugKeys = __webpack_require__(62);

	module.exports = Object.keys || function keys(O){
	  return $keys(O, enumBugKeys);
	};

/***/ },
/* 49 */
/***/ function(module, exports, __webpack_require__) {

	var has          = __webpack_require__(50)
	  , toIObject    = __webpack_require__(51)
	  , arrayIndexOf = __webpack_require__(55)(false)
	  , IE_PROTO     = __webpack_require__(59)('IE_PROTO');

	module.exports = function(object, names){
	  var O      = toIObject(object)
	    , i      = 0
	    , result = []
	    , key;
	  for(key in O)if(key != IE_PROTO)has(O, key) && result.push(key);
	  // Don't enum bug & hidden keys
	  while(names.length > i)if(has(O, key = names[i++])){
	    ~arrayIndexOf(result, key) || result.push(key);
	  }
	  return result;
	};

/***/ },
/* 50 */
/***/ function(module, exports) {

	var hasOwnProperty = {}.hasOwnProperty;
	module.exports = function(it, key){
	  return hasOwnProperty.call(it, key);
	};

/***/ },
/* 51 */
/***/ function(module, exports, __webpack_require__) {

	// to indexed object, toObject with fallback for non-array-like ES3 strings
	var IObject = __webpack_require__(52)
	  , defined = __webpack_require__(54);
	module.exports = function(it){
	  return IObject(defined(it));
	};

/***/ },
/* 52 */
/***/ function(module, exports, __webpack_require__) {

	// fallback for non-array-like ES3 and non-enumerable old V8 strings
	var cof = __webpack_require__(53);
	module.exports = Object('z').propertyIsEnumerable(0) ? Object : function(it){
	  return cof(it) == 'String' ? it.split('') : Object(it);
	};

/***/ },
/* 53 */
/***/ function(module, exports) {

	var toString = {}.toString;

	module.exports = function(it){
	  return toString.call(it).slice(8, -1);
	};

/***/ },
/* 54 */
/***/ function(module, exports) {

	// 7.2.1 RequireObjectCoercible(argument)
	module.exports = function(it){
	  if(it == undefined)throw TypeError("Can't call method on  " + it);
	  return it;
	};

/***/ },
/* 55 */
/***/ function(module, exports, __webpack_require__) {

	// false -> Array#indexOf
	// true  -> Array#includes
	var toIObject = __webpack_require__(51)
	  , toLength  = __webpack_require__(56)
	  , toIndex   = __webpack_require__(58);
	module.exports = function(IS_INCLUDES){
	  return function($this, el, fromIndex){
	    var O      = toIObject($this)
	      , length = toLength(O.length)
	      , index  = toIndex(fromIndex, length)
	      , value;
	    // Array#includes uses SameValueZero equality algorithm
	    if(IS_INCLUDES && el != el)while(length > index){
	      value = O[index++];
	      if(value != value)return true;
	    // Array#toIndex ignores holes, Array#includes - not
	    } else for(;length > index; index++)if(IS_INCLUDES || index in O){
	      if(O[index] === el)return IS_INCLUDES || index || 0;
	    } return !IS_INCLUDES && -1;
	  };
	};

/***/ },
/* 56 */
/***/ function(module, exports, __webpack_require__) {

	// 7.1.15 ToLength
	var toInteger = __webpack_require__(57)
	  , min       = Math.min;
	module.exports = function(it){
	  return it > 0 ? min(toInteger(it), 0x1fffffffffffff) : 0; // pow(2, 53) - 1 == 9007199254740991
	};

/***/ },
/* 57 */
/***/ function(module, exports) {

	// 7.1.4 ToInteger
	var ceil  = Math.ceil
	  , floor = Math.floor;
	module.exports = function(it){
	  return isNaN(it = +it) ? 0 : (it > 0 ? floor : ceil)(it);
	};

/***/ },
/* 58 */
/***/ function(module, exports, __webpack_require__) {

	var toInteger = __webpack_require__(57)
	  , max       = Math.max
	  , min       = Math.min;
	module.exports = function(index, length){
	  index = toInteger(index);
	  return index < 0 ? max(index + length, 0) : min(index, length);
	};

/***/ },
/* 59 */
/***/ function(module, exports, __webpack_require__) {

	var shared = __webpack_require__(60)('keys')
	  , uid    = __webpack_require__(61);
	module.exports = function(key){
	  return shared[key] || (shared[key] = uid(key));
	};

/***/ },
/* 60 */
/***/ function(module, exports, __webpack_require__) {

	var global = __webpack_require__(33)
	  , SHARED = '__core-js_shared__'
	  , store  = global[SHARED] || (global[SHARED] = {});
	module.exports = function(key){
	  return store[key] || (store[key] = {});
	};

/***/ },
/* 61 */
/***/ function(module, exports) {

	var id = 0
	  , px = Math.random();
	module.exports = function(key){
	  return 'Symbol('.concat(key === undefined ? '' : key, ')_', (++id + px).toString(36));
	};

/***/ },
/* 62 */
/***/ function(module, exports) {

	// IE 8- don't enum bug keys
	module.exports = (
	  'constructor,hasOwnProperty,isPrototypeOf,propertyIsEnumerable,toLocaleString,toString,valueOf'
	).split(',');

/***/ },
/* 63 */
/***/ function(module, exports) {

	exports.f = Object.getOwnPropertySymbols;

/***/ },
/* 64 */
/***/ function(module, exports) {

	exports.f = {}.propertyIsEnumerable;

/***/ },
/* 65 */
/***/ function(module, exports, __webpack_require__) {

	// 7.1.13 ToObject(argument)
	var defined = __webpack_require__(54);
	module.exports = function(it){
	  return Object(defined(it));
	};

/***/ },
/* 66 */
/***/ function(module, exports, __webpack_require__) {

	var __weex_template__ = __webpack_require__(67)
	var __weex_style__ = __webpack_require__(68)
	var __weex_script__ = __webpack_require__(69)

	__weex_define__('@weex-component/wxc-marquee', [], function(__weex_require__, __weex_exports__, __weex_module__) {

	    __weex_script__(__weex_module__, __weex_exports__, __weex_require__)
	    if (__weex_exports__.__esModule && __weex_exports__.default) {
	      __weex_module__.exports = __weex_exports__.default
	    }

	    __weex_module__.exports.template = __weex_template__

	    __weex_module__.exports.style = __weex_style__

	})


/***/ },
/* 67 */
/***/ function(module, exports) {

	module.exports = {
	  "type": "div",
	  "classList": [
	    "wrap"
	  ],
	  "events": {
	    "appear": "appeared",
	    "disappear": "disappeared"
	  },
	  "children": [
	    {
	      "type": "div",
	      "id": "anim",
	      "classList": [
	        "anim"
	      ],
	      "children": [
	        {
	          "type": "content"
	        }
	      ]
	    }
	  ]
	}

/***/ },
/* 68 */
/***/ function(module, exports) {

	module.exports = {
	  "wrap": {
	    "overflow": "hidden",
	    "position": "relative"
	  },
	  "anim": {
	    "flexDirection": "column",
	    "position": "absolute",
	    "transform": "translateY(0) translateZ(0)"
	  }
	}

/***/ },
/* 69 */
/***/ function(module, exports) {

	module.exports = function(module, exports, __weex_require__){'use strict';

	module.exports = {
	    data: function () {return {
	        step: 0,
	        count: 0,
	        index: 1,
	        duration: 0,
	        interval: 0,
	        outofview: false
	    }},
	    ready: function ready() {
	        if (this.interval > 0 && this.step > 0 && this.duration > 0) {
	            this.nextTick();
	        }
	    },
	    methods: {
	        nextTick: function nextTick() {
	            var self = this;
	            if (this.outofview) {
	                setTimeout(self.nextTick.bind(self), self.interval);
	            } else {
	                setTimeout(function () {
	                    self.animation(self.nextTick.bind(self));
	                }, self.interval);
	            }
	        },
	        animation: function animation(cb) {
	            var self = this;
	            var offset = -self.step * self.index;
	            var $animation = __weex_require__('@weex-module/animation');
	            $animation.transition(this.$el('anim'), {
	                styles: {
	                    transform: 'translateY(' + String(offset) + 'px) translateZ(0)'
	                },
	                timingFunction: 'ease',
	                duration: self.duration
	            }, function () {
	                self.index = (self.index + 1) % self.count;
	                self.$emit('change', {
	                    index: self.index,
	                    count: self.count
	                });
	                cb && cb();
	            });
	        },
	        appeared: function appeared() {
	            this.outofview = false;
	        },
	        disappeared: function disappeared() {
	            this.outofview = true;
	        }
	    }
	};}
	/* generated by weex-loader */


/***/ },
/* 70 */
/***/ function(module, exports, __webpack_require__) {

	var __weex_template__ = __webpack_require__(71)
	var __weex_style__ = __webpack_require__(72)
	var __weex_script__ = __webpack_require__(73)

	__weex_define__('@weex-component/wxc-navbar', [], function(__weex_require__, __weex_exports__, __weex_module__) {

	    __weex_script__(__weex_module__, __weex_exports__, __weex_require__)
	    if (__weex_exports__.__esModule && __weex_exports__.default) {
	      __weex_module__.exports = __weex_exports__.default
	    }

	    __weex_module__.exports.template = __weex_template__

	    __weex_module__.exports.style = __weex_style__

	})


/***/ },
/* 71 */
/***/ function(module, exports) {

	module.exports = {
	  "type": "div",
	  "classList": [
	    "container"
	  ],
	  "style": {
	    "height": function () {return this.height},
	    "backgroundColor": function () {return this.backgroundColor}
	  },
	  "attr": {
	    "dataRole": function () {return this.dataRole}
	  },
	  "children": [
	    {
	      "type": "text",
	      "classList": [
	        "right-text"
	      ],
	      "style": {
	        "color": function () {return this.rightItemColor}
	      },
	      "attr": {
	        "naviItemPosition": "right",
	        "value": function () {return this.rightItemTitle}
	      },
	      "shown": function () {return !this.rightItemSrc},
	      "events": {
	        "click": "onclickrightitem"
	      }
	    },
	    {
	      "type": "image",
	      "classList": [
	        "right-image"
	      ],
	      "attr": {
	        "naviItemPosition": "right",
	        "src": function () {return this.rightItemSrc}
	      },
	      "shown": function () {return this.rightItemSrc},
	      "events": {
	        "click": "onclickrightitem"
	      }
	    },
	    {
	      "type": "text",
	      "classList": [
	        "left-text"
	      ],
	      "style": {
	        "color": function () {return this.leftItemColor}
	      },
	      "attr": {
	        "naviItemPosition": "left",
	        "value": function () {return this.leftItemTitle}
	      },
	      "shown": function () {return !this.leftItemSrc},
	      "events": {
	        "click": "onclickleftitem"
	      }
	    },
	    {
	      "type": "image",
	      "classList": [
	        "left-image"
	      ],
	      "attr": {
	        "naviItemPosition": "left",
	        "src": function () {return this.leftItemSrc}
	      },
	      "shown": function () {return this.leftItemSrc},
	      "events": {
	        "click": "onclickleftitem"
	      }
	    },
	    {
	      "type": "text",
	      "classList": [
	        "center-text"
	      ],
	      "style": {
	        "color": function () {return this.titleColor}
	      },
	      "attr": {
	        "naviItemPosition": "center",
	        "value": function () {return this.title}
	      }
	    }
	  ]
	}

/***/ },
/* 72 */
/***/ function(module, exports) {

	module.exports = {
	  "container": {
	    "flexDirection": "row",
	    "position": "fixed",
	    "top": 0,
	    "left": 0,
	    "right": 0,
	    "width": 750
	  },
	  "right-text": {
	    "position": "absolute",
	    "bottom": 28,
	    "right": 32,
	    "textAlign": "right",
	    "fontSize": 32,
	    "fontFamily": "'Open Sans', sans-serif"
	  },
	  "left-text": {
	    "position": "absolute",
	    "bottom": 28,
	    "left": 32,
	    "textAlign": "left",
	    "fontSize": 32,
	    "fontFamily": "'Open Sans', sans-serif"
	  },
	  "center-text": {
	    "position": "absolute",
	    "bottom": 25,
	    "left": 172,
	    "right": 172,
	    "textAlign": "center",
	    "fontSize": 36,
	    "fontWeight": "bold"
	  },
	  "left-image": {
	    "position": "absolute",
	    "bottom": 20,
	    "left": 28,
	    "width": 50,
	    "height": 50
	  },
	  "right-image": {
	    "position": "absolute",
	    "bottom": 20,
	    "right": 28,
	    "width": 50,
	    "height": 50
	  }
	}

/***/ },
/* 73 */
/***/ function(module, exports) {

	module.exports = function(module, exports, __weex_require__){'use strict';

	module.exports = {
	  data: function () {return {
	    dataRole: 'navbar',

	    backgroundColor: 'black',

	    height: 88,

	    title: "",

	    titleColor: 'black',

	    rightItemSrc: '',

	    rightItemTitle: '',

	    rightItemColor: 'black',

	    leftItemSrc: '',

	    leftItemTitle: '',

	    leftItemColor: 'black'
	  }},
	  methods: {
	    onclickrightitem: function onclickrightitem(e) {
	      this.$dispatch('naviBar.rightItem.click', {});
	    },
	    onclickleftitem: function onclickleftitem(e) {
	      this.$dispatch('naviBar.leftItem.click', {});
	    }
	  }
	};}
	/* generated by weex-loader */


/***/ },
/* 74 */
/***/ function(module, exports, __webpack_require__) {

	__webpack_require__(70)
	var __weex_template__ = __webpack_require__(75)
	var __weex_style__ = __webpack_require__(76)
	var __weex_script__ = __webpack_require__(77)

	__weex_define__('@weex-component/wxc-navpage', [], function(__weex_require__, __weex_exports__, __weex_module__) {

	    __weex_script__(__weex_module__, __weex_exports__, __weex_require__)
	    if (__weex_exports__.__esModule && __weex_exports__.default) {
	      __weex_module__.exports = __weex_exports__.default
	    }

	    __weex_module__.exports.template = __weex_template__

	    __weex_module__.exports.style = __weex_style__

	})


/***/ },
/* 75 */
/***/ function(module, exports) {

	module.exports = {
	  "type": "div",
	  "classList": [
	    "wrapper"
	  ],
	  "children": [
	    {
	      "type": "wxc-navbar",
	      "attr": {
	        "dataRole": function () {return this.dataRole},
	        "height": function () {return this.height},
	        "backgroundColor": function () {return this.backgroundColor},
	        "title": function () {return this.title},
	        "titleColor": function () {return this.titleColor},
	        "leftItemSrc": function () {return this.leftItemSrc},
	        "leftItemTitle": function () {return this.leftItemTitle},
	        "leftItemColor": function () {return this.leftItemColor},
	        "rightItemSrc": function () {return this.rightItemSrc},
	        "rightItemTitle": function () {return this.rightItemTitle},
	        "rightItemColor": function () {return this.rightItemColor}
	      }
	    },
	    {
	      "type": "div",
	      "classList": [
	        "wrapper"
	      ],
	      "style": {
	        "marginTop": function () {return this.height}
	      },
	      "children": [
	        {
	          "type": "content"
	        }
	      ]
	    }
	  ]
	}

/***/ },
/* 76 */
/***/ function(module, exports) {

	module.exports = {
	  "wrapper": {
	    "position": "absolute",
	    "top": 0,
	    "left": 0,
	    "right": 0,
	    "bottom": 0,
	    "width": 750
	  }
	}

/***/ },
/* 77 */
/***/ function(module, exports) {

	module.exports = function(module, exports, __weex_require__){'use strict';

	module.exports = {
	  data: function () {return {
	    dataRole: 'navbar',
	    backgroundColor: 'black',
	    height: 88,
	    title: "",
	    titleColor: 'black',
	    rightItemSrc: '',
	    rightItemTitle: '',
	    rightItemColor: 'black',
	    leftItemSrc: '',
	    leftItemTitle: '',
	    leftItemColor: 'black'
	  }}
	};}
	/* generated by weex-loader */


/***/ },
/* 78 */
/***/ function(module, exports, __webpack_require__) {

	__webpack_require__(79)
	var __weex_template__ = __webpack_require__(83)
	var __weex_style__ = __webpack_require__(84)
	var __weex_script__ = __webpack_require__(85)

	__weex_define__('@weex-component/wxc-tabbar', [], function(__weex_require__, __weex_exports__, __weex_module__) {

	    __weex_script__(__weex_module__, __weex_exports__, __weex_require__)
	    if (__weex_exports__.__esModule && __weex_exports__.default) {
	      __weex_module__.exports = __weex_exports__.default
	    }

	    __weex_module__.exports.template = __weex_template__

	    __weex_module__.exports.style = __weex_style__

	})


/***/ },
/* 79 */
/***/ function(module, exports, __webpack_require__) {

	var __weex_template__ = __webpack_require__(80)
	var __weex_style__ = __webpack_require__(81)
	var __weex_script__ = __webpack_require__(82)

	__weex_define__('@weex-component/wxc-tabitem', [], function(__weex_require__, __weex_exports__, __weex_module__) {

	    __weex_script__(__weex_module__, __weex_exports__, __weex_require__)
	    if (__weex_exports__.__esModule && __weex_exports__.default) {
	      __weex_module__.exports = __weex_exports__.default
	    }

	    __weex_module__.exports.template = __weex_template__

	    __weex_module__.exports.style = __weex_style__

	})


/***/ },
/* 80 */
/***/ function(module, exports) {

	module.exports = {
	  "type": "div",
	  "classList": [
	    "container"
	  ],
	  "style": {
	    "backgroundColor": function () {return this.backgroundColor}
	  },
	  "events": {
	    "click": "onclickitem"
	  },
	  "children": [
	    {
	      "type": "image",
	      "classList": [
	        "top-line"
	      ],
	      "attr": {
	        "src": "http://gtms03.alicdn.com/tps/i3/TB1mdsiMpXXXXXpXXXXNw4JIXXX-640-4.png"
	      }
	    },
	    {
	      "type": "image",
	      "classList": [
	        "tab-icon"
	      ],
	      "attr": {
	        "src": function () {return this.icon}
	      }
	    },
	    {
	      "type": "text",
	      "classList": [
	        "tab-text"
	      ],
	      "style": {
	        "color": function () {return this.titleColor}
	      },
	      "attr": {
	        "value": function () {return this.title}
	      }
	    }
	  ]
	}

/***/ },
/* 81 */
/***/ function(module, exports) {

	module.exports = {
	  "container": {
	    "flex": 1,
	    "flexDirection": "column",
	    "alignItems": "center",
	    "justifyContent": "center",
	    "height": 88
	  },
	  "top-line": {
	    "position": "absolute",
	    "top": 0,
	    "left": 0,
	    "right": 0,
	    "height": 2
	  },
	  "tab-icon": {
	    "marginTop": 5,
	    "width": 40,
	    "height": 40
	  },
	  "tab-text": {
	    "marginTop": 5,
	    "textAlign": "center",
	    "fontSize": 20
	  }
	}

/***/ },
/* 82 */
/***/ function(module, exports) {

	module.exports = function(module, exports, __weex_require__){'use strict';

	module.exports = {
	  data: function () {return {
	    index: 0,
	    title: '',
	    titleColor: '#000000',
	    icon: '',
	    backgroundColor: '#ffffff'
	  }},
	  methods: {
	    onclickitem: function onclickitem(e) {
	      var vm = this;
	      var params = {
	        index: vm.index
	      };
	      vm.$dispatch('tabItem.onClick', params);
	    }
	  }
	};}
	/* generated by weex-loader */


/***/ },
/* 83 */
/***/ function(module, exports) {

	module.exports = {
	  "type": "div",
	  "classList": [
	    "wrapper"
	  ],
	  "children": [
	    {
	      "type": "embed",
	      "classList": [
	        "content"
	      ],
	      "style": {
	        "visibility": function () {return this.visibility}
	      },
	      "repeat": function () {return this.tabItems},
	      "attr": {
	        "src": function () {return this.src},
	        "type": "weex"
	      }
	    },
	    {
	      "type": "div",
	      "classList": [
	        "tabbar"
	      ],
	      "append": "tree",
	      "children": [
	        {
	          "type": "wxc-tabitem",
	          "repeat": function () {return this.tabItems},
	          "attr": {
	            "index": function () {return this.index},
	            "icon": function () {return this.icon},
	            "title": function () {return this.title},
	            "titleColor": function () {return this.titleColor}
	          }
	        }
	      ]
	    }
	  ]
	}

/***/ },
/* 84 */
/***/ function(module, exports) {

	module.exports = {
	  "wrapper": {
	    "width": 750,
	    "position": "absolute",
	    "top": 0,
	    "left": 0,
	    "right": 0,
	    "bottom": 0
	  },
	  "content": {
	    "position": "absolute",
	    "top": 0,
	    "left": 0,
	    "right": 0,
	    "bottom": 0,
	    "marginTop": 0,
	    "marginBottom": 88
	  },
	  "tabbar": {
	    "flexDirection": "row",
	    "position": "fixed",
	    "bottom": 0,
	    "left": 0,
	    "right": 0,
	    "height": 88
	  }
	}

/***/ },
/* 85 */
/***/ function(module, exports) {

	module.exports = function(module, exports, __weex_require__){'use strict';

	module.exports = {
	  data: function () {return {
	    tabItems: [],
	    selectedIndex: 0,
	    selectedColor: '#ff0000',
	    unselectedColor: '#000000'
	  }},
	  created: function created() {
	    this.selected(this.selectedIndex);

	    this.$on('tabItem.onClick', function (e) {
	      var detail = e.detail;
	      this.selectedIndex = detail.index;
	      this.selected(detail.index);

	      var params = {
	        index: detail.index
	      };
	      this.$dispatch('tabBar.onClick', params);
	    });
	  },
	  methods: {
	    selected: function selected(index) {
	      for (var i = 0; i < this.tabItems.length; i++) {
	        var tabItem = this.tabItems[i];
	        if (i == index) {
	          tabItem.icon = tabItem.selectedImage;
	          tabItem.titleColor = this.selectedColor;
	          tabItem.visibility = 'visible';
	        } else {
	          tabItem.icon = tabItem.image;
	          tabItem.titleColor = this.unselectedColor;
	          tabItem.visibility = 'hidden';
	        }
	      }
	    }
	  }
	};}
	/* generated by weex-loader */


/***/ },
/* 86 */,
/* 87 */,
/* 88 */,
/* 89 */,
/* 90 */,
/* 91 */,
/* 92 */,
/* 93 */,
/* 94 */,
/* 95 */,
/* 96 */,
/* 97 */,
/* 98 */,
/* 99 */,
/* 100 */,
/* 101 */,
/* 102 */,
/* 103 */,
/* 104 */,
/* 105 */,
/* 106 */,
/* 107 */,
/* 108 */,
/* 109 */,
/* 110 */,
/* 111 */,
/* 112 */,
/* 113 */,
/* 114 */,
/* 115 */,
/* 116 */,
/* 117 */,
/* 118 */,
/* 119 */,
/* 120 */,
/* 121 */,
/* 122 */,
/* 123 */,
/* 124 */,
/* 125 */,
/* 126 */,
/* 127 */,
/* 128 */,
/* 129 */,
/* 130 */,
/* 131 */,
/* 132 */,
/* 133 */,
/* 134 */,
/* 135 */,
/* 136 */,
/* 137 */,
/* 138 */,
/* 139 */,
/* 140 */,
/* 141 */,
/* 142 */,
/* 143 */,
/* 144 */,
/* 145 */,
/* 146 */,
/* 147 */,
/* 148 */,
/* 149 */,
/* 150 */,
/* 151 */,
/* 152 */,
/* 153 */,
/* 154 */,
/* 155 */,
/* 156 */,
/* 157 */,
/* 158 */,
/* 159 */,
/* 160 */,
/* 161 */,
/* 162 */,
/* 163 */,
/* 164 */,
/* 165 */,
/* 166 */,
/* 167 */,
/* 168 */,
/* 169 */,
/* 170 */,
/* 171 */,
/* 172 */,
/* 173 */,
/* 174 */,
/* 175 */,
/* 176 */,
/* 177 */,
/* 178 */,
/* 179 */,
/* 180 */,
/* 181 */,
/* 182 */,
/* 183 */,
/* 184 */,
/* 185 */,
/* 186 */,
/* 187 */,
/* 188 */,
/* 189 */,
/* 190 */,
/* 191 */,
/* 192 */,
/* 193 */,
/* 194 */,
/* 195 */,
/* 196 */,
/* 197 */,
/* 198 */,
/* 199 */,
/* 200 */,
/* 201 */,
/* 202 */,
/* 203 */,
/* 204 */,
/* 205 */,
/* 206 */,
/* 207 */,
/* 208 */,
/* 209 */,
/* 210 */,
/* 211 */,
/* 212 */,
/* 213 */,
/* 214 */,
/* 215 */,
<<<<<<< HEAD
/* 216 */
=======
/* 216 */,
/* 217 */,
/* 218 */
>>>>>>> cae9aa8a
/***/ function(module, exports) {

	module.exports = {
	  "type": "scroller",
	  "children": [
	    {
	      "type": "wxc-panel",
	      "attr": {
	        "title": "Toast",
	        "type": "primary"
	      },
	      "children": [
	        {
	          "type": "wxc-button",
	          "attr": {
	            "type": "primary",
	            "value": "Toast"
	          },
	          "events": {
	            "click": "toast"
	          }
	        }
	      ]
	    },
	    {
	      "type": "wxc-panel",
	      "attr": {
	        "title": "Dialog",
	        "type": "primary"
	      },
	      "children": [
	        {
	          "type": "wxc-button",
	          "attr": {
	            "type": "success",
	            "value": "Alert"
	          },
	          "events": {
	            "click": "alert"
	          },
	          "style": {
	            "marginBottom": 20
	          }
	        },
	        {
	          "type": "wxc-button",
	          "attr": {
	            "type": "primary",
	            "value": "Confirm"
	          },
	          "events": {
	            "click": "confirm"
	          },
	          "style": {
	            "marginBottom": 20
	          }
	        },
	        {
	          "type": "wxc-button",
	          "attr": {
	            "type": "warning",
	            "value": "Prompt"
	          },
	          "events": {
	            "click": "prompt"
	          }
	        }
	      ]
	    }
	  ]
	}

/***/ },
<<<<<<< HEAD
/* 217 */
=======
/* 219 */
>>>>>>> cae9aa8a
/***/ function(module, exports) {

	module.exports = {}

/***/ },
<<<<<<< HEAD
/* 218 */
=======
/* 220 */
>>>>>>> cae9aa8a
/***/ function(module, exports, __webpack_require__) {

	module.exports = function(module, exports, __weex_require__){'use strict';

	__webpack_require__(4);
	module.exports = {
	  data: function () {return {}},
	  methods: {
	    toast: function toast(msg, duration) {
	      if (!msg || typeof msg !== 'string') {
	        msg = 'I am Toast show!';
	      }

	      duration = duration || 2;
	      var modal = __weex_require__('@weex-module/modal');
	      modal.toast({
	        'message': msg,
	        'duration': duration
	      });
	    },
	    alert: function alert(msg, okTitle, cancelTitle) {
	      var self = this;
	      if (!msg || typeof msg !== 'string') {
	        msg = "I am Alert!";
	      }
	      var modal = __weex_require__('@weex-module/modal');
	      modal.alert({
	        'message': msg,
	        'okTitle': okTitle,
	        'cancelTitle': cancelTitle
	      }, function () {
	        self.toast("Click Alert OK Bnt!!");
	      });
	    },
	    confirm: function confirm(msg, okTitle, cancelTitle) {
	      var self = this;
	      if (!msg || typeof msg !== 'string') {
	        msg = "I am Confirm!";
	      }
	      var modal = __weex_require__('@weex-module/modal');
	      okTitle = okTitle || "OK";
	      cancelTitle = cancelTitle || "Cancel";
	      modal.confirm({
	        'message': msg,
	        'okTitle': okTitle,
	        'cancelTitle': cancelTitle
	      }, function (result) {
	        self.toast("Click Confirm  " + result);
	      });
	    },
	    prompt: function prompt() {
	      var self = this;
	      var modal = __weex_require__('@weex-module/modal');
	      modal.prompt({
	        'message': 'I am Prompt!',
	        'okTitle': 'ok',
	        'cancelTitle': 'cancel'
	      }, function (result) {
	        self.toast("Click Prompt  " + result);
	      });
	    }
	  }
	};}
	/* generated by weex-loader */


/***/ }
/******/ ]);<|MERGE_RESOLUTION|>--- conflicted
+++ resolved
@@ -1,11 +1,3 @@
-/*!197
- * {
- *   version: "0.4.0.20170207",
- *   create: "20170207145011",
- *   git: "origin-taobao/u4_v8_shared_sdk_jsfm-feature-0.19--027e045",
- *   digest: "f373f5cf79e050cd67c47c3f0f6ba1a9"
- * }
- !*/
 /******/ (function(modules) { // webpackBootstrap
 /******/ 	// The module cache
 /******/ 	var installedModules = {};
@@ -52,15 +44,9 @@
 /* 0 */
 /***/ function(module, exports, __webpack_require__) {
 
-<<<<<<< HEAD
-	var __weex_template__ = __webpack_require__(216)
-	var __weex_style__ = __webpack_require__(217)
-	var __weex_script__ = __webpack_require__(218)
-=======
 	var __weex_template__ = __webpack_require__(218)
 	var __weex_style__ = __webpack_require__(219)
 	var __weex_script__ = __webpack_require__(220)
->>>>>>> cae9aa8a
 
 	__weex_define__('@weex-component/3e30f1e2562a57b329ab7ebd1387f07b', [], function(__weex_require__, __weex_exports__, __weex_module__) {
 
@@ -537,7 +523,8 @@
 	  "panel-header-danger": {
 	    "backgroundColor": "rgb(217,83,79)",
 	    "color": "#ffffff"
-	  }
+	  },
+	  "panel-body": {}
 	}
 
 /***/ },
@@ -2171,13 +2158,9 @@
 /* 213 */,
 /* 214 */,
 /* 215 */,
-<<<<<<< HEAD
-/* 216 */
-=======
 /* 216 */,
 /* 217 */,
 /* 218 */
->>>>>>> cae9aa8a
 /***/ function(module, exports) {
 
 	module.exports = {
@@ -2251,21 +2234,13 @@
 	}
 
 /***/ },
-<<<<<<< HEAD
-/* 217 */
-=======
 /* 219 */
->>>>>>> cae9aa8a
 /***/ function(module, exports) {
 
 	module.exports = {}
 
 /***/ },
-<<<<<<< HEAD
-/* 218 */
-=======
 /* 220 */
->>>>>>> cae9aa8a
 /***/ function(module, exports, __webpack_require__) {
 
 	module.exports = function(module, exports, __weex_require__){'use strict';
