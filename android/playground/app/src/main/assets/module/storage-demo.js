--- conflicted
+++ resolved
@@ -1,11 +1,3 @@
-/*!197
- * {
- *   version: "0.4.0.20170207",
- *   create: "20170207145011",
- *   git: "origin-taobao/u4_v8_shared_sdk_jsfm-feature-0.19--027e045",
- *   digest: "30aadc9d6e61d74a5eb0b31e0f125301"
- * }
- !*/
 /******/ (function(modules) { // webpackBootstrap
 /******/ 	// The module cache
 /******/ 	var installedModules = {};
@@ -52,13 +44,8 @@
 /* 0 */
 /***/ function(module, exports, __webpack_require__) {
 
-<<<<<<< HEAD
-	var __weex_template__ = __webpack_require__(222)
-	var __weex_script__ = __webpack_require__(223)
-=======
 	var __weex_template__ = __webpack_require__(224)
 	var __weex_script__ = __webpack_require__(225)
->>>>>>> aee33880
 
 	__weex_define__('@weex-component/6f110d391fd7b90c9a19583f6ee1a7cf', [], function(__weex_require__, __weex_exports__, __weex_module__) {
 
@@ -533,7 +520,8 @@
 	  "panel-header-danger": {
 	    "backgroundColor": "rgb(217,83,79)",
 	    "color": "#ffffff"
-	  }
+	  },
+	  "panel-body": {}
 	}
 
 /***/ },
@@ -2187,13 +2175,9 @@
 /* 219 */,
 /* 220 */,
 /* 221 */,
-<<<<<<< HEAD
-/* 222 */
-=======
 /* 222 */,
 /* 223 */,
 /* 224 */
->>>>>>> aee33880
 /***/ function(module, exports) {
 
 	module.exports = {
@@ -2282,11 +2266,7 @@
 	}
 
 /***/ },
-<<<<<<< HEAD
-/* 223 */
-=======
 /* 225 */
->>>>>>> aee33880
 /***/ function(module, exports, __webpack_require__) {
 
 	module.exports = function(module, exports, __weex_require__){'use strict';
