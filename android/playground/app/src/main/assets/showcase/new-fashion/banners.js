--- conflicted
+++ resolved
@@ -1,11 +1,3 @@
-/*!197
- * {
- *   version: "0.4.0.20170207",
- *   create: "20170207145011",
- *   git: "origin-taobao/u4_v8_shared_sdk_jsfm-feature-0.19--027e045",
- *   digest: "f59a04617977e173734ba0eea187ccce"
- * }
- !*/
 /******/ (function(modules) { // webpackBootstrap
 /******/ 	// The module cache
 /******/ 	var installedModules = {};
@@ -53,15 +45,9 @@
 /***/ 0:
 /***/ function(module, exports, __webpack_require__) {
 
-<<<<<<< HEAD
-	__webpack_require__(244)
-	var __weex_template__ = __webpack_require__(245)
-	var __weex_script__ = __webpack_require__(246)
-=======
 	__webpack_require__(246)
 	var __weex_template__ = __webpack_require__(247)
 	var __weex_script__ = __webpack_require__(248)
->>>>>>> cae9aa8a
 
 	__weex_define__('@weex-component/a29a28169794adc0c69ea3ddb07ed6a2', [], function(__weex_require__, __weex_exports__, __weex_module__) {
 
@@ -78,11 +64,7 @@
 
 /***/ },
 
-<<<<<<< HEAD
-/***/ 242:
-=======
 /***/ 244:
->>>>>>> cae9aa8a
 /***/ function(module, exports) {
 
 	module.exports = {
@@ -102,11 +84,7 @@
 
 /***/ },
 
-<<<<<<< HEAD
-/***/ 243:
-=======
 /***/ 245:
->>>>>>> cae9aa8a
 /***/ function(module, exports) {
 
 	module.exports = function(module, exports, __weex_require__){'use strict';
@@ -136,19 +114,11 @@
 
 /***/ },
 
-<<<<<<< HEAD
-/***/ 244:
-/***/ function(module, exports, __webpack_require__) {
-
-	var __weex_template__ = __webpack_require__(242)
-	var __weex_script__ = __webpack_require__(243)
-=======
 /***/ 246:
 /***/ function(module, exports, __webpack_require__) {
 
 	var __weex_template__ = __webpack_require__(244)
 	var __weex_script__ = __webpack_require__(245)
->>>>>>> cae9aa8a
 
 	__weex_define__('@weex-component/banner', [], function(__weex_require__, __weex_exports__, __weex_module__) {
 
@@ -164,11 +134,7 @@
 
 /***/ },
 
-<<<<<<< HEAD
-/***/ 245:
-=======
 /***/ 247:
->>>>>>> cae9aa8a
 /***/ function(module, exports) {
 
 	module.exports = {
@@ -234,11 +200,7 @@
 
 /***/ },
 
-<<<<<<< HEAD
-/***/ 246:
-=======
 /***/ 248:
->>>>>>> cae9aa8a
 /***/ function(module, exports) {
 
 	module.exports = function(module, exports, __weex_require__){'use strict';
