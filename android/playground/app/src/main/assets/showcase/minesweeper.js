--- conflicted
+++ resolved
@@ -1,11 +1,3 @@
-/*!197
- * {
- *   version: "0.4.0.20170207",
- *   create: "20170207145011",
- *   git: "origin-taobao/u4_v8_shared_sdk_jsfm-feature-0.19--027e045",
- *   digest: "65a619ce5be670660d9721027028344d"
- * }
- !*/
 /******/ (function(modules) { // webpackBootstrap
 /******/ 	// The module cache
 /******/ 	var installedModules = {};
@@ -53,15 +45,9 @@
 /***/ 0:
 /***/ function(module, exports, __webpack_require__) {
 
-<<<<<<< HEAD
-	var __weex_template__ = __webpack_require__(239)
-	var __weex_style__ = __webpack_require__(240)
-	var __weex_script__ = __webpack_require__(241)
-=======
 	var __weex_template__ = __webpack_require__(241)
 	var __weex_style__ = __webpack_require__(242)
 	var __weex_script__ = __webpack_require__(243)
->>>>>>> aee33880
 
 	__weex_define__('@weex-component/c0df89e239d226d3a0c6f418314cda04', [], function(__weex_require__, __weex_exports__, __weex_module__) {
 
@@ -80,11 +66,7 @@
 
 /***/ },
 
-<<<<<<< HEAD
-/***/ 239:
-=======
 /***/ 241:
->>>>>>> aee33880
 /***/ function(module, exports) {
 
 	module.exports = {
@@ -148,11 +130,7 @@
 
 /***/ },
 
-<<<<<<< HEAD
-/***/ 240:
-=======
 /***/ 242:
->>>>>>> aee33880
 /***/ function(module, exports) {
 
 	module.exports = {
@@ -186,11 +164,7 @@
 
 /***/ },
 
-<<<<<<< HEAD
-/***/ 241:
-=======
 /***/ 243:
->>>>>>> aee33880
 /***/ function(module, exports) {
 
 	module.exports = function(module, exports, __weex_require__){"use strict";
