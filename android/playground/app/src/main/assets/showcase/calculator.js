/******/ (function(modules) { // webpackBootstrap
/******/ 	// The module cache
/******/ 	var installedModules = {};

/******/ 	// The require function
/******/ 	function __webpack_require__(moduleId) {

/******/ 		// Check if module is in cache
/******/ 		if(installedModules[moduleId])
/******/ 			return installedModules[moduleId].exports;

/******/ 		// Create a new module (and put it into the cache)
/******/ 		var module = installedModules[moduleId] = {
/******/ 			exports: {},
/******/ 			id: moduleId,
/******/ 			loaded: false
/******/ 		};

/******/ 		// Execute the module function
/******/ 		modules[moduleId].call(module.exports, module, module.exports, __webpack_require__);

/******/ 		// Flag the module as loaded
/******/ 		module.loaded = true;

/******/ 		// Return the exports of the module
/******/ 		return module.exports;
/******/ 	}


/******/ 	// expose the modules object (__webpack_modules__)
/******/ 	__webpack_require__.m = modules;

/******/ 	// expose the module cache
/******/ 	__webpack_require__.c = installedModules;

/******/ 	// __webpack_public_path__
/******/ 	__webpack_require__.p = "";

/******/ 	// Load entry module and return exports
/******/ 	return __webpack_require__(0);
/******/ })
/************************************************************************/
/******/ ([
/* 0 */
/***/ function(module, exports, __webpack_require__) {

<<<<<<< HEAD
	;__weex_define__("@weex-component/9b37484c0bd84036d9e5e36391ded9cd", [], function(__weex_require__, __weex_exports__, __weex_module__){
=======
	;__weex_define__("@weex-component/50d2d99c419670e2df5e49ecb0f9ac05", [], function(__weex_require__, __weex_exports__, __weex_module__){
>>>>>>> a4e13a81

	;
	  __webpack_require__(1);
	  var OP = ['+', '-', '*', '/'];
	  var inputs = [];
	  __weex_module__.exports = {
	    data: function () {return {
	      result: ''
	    }},
	    methods: {
	      input: function(e) {
	        var value = e.target.attr['value'];
	        var lastOne = inputs.length ? inputs[inputs.length - 1] : '';
	        if (OP.indexOf(lastOne) > -1 && OP.indexOf(value) > -1) {
	          return;
	        }

	        inputs.push(value);
	        var buf = [], char;
	        for (var i = 0; i < inputs.length; i++) {
	          char = inputs[i];
	          if (OP.indexOf(char) > -1) {
	            char = ' ' + char + ' ';
	          }
	          buf.push(char);
	        }
	        this.result = buf.join('');
	      },
	      calculate: function() {
	        var result = eval(this.result);
	        inputs = [result];
	        this.result = result;
	      },
	      clear: function() {
	        inputs = [];
	        this.result = '';
	      }
	    }
	  }

	;__weex_module__.exports.template = __weex_module__.exports.template || {}
	;Object.assign(__weex_module__.exports.template, {
	  "type": "div",
	  "style": {
	    "padding": 5
	  },
	  "children": [
	    {
	      "type": "text",
	      "classList": [
	        "result"
	      ],
	      "attr": {
	        "value": function () {return this.result}
	      }
	    },
	    {
	      "type": "div",
	      "classList": [
	        "row"
	      ],
	      "children": [
	        {
	          "type": "text",
	          "classList": [
	            "btn"
	          ],
	          "events": {
	            "click": "input"
	          },
	          "attr": {
	            "value": "1"
	          }
	        },
	        {
	          "type": "text",
	          "classList": [
	            "btn"
	          ],
	          "events": {
	            "click": "input"
	          },
	          "attr": {
	            "value": "2"
	          }
	        },
	        {
	          "type": "text",
	          "classList": [
	            "btn"
	          ],
	          "events": {
	            "click": "input"
	          },
	          "attr": {
	            "value": "3"
	          }
	        },
	        {
	          "type": "text",
	          "classList": [
	            "btn",
	            "btn-operator"
	          ],
	          "events": {
	            "click": "input"
	          },
	          "attr": {
	            "value": "+"
	          }
	        }
	      ]
	    },
	    {
	      "type": "div",
	      "classList": [
	        "row"
	      ],
	      "children": [
	        {
	          "type": "text",
	          "classList": [
	            "btn"
	          ],
	          "events": {
	            "click": "input"
	          },
	          "attr": {
	            "value": "4"
	          }
	        },
	        {
	          "type": "text",
	          "classList": [
	            "btn"
	          ],
	          "events": {
	            "click": "input"
	          },
	          "attr": {
	            "value": "5"
	          }
	        },
	        {
	          "type": "text",
	          "classList": [
	            "btn"
	          ],
	          "events": {
	            "click": "input"
	          },
	          "attr": {
	            "value": "6"
	          }
	        },
	        {
	          "type": "text",
	          "classList": [
	            "btn",
	            "btn-operator"
	          ],
	          "events": {
	            "click": "input"
	          },
	          "attr": {
	            "value": "-"
	          }
	        }
	      ]
	    },
	    {
	      "type": "div",
	      "classList": [
	        "row"
	      ],
	      "children": [
	        {
	          "type": "text",
	          "classList": [
	            "btn"
	          ],
	          "events": {
	            "click": "input"
	          },
	          "attr": {
	            "value": "7"
	          }
	        },
	        {
	          "type": "text",
	          "classList": [
	            "btn"
	          ],
	          "events": {
	            "click": "input"
	          },
	          "attr": {
	            "value": "8"
	          }
	        },
	        {
	          "type": "text",
	          "classList": [
	            "btn"
	          ],
	          "events": {
	            "click": "input"
	          },
	          "attr": {
	            "value": "9"
	          }
	        },
	        {
	          "type": "text",
	          "classList": [
	            "btn",
	            "btn-operator"
	          ],
	          "events": {
	            "click": "input"
	          },
	          "attr": {
	            "value": "*"
	          }
	        }
	      ]
	    },
	    {
	      "type": "div",
	      "classList": [
	        "row"
	      ],
	      "children": [
	        {
	          "type": "text",
	          "classList": [
	            "btn"
	          ],
	          "events": {
	            "click": "input"
	          },
	          "attr": {
	            "value": "0"
	          }
	        },
	        {
	          "type": "text",
	          "classList": [
	            "btn"
	          ],
	          "events": {
	            "click": "input"
	          },
	          "attr": {
	            "value": "."
	          }
	        },
	        {
	          "type": "text",
	          "classList": [
	            "btn"
	          ],
	          "events": {
	            "click": "clear"
	          },
	          "attr": {
	            "value": "AC"
	          }
	        },
	        {
	          "type": "text",
	          "classList": [
	            "btn",
	            "btn-operator"
	          ],
	          "events": {
	            "click": "calculate"
	          },
	          "attr": {
	            "value": "="
	          }
	        }
	      ]
	    }
	  ]
	})
	;__weex_module__.exports.style = __weex_module__.exports.style || {}
	;Object.assign(__weex_module__.exports.style, {
	  "row": {
	    "flexDirection": "row"
	  },
	  "result": {
	    "textAlign": "right",
	    "backgroundColor": "#666666",
	    "fontSize": 40,
	    "color": "#FFFFFF",
	    "height": 100,
	    "paddingTop": 30,
	    "paddingBottom": 30,
	    "margin": 5
	  },
	  "btn": {
	    "flex": 1,
	    "textAlign": "center",
	    "backgroundColor": "#eeeeee",
	    "fontSize": 36,
	    "height": 100,
	    "paddingTop": 30,
	    "paddingBottom": 30,
	    "margin": 5
	  },
	  "btn-operator": {
	    "backgroundColor": "#666699",
	    "fontSize": 40,
	    "color": "#FFFFFF"
	  }
	})
	})
<<<<<<< HEAD
	;__weex_bootstrap__("@weex-component/9b37484c0bd84036d9e5e36391ded9cd", {
=======
	;__weex_bootstrap__("@weex-component/50d2d99c419670e2df5e49ecb0f9ac05", {
>>>>>>> a4e13a81
	  "transformerVersion": "0.3.1"
	},undefined)

/***/ },
/* 1 */
/***/ function(module, exports, __webpack_require__) {

	;__weex_define__("@weex-component/index", [], function(__weex_require__, __weex_exports__, __weex_module__){

	;
	  __webpack_require__(2);
	  __webpack_require__(3);
	  __webpack_require__(4);
	  __webpack_require__(5);
	  __webpack_require__(6);
	  __webpack_require__(7);
	  __webpack_require__(8);
	  __webpack_require__(9);
	  __webpack_require__(10);
	  __webpack_require__(11);
	  __webpack_require__(12);

	})

/***/ },
/* 2 */
/***/ function(module, exports) {

	;__weex_define__("@weex-component/wxc-button", [], function(__weex_require__, __weex_exports__, __weex_module__){

	;
	  __weex_module__.exports = {
	    data: function () {return {
	      type: 'default',
	      size: 'large',
	      value: ''
	    }},
	    methods: {
	    }
	  }

	;__weex_module__.exports.template = __weex_module__.exports.template || {}
	;Object.assign(__weex_module__.exports.template, {
	  "type": "div",
	  "classList": function () {return ['btn', 'btn-' + (this.type), 'btn-sz-' + (this.size)]},
	  "children": [
	    {
	      "type": "text",
	      "classList": function () {return ['btn-txt', 'btn-txt-' + (this.type), 'btn-txt-sz-' + (this.size)]},
	      "attr": {
	        "value": function () {return this.value}
	      }
	    }
	  ]
	})
	;__weex_module__.exports.style = __weex_module__.exports.style || {}
	;Object.assign(__weex_module__.exports.style, {
	  "btn": {
	    "marginBottom": 0,
	    "alignItems": "center",
	    "justifyContent": "center",
	    "borderWidth": 1,
	    "borderStyle": "solid",
	    "borderColor": "#333333"
	  },
	  "btn-default": {
	    "color": "rgb(51,51,51)"
	  },
	  "btn-primary": {
	    "backgroundColor": "rgb(40,96,144)",
	    "borderColor": "rgb(40,96,144)"
	  },
	  "btn-success": {
	    "backgroundColor": "rgb(92,184,92)",
	    "borderColor": "rgb(76,174,76)"
	  },
	  "btn-info": {
	    "backgroundColor": "rgb(91,192,222)",
	    "borderColor": "rgb(70,184,218)"
	  },
	  "btn-warning": {
	    "backgroundColor": "rgb(240,173,78)",
	    "borderColor": "rgb(238,162,54)"
	  },
	  "btn-danger": {
	    "backgroundColor": "rgb(217,83,79)",
	    "borderColor": "rgb(212,63,58)"
	  },
	  "btn-link": {
	    "borderColor": "rgba(0,0,0,0)",
	    "borderRadius": 0
	  },
	  "btn-txt-default": {
	    "color": "rgb(51,51,51)"
	  },
	  "btn-txt-primary": {
	    "color": "rgb(255,255,255)"
	  },
	  "btn-txt-success": {
	    "color": "rgb(255,255,255)"
	  },
	  "btn-txt-info": {
	    "color": "rgb(255,255,255)"
	  },
	  "btn-txt-warning": {
	    "color": "rgb(255,255,255)"
	  },
	  "btn-txt-danger": {
	    "color": "rgb(255,255,255)"
	  },
	  "btn-txt-link": {
	    "color": "rgb(51,122,183)"
	  },
	  "btn-sz-large": {
	    "width": 300,
	    "height": 100,
	    "paddingTop": 25,
	    "paddingBottom": 25,
	    "paddingLeft": 40,
	    "paddingRight": 40,
	    "borderRadius": 15
	  },
	  "btn-sz-middle": {
	    "width": 240,
	    "height": 80,
	    "paddingTop": 15,
	    "paddingBottom": 15,
	    "paddingLeft": 30,
	    "paddingRight": 30,
	    "borderRadius": 10
	  },
	  "btn-sz-small": {
	    "width": 170,
	    "height": 60,
	    "paddingTop": 12,
	    "paddingBottom": 12,
	    "paddingLeft": 25,
	    "paddingRight": 25,
	    "borderRadius": 7
	  },
	  "btn-txt-sz-large": {
	    "fontSize": 45
	  },
	  "btn-txt-sz-middle": {
	    "fontSize": 35
	  },
	  "btn-txt-sz-small": {
	    "fontSize": 30
	  }
	})
	})

/***/ },
/* 3 */
/***/ function(module, exports) {

	;__weex_define__("@weex-component/wxc-hn", [], function(__weex_require__, __weex_exports__, __weex_module__){

	;
	  __weex_module__.exports = {
	    data: function () {return {
	      level: 1,
	      value: ''
	    }},
	    methods: {}
	  }

	;__weex_module__.exports.template = __weex_module__.exports.template || {}
	;Object.assign(__weex_module__.exports.template, {
	  "type": "div",
	  "classList": function () {return ['h' + (this.level)]},
	  "style": {
	    "justifyContent": "center"
	  },
	  "children": [
	    {
	      "type": "text",
	      "classList": function () {return ['txt-h' + (this.level)]},
	      "attr": {
	        "value": function () {return this.value}
	      }
	    }
	  ]
	})
	;__weex_module__.exports.style = __weex_module__.exports.style || {}
	;Object.assign(__weex_module__.exports.style, {
	  "h1": {
	    "height": 110,
	    "paddingTop": 20,
	    "paddingBottom": 20
	  },
	  "h2": {
	    "height": 110,
	    "paddingTop": 20,
	    "paddingBottom": 20
	  },
	  "h3": {
	    "height": 110,
	    "paddingTop": 20,
	    "paddingBottom": 20
	  },
	  "txt-h1": {
	    "fontSize": 70
	  },
	  "txt-h2": {
	    "fontSize": 52
	  },
	  "txt-h3": {
	    "fontSize": 42
	  }
	})
	})

/***/ },
/* 4 */
/***/ function(module, exports) {

	;__weex_define__("@weex-component/wxc-list-item", [], function(__weex_require__, __weex_exports__, __weex_module__){

	;
	  __weex_module__.exports = {
	    data: function () {return {
	      bgColor: '#ffffff'
	    }},
	    methods: {
	      touchstart: function() {
	        // FIXME android touch
	        // TODO adaptive opposite bgColor
	//        this.bgColor = '#e6e6e6';
	      },
	      touchend: function() {
	        // FIXME android touchend not triggered
	//        this.bgColor = '#ffffff';
	      }
	    }
	  }

	;__weex_module__.exports.template = __weex_module__.exports.template || {}
	;Object.assign(__weex_module__.exports.template, {
	  "type": "div",
	  "classList": [
	    "item"
	  ],
	  "events": {
	    "touchstart": "touchstart",
	    "touchend": "touchend"
	  },
	  "style": {
	    "backgroundColor": function () {return this.bgColor}
	  },
	  "children": [
	    {
	      "type": "content"
	    }
	  ]
	})
	;__weex_module__.exports.style = __weex_module__.exports.style || {}
	;Object.assign(__weex_module__.exports.style, {
	  "item": {
	    "paddingTop": 25,
	    "paddingBottom": 25,
	    "paddingLeft": 35,
	    "paddingRight": 35,
	    "height": 160,
	    "justifyContent": "center",
	    "borderBottomWidth": 1,
	    "borderColor": "#dddddd"
	  }
	})
	})

/***/ },
/* 5 */
/***/ function(module, exports) {

	;__weex_define__("@weex-component/wxc-panel", [], function(__weex_require__, __weex_exports__, __weex_module__){

	;
	  __weex_module__.exports = {
	    data: function () {return {
	      type: 'default',
	      title: '',
	      paddingBody: 20,
	      paddingHead: 20,
	      dataClass: '', // FIXME transfer class
	      border: 0
	    }},
	    ready: function() {
	    }
	  }

	;__weex_module__.exports.template = __weex_module__.exports.template || {}
	;Object.assign(__weex_module__.exports.template, {
	  "type": "div",
	  "classList": function () {return ['panel', 'panel-' + (this.type)]},
	  "style": {
	    "borderWidth": function () {return this.border}
	  },
	  "children": [
	    {
	      "type": "text",
	      "classList": function () {return ['panel-header', 'panel-header-' + (this.type)]},
	      "style": {
	        "paddingTop": function () {return this.paddingHead},
	        "paddingBottom": function () {return this.paddingHead},
	        "paddingLeft": function () {return this.paddingHead*1.5},
	        "paddingRight": function () {return this.paddingHead*1.5}
	      },
	      "attr": {
	        "value": function () {return this.title}
	      }
	    },
	    {
	      "type": "div",
	      "classList": function () {return ['panel-body', 'panel-body-' + (this.type)]},
	      "style": {
	        "paddingTop": function () {return this.paddingBody},
	        "paddingBottom": function () {return this.paddingBody},
	        "paddingLeft": function () {return this.paddingBody*1.5},
	        "paddingRight": function () {return this.paddingBody*1.5}
	      },
	      "children": [
	        {
	          "type": "content"
	        }
	      ]
	    }
	  ]
	})
	;__weex_module__.exports.style = __weex_module__.exports.style || {}
	;Object.assign(__weex_module__.exports.style, {
	  "panel": {
	    "marginBottom": 20,
	    "backgroundColor": "#ffffff",
	    "borderColor": "#dddddd",
	    "borderWidth": 1
	  },
	  "panel-primary": {
	    "borderColor": "rgb(40,96,144)"
	  },
	  "panel-success": {
	    "borderColor": "rgb(76,174,76)"
	  },
	  "panel-info": {
	    "borderColor": "rgb(70,184,218)"
	  },
	  "panel-warning": {
	    "borderColor": "rgb(238,162,54)"
	  },
	  "panel-danger": {
	    "borderColor": "rgb(212,63,58)"
	  },
	  "panel-header": {
	    "backgroundColor": "#f5f5f5",
	    "fontSize": 40,
	    "color": "#333333"
	  },
	  "panel-header-primary": {
	    "backgroundColor": "rgb(40,96,144)",
	    "color": "#ffffff"
	  },
	  "panel-header-success": {
	    "backgroundColor": "rgb(92,184,92)",
	    "color": "#ffffff"
	  },
	  "panel-header-info": {
	    "backgroundColor": "rgb(91,192,222)",
	    "color": "#ffffff"
	  },
	  "panel-header-warning": {
	    "backgroundColor": "rgb(240,173,78)",
	    "color": "#ffffff"
	  },
	  "panel-header-danger": {
	    "backgroundColor": "rgb(217,83,79)",
	    "color": "#ffffff"
	  },
	  "panel-body": {}
	})
	})

/***/ },
/* 6 */
/***/ function(module, exports) {

	;__weex_define__("@weex-component/wxc-tip", [], function(__weex_require__, __weex_exports__, __weex_module__){

	;
	  __weex_module__.exports = {
	    data: function () {return {
	      type: 'success',
	      value: ''
	    }}
	  }

	;__weex_module__.exports.template = __weex_module__.exports.template || {}
	;Object.assign(__weex_module__.exports.template, {
	  "type": "div",
	  "classList": function () {return ['tip', 'tip-' + (this.type)]},
	  "children": [
	    {
	      "type": "text",
	      "classList": function () {return ['tip-txt', 'tip-txt-' + (this.type)]},
	      "attr": {
	        "value": function () {return this.value}
	      }
	    }
	  ]
	})
	;__weex_module__.exports.style = __weex_module__.exports.style || {}
	;Object.assign(__weex_module__.exports.style, {
	  "tip": {
	    "paddingLeft": 36,
	    "paddingRight": 36,
	    "paddingTop": 36,
	    "paddingBottom": 36,
	    "borderRadius": 10
	  },
	  "tip-txt": {
	    "fontSize": 28
	  },
	  "tip-success": {
	    "backgroundColor": "#dff0d8",
	    "borderColor": "#d6e9c6"
	  },
	  "tip-txt-success": {
	    "color": "#3c763d"
	  },
	  "tip-info": {
	    "backgroundColor": "#d9edf7",
	    "borderColor": "#bce8f1"
	  },
	  "tip-txt-info": {
	    "color": "#31708f"
	  },
	  "tip-warning": {
	    "backgroundColor": "#fcf8e3",
	    "borderColor": "#faebcc"
	  },
	  "tip-txt-warning": {
	    "color": "#8a6d3b"
	  },
	  "tip-danger": {
	    "backgroundColor": "#f2dede",
	    "borderColor": "#ebccd1"
	  },
	  "tip-txt-danger": {
	    "color": "#a94442"
	  }
	})
	})

/***/ },
/* 7 */
/***/ function(module, exports) {

	;__weex_define__("@weex-component/wxc-countdown", [], function(__weex_require__, __weex_exports__, __weex_module__){

	;
	__weex_module__.exports = {
	    data: function () {return {
	        now: 0,
	        remain: 0,
	        time: {
	            elapse: 0,
	            D: '0',
	            DD: '0',
	            h: '0',
	            hh: '00',
	            H: '0',
	            HH: '0',
	            m: '0',
	            mm: '00',
	            M: '0',
	            MM: '0',
	            s: '0',
	            ss: '00',
	            S: '0',
	            SS: '0'
	        },
	        outofview: false
	    }},
	    ready: function() {
	        if (this.remain <= 0) {
	            return;
	        }
	        // this.isWeb = this.$getConfig().env.platform === 'Web';
	        this.now = Date.now();
	        this.nextTick();
	    },
	    methods: {
	        nextTick: function() {
	            if (this.outofview) {
	                setTimeout(this.nextTick.bind(this), 1000);
	            } else {
	                this.time.elapse = parseInt((Date.now() - this.now) / 1000);

	                if (this.calc()) {
	                    this.$emit('tick', Object.assign({}, this.time));
	                    setTimeout(this.nextTick.bind(this), 1000);
	                } else {
	                    this.$emit('alarm', Object.assign({}, this.time));
	                }
	                this._app.updateActions(); 
	            }
	        },
	        format: function(str) {
	            if (str.length >= 2) {
	                return str;
	            } else {
	                return '0' + str;
	            }
	        },
	        calc: function() {
	            var remain = this.remain - this.time.elapse;
	            if (remain < 0) {
	                remain = 0;
	            }
	            this.time.D = String(parseInt(remain / 86400));
	            this.time.DD = this.format(this.time.D);
	            this.time.h = String(parseInt((remain - parseInt(this.time.D) * 86400) / 3600));
	            this.time.hh = this.format(this.time.h);
	            this.time.H = String(parseInt(remain / 3600));
	            this.time.HH = this.format(this.time.H);
	            this.time.m = String(parseInt((remain - parseInt(this.time.H) * 3600) / 60));
	            this.time.mm = this.format(this.time.m);
	            this.time.M = String(parseInt(remain / 60));
	            this.time.MM = this.format(this.time.M);
	            this.time.s = String(remain - parseInt(this.time.M) * 60);
	            this.time.ss = this.format(this.time.s);
	            this.time.S = String(remain);
	            this.time.SS = this.format(this.time.S);
	            // console.log(remain, this.D, this.h, this.hh, this.H, this.HH, this.m, this.MM, this.s, this.ss, this.S, this.SS);
	            return remain > 0;
	        },
	        appeared: function() {
	            this.outofview = false;
	        },
	        disappeared: function() {
	            this.outofview = true;
	        }
	    }
	}

	;__weex_module__.exports.template = __weex_module__.exports.template || {}
	;Object.assign(__weex_module__.exports.template, {
	  "type": "div",
	  "style": {
	    "overflow": "hidden",
	    "flexDirection": "row"
	  },
	  "events": {
	    "appear": "appeared",
	    "disappear": "disappeared"
	  },
	  "children": [
	    {
	      "type": "content"
	    }
	  ]
	})
	;__weex_module__.exports.style = __weex_module__.exports.style || {}
	;Object.assign(__weex_module__.exports.style, {
	  "wrap": {
	    "overflow": "hidden"
	  }
	})
	})

/***/ },
/* 8 */
/***/ function(module, exports) {

	;__weex_define__("@weex-component/wxc-marquee", [], function(__weex_require__, __weex_exports__, __weex_module__){

	;
	__weex_module__.exports = {
	    data: function () {return {
	        step: 0,
	        count: 0,
	        index: 1,
	        duration: 0,
	        interval: 0,
	        outofview: false
	    }},
	    ready: function () {
	        if (this.interval > 0
	                && this.step > 0
	                && this.duration > 0) {
	            this.nextTick();    
	        }
	    },
	    methods: {
	        nextTick: function() {
	            var self = this;
	            if (this.outofview) {
	                setTimeout(self.nextTick.bind(self), self.interval);
	            } else {
	                setTimeout(function() {
	                    self.animation(self.nextTick.bind(self));
	                }, self.interval);
	            }
	        },
	        animation: function(cb) {
	            var self = this;
	            var offset = -self.step * self.index;
	            var $animation = __weex_require__('@weex-module/animation');
	            $animation.transition(this.$el('anim'), {
	              styles: {
	                transform: 'translateY(' + String(offset) + 'px) translateZ(0)'
	              },
	              timingFunction: 'ease',
	              duration: self.duration
	            }, function() {
	                self.index = (self.index + 1) % (self.count);
	                self.$emit('change', {
	                    index: self.index,
	                    count: self.count
	                });
	                cb && cb();
	            });
	        },
	        appeared: function() {
	            this.outofview = false;
	        },
	        disappeared: function() {
	            this.outofview = true;
	        }
	    }
	}

	;__weex_module__.exports.template = __weex_module__.exports.template || {}
	;Object.assign(__weex_module__.exports.template, {
	  "type": "div",
	  "classList": [
	    "wrap"
	  ],
	  "events": {
	    "appear": "appeared",
	    "disappear": "disappeared"
	  },
	  "children": [
	    {
	      "type": "div",
	      "id": "anim",
	      "classList": [
	        "anim"
	      ],
	      "children": [
	        {
	          "type": "content"
	        }
	      ]
	    }
	  ]
	})
	;__weex_module__.exports.style = __weex_module__.exports.style || {}
	;Object.assign(__weex_module__.exports.style, {
	  "wrap": {
	    "overflow": "hidden",
	    "position": "relative"
	  },
	  "anim": {
	    "flexDirection": "column",
	    "position": "absolute",
	    "transform": "translateY(0) translateZ(0)"
	  }
	})
	})

/***/ },
/* 9 */
/***/ function(module, exports) {

	;__weex_define__("@weex-component/wxc-navbar", [], function(__weex_require__, __weex_exports__, __weex_module__){

	;
	    __weex_module__.exports = {
	        data: function () {return {
	          dataRole: 'navbar',

	          //导航条背景色
	          backgroundColor: 'black',

	          //导航条高度
	          height: 88,

	          //导航条标题 
	          title: "",

	          //导航条标题颜色
	          titleColor: 'black',

	          //右侧按钮图片
	          rightItemSrc: '',

	          //右侧按钮标题
	          rightItemTitle: '',

	          //右侧按钮标题颜色
	          rightItemColor: 'black',

	          //左侧按钮图片
	          leftItemSrc: '',

	          //左侧按钮标题
	          leftItemTitle: '',

	          //左侧按钮颜色
	          leftItemColor: 'black',
	        }},
	        methods: {
	          onclickrightitem: function (e) {
	            this.$dispatch('naviBar.rightItem.click', {});
	          },
	          onclickleftitem: function (e) {
	            this.$dispatch('naviBar.leftItem.click', {});
	          }
	        }
	    }

	;__weex_module__.exports.template = __weex_module__.exports.template || {}
	;Object.assign(__weex_module__.exports.template, {
	  "type": "div",
	  "classList": [
	    "container"
	  ],
	  "style": {
	    "height": function () {return this.height},
	    "backgroundColor": function () {return this.backgroundColor}
	  },
	  "attr": {
	    "dataRole": function () {return this.dataRole}
	  },
	  "children": [
	    {
	      "type": "text",
	      "classList": [
	        "right-text"
	      ],
	      "style": {
	        "color": function () {return this.rightItemColor}
	      },
	      "attr": {
	        "naviItemPosition": "right",
	        "value": function () {return this.rightItemTitle}
	      },
	      "shown": function () {return !this.rightItemSrc},
	      "events": {
	        "click": "onclickrigthitem"
	      }
	    },
	    {
	      "type": "image",
	      "classList": [
	        "right-image"
	      ],
	      "attr": {
	        "naviItemPosition": "right",
	        "src": function () {return this.rightItemSrc}
	      },
	      "shown": function () {return this.rightItemSrc},
	      "events": {
	        "click": "onclickrightitem"
	      }
	    },
	    {
	      "type": "text",
	      "classList": [
	        "left-text"
	      ],
	      "style": {
	        "color": function () {return this.leftItemColor}
	      },
	      "attr": {
	        "naviItemPosition": "left",
	        "value": function () {return this.leftItemTitle}
	      },
	      "shown": function () {return !this.leftItemSrc},
	      "events": {
	        "click": "onclickleftitem"
	      }
	    },
	    {
	      "type": "image",
	      "classList": [
	        "left-image"
	      ],
	      "attr": {
	        "naviItemPosition": "left",
	        "src": function () {return this.leftItemSrc}
	      },
	      "shown": function () {return this.leftItemSrc},
	      "events": {
	        "click": "onclickleftitem"
	      }
	    },
	    {
	      "type": "text",
	      "classList": [
	        "center-text"
	      ],
	      "style": {
	        "color": function () {return this.titleColor}
	      },
	      "attr": {
	        "naviItemPosition": "center",
	        "value": function () {return this.title}
	      }
	    }
	  ]
	})
	;__weex_module__.exports.style = __weex_module__.exports.style || {}
	;Object.assign(__weex_module__.exports.style, {
	  "container": {
	    "flexDirection": "row",
	    "position": "fixed",
	    "top": 0,
	    "left": 0,
	    "right": 0,
	    "width": 750
	  },
	  "right-text": {
	    "position": "absolute",
	    "bottom": 28,
	    "right": 32,
	    "textAlign": "right",
	    "fontSize": 32,
	    "fontFamily": "'Open Sans', sans-serif"
	  },
	  "left-text": {
	    "position": "absolute",
	    "bottom": 28,
	    "left": 32,
	    "textAlign": "left",
	    "fontSize": 32,
	    "fontFamily": "'Open Sans', sans-serif"
	  },
	  "center-text": {
	    "position": "absolute",
	    "bottom": 25,
	    "left": 172,
	    "right": 172,
	    "textAlign": "center",
	    "fontSize": 36,
	    "fontWeight": "bold"
	  },
	  "left-image": {
	    "position": "absolute",
	    "bottom": 20,
	    "left": 28,
	    "width": 50,
	    "height": 50
	  },
	  "right-image": {
	    "position": "absolute",
	    "bottom": 20,
	    "right": 28,
	    "width": 50,
	    "height": 50
	  }
	})
	})

/***/ },
/* 10 */
/***/ function(module, exports, __webpack_require__) {

	;__weex_define__("@weex-component/wxc-navpage", [], function(__weex_require__, __weex_exports__, __weex_module__){
	__webpack_require__(9);

	;__weex_module__.exports.template = __weex_module__.exports.template || {}
	;Object.assign(__weex_module__.exports.template, {
	  "type": "div",
	  "classList": [
	    "wrapper"
	  ],
	  "children": [
	    {
	      "type": "wxc-navbar",
	      "attr": {
	        "dataRole": function () {return this.dataRole},
	        "height": function () {return this.height},
	        "backgroundColor": function () {return this.backgroundColor},
	        "title": function () {return this.title},
	        "titleColor": function () {return this.titleColor},
	        "leftItemSrc": function () {return this.leftItemSrc},
	        "leftItemTitle": function () {return this.leftItemTitle},
	        "leftItemColor": function () {return this.leftItemColor},
	        "rightItemSrc": function () {return this.rightItemSrc},
	        "rightItemTitle": function () {return this.rightItemTitle},
	        "rightItemColor": function () {return this.rightItemColor}
	      }
	    },
	    {
	      "type": "div",
	      "classList": [
	        "wrapper"
	      ],
	      "style": {
	        "marginTop": function () {return this.height}
	      },
	      "children": [
	        {
	          "type": "content"
	        }
	      ]
	    }
	  ]
	})
	;__weex_module__.exports.style = __weex_module__.exports.style || {}
	;Object.assign(__weex_module__.exports.style, {
	  "wrapper": {
	    "position": "absolute",
	    "top": 0,
	    "left": 0,
	    "right": 0,
	    "bottom": 0,
	    "width": 750
	  }
	})
	})

/***/ },
/* 11 */
/***/ function(module, exports, __webpack_require__) {

	;__weex_define__("@weex-component/wxc-tabbar", [], function(__weex_require__, __weex_exports__, __weex_module__){
	__webpack_require__(12);

	;
	    __weex_module__.exports = {
	        data: function () {return {
	          tabItems: [ ],
	          selectedIndex: 0,
	          selectedColor: '#ff0000',
	          unselectedColor: '#000000',
	        }},
	        created: function () {
	          this.selected(this.selectedIndex);

	          this.$on('tabItem.onClick',function(e){
	            var detail= e.detail;
	            this.selectedIndex = detail.index;
	            this.selected(detail.index);

	            var params = {
	              index: detail.index
	            };
	            this.$dispatch('tabBar.onClick', params);
	          });
	        },
	        methods: {
	            selected: function(index) {
	              for(var i = 0; i < this.tabItems.length; i++) {
	                var tabItem = this.tabItems[i];
	                if(i == index){
	                  tabItem.icon = tabItem.selectedImage;
	                  tabItem.titleColor = this.selectedColor;
	                  tabItem.visibility = 'visible';
	                }
	                else {
	                  tabItem.icon = tabItem.image;
	                  tabItem.titleColor = this.unselectedColor;
	                  tabItem.visibility = 'hidden';
	                }
	              }
	            },  
	        }
	    }

	;__weex_module__.exports.template = __weex_module__.exports.template || {}
	;Object.assign(__weex_module__.exports.template, {
	  "type": "div",
	  "classList": [
	    "wrapper"
	  ],
	  "children": [
	    {
	      "type": "embed",
	      "classList": [
	        "content"
	      ],
	      "style": {
	        "visibility": function () {return this.visibility}
	      },
	      "repeat": function () {return this.tabItems},
	      "attr": {
	        "src": function () {return this.src},
	        "type": "weex"
	      }
	    },
	    {
	      "type": "div",
	      "classList": [
	        "tabbar"
	      ],
	      "append": "tree",
	      "children": [
	        {
	          "type": "wxc-tabitem",
	          "repeat": function () {return this.tabItems},
	          "attr": {
	            "index": function () {return this.index},
	            "icon": function () {return this.icon},
	            "title": function () {return this.title},
	            "titleColor": function () {return this.titleColor}
	          }
	        }
	      ]
	    }
	  ]
	})
	;__weex_module__.exports.style = __weex_module__.exports.style || {}
	;Object.assign(__weex_module__.exports.style, {
	  "wrapper": {
	    "width": 750,
	    "position": "absolute",
	    "top": 0,
	    "left": 0,
	    "right": 0,
	    "bottom": 0
	  },
	  "content": {
	    "position": "absolute",
	    "top": 0,
	    "left": 0,
	    "right": 0,
	    "bottom": 0,
	    "marginTop": 0,
	    "marginBottom": 88
	  },
	  "tabbar": {
	    "flexDirection": "row",
	    "position": "fixed",
	    "bottom": 0,
	    "left": 0,
	    "right": 0,
	    "height": 88
	  }
	})
	})

/***/ },
/* 12 */
/***/ function(module, exports) {

	;__weex_define__("@weex-component/wxc-tabitem", [], function(__weex_require__, __weex_exports__, __weex_module__){

	;
	    __weex_module__.exports = {
	        data: function () {return {
	          index: 0,
	          title: '',
	          titleColor: '#000000',
	          icon: '',
	          backgroundColor: '#ffffff',
	        }},
	        methods: {
	          onclickitem: function (e) {
	            var vm = this;
	            var params = {
	              index: vm.index
	            };
	            vm.$dispatch('tabItem.onClick', params);
	          }
	        }
	    }

	;__weex_module__.exports.template = __weex_module__.exports.template || {}
	;Object.assign(__weex_module__.exports.template, {
	  "type": "div",
	  "classList": [
	    "container"
	  ],
	  "style": {
	    "backgroundColor": function () {return this.backgroundColor}
	  },
	  "events": {
	    "click": "onclickitem"
	  },
	  "children": [
	    {
	      "type": "image",
	      "classList": [
	        "top-line"
	      ],
	      "attr": {
	        "src": "http://gtms03.alicdn.com/tps/i3/TB1mdsiMpXXXXXpXXXXNw4JIXXX-640-4.png"
	      }
	    },
	    {
	      "type": "image",
	      "classList": [
	        "tab-icon"
	      ],
	      "attr": {
	        "src": function () {return this.icon}
	      }
	    },
	    {
	      "type": "text",
	      "classList": [
	        "tab-text"
	      ],
	      "style": {
	        "color": function () {return this.titleColor}
	      },
	      "attr": {
	        "value": function () {return this.title}
	      }
	    }
	  ]
	})
	;__weex_module__.exports.style = __weex_module__.exports.style || {}
	;Object.assign(__weex_module__.exports.style, {
	  "container": {
	    "flex": 1,
	    "flexDirection": "column",
	    "alignItems": "center",
	    "justifyContent": "center",
	    "height": 88
	  },
	  "top-line": {
	    "position": "absolute",
	    "top": 0,
	    "left": 0,
	    "right": 0,
	    "height": 2
	  },
	  "tab-icon": {
	    "marginTop": 5,
	    "width": 40,
	    "height": 40
	  },
	  "tab-text": {
	    "marginTop": 5,
	    "textAlign": "center",
	    "fontSize": 20
	  }
	})
	})

/***/ }
/******/ ]);<|MERGE_RESOLUTION|>--- conflicted
+++ resolved
@@ -44,11 +44,7 @@
 /* 0 */
 /***/ function(module, exports, __webpack_require__) {
 
-<<<<<<< HEAD
-	;__weex_define__("@weex-component/9b37484c0bd84036d9e5e36391ded9cd", [], function(__weex_require__, __weex_exports__, __weex_module__){
-=======
 	;__weex_define__("@weex-component/50d2d99c419670e2df5e49ecb0f9ac05", [], function(__weex_require__, __weex_exports__, __weex_module__){
->>>>>>> a4e13a81
 
 	;
 	  __webpack_require__(1);
@@ -346,8 +342,7 @@
 	    "fontSize": 40,
 	    "color": "#FFFFFF",
 	    "height": 100,
-	    "paddingTop": 30,
-	    "paddingBottom": 30,
+	    "padding": 30,
 	    "margin": 5
 	  },
 	  "btn": {
@@ -356,8 +351,7 @@
 	    "backgroundColor": "#eeeeee",
 	    "fontSize": 36,
 	    "height": 100,
-	    "paddingTop": 30,
-	    "paddingBottom": 30,
+	    "padding": 30,
 	    "margin": 5
 	  },
 	  "btn-operator": {
@@ -367,11 +361,7 @@
 	  }
 	})
 	})
-<<<<<<< HEAD
-	;__weex_bootstrap__("@weex-component/9b37484c0bd84036d9e5e36391ded9cd", {
-=======
 	;__weex_bootstrap__("@weex-component/50d2d99c419670e2df5e49ecb0f9ac05", {
->>>>>>> a4e13a81
 	  "transformerVersion": "0.3.1"
 	},undefined)
 
