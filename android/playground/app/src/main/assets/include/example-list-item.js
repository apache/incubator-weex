/******/ (function(modules) { // webpackBootstrap
/******/ 	// The module cache
/******/ 	var installedModules = {};

/******/ 	// The require function
/******/ 	function __webpack_require__(moduleId) {

/******/ 		// Check if module is in cache
/******/ 		if(installedModules[moduleId])
/******/ 			return installedModules[moduleId].exports;

/******/ 		// Create a new module (and put it into the cache)
/******/ 		var module = installedModules[moduleId] = {
/******/ 			exports: {},
/******/ 			id: moduleId,
/******/ 			loaded: false
/******/ 		};

/******/ 		// Execute the module function
/******/ 		modules[moduleId].call(module.exports, module, module.exports, __webpack_require__);

/******/ 		// Flag the module as loaded
/******/ 		module.loaded = true;

/******/ 		// Return the exports of the module
/******/ 		return module.exports;
/******/ 	}


/******/ 	// expose the modules object (__webpack_modules__)
/******/ 	__webpack_require__.m = modules;

/******/ 	// expose the module cache
/******/ 	__webpack_require__.c = installedModules;

/******/ 	// __webpack_public_path__
/******/ 	__webpack_require__.p = "";

/******/ 	// Load entry module and return exports
/******/ 	return __webpack_require__(0);
/******/ })
/************************************************************************/
/******/ ([
/* 0 */
/***/ function(module, exports, __webpack_require__) {

	;__weex_define__("@weex-component/290b6fd7941aad38a12039d5497de8d5", [], function(__weex_require__, __weex_exports__, __weex_module__){

	;
	  __webpack_require__(!(function webpackMissingModule() { var e = new Error("Cannot find module \"weex-components\""); e.code = 'MODULE_NOT_FOUND'; throw e; }()));
	  __weex_module__.exports = {
	    data: function () {return {
	      title: '',
	      url: ''
	    }},
	    methods: {
	      redirect: function() {
	        this.$openURL(this.url);
	      }
	    }
	  }

	;__weex_module__.exports.template = __weex_module__.exports.template || {}
	;Object.assign(__weex_module__.exports.template, {
	  "type": "wxc-list-item",
	  "events": {
	    "click": "redirect"
	  },
	  "children": [
	    {
	      "type": "text",
	      "classList": [
	        "item-txt"
	      ],
	      "attr": {
	        "value": function () {return this.title}
	      }
	    }
	  ]
	})
	;__weex_module__.exports.style = __weex_module__.exports.style || {}
	;Object.assign(__weex_module__.exports.style, {
	  "item-txt": {
	    "fontSize": 48,
	    "color": "#555555"
	  }
	})
	})
	;__weex_bootstrap__("@weex-component/290b6fd7941aad38a12039d5497de8d5", {
	  "transformerVersion": "0.3.1"
	},undefined)

<<<<<<< HEAD
/***/ },
/* 1 */
/***/ function(module, exports, __webpack_require__) {

	;__weex_define__("@weex-component/index", [], function(__weex_require__, __weex_exports__, __weex_module__){

	;
	  __webpack_require__(2);
	  __webpack_require__(3);
	  __webpack_require__(4);
	  __webpack_require__(5);
	  __webpack_require__(6);
	  __webpack_require__(7);
	  __webpack_require__(8);
	  __webpack_require__(9);
	  __webpack_require__(10);
	  __webpack_require__(11);
	  __webpack_require__(12);

	})

/***/ },
/* 2 */
/***/ function(module, exports) {

	;__weex_define__("@weex-component/wxc-button", [], function(__weex_require__, __weex_exports__, __weex_module__){

	;
	  __weex_module__.exports = {
	    data: function () {return {
	      type: 'default',
	      size: 'large',
	      value: ''
	    }},
	    methods: {
	    }
	  }

	;__weex_module__.exports.template = __weex_module__.exports.template || {}
	;Object.assign(__weex_module__.exports.template, {
	  "type": "div",
	  "classList": function () {return ['btn', 'btn-' + (this.type), 'btn-sz-' + (this.size)]},
	  "children": [
	    {
	      "type": "text",
	      "classList": function () {return ['btn-txt', 'btn-txt-' + (this.type), 'btn-txt-sz-' + (this.size)]},
	      "attr": {
	        "value": function () {return this.value}
	      }
	    }
	  ]
	})
	;__weex_module__.exports.style = __weex_module__.exports.style || {}
	;Object.assign(__weex_module__.exports.style, {
	  "btn": {
	    "marginBottom": 0,
	    "alignItems": "center",
	    "justifyContent": "center",
	    "borderWidth": 1,
	    "borderStyle": "solid",
	    "borderColor": "#333333"
	  },
	  "btn-default": {
	    "color": "rgb(51,51,51)"
	  },
	  "btn-primary": {
	    "backgroundColor": "rgb(40,96,144)",
	    "borderColor": "rgb(40,96,144)"
	  },
	  "btn-success": {
	    "backgroundColor": "rgb(92,184,92)",
	    "borderColor": "rgb(76,174,76)"
	  },
	  "btn-info": {
	    "backgroundColor": "rgb(91,192,222)",
	    "borderColor": "rgb(70,184,218)"
	  },
	  "btn-warning": {
	    "backgroundColor": "rgb(240,173,78)",
	    "borderColor": "rgb(238,162,54)"
	  },
	  "btn-danger": {
	    "backgroundColor": "rgb(217,83,79)",
	    "borderColor": "rgb(212,63,58)"
	  },
	  "btn-link": {
	    "borderColor": "rgba(0,0,0,0)",
	    "borderRadius": 0
	  },
	  "btn-txt-default": {
	    "color": "rgb(51,51,51)"
	  },
	  "btn-txt-primary": {
	    "color": "rgb(255,255,255)"
	  },
	  "btn-txt-success": {
	    "color": "rgb(255,255,255)"
	  },
	  "btn-txt-info": {
	    "color": "rgb(255,255,255)"
	  },
	  "btn-txt-warning": {
	    "color": "rgb(255,255,255)"
	  },
	  "btn-txt-danger": {
	    "color": "rgb(255,255,255)"
	  },
	  "btn-txt-link": {
	    "color": "rgb(51,122,183)"
	  },
	  "btn-sz-large": {
	    "width": 300,
	    "height": 100,
	    "paddingTop": 25,
	    "paddingBottom": 25,
	    "paddingLeft": 40,
	    "paddingRight": 40,
	    "borderRadius": 15
	  },
	  "btn-sz-middle": {
	    "width": 240,
	    "height": 80,
	    "paddingTop": 15,
	    "paddingBottom": 15,
	    "paddingLeft": 30,
	    "paddingRight": 30,
	    "borderRadius": 10
	  },
	  "btn-sz-small": {
	    "width": 170,
	    "height": 60,
	    "paddingTop": 12,
	    "paddingBottom": 12,
	    "paddingLeft": 25,
	    "paddingRight": 25,
	    "borderRadius": 7
	  },
	  "btn-txt-sz-large": {
	    "fontSize": 45
	  },
	  "btn-txt-sz-middle": {
	    "fontSize": 35
	  },
	  "btn-txt-sz-small": {
	    "fontSize": 30
	  }
	})
	})

/***/ },
/* 3 */
/***/ function(module, exports) {

	;__weex_define__("@weex-component/wxc-hn", [], function(__weex_require__, __weex_exports__, __weex_module__){

	;
	  __weex_module__.exports = {
	    data: function () {return {
	      level: 1,
	      value: ''
	    }},
	    methods: {}
	  }

	;__weex_module__.exports.template = __weex_module__.exports.template || {}
	;Object.assign(__weex_module__.exports.template, {
	  "type": "div",
	  "classList": function () {return ['h' + (this.level)]},
	  "style": {
	    "justifyContent": "center"
	  },
	  "children": [
	    {
	      "type": "text",
	      "classList": function () {return ['txt-h' + (this.level)]},
	      "attr": {
	        "value": function () {return this.value}
	      }
	    }
	  ]
	})
	;__weex_module__.exports.style = __weex_module__.exports.style || {}
	;Object.assign(__weex_module__.exports.style, {
	  "h1": {
	    "height": 110,
	    "paddingTop": 20,
	    "paddingBottom": 20
	  },
	  "h2": {
	    "height": 110,
	    "paddingTop": 20,
	    "paddingBottom": 20
	  },
	  "h3": {
	    "height": 110,
	    "paddingTop": 20,
	    "paddingBottom": 20
	  },
	  "txt-h1": {
	    "fontSize": 70
	  },
	  "txt-h2": {
	    "fontSize": 52
	  },
	  "txt-h3": {
	    "fontSize": 42
	  }
	})
	})

/***/ },
/* 4 */
/***/ function(module, exports) {

	;__weex_define__("@weex-component/wxc-list-item", [], function(__weex_require__, __weex_exports__, __weex_module__){

	;
	  __weex_module__.exports = {
	    data: function () {return {
	      bgColor: '#ffffff'
	    }},
	    methods: {
	      touchstart: function() {
	        // FIXME android touch
	        // TODO adaptive opposite bgColor
	//        this.bgColor = '#e6e6e6';
	      },
	      touchend: function() {
	        // FIXME android touchend not triggered
	//        this.bgColor = '#ffffff';
	      }
	    }
	  }

	;__weex_module__.exports.template = __weex_module__.exports.template || {}
	;Object.assign(__weex_module__.exports.template, {
	  "type": "div",
	  "classList": [
	    "item"
	  ],
	  "events": {
	    "touchstart": "touchstart",
	    "touchend": "touchend"
	  },
	  "style": {
	    "backgroundColor": function () {return this.bgColor}
	  },
	  "children": [
	    {
	      "type": "content"
	    }
	  ]
	})
	;__weex_module__.exports.style = __weex_module__.exports.style || {}
	;Object.assign(__weex_module__.exports.style, {
	  "item": {
	    "paddingTop": 25,
	    "paddingBottom": 25,
	    "paddingLeft": 35,
	    "paddingRight": 35,
	    "height": 160,
	    "justifyContent": "center",
	    "borderBottomWidth": 1,
	    "borderColor": "#dddddd"
	  }
	})
	})

/***/ },
/* 5 */
/***/ function(module, exports) {

	;__weex_define__("@weex-component/wxc-panel", [], function(__weex_require__, __weex_exports__, __weex_module__){

	;
	  __weex_module__.exports = {
	    data: function () {return {
	      type: 'default',
	      title: '',
	      paddingBody: 20,
	      paddingHead: 20,
	      dataClass: '', // FIXME transfer class
	      border: 0
	    }},
	    ready: function() {
	    }
	  }

	;__weex_module__.exports.template = __weex_module__.exports.template || {}
	;Object.assign(__weex_module__.exports.template, {
	  "type": "div",
	  "classList": function () {return ['panel', 'panel-' + (this.type)]},
	  "style": {
	    "borderWidth": function () {return this.border}
	  },
	  "children": [
	    {
	      "type": "text",
	      "classList": function () {return ['panel-header', 'panel-header-' + (this.type)]},
	      "style": {
	        "paddingTop": function () {return this.paddingHead},
	        "paddingBottom": function () {return this.paddingHead},
	        "paddingLeft": function () {return this.paddingHead*1.5},
	        "paddingRight": function () {return this.paddingHead*1.5}
	      },
	      "attr": {
	        "value": function () {return this.title}
	      }
	    },
	    {
	      "type": "div",
	      "classList": function () {return ['panel-body', 'panel-body-' + (this.type)]},
	      "style": {
	        "paddingTop": function () {return this.paddingBody},
	        "paddingBottom": function () {return this.paddingBody},
	        "paddingLeft": function () {return this.paddingBody*1.5},
	        "paddingRight": function () {return this.paddingBody*1.5}
	      },
	      "children": [
	        {
	          "type": "content"
	        }
	      ]
	    }
	  ]
	})
	;__weex_module__.exports.style = __weex_module__.exports.style || {}
	;Object.assign(__weex_module__.exports.style, {
	  "panel": {
	    "marginBottom": 20,
	    "backgroundColor": "#ffffff",
	    "borderColor": "#dddddd",
	    "borderWidth": 1
	  },
	  "panel-primary": {
	    "borderColor": "rgb(40,96,144)"
	  },
	  "panel-success": {
	    "borderColor": "rgb(76,174,76)"
	  },
	  "panel-info": {
	    "borderColor": "rgb(70,184,218)"
	  },
	  "panel-warning": {
	    "borderColor": "rgb(238,162,54)"
	  },
	  "panel-danger": {
	    "borderColor": "rgb(212,63,58)"
	  },
	  "panel-header": {
	    "backgroundColor": "#f5f5f5",
	    "fontSize": 40,
	    "color": "#333333"
	  },
	  "panel-header-primary": {
	    "backgroundColor": "rgb(40,96,144)",
	    "color": "#ffffff"
	  },
	  "panel-header-success": {
	    "backgroundColor": "rgb(92,184,92)",
	    "color": "#ffffff"
	  },
	  "panel-header-info": {
	    "backgroundColor": "rgb(91,192,222)",
	    "color": "#ffffff"
	  },
	  "panel-header-warning": {
	    "backgroundColor": "rgb(240,173,78)",
	    "color": "#ffffff"
	  },
	  "panel-header-danger": {
	    "backgroundColor": "rgb(217,83,79)",
	    "color": "#ffffff"
	  },
	  "panel-body": {}
	})
	})

/***/ },
/* 6 */
/***/ function(module, exports) {

	;__weex_define__("@weex-component/wxc-tip", [], function(__weex_require__, __weex_exports__, __weex_module__){

	;
	  __weex_module__.exports = {
	    data: function () {return {
	      type: 'success',
	      value: ''
	    }}
	  }

	;__weex_module__.exports.template = __weex_module__.exports.template || {}
	;Object.assign(__weex_module__.exports.template, {
	  "type": "div",
	  "classList": function () {return ['tip', 'tip-' + (this.type)]},
	  "children": [
	    {
	      "type": "text",
	      "classList": function () {return ['tip-txt', 'tip-txt-' + (this.type)]},
	      "attr": {
	        "value": function () {return this.value}
	      }
	    }
	  ]
	})
	;__weex_module__.exports.style = __weex_module__.exports.style || {}
	;Object.assign(__weex_module__.exports.style, {
	  "tip": {
	    "paddingLeft": 36,
	    "paddingRight": 36,
	    "paddingTop": 36,
	    "paddingBottom": 36,
	    "borderRadius": 10
	  },
	  "tip-txt": {
	    "fontSize": 28
	  },
	  "tip-success": {
	    "backgroundColor": "#dff0d8",
	    "borderColor": "#d6e9c6"
	  },
	  "tip-txt-success": {
	    "color": "#3c763d"
	  },
	  "tip-info": {
	    "backgroundColor": "#d9edf7",
	    "borderColor": "#bce8f1"
	  },
	  "tip-txt-info": {
	    "color": "#31708f"
	  },
	  "tip-warning": {
	    "backgroundColor": "#fcf8e3",
	    "borderColor": "#faebcc"
	  },
	  "tip-txt-warning": {
	    "color": "#8a6d3b"
	  },
	  "tip-danger": {
	    "backgroundColor": "#f2dede",
	    "borderColor": "#ebccd1"
	  },
	  "tip-txt-danger": {
	    "color": "#a94442"
	  }
	})
	})

/***/ },
/* 7 */
/***/ function(module, exports) {

	;__weex_define__("@weex-component/wxc-countdown", [], function(__weex_require__, __weex_exports__, __weex_module__){

	;
	__weex_module__.exports = {
	    data: function () {return {
	        now: 0,
	        remain: 0,
	        time: {
	            elapse: 0,
	            D: '0',
	            DD: '0',
	            h: '0',
	            hh: '00',
	            H: '0',
	            HH: '0',
	            m: '0',
	            mm: '00',
	            M: '0',
	            MM: '0',
	            s: '0',
	            ss: '00',
	            S: '0',
	            SS: '0'
	        },
	        outofview: false
	    }},
	    ready: function() {
	        if (this.remain <= 0) {
	            return;
	        }
	        // this.isWeb = this.$getConfig().env.platform === 'Web';
	        this.now = Date.now();
	        this.nextTick();
	    },
	    methods: {
	        nextTick: function() {
	            if (this.outofview) {
	                setTimeout(this.nextTick.bind(this), 1000);
	            } else {
	                this.time.elapse = parseInt((Date.now() - this.now) / 1000);

	                if (this.calc()) {
	                    this.$emit('tick', Object.assign({}, this.time));
	                    setTimeout(this.nextTick.bind(this), 1000);
	                } else {
	                    this.$emit('alarm', Object.assign({}, this.time));
	                }
	                this._app.updateActions(); 
	            }
	        },
	        format: function(str) {
	            if (str.length >= 2) {
	                return str;
	            } else {
	                return '0' + str;
	            }
	        },
	        calc: function() {
	            var remain = this.remain - this.time.elapse;
	            if (remain < 0) {
	                remain = 0;
	            }
	            this.time.D = String(parseInt(remain / 86400));
	            this.time.DD = this.format(this.time.D);
	            this.time.h = String(parseInt((remain - parseInt(this.time.D) * 86400) / 3600));
	            this.time.hh = this.format(this.time.h);
	            this.time.H = String(parseInt(remain / 3600));
	            this.time.HH = this.format(this.time.H);
	            this.time.m = String(parseInt((remain - parseInt(this.time.H) * 3600) / 60));
	            this.time.mm = this.format(this.time.m);
	            this.time.M = String(parseInt(remain / 60));
	            this.time.MM = this.format(this.time.M);
	            this.time.s = String(remain - parseInt(this.time.M) * 60);
	            this.time.ss = this.format(this.time.s);
	            this.time.S = String(remain);
	            this.time.SS = this.format(this.time.S);
	            // console.log(remain, this.D, this.h, this.hh, this.H, this.HH, this.m, this.MM, this.s, this.ss, this.S, this.SS);
	            return remain > 0;
	        },
	        appeared: function() {
	            this.outofview = false;
	        },
	        disappeared: function() {
	            this.outofview = true;
	        }
	    }
	}

	;__weex_module__.exports.template = __weex_module__.exports.template || {}
	;Object.assign(__weex_module__.exports.template, {
	  "type": "div",
	  "style": {
	    "overflow": "hidden",
	    "flexDirection": "row"
	  },
	  "events": {
	    "appear": "appeared",
	    "disappear": "disappeared"
	  },
	  "children": [
	    {
	      "type": "content"
	    }
	  ]
	})
	;__weex_module__.exports.style = __weex_module__.exports.style || {}
	;Object.assign(__weex_module__.exports.style, {
	  "wrap": {
	    "overflow": "hidden"
	  }
	})
	})

/***/ },
/* 8 */
/***/ function(module, exports) {

	;__weex_define__("@weex-component/wxc-marquee", [], function(__weex_require__, __weex_exports__, __weex_module__){

	;
	__weex_module__.exports = {
	    data: function () {return {
	        step: 0,
	        count: 0,
	        index: 1,
	        duration: 0,
	        interval: 0,
	        outofview: false
	    }},
	    ready: function () {
	        if (this.interval > 0
	                && this.step > 0
	                && this.duration > 0) {
	            this.nextTick();    
	        }
	    },
	    methods: {
	        nextTick: function() {
	            var self = this;
	            if (this.outofview) {
	                setTimeout(self.nextTick.bind(self), self.interval);
	            } else {
	                setTimeout(function() {
	                    self.animation(self.nextTick.bind(self));
	                }, self.interval);
	            }
	        },
	        animation: function(cb) {
	            var self = this;
	            var offset = -self.step * self.index;
	            var $animation = __weex_require__('@weex-module/animation');
	            $animation.transition(this.$el('anim'), {
	              styles: {
	                transform: 'translateY(' + String(offset) + 'px) translateZ(0)'
	              },
	              timingFunction: 'ease',
	              duration: self.duration
	            }, function() {
	                self.index = (self.index + 1) % (self.count);
	                self.$emit('change', {
	                    index: self.index,
	                    count: self.count
	                });
	                cb && cb();
	            });
	        },
	        appeared: function() {
	            this.outofview = false;
	        },
	        disappeared: function() {
	            this.outofview = true;
	        }
	    }
	}

	;__weex_module__.exports.template = __weex_module__.exports.template || {}
	;Object.assign(__weex_module__.exports.template, {
	  "type": "div",
	  "classList": [
	    "wrap"
	  ],
	  "events": {
	    "appear": "appeared",
	    "disappear": "disappeared"
	  },
	  "children": [
	    {
	      "type": "div",
	      "id": "anim",
	      "classList": [
	        "anim"
	      ],
	      "children": [
	        {
	          "type": "content"
	        }
	      ]
	    }
	  ]
	})
	;__weex_module__.exports.style = __weex_module__.exports.style || {}
	;Object.assign(__weex_module__.exports.style, {
	  "wrap": {
	    "overflow": "hidden",
	    "position": "relative"
	  },
	  "anim": {
	    "flexDirection": "column",
	    "position": "absolute",
	    "transform": "translateY(0) translateZ(0)"
	  }
	})
	})

/***/ },
/* 9 */
/***/ function(module, exports) {

	;__weex_define__("@weex-component/wxc-navbar", [], function(__weex_require__, __weex_exports__, __weex_module__){

	;
	    __weex_module__.exports = {
	        data: function () {return {
	          dataRole: 'navbar',

	          //导航条背景色
	          backgroundColor: 'black',

	          //导航条高度
	          height: 88,

	          //导航条标题 
	          title: "",

	          //导航条标题颜色
	          titleColor: 'black',

	          //右侧按钮图片
	          rightItemSrc: '',

	          //右侧按钮标题
	          rightItemTitle: '',

	          //右侧按钮标题颜色
	          rightItemColor: 'black',

	          //左侧按钮图片
	          leftItemSrc: '',

	          //左侧按钮标题
	          leftItemTitle: '',

	          //左侧按钮颜色
	          leftItemColor: 'black',
	        }},
	        methods: {
	          onclickrightitem: function (e) {
	            this.$dispatch('naviBar.rightItem.click', {});
	          },
	          onclickleftitem: function (e) {
	            this.$dispatch('naviBar.leftItem.click', {});
	          }
	        }
	    }

	;__weex_module__.exports.template = __weex_module__.exports.template || {}
	;Object.assign(__weex_module__.exports.template, {
	  "type": "div",
	  "classList": [
	    "container"
	  ],
	  "style": {
	    "height": function () {return this.height},
	    "backgroundColor": function () {return this.backgroundColor}
	  },
	  "attr": {
	    "dataRole": function () {return this.dataRole}
	  },
	  "children": [
	    {
	      "type": "text",
	      "classList": [
	        "right-text"
	      ],
	      "style": {
	        "color": function () {return this.rightItemColor}
	      },
	      "attr": {
	        "naviItemPosition": "right",
	        "value": function () {return this.rightItemTitle}
	      },
	      "shown": function () {return !this.rightItemSrc},
	      "events": {
	        "click": "onclickrigthitem"
	      }
	    },
	    {
	      "type": "image",
	      "classList": [
	        "right-image"
	      ],
	      "attr": {
	        "naviItemPosition": "right",
	        "src": function () {return this.rightItemSrc}
	      },
	      "shown": function () {return this.rightItemSrc},
	      "events": {
	        "click": "onclickrightitem"
	      }
	    },
	    {
	      "type": "text",
	      "classList": [
	        "left-text"
	      ],
	      "style": {
	        "color": function () {return this.leftItemColor}
	      },
	      "attr": {
	        "naviItemPosition": "left",
	        "value": function () {return this.leftItemTitle}
	      },
	      "shown": function () {return !this.leftItemSrc},
	      "events": {
	        "click": "onclickleftitem"
	      }
	    },
	    {
	      "type": "image",
	      "classList": [
	        "left-image"
	      ],
	      "attr": {
	        "naviItemPosition": "left",
	        "src": function () {return this.leftItemSrc}
	      },
	      "shown": function () {return this.leftItemSrc},
	      "events": {
	        "click": "onclickleftitem"
	      }
	    },
	    {
	      "type": "text",
	      "classList": [
	        "center-text"
	      ],
	      "style": {
	        "color": function () {return this.titleColor}
	      },
	      "attr": {
	        "naviItemPosition": "center",
	        "value": function () {return this.title}
	      }
	    }
	  ]
	})
	;__weex_module__.exports.style = __weex_module__.exports.style || {}
	;Object.assign(__weex_module__.exports.style, {
	  "container": {
	    "flexDirection": "row",
	    "position": "fixed",
	    "top": 0,
	    "left": 0,
	    "right": 0,
	    "width": 750
	  },
	  "right-text": {
	    "position": "absolute",
	    "bottom": 28,
	    "right": 32,
	    "textAlign": "right",
	    "fontSize": 32,
	    "fontFamily": "'Open Sans', sans-serif"
	  },
	  "left-text": {
	    "position": "absolute",
	    "bottom": 28,
	    "left": 32,
	    "textAlign": "left",
	    "fontSize": 32,
	    "fontFamily": "'Open Sans', sans-serif"
	  },
	  "center-text": {
	    "position": "absolute",
	    "bottom": 25,
	    "left": 172,
	    "right": 172,
	    "textAlign": "center",
	    "fontSize": 36,
	    "fontWeight": "bold"
	  },
	  "left-image": {
	    "position": "absolute",
	    "bottom": 20,
	    "left": 28,
	    "width": 50,
	    "height": 50
	  },
	  "right-image": {
	    "position": "absolute",
	    "bottom": 20,
	    "right": 28,
	    "width": 50,
	    "height": 50
	  }
	})
	})

/***/ },
/* 10 */
/***/ function(module, exports, __webpack_require__) {

	;__weex_define__("@weex-component/wxc-navpage", [], function(__weex_require__, __weex_exports__, __weex_module__){
	__webpack_require__(9);

	;__weex_module__.exports.template = __weex_module__.exports.template || {}
	;Object.assign(__weex_module__.exports.template, {
	  "type": "div",
	  "classList": [
	    "wrapper"
	  ],
	  "children": [
	    {
	      "type": "wxc-navbar",
	      "attr": {
	        "dataRole": function () {return this.dataRole},
	        "height": function () {return this.height},
	        "backgroundColor": function () {return this.backgroundColor},
	        "title": function () {return this.title},
	        "titleColor": function () {return this.titleColor},
	        "leftItemSrc": function () {return this.leftItemSrc},
	        "leftItemTitle": function () {return this.leftItemTitle},
	        "leftItemColor": function () {return this.leftItemColor},
	        "rightItemSrc": function () {return this.rightItemSrc},
	        "rightItemTitle": function () {return this.rightItemTitle},
	        "rightItemColor": function () {return this.rightItemColor}
	      }
	    },
	    {
	      "type": "div",
	      "classList": [
	        "wrapper"
	      ],
	      "style": {
	        "marginTop": function () {return this.height}
	      },
	      "children": [
	        {
	          "type": "content"
	        }
	      ]
	    }
	  ]
	})
	;__weex_module__.exports.style = __weex_module__.exports.style || {}
	;Object.assign(__weex_module__.exports.style, {
	  "wrapper": {
	    "position": "absolute",
	    "top": 0,
	    "left": 0,
	    "right": 0,
	    "bottom": 0,
	    "width": 750
	  }
	})
	})

/***/ },
/* 11 */
/***/ function(module, exports, __webpack_require__) {

	;__weex_define__("@weex-component/wxc-tabbar", [], function(__weex_require__, __weex_exports__, __weex_module__){
	__webpack_require__(12);

	;
	    __weex_module__.exports = {
	        data: function () {return {
	          tabItems: [ ],
	          selectedIndex: 0,
	          selectedColor: '#ff0000',
	          unselectedColor: '#000000',
	        }},
	        created: function () {
	          this.selected(this.selectedIndex);

	          this.$on('tabItem.onClick',function(e){
	            var detail= e.detail;
	            this.selectedIndex = detail.index;
	            this.selected(detail.index);

	            var params = {
	              index: detail.index
	            };
	            this.$dispatch('tabBar.onClick', params);
	          });
	        },
	        methods: {
	            selected: function(index) {
	              for(var i = 0; i < this.tabItems.length; i++) {
	                var tabItem = this.tabItems[i];
	                if(i == index){
	                  tabItem.icon = tabItem.selectedImage;
	                  tabItem.titleColor = this.selectedColor;
	                  tabItem.visibility = 'visible';
	                }
	                else {
	                  tabItem.icon = tabItem.image;
	                  tabItem.titleColor = this.unselectedColor;
	                  tabItem.visibility = 'hidden';
	                }
	              }
	            },  
	        }
	    }

	;__weex_module__.exports.template = __weex_module__.exports.template || {}
	;Object.assign(__weex_module__.exports.template, {
	  "type": "div",
	  "classList": [
	    "wrapper"
	  ],
	  "children": [
	    {
	      "type": "embed",
	      "classList": [
	        "content"
	      ],
	      "style": {
	        "visibility": function () {return this.visibility}
	      },
	      "repeat": function () {return this.tabItems},
	      "attr": {
	        "src": function () {return this.src},
	        "type": "weex"
	      }
	    },
	    {
	      "type": "div",
	      "classList": [
	        "tabbar"
	      ],
	      "append": "tree",
	      "children": [
	        {
	          "type": "wxc-tabitem",
	          "repeat": function () {return this.tabItems},
	          "attr": {
	            "index": function () {return this.index},
	            "icon": function () {return this.icon},
	            "title": function () {return this.title},
	            "titleColor": function () {return this.titleColor}
	          }
	        }
	      ]
	    }
	  ]
	})
	;__weex_module__.exports.style = __weex_module__.exports.style || {}
	;Object.assign(__weex_module__.exports.style, {
	  "wrapper": {
	    "width": 750,
	    "position": "absolute",
	    "top": 0,
	    "left": 0,
	    "right": 0,
	    "bottom": 0
	  },
	  "content": {
	    "position": "absolute",
	    "top": 0,
	    "left": 0,
	    "right": 0,
	    "bottom": 0,
	    "marginTop": 0,
	    "marginBottom": 88
	  },
	  "tabbar": {
	    "flexDirection": "row",
	    "position": "fixed",
	    "bottom": 0,
	    "left": 0,
	    "right": 0,
	    "height": 88
	  }
	})
	})

/***/ },
/* 12 */
/***/ function(module, exports) {

	;__weex_define__("@weex-component/wxc-tabitem", [], function(__weex_require__, __weex_exports__, __weex_module__){

	;
	    __weex_module__.exports = {
	        data: function () {return {
	          index: 0,
	          title: '',
	          titleColor: '#000000',
	          icon: '',
	          backgroundColor: '#ffffff',
	        }},
	        methods: {
	          onclickitem: function (e) {
	            var vm = this;
	            var params = {
	              index: vm.index
	            };
	            vm.$dispatch('tabItem.onClick', params);
	          }
	        }
	    }

	;__weex_module__.exports.template = __weex_module__.exports.template || {}
	;Object.assign(__weex_module__.exports.template, {
	  "type": "div",
	  "classList": [
	    "container"
	  ],
	  "style": {
	    "backgroundColor": function () {return this.backgroundColor}
	  },
	  "events": {
	    "click": "onclickitem"
	  },
	  "children": [
	    {
	      "type": "image",
	      "classList": [
	        "top-line"
	      ],
	      "attr": {
	        "src": "http://gtms03.alicdn.com/tps/i3/TB1mdsiMpXXXXXpXXXXNw4JIXXX-640-4.png"
	      }
	    },
	    {
	      "type": "image",
	      "classList": [
	        "tab-icon"
	      ],
	      "attr": {
	        "src": function () {return this.icon}
	      }
	    },
	    {
	      "type": "text",
	      "classList": [
	        "tab-text"
	      ],
	      "style": {
	        "color": function () {return this.titleColor}
	      },
	      "attr": {
	        "value": function () {return this.title}
	      }
	    }
	  ]
	})
	;__weex_module__.exports.style = __weex_module__.exports.style || {}
	;Object.assign(__weex_module__.exports.style, {
	  "container": {
	    "flex": 1,
	    "flexDirection": "column",
	    "alignItems": "center",
	    "justifyContent": "center",
	    "height": 88
	  },
	  "top-line": {
	    "position": "absolute",
	    "top": 0,
	    "left": 0,
	    "right": 0,
	    "height": 2
	  },
	  "tab-icon": {
	    "marginTop": 5,
	    "width": 40,
	    "height": 40
	  },
	  "tab-text": {
	    "marginTop": 5,
	    "textAlign": "center",
	    "fontSize": 20
	  }
	})
	})

=======
>>>>>>> a4e13a81
/***/ }
/******/ ]);<|MERGE_RESOLUTION|>--- conflicted
+++ resolved
@@ -90,1148 +90,5 @@
 	  "transformerVersion": "0.3.1"
 	},undefined)
 
-<<<<<<< HEAD
-/***/ },
-/* 1 */
-/***/ function(module, exports, __webpack_require__) {
-
-	;__weex_define__("@weex-component/index", [], function(__weex_require__, __weex_exports__, __weex_module__){
-
-	;
-	  __webpack_require__(2);
-	  __webpack_require__(3);
-	  __webpack_require__(4);
-	  __webpack_require__(5);
-	  __webpack_require__(6);
-	  __webpack_require__(7);
-	  __webpack_require__(8);
-	  __webpack_require__(9);
-	  __webpack_require__(10);
-	  __webpack_require__(11);
-	  __webpack_require__(12);
-
-	})
-
-/***/ },
-/* 2 */
-/***/ function(module, exports) {
-
-	;__weex_define__("@weex-component/wxc-button", [], function(__weex_require__, __weex_exports__, __weex_module__){
-
-	;
-	  __weex_module__.exports = {
-	    data: function () {return {
-	      type: 'default',
-	      size: 'large',
-	      value: ''
-	    }},
-	    methods: {
-	    }
-	  }
-
-	;__weex_module__.exports.template = __weex_module__.exports.template || {}
-	;Object.assign(__weex_module__.exports.template, {
-	  "type": "div",
-	  "classList": function () {return ['btn', 'btn-' + (this.type), 'btn-sz-' + (this.size)]},
-	  "children": [
-	    {
-	      "type": "text",
-	      "classList": function () {return ['btn-txt', 'btn-txt-' + (this.type), 'btn-txt-sz-' + (this.size)]},
-	      "attr": {
-	        "value": function () {return this.value}
-	      }
-	    }
-	  ]
-	})
-	;__weex_module__.exports.style = __weex_module__.exports.style || {}
-	;Object.assign(__weex_module__.exports.style, {
-	  "btn": {
-	    "marginBottom": 0,
-	    "alignItems": "center",
-	    "justifyContent": "center",
-	    "borderWidth": 1,
-	    "borderStyle": "solid",
-	    "borderColor": "#333333"
-	  },
-	  "btn-default": {
-	    "color": "rgb(51,51,51)"
-	  },
-	  "btn-primary": {
-	    "backgroundColor": "rgb(40,96,144)",
-	    "borderColor": "rgb(40,96,144)"
-	  },
-	  "btn-success": {
-	    "backgroundColor": "rgb(92,184,92)",
-	    "borderColor": "rgb(76,174,76)"
-	  },
-	  "btn-info": {
-	    "backgroundColor": "rgb(91,192,222)",
-	    "borderColor": "rgb(70,184,218)"
-	  },
-	  "btn-warning": {
-	    "backgroundColor": "rgb(240,173,78)",
-	    "borderColor": "rgb(238,162,54)"
-	  },
-	  "btn-danger": {
-	    "backgroundColor": "rgb(217,83,79)",
-	    "borderColor": "rgb(212,63,58)"
-	  },
-	  "btn-link": {
-	    "borderColor": "rgba(0,0,0,0)",
-	    "borderRadius": 0
-	  },
-	  "btn-txt-default": {
-	    "color": "rgb(51,51,51)"
-	  },
-	  "btn-txt-primary": {
-	    "color": "rgb(255,255,255)"
-	  },
-	  "btn-txt-success": {
-	    "color": "rgb(255,255,255)"
-	  },
-	  "btn-txt-info": {
-	    "color": "rgb(255,255,255)"
-	  },
-	  "btn-txt-warning": {
-	    "color": "rgb(255,255,255)"
-	  },
-	  "btn-txt-danger": {
-	    "color": "rgb(255,255,255)"
-	  },
-	  "btn-txt-link": {
-	    "color": "rgb(51,122,183)"
-	  },
-	  "btn-sz-large": {
-	    "width": 300,
-	    "height": 100,
-	    "paddingTop": 25,
-	    "paddingBottom": 25,
-	    "paddingLeft": 40,
-	    "paddingRight": 40,
-	    "borderRadius": 15
-	  },
-	  "btn-sz-middle": {
-	    "width": 240,
-	    "height": 80,
-	    "paddingTop": 15,
-	    "paddingBottom": 15,
-	    "paddingLeft": 30,
-	    "paddingRight": 30,
-	    "borderRadius": 10
-	  },
-	  "btn-sz-small": {
-	    "width": 170,
-	    "height": 60,
-	    "paddingTop": 12,
-	    "paddingBottom": 12,
-	    "paddingLeft": 25,
-	    "paddingRight": 25,
-	    "borderRadius": 7
-	  },
-	  "btn-txt-sz-large": {
-	    "fontSize": 45
-	  },
-	  "btn-txt-sz-middle": {
-	    "fontSize": 35
-	  },
-	  "btn-txt-sz-small": {
-	    "fontSize": 30
-	  }
-	})
-	})
-
-/***/ },
-/* 3 */
-/***/ function(module, exports) {
-
-	;__weex_define__("@weex-component/wxc-hn", [], function(__weex_require__, __weex_exports__, __weex_module__){
-
-	;
-	  __weex_module__.exports = {
-	    data: function () {return {
-	      level: 1,
-	      value: ''
-	    }},
-	    methods: {}
-	  }
-
-	;__weex_module__.exports.template = __weex_module__.exports.template || {}
-	;Object.assign(__weex_module__.exports.template, {
-	  "type": "div",
-	  "classList": function () {return ['h' + (this.level)]},
-	  "style": {
-	    "justifyContent": "center"
-	  },
-	  "children": [
-	    {
-	      "type": "text",
-	      "classList": function () {return ['txt-h' + (this.level)]},
-	      "attr": {
-	        "value": function () {return this.value}
-	      }
-	    }
-	  ]
-	})
-	;__weex_module__.exports.style = __weex_module__.exports.style || {}
-	;Object.assign(__weex_module__.exports.style, {
-	  "h1": {
-	    "height": 110,
-	    "paddingTop": 20,
-	    "paddingBottom": 20
-	  },
-	  "h2": {
-	    "height": 110,
-	    "paddingTop": 20,
-	    "paddingBottom": 20
-	  },
-	  "h3": {
-	    "height": 110,
-	    "paddingTop": 20,
-	    "paddingBottom": 20
-	  },
-	  "txt-h1": {
-	    "fontSize": 70
-	  },
-	  "txt-h2": {
-	    "fontSize": 52
-	  },
-	  "txt-h3": {
-	    "fontSize": 42
-	  }
-	})
-	})
-
-/***/ },
-/* 4 */
-/***/ function(module, exports) {
-
-	;__weex_define__("@weex-component/wxc-list-item", [], function(__weex_require__, __weex_exports__, __weex_module__){
-
-	;
-	  __weex_module__.exports = {
-	    data: function () {return {
-	      bgColor: '#ffffff'
-	    }},
-	    methods: {
-	      touchstart: function() {
-	        // FIXME android touch
-	        // TODO adaptive opposite bgColor
-	//        this.bgColor = '#e6e6e6';
-	      },
-	      touchend: function() {
-	        // FIXME android touchend not triggered
-	//        this.bgColor = '#ffffff';
-	      }
-	    }
-	  }
-
-	;__weex_module__.exports.template = __weex_module__.exports.template || {}
-	;Object.assign(__weex_module__.exports.template, {
-	  "type": "div",
-	  "classList": [
-	    "item"
-	  ],
-	  "events": {
-	    "touchstart": "touchstart",
-	    "touchend": "touchend"
-	  },
-	  "style": {
-	    "backgroundColor": function () {return this.bgColor}
-	  },
-	  "children": [
-	    {
-	      "type": "content"
-	    }
-	  ]
-	})
-	;__weex_module__.exports.style = __weex_module__.exports.style || {}
-	;Object.assign(__weex_module__.exports.style, {
-	  "item": {
-	    "paddingTop": 25,
-	    "paddingBottom": 25,
-	    "paddingLeft": 35,
-	    "paddingRight": 35,
-	    "height": 160,
-	    "justifyContent": "center",
-	    "borderBottomWidth": 1,
-	    "borderColor": "#dddddd"
-	  }
-	})
-	})
-
-/***/ },
-/* 5 */
-/***/ function(module, exports) {
-
-	;__weex_define__("@weex-component/wxc-panel", [], function(__weex_require__, __weex_exports__, __weex_module__){
-
-	;
-	  __weex_module__.exports = {
-	    data: function () {return {
-	      type: 'default',
-	      title: '',
-	      paddingBody: 20,
-	      paddingHead: 20,
-	      dataClass: '', // FIXME transfer class
-	      border: 0
-	    }},
-	    ready: function() {
-	    }
-	  }
-
-	;__weex_module__.exports.template = __weex_module__.exports.template || {}
-	;Object.assign(__weex_module__.exports.template, {
-	  "type": "div",
-	  "classList": function () {return ['panel', 'panel-' + (this.type)]},
-	  "style": {
-	    "borderWidth": function () {return this.border}
-	  },
-	  "children": [
-	    {
-	      "type": "text",
-	      "classList": function () {return ['panel-header', 'panel-header-' + (this.type)]},
-	      "style": {
-	        "paddingTop": function () {return this.paddingHead},
-	        "paddingBottom": function () {return this.paddingHead},
-	        "paddingLeft": function () {return this.paddingHead*1.5},
-	        "paddingRight": function () {return this.paddingHead*1.5}
-	      },
-	      "attr": {
-	        "value": function () {return this.title}
-	      }
-	    },
-	    {
-	      "type": "div",
-	      "classList": function () {return ['panel-body', 'panel-body-' + (this.type)]},
-	      "style": {
-	        "paddingTop": function () {return this.paddingBody},
-	        "paddingBottom": function () {return this.paddingBody},
-	        "paddingLeft": function () {return this.paddingBody*1.5},
-	        "paddingRight": function () {return this.paddingBody*1.5}
-	      },
-	      "children": [
-	        {
-	          "type": "content"
-	        }
-	      ]
-	    }
-	  ]
-	})
-	;__weex_module__.exports.style = __weex_module__.exports.style || {}
-	;Object.assign(__weex_module__.exports.style, {
-	  "panel": {
-	    "marginBottom": 20,
-	    "backgroundColor": "#ffffff",
-	    "borderColor": "#dddddd",
-	    "borderWidth": 1
-	  },
-	  "panel-primary": {
-	    "borderColor": "rgb(40,96,144)"
-	  },
-	  "panel-success": {
-	    "borderColor": "rgb(76,174,76)"
-	  },
-	  "panel-info": {
-	    "borderColor": "rgb(70,184,218)"
-	  },
-	  "panel-warning": {
-	    "borderColor": "rgb(238,162,54)"
-	  },
-	  "panel-danger": {
-	    "borderColor": "rgb(212,63,58)"
-	  },
-	  "panel-header": {
-	    "backgroundColor": "#f5f5f5",
-	    "fontSize": 40,
-	    "color": "#333333"
-	  },
-	  "panel-header-primary": {
-	    "backgroundColor": "rgb(40,96,144)",
-	    "color": "#ffffff"
-	  },
-	  "panel-header-success": {
-	    "backgroundColor": "rgb(92,184,92)",
-	    "color": "#ffffff"
-	  },
-	  "panel-header-info": {
-	    "backgroundColor": "rgb(91,192,222)",
-	    "color": "#ffffff"
-	  },
-	  "panel-header-warning": {
-	    "backgroundColor": "rgb(240,173,78)",
-	    "color": "#ffffff"
-	  },
-	  "panel-header-danger": {
-	    "backgroundColor": "rgb(217,83,79)",
-	    "color": "#ffffff"
-	  },
-	  "panel-body": {}
-	})
-	})
-
-/***/ },
-/* 6 */
-/***/ function(module, exports) {
-
-	;__weex_define__("@weex-component/wxc-tip", [], function(__weex_require__, __weex_exports__, __weex_module__){
-
-	;
-	  __weex_module__.exports = {
-	    data: function () {return {
-	      type: 'success',
-	      value: ''
-	    }}
-	  }
-
-	;__weex_module__.exports.template = __weex_module__.exports.template || {}
-	;Object.assign(__weex_module__.exports.template, {
-	  "type": "div",
-	  "classList": function () {return ['tip', 'tip-' + (this.type)]},
-	  "children": [
-	    {
-	      "type": "text",
-	      "classList": function () {return ['tip-txt', 'tip-txt-' + (this.type)]},
-	      "attr": {
-	        "value": function () {return this.value}
-	      }
-	    }
-	  ]
-	})
-	;__weex_module__.exports.style = __weex_module__.exports.style || {}
-	;Object.assign(__weex_module__.exports.style, {
-	  "tip": {
-	    "paddingLeft": 36,
-	    "paddingRight": 36,
-	    "paddingTop": 36,
-	    "paddingBottom": 36,
-	    "borderRadius": 10
-	  },
-	  "tip-txt": {
-	    "fontSize": 28
-	  },
-	  "tip-success": {
-	    "backgroundColor": "#dff0d8",
-	    "borderColor": "#d6e9c6"
-	  },
-	  "tip-txt-success": {
-	    "color": "#3c763d"
-	  },
-	  "tip-info": {
-	    "backgroundColor": "#d9edf7",
-	    "borderColor": "#bce8f1"
-	  },
-	  "tip-txt-info": {
-	    "color": "#31708f"
-	  },
-	  "tip-warning": {
-	    "backgroundColor": "#fcf8e3",
-	    "borderColor": "#faebcc"
-	  },
-	  "tip-txt-warning": {
-	    "color": "#8a6d3b"
-	  },
-	  "tip-danger": {
-	    "backgroundColor": "#f2dede",
-	    "borderColor": "#ebccd1"
-	  },
-	  "tip-txt-danger": {
-	    "color": "#a94442"
-	  }
-	})
-	})
-
-/***/ },
-/* 7 */
-/***/ function(module, exports) {
-
-	;__weex_define__("@weex-component/wxc-countdown", [], function(__weex_require__, __weex_exports__, __weex_module__){
-
-	;
-	__weex_module__.exports = {
-	    data: function () {return {
-	        now: 0,
-	        remain: 0,
-	        time: {
-	            elapse: 0,
-	            D: '0',
-	            DD: '0',
-	            h: '0',
-	            hh: '00',
-	            H: '0',
-	            HH: '0',
-	            m: '0',
-	            mm: '00',
-	            M: '0',
-	            MM: '0',
-	            s: '0',
-	            ss: '00',
-	            S: '0',
-	            SS: '0'
-	        },
-	        outofview: false
-	    }},
-	    ready: function() {
-	        if (this.remain <= 0) {
-	            return;
-	        }
-	        // this.isWeb = this.$getConfig().env.platform === 'Web';
-	        this.now = Date.now();
-	        this.nextTick();
-	    },
-	    methods: {
-	        nextTick: function() {
-	            if (this.outofview) {
-	                setTimeout(this.nextTick.bind(this), 1000);
-	            } else {
-	                this.time.elapse = parseInt((Date.now() - this.now) / 1000);
-
-	                if (this.calc()) {
-	                    this.$emit('tick', Object.assign({}, this.time));
-	                    setTimeout(this.nextTick.bind(this), 1000);
-	                } else {
-	                    this.$emit('alarm', Object.assign({}, this.time));
-	                }
-	                this._app.updateActions(); 
-	            }
-	        },
-	        format: function(str) {
-	            if (str.length >= 2) {
-	                return str;
-	            } else {
-	                return '0' + str;
-	            }
-	        },
-	        calc: function() {
-	            var remain = this.remain - this.time.elapse;
-	            if (remain < 0) {
-	                remain = 0;
-	            }
-	            this.time.D = String(parseInt(remain / 86400));
-	            this.time.DD = this.format(this.time.D);
-	            this.time.h = String(parseInt((remain - parseInt(this.time.D) * 86400) / 3600));
-	            this.time.hh = this.format(this.time.h);
-	            this.time.H = String(parseInt(remain / 3600));
-	            this.time.HH = this.format(this.time.H);
-	            this.time.m = String(parseInt((remain - parseInt(this.time.H) * 3600) / 60));
-	            this.time.mm = this.format(this.time.m);
-	            this.time.M = String(parseInt(remain / 60));
-	            this.time.MM = this.format(this.time.M);
-	            this.time.s = String(remain - parseInt(this.time.M) * 60);
-	            this.time.ss = this.format(this.time.s);
-	            this.time.S = String(remain);
-	            this.time.SS = this.format(this.time.S);
-	            // console.log(remain, this.D, this.h, this.hh, this.H, this.HH, this.m, this.MM, this.s, this.ss, this.S, this.SS);
-	            return remain > 0;
-	        },
-	        appeared: function() {
-	            this.outofview = false;
-	        },
-	        disappeared: function() {
-	            this.outofview = true;
-	        }
-	    }
-	}
-
-	;__weex_module__.exports.template = __weex_module__.exports.template || {}
-	;Object.assign(__weex_module__.exports.template, {
-	  "type": "div",
-	  "style": {
-	    "overflow": "hidden",
-	    "flexDirection": "row"
-	  },
-	  "events": {
-	    "appear": "appeared",
-	    "disappear": "disappeared"
-	  },
-	  "children": [
-	    {
-	      "type": "content"
-	    }
-	  ]
-	})
-	;__weex_module__.exports.style = __weex_module__.exports.style || {}
-	;Object.assign(__weex_module__.exports.style, {
-	  "wrap": {
-	    "overflow": "hidden"
-	  }
-	})
-	})
-
-/***/ },
-/* 8 */
-/***/ function(module, exports) {
-
-	;__weex_define__("@weex-component/wxc-marquee", [], function(__weex_require__, __weex_exports__, __weex_module__){
-
-	;
-	__weex_module__.exports = {
-	    data: function () {return {
-	        step: 0,
-	        count: 0,
-	        index: 1,
-	        duration: 0,
-	        interval: 0,
-	        outofview: false
-	    }},
-	    ready: function () {
-	        if (this.interval > 0
-	                && this.step > 0
-	                && this.duration > 0) {
-	            this.nextTick();    
-	        }
-	    },
-	    methods: {
-	        nextTick: function() {
-	            var self = this;
-	            if (this.outofview) {
-	                setTimeout(self.nextTick.bind(self), self.interval);
-	            } else {
-	                setTimeout(function() {
-	                    self.animation(self.nextTick.bind(self));
-	                }, self.interval);
-	            }
-	        },
-	        animation: function(cb) {
-	            var self = this;
-	            var offset = -self.step * self.index;
-	            var $animation = __weex_require__('@weex-module/animation');
-	            $animation.transition(this.$el('anim'), {
-	              styles: {
-	                transform: 'translateY(' + String(offset) + 'px) translateZ(0)'
-	              },
-	              timingFunction: 'ease',
-	              duration: self.duration
-	            }, function() {
-	                self.index = (self.index + 1) % (self.count);
-	                self.$emit('change', {
-	                    index: self.index,
-	                    count: self.count
-	                });
-	                cb && cb();
-	            });
-	        },
-	        appeared: function() {
-	            this.outofview = false;
-	        },
-	        disappeared: function() {
-	            this.outofview = true;
-	        }
-	    }
-	}
-
-	;__weex_module__.exports.template = __weex_module__.exports.template || {}
-	;Object.assign(__weex_module__.exports.template, {
-	  "type": "div",
-	  "classList": [
-	    "wrap"
-	  ],
-	  "events": {
-	    "appear": "appeared",
-	    "disappear": "disappeared"
-	  },
-	  "children": [
-	    {
-	      "type": "div",
-	      "id": "anim",
-	      "classList": [
-	        "anim"
-	      ],
-	      "children": [
-	        {
-	          "type": "content"
-	        }
-	      ]
-	    }
-	  ]
-	})
-	;__weex_module__.exports.style = __weex_module__.exports.style || {}
-	;Object.assign(__weex_module__.exports.style, {
-	  "wrap": {
-	    "overflow": "hidden",
-	    "position": "relative"
-	  },
-	  "anim": {
-	    "flexDirection": "column",
-	    "position": "absolute",
-	    "transform": "translateY(0) translateZ(0)"
-	  }
-	})
-	})
-
-/***/ },
-/* 9 */
-/***/ function(module, exports) {
-
-	;__weex_define__("@weex-component/wxc-navbar", [], function(__weex_require__, __weex_exports__, __weex_module__){
-
-	;
-	    __weex_module__.exports = {
-	        data: function () {return {
-	          dataRole: 'navbar',
-
-	          //导航条背景色
-	          backgroundColor: 'black',
-
-	          //导航条高度
-	          height: 88,
-
-	          //导航条标题 
-	          title: "",
-
-	          //导航条标题颜色
-	          titleColor: 'black',
-
-	          //右侧按钮图片
-	          rightItemSrc: '',
-
-	          //右侧按钮标题
-	          rightItemTitle: '',
-
-	          //右侧按钮标题颜色
-	          rightItemColor: 'black',
-
-	          //左侧按钮图片
-	          leftItemSrc: '',
-
-	          //左侧按钮标题
-	          leftItemTitle: '',
-
-	          //左侧按钮颜色
-	          leftItemColor: 'black',
-	        }},
-	        methods: {
-	          onclickrightitem: function (e) {
-	            this.$dispatch('naviBar.rightItem.click', {});
-	          },
-	          onclickleftitem: function (e) {
-	            this.$dispatch('naviBar.leftItem.click', {});
-	          }
-	        }
-	    }
-
-	;__weex_module__.exports.template = __weex_module__.exports.template || {}
-	;Object.assign(__weex_module__.exports.template, {
-	  "type": "div",
-	  "classList": [
-	    "container"
-	  ],
-	  "style": {
-	    "height": function () {return this.height},
-	    "backgroundColor": function () {return this.backgroundColor}
-	  },
-	  "attr": {
-	    "dataRole": function () {return this.dataRole}
-	  },
-	  "children": [
-	    {
-	      "type": "text",
-	      "classList": [
-	        "right-text"
-	      ],
-	      "style": {
-	        "color": function () {return this.rightItemColor}
-	      },
-	      "attr": {
-	        "naviItemPosition": "right",
-	        "value": function () {return this.rightItemTitle}
-	      },
-	      "shown": function () {return !this.rightItemSrc},
-	      "events": {
-	        "click": "onclickrigthitem"
-	      }
-	    },
-	    {
-	      "type": "image",
-	      "classList": [
-	        "right-image"
-	      ],
-	      "attr": {
-	        "naviItemPosition": "right",
-	        "src": function () {return this.rightItemSrc}
-	      },
-	      "shown": function () {return this.rightItemSrc},
-	      "events": {
-	        "click": "onclickrightitem"
-	      }
-	    },
-	    {
-	      "type": "text",
-	      "classList": [
-	        "left-text"
-	      ],
-	      "style": {
-	        "color": function () {return this.leftItemColor}
-	      },
-	      "attr": {
-	        "naviItemPosition": "left",
-	        "value": function () {return this.leftItemTitle}
-	      },
-	      "shown": function () {return !this.leftItemSrc},
-	      "events": {
-	        "click": "onclickleftitem"
-	      }
-	    },
-	    {
-	      "type": "image",
-	      "classList": [
-	        "left-image"
-	      ],
-	      "attr": {
-	        "naviItemPosition": "left",
-	        "src": function () {return this.leftItemSrc}
-	      },
-	      "shown": function () {return this.leftItemSrc},
-	      "events": {
-	        "click": "onclickleftitem"
-	      }
-	    },
-	    {
-	      "type": "text",
-	      "classList": [
-	        "center-text"
-	      ],
-	      "style": {
-	        "color": function () {return this.titleColor}
-	      },
-	      "attr": {
-	        "naviItemPosition": "center",
-	        "value": function () {return this.title}
-	      }
-	    }
-	  ]
-	})
-	;__weex_module__.exports.style = __weex_module__.exports.style || {}
-	;Object.assign(__weex_module__.exports.style, {
-	  "container": {
-	    "flexDirection": "row",
-	    "position": "fixed",
-	    "top": 0,
-	    "left": 0,
-	    "right": 0,
-	    "width": 750
-	  },
-	  "right-text": {
-	    "position": "absolute",
-	    "bottom": 28,
-	    "right": 32,
-	    "textAlign": "right",
-	    "fontSize": 32,
-	    "fontFamily": "'Open Sans', sans-serif"
-	  },
-	  "left-text": {
-	    "position": "absolute",
-	    "bottom": 28,
-	    "left": 32,
-	    "textAlign": "left",
-	    "fontSize": 32,
-	    "fontFamily": "'Open Sans', sans-serif"
-	  },
-	  "center-text": {
-	    "position": "absolute",
-	    "bottom": 25,
-	    "left": 172,
-	    "right": 172,
-	    "textAlign": "center",
-	    "fontSize": 36,
-	    "fontWeight": "bold"
-	  },
-	  "left-image": {
-	    "position": "absolute",
-	    "bottom": 20,
-	    "left": 28,
-	    "width": 50,
-	    "height": 50
-	  },
-	  "right-image": {
-	    "position": "absolute",
-	    "bottom": 20,
-	    "right": 28,
-	    "width": 50,
-	    "height": 50
-	  }
-	})
-	})
-
-/***/ },
-/* 10 */
-/***/ function(module, exports, __webpack_require__) {
-
-	;__weex_define__("@weex-component/wxc-navpage", [], function(__weex_require__, __weex_exports__, __weex_module__){
-	__webpack_require__(9);
-
-	;__weex_module__.exports.template = __weex_module__.exports.template || {}
-	;Object.assign(__weex_module__.exports.template, {
-	  "type": "div",
-	  "classList": [
-	    "wrapper"
-	  ],
-	  "children": [
-	    {
-	      "type": "wxc-navbar",
-	      "attr": {
-	        "dataRole": function () {return this.dataRole},
-	        "height": function () {return this.height},
-	        "backgroundColor": function () {return this.backgroundColor},
-	        "title": function () {return this.title},
-	        "titleColor": function () {return this.titleColor},
-	        "leftItemSrc": function () {return this.leftItemSrc},
-	        "leftItemTitle": function () {return this.leftItemTitle},
-	        "leftItemColor": function () {return this.leftItemColor},
-	        "rightItemSrc": function () {return this.rightItemSrc},
-	        "rightItemTitle": function () {return this.rightItemTitle},
-	        "rightItemColor": function () {return this.rightItemColor}
-	      }
-	    },
-	    {
-	      "type": "div",
-	      "classList": [
-	        "wrapper"
-	      ],
-	      "style": {
-	        "marginTop": function () {return this.height}
-	      },
-	      "children": [
-	        {
-	          "type": "content"
-	        }
-	      ]
-	    }
-	  ]
-	})
-	;__weex_module__.exports.style = __weex_module__.exports.style || {}
-	;Object.assign(__weex_module__.exports.style, {
-	  "wrapper": {
-	    "position": "absolute",
-	    "top": 0,
-	    "left": 0,
-	    "right": 0,
-	    "bottom": 0,
-	    "width": 750
-	  }
-	})
-	})
-
-/***/ },
-/* 11 */
-/***/ function(module, exports, __webpack_require__) {
-
-	;__weex_define__("@weex-component/wxc-tabbar", [], function(__weex_require__, __weex_exports__, __weex_module__){
-	__webpack_require__(12);
-
-	;
-	    __weex_module__.exports = {
-	        data: function () {return {
-	          tabItems: [ ],
-	          selectedIndex: 0,
-	          selectedColor: '#ff0000',
-	          unselectedColor: '#000000',
-	        }},
-	        created: function () {
-	          this.selected(this.selectedIndex);
-
-	          this.$on('tabItem.onClick',function(e){
-	            var detail= e.detail;
-	            this.selectedIndex = detail.index;
-	            this.selected(detail.index);
-
-	            var params = {
-	              index: detail.index
-	            };
-	            this.$dispatch('tabBar.onClick', params);
-	          });
-	        },
-	        methods: {
-	            selected: function(index) {
-	              for(var i = 0; i < this.tabItems.length; i++) {
-	                var tabItem = this.tabItems[i];
-	                if(i == index){
-	                  tabItem.icon = tabItem.selectedImage;
-	                  tabItem.titleColor = this.selectedColor;
-	                  tabItem.visibility = 'visible';
-	                }
-	                else {
-	                  tabItem.icon = tabItem.image;
-	                  tabItem.titleColor = this.unselectedColor;
-	                  tabItem.visibility = 'hidden';
-	                }
-	              }
-	            },  
-	        }
-	    }
-
-	;__weex_module__.exports.template = __weex_module__.exports.template || {}
-	;Object.assign(__weex_module__.exports.template, {
-	  "type": "div",
-	  "classList": [
-	    "wrapper"
-	  ],
-	  "children": [
-	    {
-	      "type": "embed",
-	      "classList": [
-	        "content"
-	      ],
-	      "style": {
-	        "visibility": function () {return this.visibility}
-	      },
-	      "repeat": function () {return this.tabItems},
-	      "attr": {
-	        "src": function () {return this.src},
-	        "type": "weex"
-	      }
-	    },
-	    {
-	      "type": "div",
-	      "classList": [
-	        "tabbar"
-	      ],
-	      "append": "tree",
-	      "children": [
-	        {
-	          "type": "wxc-tabitem",
-	          "repeat": function () {return this.tabItems},
-	          "attr": {
-	            "index": function () {return this.index},
-	            "icon": function () {return this.icon},
-	            "title": function () {return this.title},
-	            "titleColor": function () {return this.titleColor}
-	          }
-	        }
-	      ]
-	    }
-	  ]
-	})
-	;__weex_module__.exports.style = __weex_module__.exports.style || {}
-	;Object.assign(__weex_module__.exports.style, {
-	  "wrapper": {
-	    "width": 750,
-	    "position": "absolute",
-	    "top": 0,
-	    "left": 0,
-	    "right": 0,
-	    "bottom": 0
-	  },
-	  "content": {
-	    "position": "absolute",
-	    "top": 0,
-	    "left": 0,
-	    "right": 0,
-	    "bottom": 0,
-	    "marginTop": 0,
-	    "marginBottom": 88
-	  },
-	  "tabbar": {
-	    "flexDirection": "row",
-	    "position": "fixed",
-	    "bottom": 0,
-	    "left": 0,
-	    "right": 0,
-	    "height": 88
-	  }
-	})
-	})
-
-/***/ },
-/* 12 */
-/***/ function(module, exports) {
-
-	;__weex_define__("@weex-component/wxc-tabitem", [], function(__weex_require__, __weex_exports__, __weex_module__){
-
-	;
-	    __weex_module__.exports = {
-	        data: function () {return {
-	          index: 0,
-	          title: '',
-	          titleColor: '#000000',
-	          icon: '',
-	          backgroundColor: '#ffffff',
-	        }},
-	        methods: {
-	          onclickitem: function (e) {
-	            var vm = this;
-	            var params = {
-	              index: vm.index
-	            };
-	            vm.$dispatch('tabItem.onClick', params);
-	          }
-	        }
-	    }
-
-	;__weex_module__.exports.template = __weex_module__.exports.template || {}
-	;Object.assign(__weex_module__.exports.template, {
-	  "type": "div",
-	  "classList": [
-	    "container"
-	  ],
-	  "style": {
-	    "backgroundColor": function () {return this.backgroundColor}
-	  },
-	  "events": {
-	    "click": "onclickitem"
-	  },
-	  "children": [
-	    {
-	      "type": "image",
-	      "classList": [
-	        "top-line"
-	      ],
-	      "attr": {
-	        "src": "http://gtms03.alicdn.com/tps/i3/TB1mdsiMpXXXXXpXXXXNw4JIXXX-640-4.png"
-	      }
-	    },
-	    {
-	      "type": "image",
-	      "classList": [
-	        "tab-icon"
-	      ],
-	      "attr": {
-	        "src": function () {return this.icon}
-	      }
-	    },
-	    {
-	      "type": "text",
-	      "classList": [
-	        "tab-text"
-	      ],
-	      "style": {
-	        "color": function () {return this.titleColor}
-	      },
-	      "attr": {
-	        "value": function () {return this.title}
-	      }
-	    }
-	  ]
-	})
-	;__weex_module__.exports.style = __weex_module__.exports.style || {}
-	;Object.assign(__weex_module__.exports.style, {
-	  "container": {
-	    "flex": 1,
-	    "flexDirection": "column",
-	    "alignItems": "center",
-	    "justifyContent": "center",
-	    "height": 88
-	  },
-	  "top-line": {
-	    "position": "absolute",
-	    "top": 0,
-	    "left": 0,
-	    "right": 0,
-	    "height": 2
-	  },
-	  "tab-icon": {
-	    "marginTop": 5,
-	    "width": 40,
-	    "height": 40
-	  },
-	  "tab-text": {
-	    "marginTop": 5,
-	    "textAlign": "center",
-	    "fontSize": 20
-	  }
-	})
-	})
-
-=======
->>>>>>> a4e13a81
 /***/ }
 /******/ ]);