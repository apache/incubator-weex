--- conflicted
+++ resolved
@@ -47,7 +47,7 @@
 	;__weex_define__("@weex-component/290b6fd7941aad38a12039d5497de8d5", [], function(__weex_require__, __weex_exports__, __weex_module__){
 
 	;
-	  __webpack_require__(!(function webpackMissingModule() { var e = new Error("Cannot find module \"weex-components\""); e.code = 'MODULE_NOT_FOUND'; throw e; }()));
+	  __webpack_require__(1);
 	  __weex_module__.exports = {
 	    data: function () {return {
 	      title: '',
@@ -90,8 +90,6 @@
 	  "transformerVersion": "0.3.1"
 	},undefined)
 
-<<<<<<< HEAD
-=======
 /***/ },
 /* 1 */
 /***/ function(module, exports, __webpack_require__) {
@@ -1232,6 +1230,5 @@
 	})
 	})
 
->>>>>>> 3dd661ec
 /***/ }
 /******/ ]);