define('@weex-component/gesture', function (require, exports, module) {

;
  module.exports = {
    data: function () {return {
      block: {
        moving: false,
        width: 100,
        height: 100,
        left: 300,
        top: 500,
        backgroundColor: 'red'
      },
      keys: [
        'pageX', 'pageY', 'screenX', 'screenY', 'identifier'
      ],
      infos: {
        touchstart: {
          changedTouches: 0,
          display: true,
          pageX: -1,
          pageY: -1,
          screenX: -1,
          screenY: -1,
          identifier: 0
        },
        touchmove: {
          changedTouches: 0,
          display: true,
          pageX: -1,
          pageY: -1,
          screenX: -1,
          screenY: -1,
          identifier: 0
        },
        touchend: {
          changedTouches: 0,
          display: true,
          pageX: -1,
          pageY: -1,
          screenX: -1,
          screenY: -1,
          identifier: 0
        },
        panstart: {
          changedTouches: 0,
          display: true,
          pageX: -1,
          pageY: -1,
          screenX: -1,
          screenY: -1,
          identifier: 0
        },
        panmove: {
          changedTouches: 0,
          display: true,
          pageX: -1,
          pageY: -1,
          screenX: -1,
          screenY: -1,
          identifier: 0
        },
        panend: {
          changedTouches: 0,
          display: true,
          pageX: -1,
          pageY: -1,
          screenX: -1,
          screenY: -1,
          identifier: 0
        },
        longpress: {
          changedTouches: 0,
          display: true,
          pageX: -1,
          pageY: -1,
          screenX: -1,
          screenY: -1,
          identifier: 0
        }
      }
    }},
    methods: {
      clearTouchData: function(type) {
        var vm = this;
        vm.infos[type].display = true;
        vm.infos[type].changedTouches = 0;
        vm.keys.forEach(function(key) {
          vm.infos[type][key] = -1;
        });
      },
      setTouchData: function(type, data) {
        var vm = this;
        nativeLog(type)
        vm.infos[type].display = true;
        vm.infos[type].changedTouches = data.changedTouches.length;

        var touch = data.changedTouches[0];
        if (touch) {
          vm.keys.forEach(function(key) {
            vm.infos[type][key] = touch[key]
          })
        } else {
          vm.clearTouchData(type)
        }
      },
      checkIfOnBlock: function(e) {
        var touch = e.changedTouches[0];
        return (touch.pageX > this.block.left 
              && touch.pageX < this.block.left + this.block.width 
              && touch.pageY > this.block.top
              && touch.pageY < this.block.top + this.block.height);
      },
      touchstartHandler: function (e) {
        // this.clearTouchData('touchmove')
        // this.clearTouchData('touchend')
        this.setTouchData('touchstart', e);
      },
      touchmoveHandler: function(e) {
        // this.clearTouchData('touchstart')
        this.setTouchData('touchmove', e);
      },
      touchendHandler: function(e) {
        // this.clearTouchData('touchmove')
        this.setTouchData('touchend', e);
      },
      panstartHandler: function(e) {
        // this.clearTouchData('panmove')
        // this.clearTouchData('panend')
        this.setTouchData('panstart', e);
        if (this.checkIfOnBlock(e)) {
          this.block.moving = true;
          var touch = e.changedTouches[0];
          this.block.lastX = touch.pageX;
          this.block.lastY = touch.pageY;
        }
      },
      panmoveHandler: function(e) {
        // this.clearTouchData('panstart')
        this.setTouchData('panmove', e);
        if (this.block.moving) {
          var touch = e.changedTouches[0];
          this.block.left += touch.pageX - this.block.lastX;
          this.block.top += touch.pageY - this.block.lastY;
          this.block.lastX = touch.pageX;
          this.block.lastY = touch.pageY;
        }
      },
      panendHandler: function(e) {
        // this.clearTouchData('panmove')
        this.setTouchData('panend', e);
        this.block.moving = false;
      },
      longpressHandler: function(e) {
        // this.clearTouchData('touchstart')
        // this.clearTouchData('touchmove')
        // this.clearTouchData('panstart')
        this.setTouchData('longpress', e);
        var r = parseInt(Math.random() * 255);
        var g = parseInt(Math.random() * 255);
        var b = parseInt(Math.random() * 255);
        this.block.backgroundColor = 'rgb(' + [r,g,b].join(',') + ')';
      }
    }
  }


;module.exports.style = {
  "row": {
    "flexDirection": "row"
  },
  "title": {
    "fontSize": 30,
    "backgroundColor": "#333333",
    "color": "#FFFFFF",
    "marginTop": 4,
    "marginBottom": 4,
    "marginLeft": 4,
    "marginRight": 4
  },
  "item": {
    "fontSize": 26,
    "marginTop": 2,
    "marginBottom": 2,
    "marginLeft": 5,
    "marginRight": 5
  }
}

;module.exports.template = {
  "type": "div",
  "style": {
    "height": 2000
  },
  "events": {
    "touchstart": "touchstartHandler",
    "touchmove": "touchmoveHandler",
    "touchend": "touchendHandler",
    "panstart": "panstartHandler",
    "panmove": "panmoveHandler",
    "panend": "panendHandler",
    "longpress": "longpressHandler"
  },
  "children": [
    {
      "type": "div",
      "shown": function () {return this.infos.touchstart.display},
      "children": [
        {
          "type": "text",
          "classList": [
            "title"
          ],
          "attr": {
            "value": "touchstart"
          }
        },
        {
          "type": "div",
          "children": [
            {
              "type": "div",
              "classList": [
                "row"
              ],
              "children": [
                {
                  "type": "text",
                  "classList": [
                    "item"
                  ],
                  "attr": {
                    "value": function () {return 'the count of touch: ' + (this.infos.touchstart.changedTouches)}
                  }
                },
                {
                  "type": "text",
                  "classList": [
                    "item"
                  ],
                  "attr": {
                    "value": function () {return 'identifier: ' + (this.infos.touchstart.identifier)}
                  }
                }
              ]
            },
            {
              "type": "div",
              "classList": [
                "row"
              ],
              "children": [
                {
                  "type": "text",
                  "classList": [
                    "item"
                  ],
                  "attr": {
                    "value": function () {return 'pageX: ' + (this.infos.touchstart.pageX)}
                  }
                },
                {
                  "type": "text",
                  "classList": [
                    "item"
                  ],
                  "attr": {
                    "value": function () {return 'pageY: ' + (this.infos.touchstart.pageY)}
                  }
                }
              ]
            },
            {
              "type": "div",
              "classList": [
                "row"
              ],
              "children": [
                {
                  "type": "text",
                  "classList": [
                    "item"
                  ],
                  "attr": {
                    "value": function () {return 'screenX: ' + (this.infos.touchstart.screenX)}
                  }
                },
                {
                  "type": "text",
                  "classList": [
                    "item"
                  ],
                  "attr": {
                    "value": function () {return 'screenY: ' + (this.infos.touchstart.screenY)}
                  }
                }
              ]
            }
          ]
        }
      ]
    },
    {
      "type": "div",
      "shown": function () {return this.infos.touchmove.display},
      "children": [
        {
          "type": "text",
          "classList": [
            "title"
          ],
          "attr": {
            "value": "touchmove"
          }
        },
        {
          "type": "div",
          "children": [
            {
              "type": "div",
              "classList": [
                "row"
              ],
              "children": [
                {
                  "type": "text",
                  "classList": [
                    "item"
                  ],
                  "attr": {
                    "value": function () {return 'the count of touch: ' + (this.infos.touchmove.changedTouches)}
                  }
                },
                {
                  "type": "text",
                  "classList": [
                    "item"
                  ],
                  "attr": {
                    "value": function () {return 'identifier: ' + (this.infos.touchmove.identifier)}
                  }
                }
              ]
            },
            {
              "type": "div",
              "classList": [
                "row"
              ],
              "children": [
                {
                  "type": "text",
                  "classList": [
                    "item"
                  ],
                  "attr": {
                    "value": function () {return 'pageX: ' + (this.infos.touchmove.pageX)}
                  }
                },
                {
                  "type": "text",
                  "classList": [
                    "item"
                  ],
                  "attr": {
                    "value": function () {return 'pageY: ' + (this.infos.touchmove.pageY)}
                  }
                }
              ]
            },
            {
              "type": "div",
              "classList": [
                "row"
              ],
              "children": [
                {
                  "type": "text",
                  "classList": [
                    "item"
                  ],
                  "attr": {
                    "value": function () {return 'screenX: ' + (this.infos.touchmove.screenX)}
                  }
                },
                {
                  "type": "text",
                  "classList": [
                    "item"
                  ],
                  "attr": {
                    "value": function () {return 'screenY: ' + (this.infos.touchmove.screenY)}
                  }
                }
              ]
            }
          ]
        }
      ]
    },
    {
      "type": "div",
      "shown": function () {return this.infos.touchend.display},
      "children": [
        {
          "type": "text",
          "classList": [
            "title"
          ],
          "attr": {
            "value": "touchend"
          }
        },
        {
          "type": "div",
          "children": [
            {
              "type": "div",
              "classList": [
                "row"
              ],
              "children": [
                {
                  "type": "text",
                  "classList": [
                    "item"
                  ],
                  "attr": {
                    "value": function () {return 'the count of touch: ' + (this.infos.touchend.changedTouches)}
                  }
                },
                {
                  "type": "text",
                  "classList": [
                    "item"
                  ],
                  "attr": {
                    "value": function () {return 'identifier: ' + (this.infos.touchend.identifier)}
                  }
                }
              ]
            },
            {
              "type": "div",
              "classList": [
                "row"
              ],
              "children": [
                {
                  "type": "text",
                  "classList": [
                    "item"
                  ],
                  "attr": {
                    "value": function () {return 'pageX: ' + (this.infos.touchend.pageX)}
                  }
                },
                {
                  "type": "text",
                  "classList": [
                    "item"
                  ],
                  "attr": {
                    "value": function () {return 'pageY: ' + (this.infos.touchend.pageY)}
                  }
                }
              ]
            },
            {
              "type": "div",
              "classList": [
                "row"
              ],
              "children": [
                {
                  "type": "text",
                  "classList": [
                    "item"
                  ],
                  "attr": {
                    "value": function () {return 'screenX: ' + (this.infos.touchend.screenX)}
                  }
                },
                {
                  "type": "text",
                  "classList": [
                    "item"
                  ],
                  "attr": {
                    "value": function () {return 'screenY: ' + (this.infos.touchend.screenY)}
                  }
                }
              ]
            }
          ]
        }
      ]
    },
    {
      "type": "div",
      "shown": function () {return this.infos.panstart.display},
      "children": [
        {
          "type": "text",
          "classList": [
            "title"
          ],
          "attr": {
            "value": "panstart"
          }
        },
        {
          "type": "div",
          "children": [
            {
              "type": "div",
              "classList": [
                "row"
              ],
              "children": [
                {
                  "type": "text",
                  "classList": [
                    "item"
                  ],
                  "attr": {
                    "value": function () {return 'the count of touch: ' + (this.infos.panstart.changedTouches)}
                  }
                },
                {
                  "type": "text",
                  "classList": [
                    "item"
                  ],
                  "attr": {
                    "value": function () {return 'identifier: ' + (this.infos.panstart.identifier)}
                  }
                }
              ]
            },
            {
              "type": "div",
              "classList": [
                "row"
              ],
              "children": [
                {
                  "type": "text",
                  "classList": [
                    "item"
                  ],
                  "attr": {
                    "value": function () {return 'pageX: ' + (this.infos.panstart.pageX)}
                  }
                },
                {
                  "type": "text",
                  "classList": [
                    "item"
                  ],
                  "attr": {
                    "value": function () {return 'pageY: ' + (this.infos.panstart.pageY)}
                  }
                }
              ]
            },
            {
              "type": "div",
              "classList": [
                "row"
              ],
              "children": [
                {
                  "type": "text",
                  "classList": [
                    "item"
                  ],
                  "attr": {
                    "value": function () {return 'screenX: ' + (this.infos.panstart.screenX)}
                  }
                },
                {
                  "type": "text",
                  "classList": [
                    "item"
                  ],
                  "attr": {
                    "value": function () {return 'screenY: ' + (this.infos.panstart.screenY)}
                  }
                }
              ]
            }
          ]
        }
      ]
    },
    {
      "type": "div",
      "shown": function () {return this.infos.panmove.display},
      "children": [
        {
          "type": "text",
          "classList": [
            "title"
          ],
          "attr": {
            "value": "panmove"
          }
        },
        {
          "type": "div",
          "children": [
            {
              "type": "div",
              "classList": [
                "row"
              ],
              "children": [
                {
                  "type": "text",
                  "classList": [
                    "item"
                  ],
                  "attr": {
                    "value": function () {return 'the count of touch: ' + (this.infos.panmove.changedTouches)}
                  }
                },
                {
                  "type": "text",
                  "classList": [
                    "item"
                  ],
                  "attr": {
                    "value": function () {return 'identifier: ' + (this.infos.panmove.identifier)}
                  }
                }
              ]
            },
            {
              "type": "div",
              "classList": [
                "row"
              ],
              "children": [
                {
                  "type": "text",
                  "classList": [
                    "item"
                  ],
                  "attr": {
                    "value": function () {return 'pageX: ' + (this.infos.panmove.pageX)}
                  }
                },
                {
                  "type": "text",
                  "classList": [
                    "item"
                  ],
                  "attr": {
                    "value": function () {return 'pageY: ' + (this.infos.panmove.pageY)}
                  }
                }
              ]
            },
            {
              "type": "div",
              "classList": [
                "row"
              ],
              "children": [
                {
                  "type": "text",
                  "classList": [
                    "item"
                  ],
                  "attr": {
                    "value": function () {return 'screenX: ' + (this.infos.panmove.screenX)}
                  }
                },
                {
                  "type": "text",
                  "classList": [
                    "item"
                  ],
                  "attr": {
                    "value": function () {return 'screenY: ' + (this.infos.panmove.screenY)}
                  }
                }
              ]
            }
          ]
        }
      ]
    },
    {
      "type": "div",
      "shown": function () {return this.infos.panend.display},
      "children": [
        {
          "type": "text",
          "classList": [
            "title"
          ],
          "attr": {
            "value": "panend"
          }
        },
        {
          "type": "div",
          "children": [
            {
              "type": "div",
              "classList": [
                "row"
              ],
              "children": [
                {
                  "type": "text",
                  "classList": [
                    "item"
                  ],
                  "attr": {
                    "value": function () {return 'the count of touch: ' + (this.infos.panend.changedTouches)}
                  }
                },
                {
                  "type": "text",
                  "classList": [
                    "item"
                  ],
                  "attr": {
                    "value": function () {return 'identifier: ' + (this.infos.panend.identifier)}
                  }
                }
              ]
            },
            {
              "type": "div",
              "classList": [
                "row"
              ],
              "children": [
                {
                  "type": "text",
                  "classList": [
                    "item"
                  ],
                  "attr": {
                    "value": function () {return 'pageX: ' + (this.infos.panend.pageX)}
                  }
                },
                {
                  "type": "text",
                  "classList": [
                    "item"
                  ],
                  "attr": {
                    "value": function () {return 'pageY: ' + (this.infos.panend.pageY)}
                  }
                }
              ]
            },
            {
              "type": "div",
              "classList": [
                "row"
              ],
              "children": [
                {
                  "type": "text",
                  "classList": [
                    "item"
                  ],
                  "attr": {
                    "value": function () {return 'screenX: ' + (this.infos.panend.screenX)}
                  }
                },
                {
                  "type": "text",
                  "classList": [
                    "item"
                  ],
                  "attr": {
                    "value": function () {return 'screenY: ' + (this.infos.panend.screenY)}
                  }
                }
              ]
            }
          ]
        }
      ]
    },
    {
      "type": "div",
      "shown": function () {return this.infos.longpress.display},
      "children": [
        {
          "type": "text",
          "classList": [
            "title"
          ],
          "attr": {
            "value": "longpress"
          }
        },
        {
          "type": "div",
          "children": [
            {
              "type": "div",
              "classList": [
                "row"
              ],
              "children": [
                {
                  "type": "text",
                  "classList": [
                    "item"
                  ],
                  "attr": {
                    "value": function () {return 'the count of touch: ' + (this.infos.longpress.changedTouches)}
                  }
                },
                {
                  "type": "text",
                  "classList": [
                    "item"
                  ],
                  "attr": {
                    "value": function () {return 'identifier: ' + (this.infos.longpress.identifier)}
                  }
                }
              ]
            },
            {
              "type": "div",
              "classList": [
                "row"
              ],
              "children": [
                {
                  "type": "text",
                  "classList": [
                    "item"
                  ],
                  "attr": {
                    "value": function () {return 'pageX: ' + (this.infos.longpress.pageX)}
                  }
                },
                {
                  "type": "text",
                  "classList": [
                    "item"
                  ],
                  "attr": {
                    "value": function () {return 'pageY: ' + (this.infos.longpress.pageY)}
                  }
                }
              ]
            },
            {
              "type": "div",
              "classList": [
                "row"
              ],
              "children": [
                {
                  "type": "text",
                  "classList": [
                    "item"
                  ],
                  "attr": {
                    "value": function () {return 'screenX: ' + (this.infos.longpress.screenX)}
                  }
                },
                {
                  "type": "text",
                  "classList": [
                    "item"
                  ],
                  "attr": {
                    "value": function () {return 'screenY: ' + (this.infos.longpress.screenY)}
                  }
                }
              ]
            }
          ]
        }
      ]
    },
    {
      "type": "div",
      "classList": [
        "block"
      ],
      "style": {
        "left": function () {return this.block.left},
        "top": function () {return this.block.top},
        "backgroundColor": function () {return this.block.backgroundColor},
        "width": function () {return this.block.width},
        "height": function () {return this.block.height},
        "position": "absolute"
      }
    }
  ]
}

;})

<<<<<<< HEAD
// require module
bootstrap('@weex-component/gesture', {"transformerVersion":"0.1.8"})
=======

/******/ 	// expose the modules object (__webpack_modules__)
/******/ 	__webpack_require__.m = modules;

/******/ 	// expose the module cache
/******/ 	__webpack_require__.c = installedModules;

/******/ 	// __webpack_public_path__
/******/ 	__webpack_require__.p = "";

/******/ 	// Load entry module and return exports
/******/ 	return __webpack_require__(0);
/******/ })
/************************************************************************/
/******/ ([
/* 0 */
/***/ function(module, exports) {

	;__weex_define__("@weex-component/4630709d84917ccbb3324688c7a1dcfc", [], function(__weex_require__, __weex_exports__, __weex_module__){

	;
	  __weex_module__.exports = {
	    data: function () {return {
	      block: {
	        moving: false,
	        width: 100,
	        height: 100,
	        left: 300,
	        top: 500,
	        backgroundColor: 'red'
	      },
	      keys: [
	        'pageX', 'pageY', 'screenX', 'screenY', 'identifier'
	      ],
	      infos: {
	        touchstart: {
	          changedTouches: 0,
	          display: true,
	          pageX: -1,
	          pageY: -1,
	          screenX: -1,
	          screenY: -1,
	          identifier: 0
	        },
	        touchmove: {
	          changedTouches: 0,
	          display: true,
	          pageX: -1,
	          pageY: -1,
	          screenX: -1,
	          screenY: -1,
	          identifier: 0
	        },
	        touchend: {
	          changedTouches: 0,
	          display: true,
	          pageX: -1,
	          pageY: -1,
	          screenX: -1,
	          screenY: -1,
	          identifier: 0
	        },
	        panstart: {
	          changedTouches: 0,
	          display: true,
	          pageX: -1,
	          pageY: -1,
	          screenX: -1,
	          screenY: -1,
	          identifier: 0
	        },
	        panmove: {
	          changedTouches: 0,
	          display: true,
	          pageX: -1,
	          pageY: -1,
	          screenX: -1,
	          screenY: -1,
	          identifier: 0
	        },
	        panend: {
	          changedTouches: 0,
	          display: true,
	          pageX: -1,
	          pageY: -1,
	          screenX: -1,
	          screenY: -1,
	          identifier: 0
	        },
	        longpress: {
	          changedTouches: 0,
	          display: true,
	          pageX: -1,
	          pageY: -1,
	          screenX: -1,
	          screenY: -1,
	          identifier: 0
	        }
	      }
	    }},
	    methods: {
	      clearTouchData: function(type) {
	        var vm = this;
	        vm.infos[type].display = true;
	        vm.infos[type].changedTouches = 0;
	        vm.keys.forEach(function(key) {
	          vm.infos[type][key] = -1;
	        });
	      },
	      setTouchData: function(type, data) {
	        var vm = this;
	        nativeLog(type)
	        vm.infos[type].display = true;
	        vm.infos[type].changedTouches = data.changedTouches.length;

	        var touch = data.changedTouches[0];
	        if (touch) {
	          vm.keys.forEach(function(key) {
	            vm.infos[type][key] = touch[key]
	          })
	        } else {
	          vm.clearTouchData(type)
	        }
	      },
	      checkIfOnBlock: function(e) {
	        var touch = e.changedTouches[0];
	        return (touch.pageX > this.block.left 
	              && touch.pageX < this.block.left + this.block.width 
	              && touch.pageY > this.block.top
	              && touch.pageY < this.block.top + this.block.height);
	      },
	      touchstartHandler: function (e) {
	        // this.clearTouchData('touchmove')
	        // this.clearTouchData('touchend')
	        this.setTouchData('touchstart', e);
	      },
	      touchmoveHandler: function(e) {
	        // this.clearTouchData('touchstart')
	        this.setTouchData('touchmove', e);
	      },
	      touchendHandler: function(e) {
	        // this.clearTouchData('touchmove')
	        this.setTouchData('touchend', e);
	      },
	      panstartHandler: function(e) {
	        // this.clearTouchData('panmove')
	        // this.clearTouchData('panend')
	        this.setTouchData('panstart', e);
	        if (this.checkIfOnBlock(e)) {
	          this.block.moving = true;
	          var touch = e.changedTouches[0];
	          this.block.lastX = touch.pageX;
	          this.block.lastY = touch.pageY;
	        }
	      },
	      panmoveHandler: function(e) {
	        // this.clearTouchData('panstart')
	        this.setTouchData('panmove', e);
	        if (this.block.moving) {
	          var touch = e.changedTouches[0];
	          this.block.left += touch.pageX - this.block.lastX;
	          this.block.top += touch.pageY - this.block.lastY;
	          this.block.lastX = touch.pageX;
	          this.block.lastY = touch.pageY;
	        }
	      },
	      panendHandler: function(e) {
	        // this.clearTouchData('panmove')
	        this.setTouchData('panend', e);
	        this.block.moving = false;
	      },
	      longpressHandler: function(e) {
	        // this.clearTouchData('touchstart')
	        // this.clearTouchData('touchmove')
	        // this.clearTouchData('panstart')
	        this.setTouchData('longpress', e);
	        var r = parseInt(Math.random() * 255);
	        var g = parseInt(Math.random() * 255);
	        var b = parseInt(Math.random() * 255);
	        this.block.backgroundColor = 'rgb(' + [r,g,b].join(',') + ')';
	      }
	    }
	  }

	;__weex_module__.exports.template={
	  "type": "div",
	  "style": {
	    "height": 2000
	  },
	  "events": {
	    "touchstart": "touchstartHandler",
	    "touchmove": "touchmoveHandler",
	    "touchend": "touchendHandler",
	    "panstart": "panstartHandler",
	    "panmove": "panmoveHandler",
	    "panend": "panendHandler",
	    "longpress": "longpressHandler"
	  },
	  "children": [
	    {
	      "type": "div",
	      "shown": function () {return this.infos.touchstart.display},
	      "children": [
	        {
	          "type": "text",
	          "classList": [
	            "title"
	          ],
	          "attr": {
	            "value": "touchstart"
	          }
	        },
	        {
	          "type": "div",
	          "children": [
	            {
	              "type": "div",
	              "classList": [
	                "row"
	              ],
	              "children": [
	                {
	                  "type": "text",
	                  "classList": [
	                    "item"
	                  ],
	                  "attr": {
	                    "value": function () {return 'the count of touch: ' + (this.infos.touchstart.changedTouches)}
	                  }
	                },
	                {
	                  "type": "text",
	                  "classList": [
	                    "item"
	                  ],
	                  "attr": {
	                    "value": function () {return 'identifier: ' + (this.infos.touchstart.identifier)}
	                  }
	                }
	              ]
	            },
	            {
	              "type": "div",
	              "classList": [
	                "row"
	              ],
	              "children": [
	                {
	                  "type": "text",
	                  "classList": [
	                    "item"
	                  ],
	                  "attr": {
	                    "value": function () {return 'pageX: ' + (this.infos.touchstart.pageX)}
	                  }
	                },
	                {
	                  "type": "text",
	                  "classList": [
	                    "item"
	                  ],
	                  "attr": {
	                    "value": function () {return 'pageY: ' + (this.infos.touchstart.pageY)}
	                  }
	                }
	              ]
	            },
	            {
	              "type": "div",
	              "classList": [
	                "row"
	              ],
	              "children": [
	                {
	                  "type": "text",
	                  "classList": [
	                    "item"
	                  ],
	                  "attr": {
	                    "value": function () {return 'screenX: ' + (this.infos.touchstart.screenX)}
	                  }
	                },
	                {
	                  "type": "text",
	                  "classList": [
	                    "item"
	                  ],
	                  "attr": {
	                    "value": function () {return 'screenY: ' + (this.infos.touchstart.screenY)}
	                  }
	                }
	              ]
	            }
	          ]
	        }
	      ]
	    },
	    {
	      "type": "div",
	      "shown": function () {return this.infos.touchmove.display},
	      "children": [
	        {
	          "type": "text",
	          "classList": [
	            "title"
	          ],
	          "attr": {
	            "value": "touchmove"
	          }
	        },
	        {
	          "type": "div",
	          "children": [
	            {
	              "type": "div",
	              "classList": [
	                "row"
	              ],
	              "children": [
	                {
	                  "type": "text",
	                  "classList": [
	                    "item"
	                  ],
	                  "attr": {
	                    "value": function () {return 'the count of touch: ' + (this.infos.touchmove.changedTouches)}
	                  }
	                },
	                {
	                  "type": "text",
	                  "classList": [
	                    "item"
	                  ],
	                  "attr": {
	                    "value": function () {return 'identifier: ' + (this.infos.touchmove.identifier)}
	                  }
	                }
	              ]
	            },
	            {
	              "type": "div",
	              "classList": [
	                "row"
	              ],
	              "children": [
	                {
	                  "type": "text",
	                  "classList": [
	                    "item"
	                  ],
	                  "attr": {
	                    "value": function () {return 'pageX: ' + (this.infos.touchmove.pageX)}
	                  }
	                },
	                {
	                  "type": "text",
	                  "classList": [
	                    "item"
	                  ],
	                  "attr": {
	                    "value": function () {return 'pageY: ' + (this.infos.touchmove.pageY)}
	                  }
	                }
	              ]
	            },
	            {
	              "type": "div",
	              "classList": [
	                "row"
	              ],
	              "children": [
	                {
	                  "type": "text",
	                  "classList": [
	                    "item"
	                  ],
	                  "attr": {
	                    "value": function () {return 'screenX: ' + (this.infos.touchmove.screenX)}
	                  }
	                },
	                {
	                  "type": "text",
	                  "classList": [
	                    "item"
	                  ],
	                  "attr": {
	                    "value": function () {return 'screenY: ' + (this.infos.touchmove.screenY)}
	                  }
	                }
	              ]
	            }
	          ]
	        }
	      ]
	    },
	    {
	      "type": "div",
	      "shown": function () {return this.infos.touchend.display},
	      "children": [
	        {
	          "type": "text",
	          "classList": [
	            "title"
	          ],
	          "attr": {
	            "value": "touchend"
	          }
	        },
	        {
	          "type": "div",
	          "children": [
	            {
	              "type": "div",
	              "classList": [
	                "row"
	              ],
	              "children": [
	                {
	                  "type": "text",
	                  "classList": [
	                    "item"
	                  ],
	                  "attr": {
	                    "value": function () {return 'the count of touch: ' + (this.infos.touchend.changedTouches)}
	                  }
	                },
	                {
	                  "type": "text",
	                  "classList": [
	                    "item"
	                  ],
	                  "attr": {
	                    "value": function () {return 'identifier: ' + (this.infos.touchend.identifier)}
	                  }
	                }
	              ]
	            },
	            {
	              "type": "div",
	              "classList": [
	                "row"
	              ],
	              "children": [
	                {
	                  "type": "text",
	                  "classList": [
	                    "item"
	                  ],
	                  "attr": {
	                    "value": function () {return 'pageX: ' + (this.infos.touchend.pageX)}
	                  }
	                },
	                {
	                  "type": "text",
	                  "classList": [
	                    "item"
	                  ],
	                  "attr": {
	                    "value": function () {return 'pageY: ' + (this.infos.touchend.pageY)}
	                  }
	                }
	              ]
	            },
	            {
	              "type": "div",
	              "classList": [
	                "row"
	              ],
	              "children": [
	                {
	                  "type": "text",
	                  "classList": [
	                    "item"
	                  ],
	                  "attr": {
	                    "value": function () {return 'screenX: ' + (this.infos.touchend.screenX)}
	                  }
	                },
	                {
	                  "type": "text",
	                  "classList": [
	                    "item"
	                  ],
	                  "attr": {
	                    "value": function () {return 'screenY: ' + (this.infos.touchend.screenY)}
	                  }
	                }
	              ]
	            }
	          ]
	        }
	      ]
	    },
	    {
	      "type": "div",
	      "shown": function () {return this.infos.panstart.display},
	      "children": [
	        {
	          "type": "text",
	          "classList": [
	            "title"
	          ],
	          "attr": {
	            "value": "panstart"
	          }
	        },
	        {
	          "type": "div",
	          "children": [
	            {
	              "type": "div",
	              "classList": [
	                "row"
	              ],
	              "children": [
	                {
	                  "type": "text",
	                  "classList": [
	                    "item"
	                  ],
	                  "attr": {
	                    "value": function () {return 'the count of touch: ' + (this.infos.panstart.changedTouches)}
	                  }
	                },
	                {
	                  "type": "text",
	                  "classList": [
	                    "item"
	                  ],
	                  "attr": {
	                    "value": function () {return 'identifier: ' + (this.infos.panstart.identifier)}
	                  }
	                }
	              ]
	            },
	            {
	              "type": "div",
	              "classList": [
	                "row"
	              ],
	              "children": [
	                {
	                  "type": "text",
	                  "classList": [
	                    "item"
	                  ],
	                  "attr": {
	                    "value": function () {return 'pageX: ' + (this.infos.panstart.pageX)}
	                  }
	                },
	                {
	                  "type": "text",
	                  "classList": [
	                    "item"
	                  ],
	                  "attr": {
	                    "value": function () {return 'pageY: ' + (this.infos.panstart.pageY)}
	                  }
	                }
	              ]
	            },
	            {
	              "type": "div",
	              "classList": [
	                "row"
	              ],
	              "children": [
	                {
	                  "type": "text",
	                  "classList": [
	                    "item"
	                  ],
	                  "attr": {
	                    "value": function () {return 'screenX: ' + (this.infos.panstart.screenX)}
	                  }
	                },
	                {
	                  "type": "text",
	                  "classList": [
	                    "item"
	                  ],
	                  "attr": {
	                    "value": function () {return 'screenY: ' + (this.infos.panstart.screenY)}
	                  }
	                }
	              ]
	            }
	          ]
	        }
	      ]
	    },
	    {
	      "type": "div",
	      "shown": function () {return this.infos.panmove.display},
	      "children": [
	        {
	          "type": "text",
	          "classList": [
	            "title"
	          ],
	          "attr": {
	            "value": "panmove"
	          }
	        },
	        {
	          "type": "div",
	          "children": [
	            {
	              "type": "div",
	              "classList": [
	                "row"
	              ],
	              "children": [
	                {
	                  "type": "text",
	                  "classList": [
	                    "item"
	                  ],
	                  "attr": {
	                    "value": function () {return 'the count of touch: ' + (this.infos.panmove.changedTouches)}
	                  }
	                },
	                {
	                  "type": "text",
	                  "classList": [
	                    "item"
	                  ],
	                  "attr": {
	                    "value": function () {return 'identifier: ' + (this.infos.panmove.identifier)}
	                  }
	                }
	              ]
	            },
	            {
	              "type": "div",
	              "classList": [
	                "row"
	              ],
	              "children": [
	                {
	                  "type": "text",
	                  "classList": [
	                    "item"
	                  ],
	                  "attr": {
	                    "value": function () {return 'pageX: ' + (this.infos.panmove.pageX)}
	                  }
	                },
	                {
	                  "type": "text",
	                  "classList": [
	                    "item"
	                  ],
	                  "attr": {
	                    "value": function () {return 'pageY: ' + (this.infos.panmove.pageY)}
	                  }
	                }
	              ]
	            },
	            {
	              "type": "div",
	              "classList": [
	                "row"
	              ],
	              "children": [
	                {
	                  "type": "text",
	                  "classList": [
	                    "item"
	                  ],
	                  "attr": {
	                    "value": function () {return 'screenX: ' + (this.infos.panmove.screenX)}
	                  }
	                },
	                {
	                  "type": "text",
	                  "classList": [
	                    "item"
	                  ],
	                  "attr": {
	                    "value": function () {return 'screenY: ' + (this.infos.panmove.screenY)}
	                  }
	                }
	              ]
	            }
	          ]
	        }
	      ]
	    },
	    {
	      "type": "div",
	      "shown": function () {return this.infos.panend.display},
	      "children": [
	        {
	          "type": "text",
	          "classList": [
	            "title"
	          ],
	          "attr": {
	            "value": "panend"
	          }
	        },
	        {
	          "type": "div",
	          "children": [
	            {
	              "type": "div",
	              "classList": [
	                "row"
	              ],
	              "children": [
	                {
	                  "type": "text",
	                  "classList": [
	                    "item"
	                  ],
	                  "attr": {
	                    "value": function () {return 'the count of touch: ' + (this.infos.panend.changedTouches)}
	                  }
	                },
	                {
	                  "type": "text",
	                  "classList": [
	                    "item"
	                  ],
	                  "attr": {
	                    "value": function () {return 'identifier: ' + (this.infos.panend.identifier)}
	                  }
	                }
	              ]
	            },
	            {
	              "type": "div",
	              "classList": [
	                "row"
	              ],
	              "children": [
	                {
	                  "type": "text",
	                  "classList": [
	                    "item"
	                  ],
	                  "attr": {
	                    "value": function () {return 'pageX: ' + (this.infos.panend.pageX)}
	                  }
	                },
	                {
	                  "type": "text",
	                  "classList": [
	                    "item"
	                  ],
	                  "attr": {
	                    "value": function () {return 'pageY: ' + (this.infos.panend.pageY)}
	                  }
	                }
	              ]
	            },
	            {
	              "type": "div",
	              "classList": [
	                "row"
	              ],
	              "children": [
	                {
	                  "type": "text",
	                  "classList": [
	                    "item"
	                  ],
	                  "attr": {
	                    "value": function () {return 'screenX: ' + (this.infos.panend.screenX)}
	                  }
	                },
	                {
	                  "type": "text",
	                  "classList": [
	                    "item"
	                  ],
	                  "attr": {
	                    "value": function () {return 'screenY: ' + (this.infos.panend.screenY)}
	                  }
	                }
	              ]
	            }
	          ]
	        }
	      ]
	    },
	    {
	      "type": "div",
	      "shown": function () {return this.infos.longpress.display},
	      "children": [
	        {
	          "type": "text",
	          "classList": [
	            "title"
	          ],
	          "attr": {
	            "value": "longpress"
	          }
	        },
	        {
	          "type": "div",
	          "children": [
	            {
	              "type": "div",
	              "classList": [
	                "row"
	              ],
	              "children": [
	                {
	                  "type": "text",
	                  "classList": [
	                    "item"
	                  ],
	                  "attr": {
	                    "value": function () {return 'the count of touch: ' + (this.infos.longpress.changedTouches)}
	                  }
	                },
	                {
	                  "type": "text",
	                  "classList": [
	                    "item"
	                  ],
	                  "attr": {
	                    "value": function () {return 'identifier: ' + (this.infos.longpress.identifier)}
	                  }
	                }
	              ]
	            },
	            {
	              "type": "div",
	              "classList": [
	                "row"
	              ],
	              "children": [
	                {
	                  "type": "text",
	                  "classList": [
	                    "item"
	                  ],
	                  "attr": {
	                    "value": function () {return 'pageX: ' + (this.infos.longpress.pageX)}
	                  }
	                },
	                {
	                  "type": "text",
	                  "classList": [
	                    "item"
	                  ],
	                  "attr": {
	                    "value": function () {return 'pageY: ' + (this.infos.longpress.pageY)}
	                  }
	                }
	              ]
	            },
	            {
	              "type": "div",
	              "classList": [
	                "row"
	              ],
	              "children": [
	                {
	                  "type": "text",
	                  "classList": [
	                    "item"
	                  ],
	                  "attr": {
	                    "value": function () {return 'screenX: ' + (this.infos.longpress.screenX)}
	                  }
	                },
	                {
	                  "type": "text",
	                  "classList": [
	                    "item"
	                  ],
	                  "attr": {
	                    "value": function () {return 'screenY: ' + (this.infos.longpress.screenY)}
	                  }
	                }
	              ]
	            }
	          ]
	        }
	      ]
	    },
	    {
	      "type": "div",
	      "classList": [
	        "block"
	      ],
	      "style": {
	        "left": function () {return this.block.left},
	        "top": function () {return this.block.top},
	        "backgroundColor": function () {return this.block.backgroundColor},
	        "width": function () {return this.block.width},
	        "height": function () {return this.block.height},
	        "position": "absolute"
	      }
	    }
	  ]
	}
	;__weex_module__.exports.style={
	  "row": {
	    "flexDirection": "row"
	  },
	  "title": {
	    "fontSize": 30,
	    "backgroundColor": "#333333",
	    "color": "#FFFFFF",
	    "marginTop": 4,
	    "marginBottom": 4,
	    "marginLeft": 4,
	    "marginRight": 4
	  },
	  "item": {
	    "fontSize": 26,
	    "marginTop": 2,
	    "marginBottom": 2,
	    "marginLeft": 5,
	    "marginRight": 5
	  }
	}
	})
	;__weex_bootstrap__("@weex-component/4630709d84917ccbb3324688c7a1dcfc", {
	  "transformerVersion": "0.3.1"
	},undefined)

/***/ }
/******/ ]);
>>>>>>> b16d726f
<|MERGE_RESOLUTION|>--- conflicted
+++ resolved
@@ -1,916 +1,31 @@
-define('@weex-component/gesture', function (require, exports, module) {
-
-;
-  module.exports = {
-    data: function () {return {
-      block: {
-        moving: false,
-        width: 100,
-        height: 100,
-        left: 300,
-        top: 500,
-        backgroundColor: 'red'
-      },
-      keys: [
-        'pageX', 'pageY', 'screenX', 'screenY', 'identifier'
-      ],
-      infos: {
-        touchstart: {
-          changedTouches: 0,
-          display: true,
-          pageX: -1,
-          pageY: -1,
-          screenX: -1,
-          screenY: -1,
-          identifier: 0
-        },
-        touchmove: {
-          changedTouches: 0,
-          display: true,
-          pageX: -1,
-          pageY: -1,
-          screenX: -1,
-          screenY: -1,
-          identifier: 0
-        },
-        touchend: {
-          changedTouches: 0,
-          display: true,
-          pageX: -1,
-          pageY: -1,
-          screenX: -1,
-          screenY: -1,
-          identifier: 0
-        },
-        panstart: {
-          changedTouches: 0,
-          display: true,
-          pageX: -1,
-          pageY: -1,
-          screenX: -1,
-          screenY: -1,
-          identifier: 0
-        },
-        panmove: {
-          changedTouches: 0,
-          display: true,
-          pageX: -1,
-          pageY: -1,
-          screenX: -1,
-          screenY: -1,
-          identifier: 0
-        },
-        panend: {
-          changedTouches: 0,
-          display: true,
-          pageX: -1,
-          pageY: -1,
-          screenX: -1,
-          screenY: -1,
-          identifier: 0
-        },
-        longpress: {
-          changedTouches: 0,
-          display: true,
-          pageX: -1,
-          pageY: -1,
-          screenX: -1,
-          screenY: -1,
-          identifier: 0
-        }
-      }
-    }},
-    methods: {
-      clearTouchData: function(type) {
-        var vm = this;
-        vm.infos[type].display = true;
-        vm.infos[type].changedTouches = 0;
-        vm.keys.forEach(function(key) {
-          vm.infos[type][key] = -1;
-        });
-      },
-      setTouchData: function(type, data) {
-        var vm = this;
-        nativeLog(type)
-        vm.infos[type].display = true;
-        vm.infos[type].changedTouches = data.changedTouches.length;
-
-        var touch = data.changedTouches[0];
-        if (touch) {
-          vm.keys.forEach(function(key) {
-            vm.infos[type][key] = touch[key]
-          })
-        } else {
-          vm.clearTouchData(type)
-        }
-      },
-      checkIfOnBlock: function(e) {
-        var touch = e.changedTouches[0];
-        return (touch.pageX > this.block.left 
-              && touch.pageX < this.block.left + this.block.width 
-              && touch.pageY > this.block.top
-              && touch.pageY < this.block.top + this.block.height);
-      },
-      touchstartHandler: function (e) {
-        // this.clearTouchData('touchmove')
-        // this.clearTouchData('touchend')
-        this.setTouchData('touchstart', e);
-      },
-      touchmoveHandler: function(e) {
-        // this.clearTouchData('touchstart')
-        this.setTouchData('touchmove', e);
-      },
-      touchendHandler: function(e) {
-        // this.clearTouchData('touchmove')
-        this.setTouchData('touchend', e);
-      },
-      panstartHandler: function(e) {
-        // this.clearTouchData('panmove')
-        // this.clearTouchData('panend')
-        this.setTouchData('panstart', e);
-        if (this.checkIfOnBlock(e)) {
-          this.block.moving = true;
-          var touch = e.changedTouches[0];
-          this.block.lastX = touch.pageX;
-          this.block.lastY = touch.pageY;
-        }
-      },
-      panmoveHandler: function(e) {
-        // this.clearTouchData('panstart')
-        this.setTouchData('panmove', e);
-        if (this.block.moving) {
-          var touch = e.changedTouches[0];
-          this.block.left += touch.pageX - this.block.lastX;
-          this.block.top += touch.pageY - this.block.lastY;
-          this.block.lastX = touch.pageX;
-          this.block.lastY = touch.pageY;
-        }
-      },
-      panendHandler: function(e) {
-        // this.clearTouchData('panmove')
-        this.setTouchData('panend', e);
-        this.block.moving = false;
-      },
-      longpressHandler: function(e) {
-        // this.clearTouchData('touchstart')
-        // this.clearTouchData('touchmove')
-        // this.clearTouchData('panstart')
-        this.setTouchData('longpress', e);
-        var r = parseInt(Math.random() * 255);
-        var g = parseInt(Math.random() * 255);
-        var b = parseInt(Math.random() * 255);
-        this.block.backgroundColor = 'rgb(' + [r,g,b].join(',') + ')';
-      }
-    }
-  }
-
-
-;module.exports.style = {
-  "row": {
-    "flexDirection": "row"
-  },
-  "title": {
-    "fontSize": 30,
-    "backgroundColor": "#333333",
-    "color": "#FFFFFF",
-    "marginTop": 4,
-    "marginBottom": 4,
-    "marginLeft": 4,
-    "marginRight": 4
-  },
-  "item": {
-    "fontSize": 26,
-    "marginTop": 2,
-    "marginBottom": 2,
-    "marginLeft": 5,
-    "marginRight": 5
-  }
-}
-
-;module.exports.template = {
-  "type": "div",
-  "style": {
-    "height": 2000
-  },
-  "events": {
-    "touchstart": "touchstartHandler",
-    "touchmove": "touchmoveHandler",
-    "touchend": "touchendHandler",
-    "panstart": "panstartHandler",
-    "panmove": "panmoveHandler",
-    "panend": "panendHandler",
-    "longpress": "longpressHandler"
-  },
-  "children": [
-    {
-      "type": "div",
-      "shown": function () {return this.infos.touchstart.display},
-      "children": [
-        {
-          "type": "text",
-          "classList": [
-            "title"
-          ],
-          "attr": {
-            "value": "touchstart"
-          }
-        },
-        {
-          "type": "div",
-          "children": [
-            {
-              "type": "div",
-              "classList": [
-                "row"
-              ],
-              "children": [
-                {
-                  "type": "text",
-                  "classList": [
-                    "item"
-                  ],
-                  "attr": {
-                    "value": function () {return 'the count of touch: ' + (this.infos.touchstart.changedTouches)}
-                  }
-                },
-                {
-                  "type": "text",
-                  "classList": [
-                    "item"
-                  ],
-                  "attr": {
-                    "value": function () {return 'identifier: ' + (this.infos.touchstart.identifier)}
-                  }
-                }
-              ]
-            },
-            {
-              "type": "div",
-              "classList": [
-                "row"
-              ],
-              "children": [
-                {
-                  "type": "text",
-                  "classList": [
-                    "item"
-                  ],
-                  "attr": {
-                    "value": function () {return 'pageX: ' + (this.infos.touchstart.pageX)}
-                  }
-                },
-                {
-                  "type": "text",
-                  "classList": [
-                    "item"
-                  ],
-                  "attr": {
-                    "value": function () {return 'pageY: ' + (this.infos.touchstart.pageY)}
-                  }
-                }
-              ]
-            },
-            {
-              "type": "div",
-              "classList": [
-                "row"
-              ],
-              "children": [
-                {
-                  "type": "text",
-                  "classList": [
-                    "item"
-                  ],
-                  "attr": {
-                    "value": function () {return 'screenX: ' + (this.infos.touchstart.screenX)}
-                  }
-                },
-                {
-                  "type": "text",
-                  "classList": [
-                    "item"
-                  ],
-                  "attr": {
-                    "value": function () {return 'screenY: ' + (this.infos.touchstart.screenY)}
-                  }
-                }
-              ]
-            }
-          ]
-        }
-      ]
-    },
-    {
-      "type": "div",
-      "shown": function () {return this.infos.touchmove.display},
-      "children": [
-        {
-          "type": "text",
-          "classList": [
-            "title"
-          ],
-          "attr": {
-            "value": "touchmove"
-          }
-        },
-        {
-          "type": "div",
-          "children": [
-            {
-              "type": "div",
-              "classList": [
-                "row"
-              ],
-              "children": [
-                {
-                  "type": "text",
-                  "classList": [
-                    "item"
-                  ],
-                  "attr": {
-                    "value": function () {return 'the count of touch: ' + (this.infos.touchmove.changedTouches)}
-                  }
-                },
-                {
-                  "type": "text",
-                  "classList": [
-                    "item"
-                  ],
-                  "attr": {
-                    "value": function () {return 'identifier: ' + (this.infos.touchmove.identifier)}
-                  }
-                }
-              ]
-            },
-            {
-              "type": "div",
-              "classList": [
-                "row"
-              ],
-              "children": [
-                {
-                  "type": "text",
-                  "classList": [
-                    "item"
-                  ],
-                  "attr": {
-                    "value": function () {return 'pageX: ' + (this.infos.touchmove.pageX)}
-                  }
-                },
-                {
-                  "type": "text",
-                  "classList": [
-                    "item"
-                  ],
-                  "attr": {
-                    "value": function () {return 'pageY: ' + (this.infos.touchmove.pageY)}
-                  }
-                }
-              ]
-            },
-            {
-              "type": "div",
-              "classList": [
-                "row"
-              ],
-              "children": [
-                {
-                  "type": "text",
-                  "classList": [
-                    "item"
-                  ],
-                  "attr": {
-                    "value": function () {return 'screenX: ' + (this.infos.touchmove.screenX)}
-                  }
-                },
-                {
-                  "type": "text",
-                  "classList": [
-                    "item"
-                  ],
-                  "attr": {
-                    "value": function () {return 'screenY: ' + (this.infos.touchmove.screenY)}
-                  }
-                }
-              ]
-            }
-          ]
-        }
-      ]
-    },
-    {
-      "type": "div",
-      "shown": function () {return this.infos.touchend.display},
-      "children": [
-        {
-          "type": "text",
-          "classList": [
-            "title"
-          ],
-          "attr": {
-            "value": "touchend"
-          }
-        },
-        {
-          "type": "div",
-          "children": [
-            {
-              "type": "div",
-              "classList": [
-                "row"
-              ],
-              "children": [
-                {
-                  "type": "text",
-                  "classList": [
-                    "item"
-                  ],
-                  "attr": {
-                    "value": function () {return 'the count of touch: ' + (this.infos.touchend.changedTouches)}
-                  }
-                },
-                {
-                  "type": "text",
-                  "classList": [
-                    "item"
-                  ],
-                  "attr": {
-                    "value": function () {return 'identifier: ' + (this.infos.touchend.identifier)}
-                  }
-                }
-              ]
-            },
-            {
-              "type": "div",
-              "classList": [
-                "row"
-              ],
-              "children": [
-                {
-                  "type": "text",
-                  "classList": [
-                    "item"
-                  ],
-                  "attr": {
-                    "value": function () {return 'pageX: ' + (this.infos.touchend.pageX)}
-                  }
-                },
-                {
-                  "type": "text",
-                  "classList": [
-                    "item"
-                  ],
-                  "attr": {
-                    "value": function () {return 'pageY: ' + (this.infos.touchend.pageY)}
-                  }
-                }
-              ]
-            },
-            {
-              "type": "div",
-              "classList": [
-                "row"
-              ],
-              "children": [
-                {
-                  "type": "text",
-                  "classList": [
-                    "item"
-                  ],
-                  "attr": {
-                    "value": function () {return 'screenX: ' + (this.infos.touchend.screenX)}
-                  }
-                },
-                {
-                  "type": "text",
-                  "classList": [
-                    "item"
-                  ],
-                  "attr": {
-                    "value": function () {return 'screenY: ' + (this.infos.touchend.screenY)}
-                  }
-                }
-              ]
-            }
-          ]
-        }
-      ]
-    },
-    {
-      "type": "div",
-      "shown": function () {return this.infos.panstart.display},
-      "children": [
-        {
-          "type": "text",
-          "classList": [
-            "title"
-          ],
-          "attr": {
-            "value": "panstart"
-          }
-        },
-        {
-          "type": "div",
-          "children": [
-            {
-              "type": "div",
-              "classList": [
-                "row"
-              ],
-              "children": [
-                {
-                  "type": "text",
-                  "classList": [
-                    "item"
-                  ],
-                  "attr": {
-                    "value": function () {return 'the count of touch: ' + (this.infos.panstart.changedTouches)}
-                  }
-                },
-                {
-                  "type": "text",
-                  "classList": [
-                    "item"
-                  ],
-                  "attr": {
-                    "value": function () {return 'identifier: ' + (this.infos.panstart.identifier)}
-                  }
-                }
-              ]
-            },
-            {
-              "type": "div",
-              "classList": [
-                "row"
-              ],
-              "children": [
-                {
-                  "type": "text",
-                  "classList": [
-                    "item"
-                  ],
-                  "attr": {
-                    "value": function () {return 'pageX: ' + (this.infos.panstart.pageX)}
-                  }
-                },
-                {
-                  "type": "text",
-                  "classList": [
-                    "item"
-                  ],
-                  "attr": {
-                    "value": function () {return 'pageY: ' + (this.infos.panstart.pageY)}
-                  }
-                }
-              ]
-            },
-            {
-              "type": "div",
-              "classList": [
-                "row"
-              ],
-              "children": [
-                {
-                  "type": "text",
-                  "classList": [
-                    "item"
-                  ],
-                  "attr": {
-                    "value": function () {return 'screenX: ' + (this.infos.panstart.screenX)}
-                  }
-                },
-                {
-                  "type": "text",
-                  "classList": [
-                    "item"
-                  ],
-                  "attr": {
-                    "value": function () {return 'screenY: ' + (this.infos.panstart.screenY)}
-                  }
-                }
-              ]
-            }
-          ]
-        }
-      ]
-    },
-    {
-      "type": "div",
-      "shown": function () {return this.infos.panmove.display},
-      "children": [
-        {
-          "type": "text",
-          "classList": [
-            "title"
-          ],
-          "attr": {
-            "value": "panmove"
-          }
-        },
-        {
-          "type": "div",
-          "children": [
-            {
-              "type": "div",
-              "classList": [
-                "row"
-              ],
-              "children": [
-                {
-                  "type": "text",
-                  "classList": [
-                    "item"
-                  ],
-                  "attr": {
-                    "value": function () {return 'the count of touch: ' + (this.infos.panmove.changedTouches)}
-                  }
-                },
-                {
-                  "type": "text",
-                  "classList": [
-                    "item"
-                  ],
-                  "attr": {
-                    "value": function () {return 'identifier: ' + (this.infos.panmove.identifier)}
-                  }
-                }
-              ]
-            },
-            {
-              "type": "div",
-              "classList": [
-                "row"
-              ],
-              "children": [
-                {
-                  "type": "text",
-                  "classList": [
-                    "item"
-                  ],
-                  "attr": {
-                    "value": function () {return 'pageX: ' + (this.infos.panmove.pageX)}
-                  }
-                },
-                {
-                  "type": "text",
-                  "classList": [
-                    "item"
-                  ],
-                  "attr": {
-                    "value": function () {return 'pageY: ' + (this.infos.panmove.pageY)}
-                  }
-                }
-              ]
-            },
-            {
-              "type": "div",
-              "classList": [
-                "row"
-              ],
-              "children": [
-                {
-                  "type": "text",
-                  "classList": [
-                    "item"
-                  ],
-                  "attr": {
-                    "value": function () {return 'screenX: ' + (this.infos.panmove.screenX)}
-                  }
-                },
-                {
-                  "type": "text",
-                  "classList": [
-                    "item"
-                  ],
-                  "attr": {
-                    "value": function () {return 'screenY: ' + (this.infos.panmove.screenY)}
-                  }
-                }
-              ]
-            }
-          ]
-        }
-      ]
-    },
-    {
-      "type": "div",
-      "shown": function () {return this.infos.panend.display},
-      "children": [
-        {
-          "type": "text",
-          "classList": [
-            "title"
-          ],
-          "attr": {
-            "value": "panend"
-          }
-        },
-        {
-          "type": "div",
-          "children": [
-            {
-              "type": "div",
-              "classList": [
-                "row"
-              ],
-              "children": [
-                {
-                  "type": "text",
-                  "classList": [
-                    "item"
-                  ],
-                  "attr": {
-                    "value": function () {return 'the count of touch: ' + (this.infos.panend.changedTouches)}
-                  }
-                },
-                {
-                  "type": "text",
-                  "classList": [
-                    "item"
-                  ],
-                  "attr": {
-                    "value": function () {return 'identifier: ' + (this.infos.panend.identifier)}
-                  }
-                }
-              ]
-            },
-            {
-              "type": "div",
-              "classList": [
-                "row"
-              ],
-              "children": [
-                {
-                  "type": "text",
-                  "classList": [
-                    "item"
-                  ],
-                  "attr": {
-                    "value": function () {return 'pageX: ' + (this.infos.panend.pageX)}
-                  }
-                },
-                {
-                  "type": "text",
-                  "classList": [
-                    "item"
-                  ],
-                  "attr": {
-                    "value": function () {return 'pageY: ' + (this.infos.panend.pageY)}
-                  }
-                }
-              ]
-            },
-            {
-              "type": "div",
-              "classList": [
-                "row"
-              ],
-              "children": [
-                {
-                  "type": "text",
-                  "classList": [
-                    "item"
-                  ],
-                  "attr": {
-                    "value": function () {return 'screenX: ' + (this.infos.panend.screenX)}
-                  }
-                },
-                {
-                  "type": "text",
-                  "classList": [
-                    "item"
-                  ],
-                  "attr": {
-                    "value": function () {return 'screenY: ' + (this.infos.panend.screenY)}
-                  }
-                }
-              ]
-            }
-          ]
-        }
-      ]
-    },
-    {
-      "type": "div",
-      "shown": function () {return this.infos.longpress.display},
-      "children": [
-        {
-          "type": "text",
-          "classList": [
-            "title"
-          ],
-          "attr": {
-            "value": "longpress"
-          }
-        },
-        {
-          "type": "div",
-          "children": [
-            {
-              "type": "div",
-              "classList": [
-                "row"
-              ],
-              "children": [
-                {
-                  "type": "text",
-                  "classList": [
-                    "item"
-                  ],
-                  "attr": {
-                    "value": function () {return 'the count of touch: ' + (this.infos.longpress.changedTouches)}
-                  }
-                },
-                {
-                  "type": "text",
-                  "classList": [
-                    "item"
-                  ],
-                  "attr": {
-                    "value": function () {return 'identifier: ' + (this.infos.longpress.identifier)}
-                  }
-                }
-              ]
-            },
-            {
-              "type": "div",
-              "classList": [
-                "row"
-              ],
-              "children": [
-                {
-                  "type": "text",
-                  "classList": [
-                    "item"
-                  ],
-                  "attr": {
-                    "value": function () {return 'pageX: ' + (this.infos.longpress.pageX)}
-                  }
-                },
-                {
-                  "type": "text",
-                  "classList": [
-                    "item"
-                  ],
-                  "attr": {
-                    "value": function () {return 'pageY: ' + (this.infos.longpress.pageY)}
-                  }
-                }
-              ]
-            },
-            {
-              "type": "div",
-              "classList": [
-                "row"
-              ],
-              "children": [
-                {
-                  "type": "text",
-                  "classList": [
-                    "item"
-                  ],
-                  "attr": {
-                    "value": function () {return 'screenX: ' + (this.infos.longpress.screenX)}
-                  }
-                },
-                {
-                  "type": "text",
-                  "classList": [
-                    "item"
-                  ],
-                  "attr": {
-                    "value": function () {return 'screenY: ' + (this.infos.longpress.screenY)}
-                  }
-                }
-              ]
-            }
-          ]
-        }
-      ]
-    },
-    {
-      "type": "div",
-      "classList": [
-        "block"
-      ],
-      "style": {
-        "left": function () {return this.block.left},
-        "top": function () {return this.block.top},
-        "backgroundColor": function () {return this.block.backgroundColor},
-        "width": function () {return this.block.width},
-        "height": function () {return this.block.height},
-        "position": "absolute"
-      }
-    }
-  ]
-}
-
-;})
-
-<<<<<<< HEAD
-// require module
-bootstrap('@weex-component/gesture', {"transformerVersion":"0.1.8"})
-=======
+/******/ (function(modules) { // webpackBootstrap
+/******/ 	// The module cache
+/******/ 	var installedModules = {};
+
+/******/ 	// The require function
+/******/ 	function __webpack_require__(moduleId) {
+
+/******/ 		// Check if module is in cache
+/******/ 		if(installedModules[moduleId])
+/******/ 			return installedModules[moduleId].exports;
+
+/******/ 		// Create a new module (and put it into the cache)
+/******/ 		var module = installedModules[moduleId] = {
+/******/ 			exports: {},
+/******/ 			id: moduleId,
+/******/ 			loaded: false
+/******/ 		};
+
+/******/ 		// Execute the module function
+/******/ 		modules[moduleId].call(module.exports, module, module.exports, __webpack_require__);
+
+/******/ 		// Flag the module as loaded
+/******/ 		module.loaded = true;
+
+/******/ 		// Return the exports of the module
+/******/ 		return module.exports;
+/******/ 	}
+
 
 /******/ 	// expose the modules object (__webpack_modules__)
 /******/ 	__webpack_require__.m = modules;
@@ -1839,5 +954,4 @@
 	},undefined)
 
 /***/ }
-/******/ ]);
->>>>>>> b16d726f
+/******/ ]);