/*!197
 * {
 *   version: "0.4.0.20170207",
 *   create: "20170207145011",
 *   git: "origin-taobao/u4_v8_shared_sdk_jsfm-feature-0.19--027e045",
 *   digest: "e4363ed07c8131514e1b3de227394a65"
 * }
 !*/
/******/ (function(modules) { // webpackBootstrap
/******/ 	// The module cache
/******/ 	var installedModules = {};

/******/ 	// The require function
/******/ 	function __webpack_require__(moduleId) {

/******/ 		// Check if module is in cache
/******/ 		if(installedModules[moduleId])
/******/ 			return installedModules[moduleId].exports;

/******/ 		// Create a new module (and put it into the cache)
/******/ 		var module = installedModules[moduleId] = {
/******/ 			exports: {},
/******/ 			id: moduleId,
/******/ 			loaded: false
/******/ 		};

/******/ 		// Execute the module function
/******/ 		modules[moduleId].call(module.exports, module, module.exports, __webpack_require__);

/******/ 		// Flag the module as loaded
/******/ 		module.loaded = true;

/******/ 		// Return the exports of the module
/******/ 		return module.exports;
/******/ 	}


/******/ 	// expose the modules object (__webpack_modules__)
/******/ 	__webpack_require__.m = modules;

/******/ 	// expose the module cache
/******/ 	__webpack_require__.c = installedModules;

/******/ 	// __webpack_public_path__
/******/ 	__webpack_require__.p = "";

/******/ 	// Load entry module and return exports
/******/ 	return __webpack_require__(0);
/******/ })
/************************************************************************/
/******/ ({

/***/ 0:
/***/ function(module, exports, __webpack_require__) {

<<<<<<< HEAD
	var __weex_template__ = __webpack_require__(331)
	var __weex_style__ = __webpack_require__(332)
	var __weex_script__ = __webpack_require__(333)
=======
	var __weex_template__ = __webpack_require__(336)
	var __weex_style__ = __webpack_require__(337)
	var __weex_script__ = __webpack_require__(338)
>>>>>>> cae9aa8a

	__weex_define__('@weex-component/2267e3020f57f77e5d733a60b4ea145b', [], function(__weex_require__, __weex_exports__, __weex_module__) {

	    __weex_script__(__weex_module__, __weex_exports__, __weex_require__)
	    if (__weex_exports__.__esModule && __weex_exports__.default) {
	      __weex_module__.exports = __weex_exports__.default
	    }

	    __weex_module__.exports.template = __weex_template__

	    __weex_module__.exports.style = __weex_style__

	})

	__weex_bootstrap__('@weex-component/2267e3020f57f77e5d733a60b4ea145b',undefined,undefined)

/***/ },

<<<<<<< HEAD
/***/ 331:
=======
/***/ 336:
>>>>>>> cae9aa8a
/***/ function(module, exports) {

	module.exports = {
	  "type": "div",
	  "events": {
	    "click": "update"
	  },
	  "children": [
	    {
	      "type": "text",
	      "classList": [
	        "title"
	      ],
	      "attr": {
	        "value": function () {return this.firstName}
	      }
	    },
	    {
	      "type": "text",
	      "classList": [
	        "title"
	      ],
	      "attr": {
	        "value": function () {return this.lastName}
	      }
	    },
	    {
	      "type": "text",
	      "classList": [
	        "title"
	      ],
	      "attr": {
	        "value": function () {return this.fullName}
	      }
	    },
	    {
	      "type": "text",
	      "classList": [
	        "title"
	      ],
	      "attr": {
	        "value": function () {return this.today}
	      }
	    }
	  ]
	}

/***/ },

<<<<<<< HEAD
/***/ 332:
=======
/***/ 337:
>>>>>>> cae9aa8a
/***/ function(module, exports) {

	module.exports = {
	  "title": {
	    "fontSize": 48
	  }
	}

/***/ },

<<<<<<< HEAD
/***/ 333:
=======
/***/ 338:
>>>>>>> cae9aa8a
/***/ function(module, exports) {

	module.exports = function(module, exports, __weex_require__){'use strict';

	module.exports = {
	  data: function () {return {
	    firstName: 'John',
	    lastName: 'Smith',
	    date: Date.now()
	  }},
	  methods: {
	    update: function update() {
	      this.today = '2016-01-01';
	    }
	  },
	  computed: {
	    fullName: function fullName() {
	      return this.firstName + ' ' + this.lastName;
	    },
	    today: {
	      get: function get() {
	        return new Date(this.date).toDateString();
	      },
	      set: function set(v) {
	        this.date = Date.parse(v);
	      }
	    }
	  }
	};}
	/* generated by weex-loader */


/***/ }

/******/ });<|MERGE_RESOLUTION|>--- conflicted
+++ resolved
@@ -1,11 +1,3 @@
-/*!197
- * {
- *   version: "0.4.0.20170207",
- *   create: "20170207145011",
- *   git: "origin-taobao/u4_v8_shared_sdk_jsfm-feature-0.19--027e045",
- *   digest: "e4363ed07c8131514e1b3de227394a65"
- * }
- !*/
 /******/ (function(modules) { // webpackBootstrap
 /******/ 	// The module cache
 /******/ 	var installedModules = {};
@@ -53,15 +45,9 @@
 /***/ 0:
 /***/ function(module, exports, __webpack_require__) {
 
-<<<<<<< HEAD
-	var __weex_template__ = __webpack_require__(331)
-	var __weex_style__ = __webpack_require__(332)
-	var __weex_script__ = __webpack_require__(333)
-=======
 	var __weex_template__ = __webpack_require__(336)
 	var __weex_style__ = __webpack_require__(337)
 	var __weex_script__ = __webpack_require__(338)
->>>>>>> cae9aa8a
 
 	__weex_define__('@weex-component/2267e3020f57f77e5d733a60b4ea145b', [], function(__weex_require__, __weex_exports__, __weex_module__) {
 
@@ -80,11 +66,7 @@
 
 /***/ },
 
-<<<<<<< HEAD
-/***/ 331:
-=======
 /***/ 336:
->>>>>>> cae9aa8a
 /***/ function(module, exports) {
 
 	module.exports = {
@@ -134,11 +116,7 @@
 
 /***/ },
 
-<<<<<<< HEAD
-/***/ 332:
-=======
 /***/ 337:
->>>>>>> cae9aa8a
 /***/ function(module, exports) {
 
 	module.exports = {
@@ -149,11 +127,7 @@
 
 /***/ },
 
-<<<<<<< HEAD
-/***/ 333:
-=======
 /***/ 338:
->>>>>>> cae9aa8a
 /***/ function(module, exports) {
 
 	module.exports = function(module, exports, __weex_require__){'use strict';
