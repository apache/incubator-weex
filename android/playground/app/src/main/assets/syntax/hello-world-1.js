--- conflicted
+++ resolved
@@ -1,11 +1,3 @@
-/*!197
- * {
- *   version: "0.4.0.20170207",
- *   create: "20170207145011",
- *   git: "origin-taobao/u4_v8_shared_sdk_jsfm-feature-0.19--027e045",
- *   digest: "01f4491530973f4e4bb3238d95751899"
- * }
- !*/
 /******/ (function(modules) { // webpackBootstrap
 /******/ 	// The module cache
 /******/ 	var installedModules = {};
@@ -53,11 +45,7 @@
 /***/ 0:
 /***/ function(module, exports, __webpack_require__) {
 
-<<<<<<< HEAD
-	var __weex_template__ = __webpack_require__(313)
-=======
 	var __weex_template__ = __webpack_require__(318)
->>>>>>> cae9aa8a
 
 	__weex_define__('@weex-component/5e6bbced7515fc4165499153f5d8276a', [], function(__weex_require__, __weex_exports__, __weex_module__) {
 
@@ -69,11 +57,7 @@
 
 /***/ },
 
-<<<<<<< HEAD
-/***/ 313:
-=======
 /***/ 318:
->>>>>>> cae9aa8a
 /***/ function(module, exports) {
 
 	module.exports = {
