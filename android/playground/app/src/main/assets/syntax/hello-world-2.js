/*!197
 * {
 *   version: "0.4.0.20170207",
 *   create: "20170207145011",
 *   git: "origin-taobao/u4_v8_shared_sdk_jsfm-feature-0.19--027e045",
 *   digest: "7dff2ae5ce33b20845e9bb6fc6d0120e"
 * }
 !*/
/******/ (function(modules) { // webpackBootstrap
/******/ 	// The module cache
/******/ 	var installedModules = {};

/******/ 	// The require function
/******/ 	function __webpack_require__(moduleId) {

/******/ 		// Check if module is in cache
/******/ 		if(installedModules[moduleId])
/******/ 			return installedModules[moduleId].exports;

/******/ 		// Create a new module (and put it into the cache)
/******/ 		var module = installedModules[moduleId] = {
/******/ 			exports: {},
/******/ 			id: moduleId,
/******/ 			loaded: false
/******/ 		};

/******/ 		// Execute the module function
/******/ 		modules[moduleId].call(module.exports, module, module.exports, __webpack_require__);

/******/ 		// Flag the module as loaded
/******/ 		module.loaded = true;

/******/ 		// Return the exports of the module
/******/ 		return module.exports;
/******/ 	}


/******/ 	// expose the modules object (__webpack_modules__)
/******/ 	__webpack_require__.m = modules;

/******/ 	// expose the module cache
/******/ 	__webpack_require__.c = installedModules;

/******/ 	// __webpack_public_path__
/******/ 	__webpack_require__.p = "";

/******/ 	// Load entry module and return exports
/******/ 	return __webpack_require__(0);
/******/ })
/************************************************************************/
/******/ ({

/***/ 0:
/***/ function(module, exports, __webpack_require__) {

<<<<<<< HEAD
	var __weex_template__ = __webpack_require__(314)
=======
	var __weex_template__ = __webpack_require__(319)
>>>>>>> cae9aa8a

	__weex_define__('@weex-component/25608f094c039b891a20c8161b9c650b', [], function(__weex_require__, __weex_exports__, __weex_module__) {

	    __weex_module__.exports.template = __weex_template__

	})

	__weex_bootstrap__('@weex-component/25608f094c039b891a20c8161b9c650b',undefined,undefined)

/***/ },

<<<<<<< HEAD
/***/ 314:
=======
/***/ 319:
>>>>>>> cae9aa8a
/***/ function(module, exports) {

	module.exports = {
	  "type": "div",
	  "style": {
	    "alignItems": "center",
	    "marginTop": 120
	  },
	  "children": [
	    {
	      "type": "image",
	      "attr": {
	        "src": "https://alibaba.github.io/weex/img/weex_logo_blue@3x.png"
	      },
	      "style": {
	        "width": 360,
	        "height": 82
	      }
	    },
	    {
	      "type": "text",
	      "style": {
	        "fontSize": 48
	      },
	      "attr": {
	        "value": "Hello World"
	      }
	    }
	  ]
	}

/***/ }

/******/ });<|MERGE_RESOLUTION|>--- conflicted
+++ resolved
@@ -1,11 +1,3 @@
-/*!197
- * {
- *   version: "0.4.0.20170207",
- *   create: "20170207145011",
- *   git: "origin-taobao/u4_v8_shared_sdk_jsfm-feature-0.19--027e045",
- *   digest: "7dff2ae5ce33b20845e9bb6fc6d0120e"
- * }
- !*/
 /******/ (function(modules) { // webpackBootstrap
 /******/ 	// The module cache
 /******/ 	var installedModules = {};
@@ -53,11 +45,7 @@
 /***/ 0:
 /***/ function(module, exports, __webpack_require__) {
 
-<<<<<<< HEAD
-	var __weex_template__ = __webpack_require__(314)
-=======
 	var __weex_template__ = __webpack_require__(319)
->>>>>>> cae9aa8a
 
 	__weex_define__('@weex-component/25608f094c039b891a20c8161b9c650b', [], function(__weex_require__, __weex_exports__, __weex_module__) {
 
@@ -69,11 +57,7 @@
 
 /***/ },
 
-<<<<<<< HEAD
-/***/ 314:
-=======
 /***/ 319:
->>>>>>> cae9aa8a
 /***/ function(module, exports) {
 
 	module.exports = {
