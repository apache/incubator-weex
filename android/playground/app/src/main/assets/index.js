--- conflicted
+++ resolved
@@ -44,11 +44,7 @@
 /* 0 */
 /***/ function(module, exports, __webpack_require__) {
 
-<<<<<<< HEAD
-	;__weex_define__("@weex-component/0b2cda5d89d515dff33c7b77b4143139", [], function(__weex_require__, __weex_exports__, __weex_module__){
-=======
 	;__weex_define__("@weex-component/0e1e16da3df6f124806760e661cfb765", [], function(__weex_require__, __weex_exports__, __weex_module__){
->>>>>>> a4e13a81
 
 	;
 	  __webpack_require__(15);
@@ -86,6 +82,7 @@
 	        // showcase
 	        {name: 'showcase/new-fashion/index', title: 'Activity'},
 	        {name: 'showcase/calculator', title: 'Calculator'},
+	        {name: 'showcase/minesweeper', title: 'Minesweeper'},
 	        {name: 'showcase/ui', title: 'UI Gallery'}
 	      ]
 	    }}
@@ -100,11 +97,7 @@
 	  }
 	})
 	})
-<<<<<<< HEAD
-	;__weex_bootstrap__("@weex-component/0b2cda5d89d515dff33c7b77b4143139", {
-=======
 	;__weex_bootstrap__("@weex-component/0e1e16da3df6f124806760e661cfb765", {
->>>>>>> a4e13a81
 	  "transformerVersion": "0.3.1"
 	},undefined)
 
