define('@weex-component/ui-button', function (require, exports, module) {

;
  module.exports = {
    data: function () {return {
      type: 'default',
      size: 'large',
      value: '',
      click: null,
      disabled: false
    }},
    methods: {
      clicked: function(ev) {
        if (this.disabled) return;
        this.click(ev);
      }
    }
  }


;module.exports.style = {
  "btn": {
    "marginBottom": 0,
    "alignItems": "center",
    "justifyContent": "center",
    "borderWidth": 1,
    "borderStyle": "solid",
    "borderColor": "#333333"
  },
  "btn-default": {
    "color": "rgb(51,51,51)"
  },
  "btn-primary": {
    "backgroundColor": "rgb(40,96,144)",
    "borderColor": "rgb(40,96,144)"
  },
  "btn-success": {
    "backgroundColor": "rgb(92,184,92)",
    "borderColor": "rgb(76,174,76)"
  },
  "btn-info": {
    "backgroundColor": "rgb(91,192,222)",
    "borderColor": "rgb(70,184,218)"
  },
  "btn-warning": {
    "backgroundColor": "rgb(240,173,78)",
    "borderColor": "rgb(238,162,54)"
  },
  "btn-danger": {
    "backgroundColor": "rgb(217,83,79)",
    "borderColor": "rgb(212,63,58)"
  },
  "btn-link": {
    "borderColor": "rgba(0,0,0,0)",
    "borderRadius": 0
  },
  "btn-txt-default": {
    "color": "rgb(51,51,51)"
  },
  "btn-txt-primary": {
    "color": "rgb(255,255,255)"
  },
  "btn-txt-success": {
    "color": "rgb(255,255,255)"
  },
  "btn-txt-info": {
    "color": "rgb(255,255,255)"
  },
  "btn-txt-warning": {
    "color": "rgb(255,255,255)"
  },
  "btn-txt-danger": {
    "color": "rgb(255,255,255)"
  },
  "btn-txt-link": {
    "color": "rgb(51,122,183)"
  },
  "btn-sz-large": {
    "width": 300,
    "height": 100,
    "paddingTop": 25,
    "paddingBottom": 25,
    "paddingLeft": 40,
    "paddingRight": 40,
    "borderRadius": 15
  },
  "btn-sz-middle": {
    "width": 240,
    "height": 80,
    "paddingTop": 15,
    "paddingBottom": 15,
    "paddingLeft": 30,
    "paddingRight": 30,
    "borderRadius": 10
  },
  "btn-sz-small": {
    "width": 170,
    "height": 60,
    "paddingTop": 12,
    "paddingBottom": 12,
    "paddingLeft": 25,
    "paddingRight": 25,
    "borderRadius": 7
  },
  "btn-txt-sz-large": {
    "fontSize": 45
  },
  "btn-txt-sz-middle": {
    "fontSize": 35
  },
  "btn-txt-sz-small": {
    "fontSize": 30
  }
}

;module.exports.template = {
  "type": "div",
  "classList": function () {return ['btn', 'btn-' + (this.type), 'btn-sz-' + (this.size)]},
  "events": {
    "click": "clicked"
  },
  "style": {},
  "children": [
    {
      "type": "text",
      "classList": function () {return ['btn-txt', 'btn-txt-' + (this.type), 'btn-txt-sz-' + (this.size)]},
      "attr": {
        "value": function () {return this.value}
      }
    }
  ]
}

;})

<<<<<<< HEAD
// require module
bootstrap('@weex-component/ui-button', {"transformerVersion":"0.1.8"})
=======
/******/ 		// Return the exports of the module
/******/ 		return module.exports;
/******/ 	}


/******/ 	// expose the modules object (__webpack_modules__)
/******/ 	__webpack_require__.m = modules;

/******/ 	// expose the module cache
/******/ 	__webpack_require__.c = installedModules;

/******/ 	// __webpack_public_path__
/******/ 	__webpack_require__.p = "";

/******/ 	// Load entry module and return exports
/******/ 	return __webpack_require__(0);
/******/ })
/************************************************************************/
/******/ ([
/* 0 */
/***/ function(module, exports) {

	;__weex_define__("@weex-component/356d2bea72b7618736c5c8c9981d65ad", [], function(__weex_require__, __weex_exports__, __weex_module__){

	;
	  __weex_module__.exports = {
	    data: function () {return {
	      type: 'default',
	      size: 'large',
	      value: '',
	      click: null,
	      disabled: false
	    }},
	    methods: {
	      clicked: function(ev) {
	        if (this.disabled) return;
	        this.click(ev);
	      }
	    }
	  }

	;__weex_module__.exports.template={
	  "type": "div",
	  "classList": function () {return ['btn', 'btn-' + (this.type), 'btn-sz-' + (this.size)]},
	  "events": {
	    "click": "clicked"
	  },
	  "style": {},
	  "children": [
	    {
	      "type": "text",
	      "classList": function () {return ['btn-txt', 'btn-txt-' + (this.type), 'btn-txt-sz-' + (this.size)]},
	      "attr": {
	        "value": function () {return this.value}
	      }
	    }
	  ]
	}
	;__weex_module__.exports.style={
	  "btn": {
	    "marginBottom": 0,
	    "alignItems": "center",
	    "justifyContent": "center",
	    "borderWidth": 1,
	    "borderStyle": "solid",
	    "borderColor": "#333333"
	  },
	  "btn-default": {
	    "color": "rgb(51,51,51)"
	  },
	  "btn-primary": {
	    "backgroundColor": "rgb(40,96,144)",
	    "borderColor": "rgb(40,96,144)"
	  },
	  "btn-success": {
	    "backgroundColor": "rgb(92,184,92)",
	    "borderColor": "rgb(76,174,76)"
	  },
	  "btn-info": {
	    "backgroundColor": "rgb(91,192,222)",
	    "borderColor": "rgb(70,184,218)"
	  },
	  "btn-warning": {
	    "backgroundColor": "rgb(240,173,78)",
	    "borderColor": "rgb(238,162,54)"
	  },
	  "btn-danger": {
	    "backgroundColor": "rgb(217,83,79)",
	    "borderColor": "rgb(212,63,58)"
	  },
	  "btn-link": {
	    "borderColor": "rgba(0,0,0,0)",
	    "borderRadius": 0
	  },
	  "btn-txt-default": {
	    "color": "rgb(51,51,51)"
	  },
	  "btn-txt-primary": {
	    "color": "rgb(255,255,255)"
	  },
	  "btn-txt-success": {
	    "color": "rgb(255,255,255)"
	  },
	  "btn-txt-info": {
	    "color": "rgb(255,255,255)"
	  },
	  "btn-txt-warning": {
	    "color": "rgb(255,255,255)"
	  },
	  "btn-txt-danger": {
	    "color": "rgb(255,255,255)"
	  },
	  "btn-txt-link": {
	    "color": "rgb(51,122,183)"
	  },
	  "btn-sz-large": {
	    "width": 300,
	    "height": 100,
	    "paddingTop": 25,
	    "paddingBottom": 25,
	    "paddingLeft": 40,
	    "paddingRight": 40,
	    "borderRadius": 15
	  },
	  "btn-sz-middle": {
	    "width": 240,
	    "height": 80,
	    "paddingTop": 15,
	    "paddingBottom": 15,
	    "paddingLeft": 30,
	    "paddingRight": 30,
	    "borderRadius": 10
	  },
	  "btn-sz-small": {
	    "width": 170,
	    "height": 60,
	    "paddingTop": 12,
	    "paddingBottom": 12,
	    "paddingLeft": 25,
	    "paddingRight": 25,
	    "borderRadius": 7
	  },
	  "btn-txt-sz-large": {
	    "fontSize": 45
	  },
	  "btn-txt-sz-middle": {
	    "fontSize": 35
	  },
	  "btn-txt-sz-small": {
	    "fontSize": 30
	  }
	}
	})
	;__weex_bootstrap__("@weex-component/356d2bea72b7618736c5c8c9981d65ad", {"transformerVersion":"0.3.1"}, undefined)

/***/ }
/******/ ]);
>>>>>>> b16d726f
<|MERGE_RESOLUTION|>--- conflicted
+++ resolved
@@ -1,142 +1,27 @@
-define('@weex-component/ui-button', function (require, exports, module) {
+/******/ (function(modules) { // webpackBootstrap
+/******/ 	// The module cache
+/******/ 	var installedModules = {};
 
-;
-  module.exports = {
-    data: function () {return {
-      type: 'default',
-      size: 'large',
-      value: '',
-      click: null,
-      disabled: false
-    }},
-    methods: {
-      clicked: function(ev) {
-        if (this.disabled) return;
-        this.click(ev);
-      }
-    }
-  }
+/******/ 	// The require function
+/******/ 	function __webpack_require__(moduleId) {
 
+/******/ 		// Check if module is in cache
+/******/ 		if(installedModules[moduleId])
+/******/ 			return installedModules[moduleId].exports;
 
-;module.exports.style = {
-  "btn": {
-    "marginBottom": 0,
-    "alignItems": "center",
-    "justifyContent": "center",
-    "borderWidth": 1,
-    "borderStyle": "solid",
-    "borderColor": "#333333"
-  },
-  "btn-default": {
-    "color": "rgb(51,51,51)"
-  },
-  "btn-primary": {
-    "backgroundColor": "rgb(40,96,144)",
-    "borderColor": "rgb(40,96,144)"
-  },
-  "btn-success": {
-    "backgroundColor": "rgb(92,184,92)",
-    "borderColor": "rgb(76,174,76)"
-  },
-  "btn-info": {
-    "backgroundColor": "rgb(91,192,222)",
-    "borderColor": "rgb(70,184,218)"
-  },
-  "btn-warning": {
-    "backgroundColor": "rgb(240,173,78)",
-    "borderColor": "rgb(238,162,54)"
-  },
-  "btn-danger": {
-    "backgroundColor": "rgb(217,83,79)",
-    "borderColor": "rgb(212,63,58)"
-  },
-  "btn-link": {
-    "borderColor": "rgba(0,0,0,0)",
-    "borderRadius": 0
-  },
-  "btn-txt-default": {
-    "color": "rgb(51,51,51)"
-  },
-  "btn-txt-primary": {
-    "color": "rgb(255,255,255)"
-  },
-  "btn-txt-success": {
-    "color": "rgb(255,255,255)"
-  },
-  "btn-txt-info": {
-    "color": "rgb(255,255,255)"
-  },
-  "btn-txt-warning": {
-    "color": "rgb(255,255,255)"
-  },
-  "btn-txt-danger": {
-    "color": "rgb(255,255,255)"
-  },
-  "btn-txt-link": {
-    "color": "rgb(51,122,183)"
-  },
-  "btn-sz-large": {
-    "width": 300,
-    "height": 100,
-    "paddingTop": 25,
-    "paddingBottom": 25,
-    "paddingLeft": 40,
-    "paddingRight": 40,
-    "borderRadius": 15
-  },
-  "btn-sz-middle": {
-    "width": 240,
-    "height": 80,
-    "paddingTop": 15,
-    "paddingBottom": 15,
-    "paddingLeft": 30,
-    "paddingRight": 30,
-    "borderRadius": 10
-  },
-  "btn-sz-small": {
-    "width": 170,
-    "height": 60,
-    "paddingTop": 12,
-    "paddingBottom": 12,
-    "paddingLeft": 25,
-    "paddingRight": 25,
-    "borderRadius": 7
-  },
-  "btn-txt-sz-large": {
-    "fontSize": 45
-  },
-  "btn-txt-sz-middle": {
-    "fontSize": 35
-  },
-  "btn-txt-sz-small": {
-    "fontSize": 30
-  }
-}
+/******/ 		// Create a new module (and put it into the cache)
+/******/ 		var module = installedModules[moduleId] = {
+/******/ 			exports: {},
+/******/ 			id: moduleId,
+/******/ 			loaded: false
+/******/ 		};
 
-;module.exports.template = {
-  "type": "div",
-  "classList": function () {return ['btn', 'btn-' + (this.type), 'btn-sz-' + (this.size)]},
-  "events": {
-    "click": "clicked"
-  },
-  "style": {},
-  "children": [
-    {
-      "type": "text",
-      "classList": function () {return ['btn-txt', 'btn-txt-' + (this.type), 'btn-txt-sz-' + (this.size)]},
-      "attr": {
-        "value": function () {return this.value}
-      }
-    }
-  ]
-}
+/******/ 		// Execute the module function
+/******/ 		modules[moduleId].call(module.exports, module, module.exports, __webpack_require__);
 
-;})
+/******/ 		// Flag the module as loaded
+/******/ 		module.loaded = true;
 
-<<<<<<< HEAD
-// require module
-bootstrap('@weex-component/ui-button', {"transformerVersion":"0.1.8"})
-=======
 /******/ 		// Return the exports of the module
 /******/ 		return module.exports;
 /******/ 	}
@@ -293,5 +178,4 @@
 	;__weex_bootstrap__("@weex-component/356d2bea72b7618736c5c8c9981d65ad", {"transformerVersion":"0.3.1"}, undefined)
 
 /***/ }
-/******/ ]);
->>>>>>> b16d726f
+/******/ ]);