--- conflicted
+++ resolved
@@ -63,11 +63,7 @@
     domObject.getAttrs().filterBindingStatement(mData);
     domObject.updateAttr(mData);
     if(mData.size() > 0) {
-<<<<<<< HEAD
-       context.postRenderTask(this);
-=======
       context.postRenderTask(this);
->>>>>>> e36379a5
     }
   }
 
