--- conflicted
+++ resolved
@@ -87,13 +87,9 @@
     }
 
     //only non-root has parent.
-<<<<<<< HEAD
     Stopwatch.tick();
-    WXDomObject domObject = WXDomObject.parse(dom, instance);
+    WXDomObject domObject = WXDomObject.parse(dom, instance, null);
     Stopwatch.split("parseDomObject");
-=======
-    WXDomObject domObject = WXDomObject.parse(dom, instance, null);
->>>>>>> 8b9845eb
 
     if (domObject == null || context.getDomByRef(domObject.getRef()) != null) {
       if (WXEnvironment.isApkDebugable()) {
