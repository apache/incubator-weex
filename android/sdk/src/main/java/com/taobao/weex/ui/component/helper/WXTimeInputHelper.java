--- conflicted
+++ resolved
@@ -32,24 +32,6 @@
   public static void pickDate(String max, String min, final AbstractEditComponent component) {
     final TextView target = component.getHostView();
 
-<<<<<<< HEAD
-        DatePickerImpl.pickDate(
-                target.getContext(),
-                target.getText().toString(),
-                max,
-                min,
-                new DatePickerImpl.OnPickListener() {
-                    @Override
-                    public void onPick(boolean set, @Nullable String result) {
-                        if (set) {
-                            target.setText(result);
-                            component.performOnChange(result);
-                        }
-                    }
-                },
-                null);
-    }
-=======
     DatePickerImpl.pickDate(
             target.getContext(),
             target.getText().toString(),
@@ -66,28 +48,10 @@
             },
             null);
   }
->>>>>>> d557a63d
 
   public static void pickTime(final AbstractEditComponent component) {
     final TextView target = component.getHostView();
 
-<<<<<<< HEAD
-        DatePickerImpl.pickTime(
-                target.getContext(),
-                target.getText().toString(),
-                new DatePickerImpl.OnPickListener() {
-                    @Override
-                    public void onPick(boolean set, @Nullable String result) {
-                        if (set) {
-                            target.setText(result);
-                            component.performOnChange(result);
-                        }
-                    }
-                },
-                null
-        );
-    }
-=======
     DatePickerImpl.pickTime(
             target.getContext(),
             target.getText().toString(),
@@ -103,5 +67,4 @@
             null
     );
   }
->>>>>>> d557a63d
 }