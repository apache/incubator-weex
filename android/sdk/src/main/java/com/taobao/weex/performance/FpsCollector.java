/**
 * Licensed to the Apache Software Foundation (ASF) under one
 * or more contributor license agreements.  See the NOTICE file
 * distributed with this work for additional information
 * regarding copyright ownership.  The ASF licenses this file
 * to you under the Apache License, Version 2.0 (the
 * "License"); you may not use this file except in compliance
 * with the License.  You may obtain a copy of the License at
 * http://www.apache.org/licenses/LICENSE-2.0
 * Unless required by applicable law or agreed to in writing,
 * software distributed under the License is distributed on an
 * "AS IS" BASIS, WITHOUT WARRANTIES OR CONDITIONS OF ANY
 * KIND, either express or implied.  See the License for the
 * specific language governing permissions and limitations
 * under the License.
 */
package com.taobao.weex.performance;


import android.os.Build;
import android.support.annotation.RequiresApi;
import android.view.Choreographer;

import com.taobao.weex.WXEnvironment;
import com.taobao.weex.WXSDKManager;
import com.taobao.weex.common.WXPerformance;

import java.util.HashMap;
import java.util.List;
import java.util.Map;
import java.util.concurrent.ConcurrentHashMap;
import java.util.concurrent.atomic.AtomicBoolean;

/**
 * @author chenpeihan
 * @date 2017/12/12
 */

public class FpsCollector {

  private Map<String, IFPSCallBack> mListenerMap = new ConcurrentHashMap<>();
  private AtomicBoolean mHasInit = new AtomicBoolean(false);


  private static class SingleTonHolder {

    private static FpsCollector INSTANCE = new FpsCollector();
  }

  public static FpsCollector getInstance() {
    return SingleTonHolder.INSTANCE;
  }

  public void init() {
    if (!WXEnvironment.isApkDebugable()) {
      return;
    }
    if (mHasInit.compareAndSet(false, true)) {
      WXSDKManager.getInstance().postOnUiThread(new Runnable() {
        @Override
        public void run() {
          if (Build.VERSION.SDK_INT >= Build.VERSION_CODES.JELLY_BEAN && WXPerformance.TRACE_DATA) {
            Choreographer.getInstance().postFrameCallback(new OnFrameListener());
          }
        }
      }, 0);

    }
  }


  @RequiresApi(api = Build.VERSION_CODES.JELLY_BEAN)
  private class OnFrameListener implements Choreographer.FrameCallback {

    private int mFrameCount = 0;
    private long mTimeBegin = 0;

    @Override
    public void doFrame(long frameTimeNanos) {
      Choreographer.getInstance().postFrameCallback(this);
      if (mTimeBegin == 0) {
        mTimeBegin = System.currentTimeMillis();
        mFrameCount++;
        return;
      }
      long timeDiff = System.currentTimeMillis() - mTimeBegin;
      if (timeDiff < 1000) {
        mFrameCount++;
        return;
      }
      for (Map.Entry<String, IFPSCallBack> entry : mListenerMap.entrySet()) {
        entry.getValue().fps(mFrameCount);
      }
      WXAnalyzerDataTransfer.transferFps(mFrameCount);

<<<<<<< HEAD
=======
      List<IWXAnalyzer> transferList = WXSDKManager.getInstance().getWXAnalyzer();
      if (null == transferList || transferList.size() == 0) {
        return;
      }

      for (IWXAnalyzer transfer : transferList) {
        HashMap<String, Object> params = new HashMap<>();
        params.put("group", "WXAnalyzer");
        params.put("module", "WXPerformance");
        params.put("type", "fps");
        params.put("fps", mFrameCount);
        transfer.transfer2(params);
      }
>>>>>>> 002da4f1

      mTimeBegin = 0;
      mFrameCount = 0;
    }
  }

  public interface IFPSCallBack {

    void fps(int fps);
  }


  public void registerListener(String key, IFPSCallBack listener) {
    mListenerMap.put(key, listener);
  }

  public void unRegister(String key) {
    mListenerMap.remove(key);
  }
}<|MERGE_RESOLUTION|>--- conflicted
+++ resolved
@@ -18,6 +18,7 @@
 
 
 import android.os.Build;
+import android.os.Handler;
 import android.support.annotation.RequiresApi;
 import android.view.Choreographer;
 
@@ -25,8 +26,6 @@
 import com.taobao.weex.WXSDKManager;
 import com.taobao.weex.common.WXPerformance;
 
-import java.util.HashMap;
-import java.util.List;
 import java.util.Map;
 import java.util.concurrent.ConcurrentHashMap;
 import java.util.concurrent.atomic.AtomicBoolean;
@@ -93,23 +92,6 @@
       }
       WXAnalyzerDataTransfer.transferFps(mFrameCount);
 
-<<<<<<< HEAD
-=======
-      List<IWXAnalyzer> transferList = WXSDKManager.getInstance().getWXAnalyzer();
-      if (null == transferList || transferList.size() == 0) {
-        return;
-      }
-
-      for (IWXAnalyzer transfer : transferList) {
-        HashMap<String, Object> params = new HashMap<>();
-        params.put("group", "WXAnalyzer");
-        params.put("module", "WXPerformance");
-        params.put("type", "fps");
-        params.put("fps", mFrameCount);
-        transfer.transfer2(params);
-      }
->>>>>>> 002da4f1
-
       mTimeBegin = 0;
       mFrameCount = 0;
     }
