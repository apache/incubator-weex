--- conflicted
+++ resolved
@@ -34,9 +34,6 @@
 import android.support.v4.content.LocalBroadcastManager;
 import android.text.Editable;
 import android.text.Layout;
-<<<<<<< HEAD
-
-=======
 import android.text.Spannable;
 import android.text.SpannableString;
 import android.text.SpannableStringBuilder;
@@ -49,7 +46,6 @@
 import android.text.style.AlignmentSpan;
 import android.text.style.ForegroundColorSpan;
 import com.taobao.weex.WXEnvironment;
->>>>>>> d557a63d
 import com.taobao.weex.WXSDKInstance;
 import com.taobao.weex.annotation.Component;
 import com.taobao.weex.common.Constants;
@@ -63,13 +59,6 @@
 import com.taobao.weex.layout.MeasureSize;
 import com.taobao.weex.layout.measurefunc.TextContentBoxMeasurement;
 import com.taobao.weex.ui.ComponentCreator;
-<<<<<<< HEAD
-import com.taobao.weex.ui.flat.FlatComponent;
-import com.taobao.weex.ui.flat.widget.TextWidget;
-import com.taobao.weex.ui.view.WXTextView;
-import com.taobao.weex.utils.WXUtils;
-
-=======
 import com.taobao.weex.ui.action.BasicComponentData;
 import com.taobao.weex.ui.flat.FlatComponent;
 import com.taobao.weex.ui.flat.widget.TextWidget;
@@ -79,7 +68,6 @@
 import com.taobao.weex.utils.WXDomUtils;
 import com.taobao.weex.utils.WXLogUtils;
 import com.taobao.weex.utils.WXResourceUtils;
->>>>>>> d557a63d
 import java.lang.reflect.InvocationTargetException;
 import java.util.Collections;
 import java.util.LinkedList;
@@ -104,8 +92,10 @@
 
   @Override
   public boolean promoteToView(boolean checkAncestor) {
-<<<<<<< HEAD
-    return getInstance().getFlatUIContext().promoteToView(this, checkAncestor, WXText.class);
+    if (null != getInstance().getFlatUIContext()) {
+      return getInstance().getFlatUIContext().promoteToView(this, checkAncestor, WXText.class);
+    }
+    return false;
   }
 
   @Override
@@ -123,29 +113,6 @@
   }
 
   public static class Creator implements ComponentCreator {
-=======
-    if (null != getInstance().getFlatUIContext()) {
-      return getInstance().getFlatUIContext().promoteToView(this, checkAncestor, WXText.class);
-    }
-    return false;
-  }
->>>>>>> d557a63d
-
-  @Override
-  @NonNull
-  public TextWidget getOrCreateFlatWidget() {
-    if (mTextWidget == null) {
-      mTextWidget = new TextWidget(getInstance().getFlatUIContext());
-    }
-    return mTextWidget;
-  }
-
-  @Override
-  public boolean isVirtualComponent() {
-    return !promoteToView(true);
-  }
-
-  public static class Creator implements ComponentCreator {
     public WXComponent createInstance(WXSDKInstance instance, WXVContainer parent, BasicComponentData basicComponentData) throws IllegalAccessException, InvocationTargetException, InstantiationException {
       return new WXText(instance, parent, basicComponentData);
     }
@@ -171,10 +138,7 @@
 
   @Override
   public void updateExtra(Object extra) {
-<<<<<<< HEAD
-=======
     super.updateExtra(extra);
->>>>>>> d557a63d
     if(extra instanceof Layout) {
       final Layout layout = (Layout) extra;
       if (!promoteToView(true)) {
@@ -217,16 +181,8 @@
       case Constants.Name.VALUE:
         return true;
       case Constants.Name.FONT_FAMILY:
-<<<<<<< HEAD
-        return true;
-      case Constants.Name.ENABLE_COPY:
-        boolean enabled = WXUtils.getBoolean(param, false);
-        if (getHostView() != null) {
-          getHostView().enableCopy(enabled);
-=======
         if (param != null) {
           registerTypefaceObserver(param.toString());
->>>>>>> d557a63d
         }
         return true;
       default:
@@ -255,10 +211,6 @@
   @Override
   public void destroy() {
     super.destroy();
-<<<<<<< HEAD
-  }
-
-=======
     if (WXEnvironment.getApplication() != null && mTypefaceObserver != null) {
       WXLogUtils.d("WXText", "Unregister the typeface observer");
       LocalBroadcastManager.getInstance(WXEnvironment.getApplication()).unregisterReceiver(mTypefaceObserver);
@@ -302,5 +254,4 @@
 
     LocalBroadcastManager.getInstance(WXEnvironment.getApplication()).registerReceiver(mTypefaceObserver, new IntentFilter(TypefaceUtil.ACTION_TYPE_FACE_AVAILABLE));
   }
->>>>>>> d557a63d
 }