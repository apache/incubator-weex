/*
 * Licensed to the Apache Software Foundation (ASF) under one
 * or more contributor license agreements.  See the NOTICE file
 * distributed with this work for additional information
 * regarding copyright ownership.  The ASF licenses this file
 * to you under the Apache License, Version 2.0 (the
 * "License"); you may not use this file except in compliance
 * with the License.  You may obtain a copy of the License at
 * 
 *   http://www.apache.org/licenses/LICENSE-2.0
 * 
 * Unless required by applicable law or agreed to in writing,
 * software distributed under the License is distributed on an
 * "AS IS" BASIS, WITHOUT WARRANTIES OR CONDITIONS OF ANY
 * KIND, either express or implied.  See the License for the
 * specific language governing permissions and limitations
 * under the License.
 */
package com.taobao.weex.ui.view;

import android.content.Context;
import android.graphics.Bitmap;
import android.graphics.drawable.BitmapDrawable;
import android.graphics.drawable.Drawable;
import android.support.annotation.Keep;
import android.support.annotation.NonNull;
import android.support.annotation.Nullable;
import android.view.MotionEvent;
import android.view.View;
import android.view.ViewGroup;
import android.widget.ImageView;

import com.taobao.weex.ui.component.WXImage;
import com.taobao.weex.ui.view.gesture.WXGesture;
import com.taobao.weex.ui.view.gesture.WXGestureObservable;
import com.taobao.weex.utils.ImageDrawable;
import com.taobao.weex.utils.WXLogUtils;

import java.lang.ref.WeakReference;
import java.util.Arrays;

public class WXImageView extends ImageView implements WXGestureObservable,
        IRenderStatus<WXImage>,
        IRenderResult<WXImage>, WXImage.Measurable {

  private WeakReference<WXImage> mWeakReference;
  private WXGesture wxGesture;
  private float[] borderRadius;
  private boolean gif;
  private boolean isBitmapReleased = false;
  private boolean enableBitmapAutoManage = true;


  public WXImageView(Context context) {
    super(context);
  }

  @Override
  public void setImageResource(int resId) {
    Drawable drawable = getResources().getDrawable(resId);
    setImageDrawable(drawable);
  }

  public void setImageDrawable(@Nullable Drawable drawable, boolean isGif) {
    this.gif = isGif;
    ViewGroup.LayoutParams layoutParams;
    if ((layoutParams = getLayoutParams()) != null) {
      Drawable wrapDrawable = ImageDrawable.createImageDrawable(drawable,
              getScaleType(), borderRadius,
              layoutParams.width - getPaddingLeft() - getPaddingRight(),
              layoutParams.height - getPaddingTop() - getPaddingBottom(),
              isGif);
      if (wrapDrawable instanceof ImageDrawable) {
        ImageDrawable imageDrawable = (ImageDrawable) wrapDrawable;
        if (!Arrays.equals(imageDrawable.getCornerRadii(), borderRadius)) {
          imageDrawable.setCornerRadii(borderRadius);
        }
      }
      super.setImageDrawable(wrapDrawable);
      if (mWeakReference != null) {
        WXImage component = mWeakReference.get();
        if (component != null) {
          component.readyToRender();
        }
      }
    }
  }

  @Override
  public void setImageDrawable(@Nullable Drawable drawable) {
    setImageDrawable(drawable, false);
  }

  @Override
  public void setImageBitmap(@Nullable Bitmap bm) {
    setImageDrawable(bm == null ? null : new BitmapDrawable(getResources(), bm));
  }

  @Override
  public void registerGestureListener(WXGesture wxGesture) {
    this.wxGesture = wxGesture;
  }

  @Override
  public boolean onTouchEvent(MotionEvent event) {
    boolean result = super.onTouchEvent(event);
    if (wxGesture != null) {
      result |= wxGesture.onTouch(this, event);
    }
    return result;
  }

  public void setBorderRadius(@NonNull float[] borderRadius) {
    this.borderRadius = borderRadius;
  }

  @Override
  protected void onLayout(boolean changed, int left, int top, int right, int bottom) {
    super.onLayout(changed, left, top, right, bottom);
    if (changed) {
      setImageDrawable(getDrawable(), gif);
    }
  }

  @Override
  public void holdComponent(WXImage component) {
    mWeakReference = new WeakReference<>(component);
  }

  @Nullable
  @Override
  public WXImage getComponent() {
    return null != mWeakReference ? mWeakReference.get() : null;
  }

  @Override
  public int getNaturalWidth() {
    Drawable drawable = getDrawable();
    if (drawable != null) {
      if (drawable instanceof ImageDrawable) {
        return ((ImageDrawable) drawable).getBitmapWidth();
      } else if (drawable instanceof BitmapDrawable) {
        Bitmap bitmap = ((BitmapDrawable) drawable).getBitmap();
        if (bitmap != null) {
          return bitmap.getWidth();
        } else {
          WXLogUtils.w("WXImageView", "Bitmap on " + drawable.toString() + " is null");
        }
      } else {
        WXLogUtils.w("WXImageView", "Not supported drawable type: " + drawable.getClass().getSimpleName());
      }
    }
    return -1;
  }

  @Override
  public int getNaturalHeight() {
    Drawable drawable = getDrawable();
    if (drawable != null) {
      if (drawable instanceof ImageDrawable) {
        return ((ImageDrawable) drawable).getBitmapHeight();
      } else if (drawable instanceof BitmapDrawable) {
        Bitmap bitmap = ((BitmapDrawable) drawable).getBitmap();
        if (bitmap != null) {
          return bitmap.getHeight();
        } else {
          WXLogUtils.w("WXImageView", "Bitmap on " + drawable.toString() + " is null");
        }
      } else {
        WXLogUtils.w("WXImageView", "Not supported drawable type: " + drawable.getClass().getSimpleName());
      }
    }
    return -1;
  }

  private boolean mOutWindowVisibilityChangedReally;
  @Override
  public void dispatchWindowVisibilityChanged(int visibility) {
    mOutWindowVisibilityChangedReally = true;
    super.dispatchWindowVisibilityChanged(visibility);
    mOutWindowVisibilityChangedReally = false;
  }

  @Override
  protected void onWindowVisibilityChanged(int visibility) {
    super.onWindowVisibilityChanged(visibility);
    if(mOutWindowVisibilityChangedReally){
      if(visibility == View.VISIBLE){
<<<<<<< HEAD
         autoRecoverImage();
      }else{
         autoReleaseImage();
      }
    }
  }
  
=======
        autoRecoverImage();
      }else{
        autoReleaseImage();
      }
    }
  }

>>>>>>> d557a63d

  @Override
  protected void onAttachedToWindow() {
    super.onAttachedToWindow();
    autoRecoverImage();
  }

  @Override
  protected void onDetachedFromWindow() {
    super.onDetachedFromWindow();
    autoReleaseImage();

  }


  @Override
  public void onStartTemporaryDetach () {
    super.onStartTemporaryDetach();
    autoReleaseImage();

  }


  @Override
  public void onFinishTemporaryDetach () {
    super.onFinishTemporaryDetach();
    autoRecoverImage();
  }


  public void setEnableBitmapAutoManage(boolean enableBitmapAutoManage) {
<<<<<<< HEAD
     this.enableBitmapAutoManage = enableBitmapAutoManage;
  }

  public void autoReleaseImage(){
      if(enableBitmapAutoManage) {
        if (!isBitmapReleased) {
          isBitmapReleased = true;
          WXImage image = getComponent();
          if (image != null) {
            image.autoReleaseImage();
          }
        }
      }
=======
    this.enableBitmapAutoManage = enableBitmapAutoManage;
  }

  public void autoReleaseImage(){
    if(enableBitmapAutoManage) {
      if (!isBitmapReleased) {
        isBitmapReleased = true;
        WXImage image = getComponent();
        if (image != null) {
          image.autoReleaseImage();
        }
      }
    }
>>>>>>> d557a63d
  }

  public void autoRecoverImage(){
    if(enableBitmapAutoManage){
      if(isBitmapReleased){
        WXImage image = getComponent();
        if(image != null){
          image.autoRecoverImage();
        }
        isBitmapReleased = false;
      }
    }
  }




}<|MERGE_RESOLUTION|>--- conflicted
+++ resolved
@@ -186,15 +186,6 @@
     super.onWindowVisibilityChanged(visibility);
     if(mOutWindowVisibilityChangedReally){
       if(visibility == View.VISIBLE){
-<<<<<<< HEAD
-         autoRecoverImage();
-      }else{
-         autoReleaseImage();
-      }
-    }
-  }
-  
-=======
         autoRecoverImage();
       }else{
         autoReleaseImage();
@@ -202,7 +193,6 @@
     }
   }
 
->>>>>>> d557a63d
 
   @Override
   protected void onAttachedToWindow() {
@@ -234,21 +224,6 @@
 
 
   public void setEnableBitmapAutoManage(boolean enableBitmapAutoManage) {
-<<<<<<< HEAD
-     this.enableBitmapAutoManage = enableBitmapAutoManage;
-  }
-
-  public void autoReleaseImage(){
-      if(enableBitmapAutoManage) {
-        if (!isBitmapReleased) {
-          isBitmapReleased = true;
-          WXImage image = getComponent();
-          if (image != null) {
-            image.autoReleaseImage();
-          }
-        }
-      }
-=======
     this.enableBitmapAutoManage = enableBitmapAutoManage;
   }
 
@@ -262,7 +237,6 @@
         }
       }
     }
->>>>>>> d557a63d
   }
 
   public void autoRecoverImage(){
