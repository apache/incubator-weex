--- conflicted
+++ resolved
@@ -295,17 +295,15 @@
       case MsgType.WX_DOM_ADD_RULE:
         mWXDomManager.addRule((String) task.args.get(0), (JSONObject) task.args.get(1));
         break;
-<<<<<<< HEAD
       case MsgType.WX_COMPONENT_SIZE:
         mWXDomManager.getComponentSize(task.instanceId,(String) task.args.get(0),(String) task.args.get(1));
-=======
+        break;
       case MsgType.WX_DOM_INVOKE:
         mWXDomManager.invokeMethod(
             task.instanceId,
             (String)task.args.get(0),
             (String)task.args.get(1),
             (JSONArray)task.args.get(2));
->>>>>>> 8bd4e8b6
         break;
       default:
         break;
