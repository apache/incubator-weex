/**
 *
 *                                  Apache License
 *                            Version 2.0, January 2004
 *                         http://www.apache.org/licenses/
 *
 *    TERMS AND CONDITIONS FOR USE, REPRODUCTION, AND DISTRIBUTION
 *
 *    1. Definitions.
 *
 *       "License" shall mean the terms and conditions for use, reproduction,
 *       and distribution as defined by Sections 1 through 9 of this document.
 *
 *       "Licensor" shall mean the copyright owner or entity authorized by
 *       the copyright owner that is granting the License.
 *
 *       "Legal Entity" shall mean the union of the acting entity and all
 *       other entities that control, are controlled by, or are under common
 *       control with that entity. For the purposes of this definition,
 *       "control" means (i) the power, direct or indirect, to cause the
 *       direction or management of such entity, whether by contract or
 *       otherwise, or (ii) ownership of fifty percent (50%) or more of the
 *       outstanding shares, or (iii) beneficial ownership of such entity.
 *
 *       "You" (or "Your") shall mean an individual or Legal Entity
 *       exercising permissions granted by this License.
 *
 *       "Source" form shall mean the preferred form for making modifications,
 *       including but not limited to software source code, documentation
 *       source, and configuration files.
 *
 *       "Object" form shall mean any form resulting from mechanical
 *       transformation or translation of a Source form, including but
 *       not limited to compiled object code, generated documentation,
 *       and conversions to other media types.
 *
 *       "Work" shall mean the work of authorship, whether in Source or
 *       Object form, made available under the License, as indicated by a
 *       copyright notice that is included in or attached to the work
 *       (an example is provided in the Appendix below).
 *
 *       "Derivative Works" shall mean any work, whether in Source or Object
 *       form, that is based on (or derived from) the Work and for which the
 *       editorial revisions, annotations, elaborations, or other modifications
 *       represent, as a whole, an original work of authorship. For the purposes
 *       of this License, Derivative Works shall not include works that remain
 *       separable from, or merely link (or bind by name) to the interfaces of,
 *       the Work and Derivative Works thereof.
 *
 *       "Contribution" shall mean any work of authorship, including
 *       the original version of the Work and any modifications or additions
 *       to that Work or Derivative Works thereof, that is intentionally
 *       submitted to Licensor for inclusion in the Work by the copyright owner
 *       or by an individual or Legal Entity authorized to submit on behalf of
 *       the copyright owner. For the purposes of this definition, "submitted"
 *       means any form of electronic, verbal, or written communication sent
 *       to the Licensor or its representatives, including but not limited to
 *       communication on electronic mailing lists, source code control systems,
 *       and issue tracking systems that are managed by, or on behalf of, the
 *       Licensor for the purpose of discussing and improving the Work, but
 *       excluding communication that is conspicuously marked or otherwise
 *       designated in writing by the copyright owner as "Not a Contribution."
 *
 *       "Contributor" shall mean Licensor and any individual or Legal Entity
 *       on behalf of whom a Contribution has been received by Licensor and
 *       subsequently incorporated within the Work.
 *
 *    2. Grant of Copyright License. Subject to the terms and conditions of
 *       this License, each Contributor hereby grants to You a perpetual,
 *       worldwide, non-exclusive, no-charge, royalty-free, irrevocable
 *       copyright license to reproduce, prepare Derivative Works of,
 *       publicly display, publicly perform, sublicense, and distribute the
 *       Work and such Derivative Works in Source or Object form.
 *
 *    3. Grant of Patent License. Subject to the terms and conditions of
 *       this License, each Contributor hereby grants to You a perpetual,
 *       worldwide, non-exclusive, no-charge, royalty-free, irrevocable
 *       (except as stated in this section) patent license to make, have made,
 *       use, offer to sell, sell, import, and otherwise transfer the Work,
 *       where such license applies only to those patent claims licensable
 *       by such Contributor that are necessarily infringed by their
 *       Contribution(s) alone or by combination of their Contribution(s)
 *       with the Work to which such Contribution(s) was submitted. If You
 *       institute patent litigation against any entity (including a
 *       cross-claim or counterclaim in a lawsuit) alleging that the Work
 *       or a Contribution incorporated within the Work constitutes direct
 *       or contributory patent infringement, then any patent licenses
 *       granted to You under this License for that Work shall terminate
 *       as of the date such litigation is filed.
 *
 *    4. Redistribution. You may reproduce and distribute copies of the
 *       Work or Derivative Works thereof in any medium, with or without
 *       modifications, and in Source or Object form, provided that You
 *       meet the following conditions:
 *
 *       (a) You must give any other recipients of the Work or
 *           Derivative Works a copy of this License; and
 *
 *       (b) You must cause any modified files to carry prominent notices
 *           stating that You changed the files; and
 *
 *       (c) You must retain, in the Source form of any Derivative Works
 *           that You distribute, all copyright, patent, trademark, and
 *           attribution notices from the Source form of the Work,
 *           excluding those notices that do not pertain to any part of
 *           the Derivative Works; and
 *
 *       (d) If the Work includes a "NOTICE" text file as part of its
 *           distribution, then any Derivative Works that You distribute must
 *           include a readable copy of the attribution notices contained
 *           within such NOTICE file, excluding those notices that do not
 *           pertain to any part of the Derivative Works, in at least one
 *           of the following places: within a NOTICE text file distributed
 *           as part of the Derivative Works; within the Source form or
 *           documentation, if provided along with the Derivative Works; or,
 *           within a display generated by the Derivative Works, if and
 *           wherever such third-party notices normally appear. The contents
 *           of the NOTICE file are for informational purposes only and
 *           do not modify the License. You may add Your own attribution
 *           notices within Derivative Works that You distribute, alongside
 *           or as an addendum to the NOTICE text from the Work, provided
 *           that such additional attribution notices cannot be construed
 *           as modifying the License.
 *
 *       You may add Your own copyright statement to Your modifications and
 *       may provide additional or different license terms and conditions
 *       for use, reproduction, or distribution of Your modifications, or
 *       for any such Derivative Works as a whole, provided Your use,
 *       reproduction, and distribution of the Work otherwise complies with
 *       the conditions stated in this License.
 *
 *    5. Submission of Contributions. Unless You explicitly state otherwise,
 *       any Contribution intentionally submitted for inclusion in the Work
 *       by You to the Licensor shall be under the terms and conditions of
 *       this License, without any additional terms or conditions.
 *       Notwithstanding the above, nothing herein shall supersede or modify
 *       the terms of any separate license agreement you may have executed
 *       with Licensor regarding such Contributions.
 *
 *    6. Trademarks. This License does not grant permission to use the trade
 *       names, trademarks, service marks, or product names of the Licensor,
 *       except as required for reasonable and customary use in describing the
 *       origin of the Work and reproducing the content of the NOTICE file.
 *
 *    7. Disclaimer of Warranty. Unless required by applicable law or
 *       agreed to in writing, Licensor provides the Work (and each
 *       Contributor provides its Contributions) on an "AS IS" BASIS,
 *       WITHOUT WARRANTIES OR CONDITIONS OF ANY KIND, either express or
 *       implied, including, without limitation, any warranties or conditions
 *       of TITLE, NON-INFRINGEMENT, MERCHANTABILITY, or FITNESS FOR A
 *       PARTICULAR PURPOSE. You are solely responsible for determining the
 *       appropriateness of using or redistributing the Work and assume any
 *       risks associated with Your exercise of permissions under this License.
 *
 *    8. Limitation of Liability. In no event and under no legal theory,
 *       whether in tort (including negligence), contract, or otherwise,
 *       unless required by applicable law (such as deliberate and grossly
 *       negligent acts) or agreed to in writing, shall any Contributor be
 *       liable to You for damages, including any direct, indirect, special,
 *       incidental, or consequential damages of any character arising as a
 *       result of this License or out of the use or inability to use the
 *       Work (including but not limited to damages for loss of goodwill,
 *       work stoppage, computer failure or malfunction, or any and all
 *       other commercial damages or losses), even if such Contributor
 *       has been advised of the possibility of such damages.
 *
 *    9. Accepting Warranty or Additional Liability. While redistributing
 *       the Work or Derivative Works thereof, You may choose to offer,
 *       and charge a fee for, acceptance of support, warranty, indemnity,
 *       or other liability obligations and/or rights consistent with this
 *       License. However, in accepting such obligations, You may act only
 *       on Your own behalf and on Your sole responsibility, not on behalf
 *       of any other Contributor, and only if You agree to indemnify,
 *       defend, and hold each Contributor harmless for any liability
 *       incurred by, or claims asserted against, such Contributor by reason
 *       of your accepting any such warranty or additional liability.
 *
 *    END OF TERMS AND CONDITIONS
 *
 *    APPENDIX: How to apply the Apache License to your work.
 *
 *       To apply the Apache License to your work, attach the following
 *       boilerplate notice, with the fields enclosed by brackets "[]"
 *       replaced with your own identifying information. (Don't include
 *       the brackets!)  The text should be enclosed in the appropriate
 *       comment syntax for the file format. We also recommend that a
 *       file or class name and description of purpose be included on the
 *       same "printed page" as the copyright notice for easier
 *       identification within third-party archives.
 *
 *    Copyright 2016 Alibaba Group
 *
 *    Licensed under the Apache License, Version 2.0 (the "License");
 *    you may not use this file except in compliance with the License.
 *    You may obtain a copy of the License at
 *
 *        http://www.apache.org/licenses/LICENSE-2.0
 *
 *    Unless required by applicable law or agreed to in writing, software
 *    distributed under the License is distributed on an "AS IS" BASIS,
 *    WITHOUT WARRANTIES OR CONDITIONS OF ANY KIND, either express or implied.
 *    See the License for the specific language governing permissions and
 *    limitations under the License.
 */
package com.taobao.weex.ui.view;

import android.annotation.SuppressLint;
import android.content.Context;
import android.os.Handler;
import android.os.Handler.Callback;
import android.os.Looper;
import android.os.Message;
import android.support.v4.view.PagerAdapter;
import android.support.v4.view.ViewPager;
import android.util.AttributeSet;
import android.view.MotionEvent;
import android.view.View;
import android.view.animation.Interpolator;

import com.taobao.weex.ui.view.gesture.WXGesture;
import com.taobao.weex.ui.view.gesture.WXGestureObservable;
import com.taobao.weex.utils.WXLogUtils;

import java.lang.reflect.Field;

/**
 */
@SuppressLint("HandlerLeak")
public class WXCircleViewPager extends ViewPager implements Callback, WXGestureObservable {

  private WXGesture wxGesture;
  private Handler mCircleHandler;
  private boolean isAutoScroll;
  private boolean isPause;
  private long intervalTime = 3 * 1000;
  private WXSmoothScroller mScroller;

  @SuppressLint("NewApi")
  public WXCircleViewPager(Context context) {
    super(context);
    initView();
    setOverScrollMode(View.OVER_SCROLL_NEVER);
    postInitViewPager();

  }

  private void initView() {
    mCircleHandler = new Handler(Looper.getMainLooper(), this);
  }

  /**
   * Override the Scroller instance with our own class so we can change the
   * duration
   */
  private void postInitViewPager() {
    if (isInEditMode()) {
      return;
    }
    try {
      Field scroller = ViewPager.class.getDeclaredField("mScroller");
      scroller.setAccessible(true);
      Field interpolator = ViewPager.class
          .getDeclaredField("sInterpolator");
      interpolator.setAccessible(true);

      mScroller = new WXSmoothScroller(getContext(),
          (Interpolator) interpolator.get(null));
      scroller.set(this, mScroller);
    } catch (Exception e) {
      WXLogUtils.e("[CircleViewPager] postInitViewPager: ", e);
    }
  }

  @SuppressLint("NewApi")
  public WXCircleViewPager(Context context, AttributeSet attrs) {
    super(context, attrs);
    initView();
    setOverScrollMode(View.OVER_SCROLL_NEVER);
    postInitViewPager();
  }

  public boolean handleMessage(Message msg) {
    if (isAutoScroll && !isPause) {

      setCurrentItem(getCurrentItem() + 1);
      mCircleHandler.removeCallbacksAndMessages(null);
      mCircleHandler.sendEmptyMessageDelayed(0, intervalTime);
    }
    return true;
  }

  @Override
  public int getCurrentItem() {
    if (getAdapter().getCount() == 0) {
      return super.getCurrentItem();
    }
    int position = super.getCurrentItem();
    if (getAdapter() instanceof WXCirclePageAdapter) {
      WXCirclePageAdapter infAdapter = (WXCirclePageAdapter) getAdapter();
      // Return the actual item position in the data backing InfinitePagerAdapter
      return (position % infAdapter.getRealCount());
    } else {
      return super.getCurrentItem();
    }
  }

  @Override
  public boolean onTouchEvent(MotionEvent ev) {
    boolean result = super.onTouchEvent(ev);
    if (wxGesture != null) {
      result |= wxGesture.onTouch(this, ev);
    }
    return result;
  }

  /**
   * Start auto scroll. Must be called after {@link #setAdapter(PagerAdapter)}
   */
  public void startAutoScroll() {
    isAutoScroll = true;
    //		mViewPager.setCurrentItem(0);
    mCircleHandler.sendEmptyMessageDelayed(0, intervalTime);
  }

  /**
   * Stop auto scroll.
   */
  public void stopAutoScroll() {
    isAutoScroll = false;
    mCircleHandler.removeCallbacksAndMessages(null);
  }



  @Override
  public void setCurrentItem(int item) {
    setCurrentItem(item,false);
  }

  /**
   * set real item
   *
   */
  @Override
  public void setCurrentItem(int item, boolean smoothScroll) {
    if (getAdapter().getCount() == 0) {
      super.setCurrentItem(item, smoothScroll);
      return;
    }
    item = getOffsetAmount() + (item % getAdapter().getCount());
    super.setCurrentItem(item, smoothScroll);
  }


  private int getOffsetAmount() {
    if (getAdapter().getCount() == 0) {
      return 0;
    }
    if (getAdapter() instanceof WXCirclePageAdapter) {
      WXCirclePageAdapter infAdapter = (WXCirclePageAdapter) getAdapter();
      // allow for 100 back cycles from the beginning
      // should be enough to create an illusion of infinity
      // warning: scrolling to very high values (1,000,000+) results in
      // strange drawing behaviour
<<<<<<< HEAD
      return infAdapter.getRealCount() * 50;
=======
      int realCount = infAdapter.getRealCount();
      return realCount> 2 ? realCount * 50 : 0;
>>>>>>> 18f40a9a
    } else {
      return 0;
    }
  }

  /**
   * @return the circlePageAdapter
   */
  public WXCirclePageAdapter getCirclePageAdapter() {
    return (WXCirclePageAdapter) getAdapter();
  }

  /**
   * @param circlePageAdapter the circlePageAdapter to set
   */
  public void setCirclePageAdapter(WXCirclePageAdapter circlePageAdapter) {
    this.setAdapter(circlePageAdapter);
  }

  /**
   * Get auto scroll interval. The time unit is micro second.
   * The default time interval is 3000 micro second
   * @return the intervalTime
   */
  public long getIntervalTime() {
    return intervalTime;
  }

  /**
   * Set auto scroll interval. The time unit is micro second.
   * The default time interval is 3000 micro second
   * @param intervalTime the intervalTime to set
   */
  public void setIntervalTime(long intervalTime) {
    this.intervalTime = intervalTime;
  }

  @Override
  public boolean dispatchTouchEvent(MotionEvent ev) {
    // TODO Auto-generated method stub
    if (ev.getAction() == MotionEvent.ACTION_DOWN) {// Stop auto scroll
      isPause = true;
      if (mCircleHandler != null) {
        mCircleHandler.removeCallbacksAndMessages(null);
      }
    } else if (ev.getAction() == MotionEvent.ACTION_CANCEL) {// Restart auto scroll
      isPause = false;
      if (mCircleHandler != null) {
        mCircleHandler.sendEmptyMessageDelayed(0, intervalTime);
      }
    } else if (ev.getAction() == MotionEvent.ACTION_UP) {
      isPause = false;
      if (mCircleHandler != null) {
        mCircleHandler.sendEmptyMessageDelayed(0, intervalTime);
      }
    }

    return super.dispatchTouchEvent(ev);
  }

  public void destory() {
    if (mCircleHandler != null) {
      mCircleHandler.removeCallbacksAndMessages(null);
    }
  }

  @Override
  public void registerGestureListener(WXGesture wxGesture) {
    this.wxGesture = wxGesture;
  }
}<|MERGE_RESOLUTION|>--- conflicted
+++ resolved
@@ -362,12 +362,8 @@
       // should be enough to create an illusion of infinity
       // warning: scrolling to very high values (1,000,000+) results in
       // strange drawing behaviour
-<<<<<<< HEAD
-      return infAdapter.getRealCount() * 50;
-=======
       int realCount = infAdapter.getRealCount();
       return realCount> 2 ? realCount * 50 : 0;
->>>>>>> 18f40a9a
     } else {
       return 0;
     }
