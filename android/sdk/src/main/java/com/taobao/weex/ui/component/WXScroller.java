/*
 * Licensed to the Apache Software Foundation (ASF) under one
 * or more contributor license agreements.  See the NOTICE file
 * distributed with this work for additional information
 * regarding copyright ownership.  The ASF licenses this file
 * to you under the Apache License, Version 2.0 (the
 * "License"); you may not use this file except in compliance
 * with the License.  You may obtain a copy of the License at
 * 
 *   http://www.apache.org/licenses/LICENSE-2.0
 * 
 * Unless required by applicable law or agreed to in writing,
 * software distributed under the License is distributed on an
 * "AS IS" BASIS, WITHOUT WARRANTIES OR CONDITIONS OF ANY
 * KIND, either express or implied.  See the License for the
 * specific language governing permissions and limitations
 * under the License.
 */
package com.taobao.weex.ui.component;

import java.lang.reflect.InvocationTargetException;
import java.util.ArrayList;
import java.util.HashMap;
import java.util.List;
import java.util.Map;
import java.util.Map.Entry;

import android.annotation.TargetApi;
import android.content.Context;
import android.graphics.Point;
import android.graphics.Rect;
import android.os.Build;
import android.os.Handler;
import android.os.Looper;
import android.support.annotation.NonNull;
import android.text.TextUtils;
import android.view.View;
import android.view.ViewGroup;
import android.view.ViewTreeObserver;
import android.widget.FrameLayout;
import android.widget.FrameLayout.LayoutParams;
import com.taobao.weex.WXEnvironment;
import com.taobao.weex.WXSDKInstance;
import com.taobao.weex.annotation.Component;
import com.taobao.weex.annotation.JSMethod;
import com.taobao.weex.common.Constants;
import com.taobao.weex.common.ICheckBindingScroller;
import com.taobao.weex.common.OnWXScrollListener;
import com.taobao.weex.common.WXThread;
import com.taobao.weex.ui.ComponentCreator;
<<<<<<< HEAD
=======
import com.taobao.weex.ui.action.BasicComponentData;
>>>>>>> d557a63d
import com.taobao.weex.ui.component.helper.ScrollStartEndHelper;
import com.taobao.weex.ui.component.helper.WXStickyHelper;
import com.taobao.weex.ui.view.IWXScroller;
import com.taobao.weex.ui.view.WXBaseRefreshLayout;
import com.taobao.weex.ui.view.WXHorizontalScrollView;
import com.taobao.weex.ui.view.WXScrollView;
import com.taobao.weex.ui.view.WXScrollView.WXScrollViewListener;
import com.taobao.weex.ui.view.refresh.wrapper.BaseBounceView;
import com.taobao.weex.ui.view.refresh.wrapper.BounceScrollerView;
import com.taobao.weex.utils.WXLogUtils;
import com.taobao.weex.utils.WXUtils;
import com.taobao.weex.utils.WXViewUtils;

/**
 * Component for scroller. It also support features like
 * "appear", "disappear" and "sticky"
 */
@Component(lazyload = false)

public class WXScroller extends WXVContainer<ViewGroup> implements WXScrollViewListener,Scrollable {

  public static final String DIRECTION = "direction";
  protected int mOrientation = Constants.Orientation.VERTICAL;
  private List<WXComponent> mRefreshs=new ArrayList<>();
  /** Use for offset children layout */
  private int mChildrenLayoutOffset = 0;
  private boolean mForceLoadmoreNextTime = false;
  private int mOffsetAccuracy = 10;
  private Point mLastReport = new Point(-1, -1);
  private boolean mHasAddScrollEvent = false;

  /**
   * scroll start and scroll end event
   * */
  private ScrollStartEndHelper mScrollStartEndHelper;
<<<<<<< HEAD


=======
>>>>>>> d557a63d

  public static class Creator implements ComponentCreator {
    @Override
    public WXComponent createInstance(WXSDKInstance instance, WXVContainer parent, BasicComponentData basicComponentData) throws IllegalAccessException, InvocationTargetException, InstantiationException {
      return new WXScroller(instance, parent, basicComponentData);
    }
  }
  /**
   * Map for storing appear information
   **/
  private Map<String,AppearanceHelper> mAppearanceComponents = new HashMap<>();

  /**
   * Map for storing component that is sticky.
   **/
  private Map<String, Map<String, WXComponent>> mStickyMap = new HashMap<>();
  private FrameLayout mRealView;

  private int mContentHeight = 0;

  private WXStickyHelper stickyHelper;
  private Handler handler=new Handler(Looper.getMainLooper());

  private boolean isScrollable = true;


  @Deprecated
  public WXScroller(WXSDKInstance instance, WXVContainer parent, String instanceId, boolean isLazy, BasicComponentData basicComponentData) {
    this(instance, parent, basicComponentData);
  }

  public WXScroller(WXSDKInstance instance, WXVContainer parent, BasicComponentData basicComponentData) {
    super(instance, parent, basicComponentData);
    stickyHelper = new WXStickyHelper(this);
  }

  /**
   * @return FrameLayout inner ScrollView
   */
  @Override
  public ViewGroup getRealView() {
    return mRealView;
  }


  @Override
  public void createViewImpl() {
    super.createViewImpl();
    for (int i = 0; i < mRefreshs.size(); i++) {
      WXComponent component = mRefreshs.get(i);
      component.createViewImpl();
      checkRefreshOrLoading(component);
    }
  }

  /**
   * @return ScrollView
   */
  public ViewGroup getInnerView() {
    if(getHostView() == null) {
      return null;
    }
    if (getHostView() instanceof BounceScrollerView) {
      return ((BounceScrollerView) getHostView()).getInnerView();
    } else {
      return getHostView();
    }
  }

  @Override
  public void addEvent(String type) {
    super.addEvent(type);
    if (ScrollStartEndHelper.isScrollEvent(type)
            && getInnerView() != null && !mHasAddScrollEvent) {
      mHasAddScrollEvent = true;
      if (getInnerView() instanceof WXScrollView) {
        ((WXScrollView) getInnerView()).addScrollViewListener(new WXScrollViewListener() {
          @Override
          public void onScrollChanged(WXScrollView scrollView, int x, int y, int oldx, int oldy) {
            getScrollStartEndHelper().onScrolled(x, y);
<<<<<<< HEAD
            if(!getDomObject().getEvents().contains(Constants.Event.SCROLL)){
=======
            if(!getEvents().contains(Constants.Event.SCROLL)){
>>>>>>> d557a63d
              return;
            }
            if (shouldReport(x, y)) {
              fireScrollEvent(scrollView.getContentFrame(), x, y, oldx, oldy);
            }
          }

          @Override
          public void onScrollToBottom(WXScrollView scrollView, int x, int y) {
            //ignore
          }

          @Override
          public void onScrollStopped(WXScrollView scrollView, int x, int y) {
            //ignore
          }

          @Override
          public void onScroll(WXScrollView scrollView, int x, int y) {
            //ignore
          }
        });
      } else if (getInnerView() instanceof WXHorizontalScrollView) {
        ((WXHorizontalScrollView) getInnerView()).addScrollViewListener(new WXHorizontalScrollView.ScrollViewListener() {
          @Override
          public void onScrollChanged(WXHorizontalScrollView scrollView, int x, int y, int oldx, int oldy) {
            getScrollStartEndHelper().onScrolled(x, y);
<<<<<<< HEAD
            if(!getDomObject().getEvents().contains(Constants.Event.SCROLL)){
=======
            if(!getEvents().contains(Constants.Event.SCROLL)){
>>>>>>> d557a63d
              return;
            }
            if (shouldReport(x, y)) {
              fireScrollEvent(scrollView.getContentFrame(), x, y, oldx, oldy);
            }
          }
        });
      }
    }
  }

  private void fireScrollEvent(Rect contentFrame, int x, int y, int oldx, int oldy) {
    fireEvent(Constants.Event.SCROLL, getScrollEvent(x, y));
  }

  public Map<String, Object> getScrollEvent(int x, int y){
    Rect contentFrame =  new Rect();
    if (getInnerView() instanceof WXScrollView) {
<<<<<<< HEAD
       contentFrame = ((WXScrollView) getInnerView()).getContentFrame();
=======
      contentFrame = ((WXScrollView) getInnerView()).getContentFrame();
>>>>>>> d557a63d
    }else if (getInnerView() instanceof WXHorizontalScrollView) {
      contentFrame = ((WXHorizontalScrollView) getInnerView()).getContentFrame();
    }
    Map<String, Object> event = new HashMap<>(2);
    Map<String, Object> contentSize = new HashMap<>(2);
    Map<String, Object> contentOffset = new HashMap<>(2);

    int viewport = getInstance().getInstanceViewPortWidth();

    contentSize.put(Constants.Name.WIDTH, WXViewUtils.getWebPxByWidth(contentFrame.width(), viewport));
    contentSize.put(Constants.Name.HEIGHT, WXViewUtils.getWebPxByWidth(contentFrame.height(), viewport));

    contentOffset.put(Constants.Name.X, -WXViewUtils.getWebPxByWidth(x, viewport));
    contentOffset.put(Constants.Name.Y, -WXViewUtils.getWebPxByWidth(y, viewport));

    event.put(Constants.Name.CONTENT_SIZE, contentSize);
    event.put(Constants.Name.CONTENT_OFFSET, contentOffset);
    return  event;
  }

  private boolean shouldReport(int x, int y) {
    if (mLastReport.x == -1 && mLastReport.y == -1) {
      mLastReport.x = x;
      mLastReport.y = y;
      return true;
    }

    if (mOrientation == Constants.Orientation.HORIZONTAL
            && Math.abs(x - mLastReport.x) >= mOffsetAccuracy) {
      mLastReport.x = x;
      mLastReport.y = y;
      return true;
    }

    if (mOrientation == Constants.Orientation.VERTICAL
            && Math.abs(y - mLastReport.y) >= mOffsetAccuracy) {
      mLastReport.x = x;
      mLastReport.y = y;
      return true;
    }

    return false;
  }

  /**
   * Intercept refresh view and loading view
   */
  @Override
  public void addSubView(View child, int index) {
    if (child == null || getRealView() == null) {
      return;
    }

    if (child instanceof WXBaseRefreshLayout) {
      return;
    }

    int count = getRealView().getChildCount();
    index = index >= count ? -1 : index;
    if (index == -1) {
      getRealView().addView(child);
    } else {
      getRealView().addView(child, index);
    }
  }

  @Override
  protected int getChildrenLayoutTopOffset() {
    if (mChildrenLayoutOffset == 0) {
      // Child LayoutSize data set after call Layout. So init mChildrenLayoutOffset here
      final int listSize = mRefreshs.size();
      if (listSize > 0) {
        for (int i = 0; i < listSize; i++) {
          WXComponent child = mRefreshs.get(i);
          mChildrenLayoutOffset += child.getLayoutTopOffsetForSibling();
        }
      }
    }
    return mChildrenLayoutOffset;
  }

  /**
   * Intercept refresh view and loading view
   */
  @Override
  public void addChild(WXComponent child, int index) {
    if (child instanceof WXBaseRefresh) {
      if (checkRefreshOrLoading(child)) {
        mRefreshs.add(child);
      }
    }
    super.addChild(child, index);
  }

  /**
   * Setting refresh view and loading view
   * @param child the refresh_view or loading_view
   */

  private boolean checkRefreshOrLoading(final WXComponent child) {
    boolean result = false;
    if (child instanceof WXRefresh && getHostView() != null) {
      ((BaseBounceView) getHostView()).setOnRefreshListener((WXRefresh) child);
      Runnable runnable = WXThread.secure(new Runnable(){
        @Override
        public void run() {
          ((BaseBounceView) getHostView()).setHeaderView(child);
        }
      });
      handler.postDelayed(runnable,100);
      result = true;
    }

    if (child instanceof WXLoading && getHostView() !=null) {
      ((BaseBounceView) getHostView()).setOnLoadingListener((WXLoading)child);
      Runnable runnable= WXThread.secure(new Runnable(){
        @Override
        public void run() {
          ((BaseBounceView) getHostView()).setFooterView(child);
        }
      });
      handler.postDelayed(runnable, 100);
      result = true;
    }
    return result;
  }

  @Override
  public void remove(WXComponent child,boolean destory) {
    super.remove(child,destory);
    if(child instanceof WXLoading){
      ((BaseBounceView)getHostView()).removeFooterView(child);
    }else if(child instanceof WXRefresh){
      ((BaseBounceView)getHostView()).removeHeaderView(child);
    }
  }

  @Override
  public void destroy() {
    super.destroy();
    if (mAppearanceComponents != null) {
      mAppearanceComponents.clear();
    }
    if (mStickyMap != null) {
      mStickyMap.clear();
    }
    if (getInnerView() != null && getInnerView() instanceof IWXScroller) {
      ((IWXScroller) getInnerView()).destroy();
    }
  }

  @Override
  protected MeasureOutput measure(int width, int height) {
    MeasureOutput measureOutput = new MeasureOutput();
    if (this.mOrientation == Constants.Orientation.HORIZONTAL) {
      int screenW = WXViewUtils.getScreenWidth(WXEnvironment.sApplication);
      int weexW = WXViewUtils.getWeexWidth(getInstanceId());
      measureOutput.width = width > (weexW >= screenW ? screenW : weexW) ? FrameLayout.LayoutParams.MATCH_PARENT
              : width;
      measureOutput.height = height;
    } else {
      int screenH = WXViewUtils.getScreenHeight(WXEnvironment.sApplication);
      int weexH = WXViewUtils.getWeexHeight(getInstanceId());
      measureOutput.height = height > (weexH >= screenH ? screenH : weexH) ? FrameLayout.LayoutParams.MATCH_PARENT
              : height;
      measureOutput.width = width;
    }
    return measureOutput;
  }

  @Override
  protected ViewGroup initComponentHostView(@NonNull Context context) {
    String scroll;
    if (getAttrs().isEmpty()) {
      scroll = "vertical";
    } else {
      scroll = getAttrs().getScrollDirection();
    }

    ViewGroup host;
    if(("horizontal").equals(scroll)){
      mOrientation = Constants.Orientation.HORIZONTAL;
      WXHorizontalScrollView scrollView = new WXHorizontalScrollView(context);
      mRealView = new FrameLayout(context);
      scrollView.setScrollViewListener(new WXHorizontalScrollView.ScrollViewListener() {
        @Override
        public void onScrollChanged(WXHorizontalScrollView scrollView, int x, int y, int oldx, int oldy) {
          procAppear(x,y,oldx,oldy);
        }
      });
      FrameLayout.LayoutParams layoutParams = new FrameLayout.LayoutParams(
              LayoutParams.MATCH_PARENT, LayoutParams.MATCH_PARENT);
      scrollView.addView(mRealView, layoutParams);
      scrollView.setHorizontalScrollBarEnabled(false);

      host = scrollView;
    }else{
      mOrientation = Constants.Orientation.VERTICAL;
      BounceScrollerView scrollerView = new BounceScrollerView(context, mOrientation, this);
      mRealView = new FrameLayout(context);
      WXScrollView innerView = scrollerView.getInnerView();
      innerView.addScrollViewListener(this);
      FrameLayout.LayoutParams layoutParams = new FrameLayout.LayoutParams(
              LayoutParams.MATCH_PARENT, LayoutParams.MATCH_PARENT);
      innerView.addView(mRealView, layoutParams);
      innerView.setVerticalScrollBarEnabled(true);
<<<<<<< HEAD
      innerView.setNestedScrollingEnabled(WXUtils.getBoolean(getDomObject().getAttrs().get(Constants.Name.NEST_SCROLLING_ENABLED), true));
=======
      innerView.setNestedScrollingEnabled(WXUtils.getBoolean(getAttrs().get(Constants.Name.NEST_SCROLLING_ENABLED), true));
>>>>>>> d557a63d
      innerView.addScrollViewListener(new WXScrollViewListener() {
        @Override
        public void onScrollChanged(WXScrollView scrollView, int x, int y, int oldx, int oldy) {

        }

        @Override
        public void onScrollToBottom(WXScrollView scrollView, int x, int y) {

        }

        @Override
        public void onScrollStopped(WXScrollView scrollView, int x, int y) {
          List<OnWXScrollListener> listeners = getInstance().getWXScrollListeners();
          if(listeners!=null && listeners.size()>0){
            for (OnWXScrollListener listener : listeners) {
              if (listener != null) {
                listener.onScrollStateChanged(scrollView,x,y,OnWXScrollListener.IDLE);
              }
            }
          }
        }

        @Override
        public void onScroll(WXScrollView scrollView, int x, int y) {
          List<OnWXScrollListener> listeners = getInstance().getWXScrollListeners();
          if(listeners!=null && listeners.size()>0){
            for (OnWXScrollListener listener : listeners) {
              if (listener != null) {
                if(listener instanceof ICheckBindingScroller){
                  if(((ICheckBindingScroller) listener).isNeedScroller(getRef(),null)){
                    listener.onScrolled(scrollView, x, y);
                  }
                }else {
                  listener.onScrolled(scrollView, x, y);
                }
              }
            }
          }
        }
      });
      host = scrollerView;
    }

    host.getViewTreeObserver().addOnGlobalLayoutListener(new ViewTreeObserver.OnGlobalLayoutListener() {
      @TargetApi(Build.VERSION_CODES.JELLY_BEAN)
      @Override
      public void onGlobalLayout() {
        procAppear(0,0,0,0);
        View view;
        if( (view = getHostView()) == null){
          return;
        }
        if(Build.VERSION.SDK_INT >=  Build.VERSION_CODES.JELLY_BEAN) {
          view.getViewTreeObserver().removeOnGlobalLayoutListener(this);
        }else{
          view.getViewTreeObserver().removeGlobalOnLayoutListener(this);
        }
      }
    });
    return host;
  }

  @Override
  public int getScrollY() {
    return getInnerView() == null ? 0 : getInnerView().getScrollY();
  }

  @Override
  public int getScrollX() {
    return getInnerView() == null ? 0 : getInnerView().getScrollX();
  }

  @Override
  public int getOrientation() {
    return mOrientation;
  }

  public Map<String, Map<String, WXComponent>> getStickMap() {
    return mStickyMap;
  }

  @Override
  protected boolean setProperty(String key, Object param) {
    switch (key) {
      case Constants.Name.SHOW_SCROLLBAR:
        Boolean result = WXUtils.getBoolean(param,null);
        if (result != null) {
          setShowScrollbar(result);
        }
        return true;
      case Constants.Name.SCROLLABLE:
        boolean scrollable = WXUtils.getBoolean(param, true);
        setScrollable(scrollable);
        return true;
      case Constants.Name.OFFSET_ACCURACY:
        int accuracy = WXUtils.getInteger(param, 10);
        setOffsetAccuracy(accuracy);
        return true;
        default:
          break;
    }
    return super.setProperty(key, param);
  }

  @WXComponentProp(name = Constants.Name.SHOW_SCROLLBAR)
  public void setShowScrollbar(boolean show) {
    if(getInnerView()==null){
      return;
    }
    if (mOrientation == Constants.Orientation.VERTICAL) {
      getInnerView().setVerticalScrollBarEnabled(show);
    } else {
      getInnerView().setHorizontalScrollBarEnabled(show);
    }
  }

  @WXComponentProp(name = Constants.Name.SCROLLABLE)
  public void setScrollable(boolean scrollable) {
    this.isScrollable = scrollable;
    View hostView = getInnerView();
    if(hostView instanceof WXHorizontalScrollView) {
      ((WXHorizontalScrollView)hostView).setScrollable(scrollable);
    }else if(hostView instanceof WXScrollView) {
      ((WXScrollView)hostView).setScrollable(scrollable);
    }
  }

  @WXComponentProp(name = Constants.Name.OFFSET_ACCURACY)
  public void setOffsetAccuracy(int accuracy) {
    float realPx = WXViewUtils.getRealPxByWidth(accuracy, getInstance().getInstanceViewPortWidth());
    this.mOffsetAccuracy = (int) realPx;
  }

  @Override
  public boolean isScrollable() {
    return isScrollable;
  }


  @Override
  public void bindStickStyle(WXComponent component) {
    stickyHelper.bindStickStyle(component,mStickyMap);
  }

  @Override
  public void unbindStickStyle(WXComponent component) {
    stickyHelper.unbindStickStyle(component,mStickyMap);
  }

  /**
   * Bind appear event
   */
  @Override
  public void bindAppearEvent(WXComponent component) {
    setWatch(AppearanceHelper.APPEAR,component,true);
  }

  private void setWatch(int event,WXComponent component,boolean isWatch){
    AppearanceHelper item = mAppearanceComponents.get(component.getRef());
    if (item == null) {
      item = new AppearanceHelper(component);
      mAppearanceComponents.put(component.getRef(),item);
    }

    item.setWatchEvent(event,isWatch);

    //check current components appearance status.
    procAppear(0,0,0,0);
  }

  /**
   * Bind disappear event
   */
  @Override
  public void bindDisappearEvent(WXComponent component) {
    setWatch(AppearanceHelper.DISAPPEAR,component,true);
  }

  /**
   * Remove appear event
   */
  @Override
  public void unbindAppearEvent(WXComponent component) {
    setWatch(AppearanceHelper.APPEAR,component,false);
  }

  /**
   * Remove disappear event
   */
  @Override
  public void unbindDisappearEvent(WXComponent component) {
    setWatch(AppearanceHelper.DISAPPEAR,component,false);
  }

  @Override
  public void scrollTo(WXComponent component, Map<String, Object> options) {
    float offsetFloat = 0;
    boolean smooth = true;

    if (options != null) {
      String offset = options.get(Constants.Name.OFFSET) == null ? "0" : options.get(Constants.Name.OFFSET).toString();
      smooth = WXUtils.getBoolean(options.get(Constants.Name.ANIMATED), true);
      if (offset != null) {
        try {
          offsetFloat = WXViewUtils.getRealPxByWidth(Float.parseFloat(offset), getInstance().getInstanceViewPortWidth());
        }catch (Exception e ){
          WXLogUtils.e("Float parseFloat error :"+e.getMessage());
        }
      }
    }

    int viewYInScroller=component.getAbsoluteY() - getAbsoluteY();
    int viewXInScroller=component.getAbsoluteX() - getAbsoluteX();

    scrollBy(viewXInScroller - getScrollX() + (int) offsetFloat, viewYInScroller - getScrollY() + (int) offsetFloat, smooth);
  }

  /**
   * Scroll by specified distance. Horizontal scroll is not supported now.
   * @param x horizontal distance, not support
   * @param y vertical distance. Negative for scroll to top
   */
  public void scrollBy(final int x, final int y) {
    scrollBy(x, y, false);
  }

  public void scrollBy(final int x, final int y, final boolean smooth) {
    if (getInnerView() == null) {
      return;
    }

    getInnerView().postDelayed(WXThread.secure(new Runnable() {
      @Override
      public void run() {
        if (mOrientation == Constants.Orientation.VERTICAL) {
          if (smooth) {
            ((WXScrollView) getInnerView()).smoothScrollBy(0, y);
          } else {
            ((WXScrollView) getInnerView()).scrollBy(0, y);
          }
        } else {
          if (smooth) {
            ((WXHorizontalScrollView) getInnerView()).smoothScrollBy(x, 0);
          } else {
            ((WXHorizontalScrollView) getInnerView()).scrollBy(x, 0);
          }
        }
        getInnerView().invalidate();
      }
    }), 16);
  }

  @Override
  public void onScrollChanged(WXScrollView scrollView, int x, int y,
                              int oldx, int oldy) {
    procAppear( x, y, oldx, oldy);
  }

  /**
   * Process event like appear and disappear
   */
  private void procAppear(int x, int y, int oldx,
                          int oldy) {
    int moveY = y - oldy;
    int moveX = x - oldx;
    String direction = moveY > 0 ? Constants.Value.DIRECTION_UP :
            moveY < 0 ? Constants.Value.DIRECTION_DOWN : null;
    if (mOrientation == Constants.Orientation.HORIZONTAL && moveX != 0) {
      direction = moveX > 0 ? Constants.Value.DIRECTION_RIGHT : Constants.Value.DIRECTION_LEFT;
    }

    for (Entry<String, AppearanceHelper> item : mAppearanceComponents.entrySet()) {
      AppearanceHelper helper = item.getValue();

      if (!helper.isWatch()) {
        continue;
      }
      boolean visible = helper.isViewVisible(false);

      int result = helper.setAppearStatus(visible);
      if (result != AppearanceHelper.RESULT_NO_CHANGE) {
        helper.getAwareChild().notifyAppearStateChange(result == AppearanceHelper.RESULT_APPEAR ? Constants.Event.APPEAR : Constants.Event.DISAPPEAR, direction);
      }
    }
  }

  @Override
  public void onScrollToBottom(WXScrollView scrollView, int x, int y) {

  }

  @Override
  public void onScrollStopped(WXScrollView scrollView, int x, int y) {
  }

  @Override
  public void onScroll(WXScrollView scrollView, int x, int y) {

    this.onLoadMore(scrollView, x, y);
  }

  /**
   * Handle loadMore Event.when Scroller has bind loadMore Event and set the attr of loadMoreOffset
   * it will tell the JS to handle the event of onLoadMore;
   * @param scrollView  the WXScrollView
   * @param x the X direction
   * @param y the Y direction
   */
  protected void onLoadMore(WXScrollView scrollView, int x, int y) {
    try {
      String offset = getAttrs().getLoadMoreOffset();
      if (TextUtils.isEmpty(offset)) {
        return;
      }
      int offsetInt = (int)WXViewUtils.getRealPxByWidth(Float.parseFloat(offset), getInstance().getInstanceViewPortWidth());

      int contentH = scrollView.getChildAt(0).getHeight();
      int scrollerH = scrollView.getHeight();
      int offScreenY = contentH - y - scrollerH;
      if (offScreenY < offsetInt) {
        if (WXEnvironment.isApkDebugable()) {
          WXLogUtils.d("[WXScroller-onScroll] offScreenY :" + offScreenY);
        }
        if (mContentHeight != contentH || mForceLoadmoreNextTime) {
          fireEvent(Constants.Event.LOADMORE);
          mContentHeight = contentH;
          mForceLoadmoreNextTime = false;
        }
      }
    } catch (Exception e) {
      WXLogUtils.d("[WXScroller-onScroll] ", e);
    }

  }

  @JSMethod
  public void resetLoadmore() {
    mForceLoadmoreNextTime = true;
  }

<<<<<<< HEAD

=======
>>>>>>> d557a63d
  public ScrollStartEndHelper getScrollStartEndHelper() {
    if(mScrollStartEndHelper == null){
      mScrollStartEndHelper = new ScrollStartEndHelper(this);
    }
    return mScrollStartEndHelper;
  }
}<|MERGE_RESOLUTION|>--- conflicted
+++ resolved
@@ -48,10 +48,7 @@
 import com.taobao.weex.common.OnWXScrollListener;
 import com.taobao.weex.common.WXThread;
 import com.taobao.weex.ui.ComponentCreator;
-<<<<<<< HEAD
-=======
 import com.taobao.weex.ui.action.BasicComponentData;
->>>>>>> d557a63d
 import com.taobao.weex.ui.component.helper.ScrollStartEndHelper;
 import com.taobao.weex.ui.component.helper.WXStickyHelper;
 import com.taobao.weex.ui.view.IWXScroller;
@@ -87,11 +84,6 @@
    * scroll start and scroll end event
    * */
   private ScrollStartEndHelper mScrollStartEndHelper;
-<<<<<<< HEAD
-
-
-=======
->>>>>>> d557a63d
 
   public static class Creator implements ComponentCreator {
     @Override
@@ -116,7 +108,6 @@
   private Handler handler=new Handler(Looper.getMainLooper());
 
   private boolean isScrollable = true;
-
 
   @Deprecated
   public WXScroller(WXSDKInstance instance, WXVContainer parent, String instanceId, boolean isLazy, BasicComponentData basicComponentData) {
@@ -172,11 +163,7 @@
           @Override
           public void onScrollChanged(WXScrollView scrollView, int x, int y, int oldx, int oldy) {
             getScrollStartEndHelper().onScrolled(x, y);
-<<<<<<< HEAD
-            if(!getDomObject().getEvents().contains(Constants.Event.SCROLL)){
-=======
             if(!getEvents().contains(Constants.Event.SCROLL)){
->>>>>>> d557a63d
               return;
             }
             if (shouldReport(x, y)) {
@@ -204,11 +191,7 @@
           @Override
           public void onScrollChanged(WXHorizontalScrollView scrollView, int x, int y, int oldx, int oldy) {
             getScrollStartEndHelper().onScrolled(x, y);
-<<<<<<< HEAD
-            if(!getDomObject().getEvents().contains(Constants.Event.SCROLL)){
-=======
             if(!getEvents().contains(Constants.Event.SCROLL)){
->>>>>>> d557a63d
               return;
             }
             if (shouldReport(x, y)) {
@@ -227,11 +210,7 @@
   public Map<String, Object> getScrollEvent(int x, int y){
     Rect contentFrame =  new Rect();
     if (getInnerView() instanceof WXScrollView) {
-<<<<<<< HEAD
-       contentFrame = ((WXScrollView) getInnerView()).getContentFrame();
-=======
       contentFrame = ((WXScrollView) getInnerView()).getContentFrame();
->>>>>>> d557a63d
     }else if (getInnerView() instanceof WXHorizontalScrollView) {
       contentFrame = ((WXHorizontalScrollView) getInnerView()).getContentFrame();
     }
@@ -438,11 +417,7 @@
               LayoutParams.MATCH_PARENT, LayoutParams.MATCH_PARENT);
       innerView.addView(mRealView, layoutParams);
       innerView.setVerticalScrollBarEnabled(true);
-<<<<<<< HEAD
-      innerView.setNestedScrollingEnabled(WXUtils.getBoolean(getDomObject().getAttrs().get(Constants.Name.NEST_SCROLLING_ENABLED), true));
-=======
       innerView.setNestedScrollingEnabled(WXUtils.getBoolean(getAttrs().get(Constants.Name.NEST_SCROLLING_ENABLED), true));
->>>>>>> d557a63d
       innerView.addScrollViewListener(new WXScrollViewListener() {
         @Override
         public void onScrollChanged(WXScrollView scrollView, int x, int y, int oldx, int oldy) {
@@ -675,7 +650,7 @@
       return;
     }
 
-    getInnerView().postDelayed(WXThread.secure(new Runnable() {
+    getInnerView().postDelayed(new Runnable() {
       @Override
       public void run() {
         if (mOrientation == Constants.Orientation.VERTICAL) {
@@ -693,7 +668,7 @@
         }
         getInnerView().invalidate();
       }
-    }), 16);
+    }, 16);
   }
 
   @Override
@@ -784,10 +759,6 @@
     mForceLoadmoreNextTime = true;
   }
 
-<<<<<<< HEAD
-
-=======
->>>>>>> d557a63d
   public ScrollStartEndHelper getScrollStartEndHelper() {
     if(mScrollStartEndHelper == null){
       mScrollStartEndHelper = new ScrollStartEndHelper(this);
