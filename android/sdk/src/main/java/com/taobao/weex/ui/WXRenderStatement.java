/**
 *
 *                                  Apache License
 *                            Version 2.0, January 2004
 *                         http://www.apache.org/licenses/
 *
 *    TERMS AND CONDITIONS FOR USE, REPRODUCTION, AND DISTRIBUTION
 *
 *    1. Definitions.
 *
 *       "License" shall mean the terms and conditions for use, reproduction,
 *       and distribution as defined by Sections 1 through 9 of this document.
 *
 *       "Licensor" shall mean the copyright owner or entity authorized by
 *       the copyright owner that is granting the License.
 *
 *       "Legal Entity" shall mean the union of the acting entity and all
 *       other entities that control, are controlled by, or are under common
 *       control with that entity. For the purposes of this definition,
 *       "control" means (i) the power, direct or indirect, to cause the
 *       direction or management of such entity, whether by contract or
 *       otherwise, or (ii) ownership of fifty percent (50%) or more of the
 *       outstanding shares, or (iii) beneficial ownership of such entity.
 *
 *       "You" (or "Your") shall mean an individual or Legal Entity
 *       exercising permissions granted by this License.
 *
 *       "Source" form shall mean the preferred form for making modifications,
 *       including but not limited to software source code, documentation
 *       source, and configuration files.
 *
 *       "Object" form shall mean any form resulting from mechanical
 *       transformation or translation of a Source form, including but
 *       not limited to compiled object code, generated documentation,
 *       and conversions to other media types.
 *
 *       "Work" shall mean the work of authorship, whether in Source or
 *       Object form, made available under the License, as indicated by a
 *       copyright notice that is included in or attached to the work
 *       (an example is provided in the Appendix below).
 *
 *       "Derivative Works" shall mean any work, whether in Source or Object
 *       form, that is based on (or derived from) the Work and for which the
 *       editorial revisions, annotations, elaborations, or other modifications
 *       represent, as a whole, an original work of authorship. For the purposes
 *       of this License, Derivative Works shall not include works that remain
 *       separable from, or merely link (or bind by name) to the interfaces of,
 *       the Work and Derivative Works thereof.
 *
 *       "Contribution" shall mean any work of authorship, including
 *       the original version of the Work and any modifications or additions
 *       to that Work or Derivative Works thereof, that is intentionally
 *       submitted to Licensor for inclusion in the Work by the copyright owner
 *       or by an individual or Legal Entity authorized to submit on behalf of
 *       the copyright owner. For the purposes of this definition, "submitted"
 *       means any form of electronic, verbal, or written communication sent
 *       to the Licensor or its representatives, including but not limited to
 *       communication on electronic mailing lists, source code control systems,
 *       and issue tracking systems that are managed by, or on behalf of, the
 *       Licensor for the purpose of discussing and improving the Work, but
 *       excluding communication that is conspicuously marked or otherwise
 *       designated in writing by the copyright owner as "Not a Contribution."
 *
 *       "Contributor" shall mean Licensor and any individual or Legal Entity
 *       on behalf of whom a Contribution has been received by Licensor and
 *       subsequently incorporated within the Work.
 *
 *    2. Grant of Copyright License. Subject to the terms and conditions of
 *       this License, each Contributor hereby grants to You a perpetual,
 *       worldwide, non-exclusive, no-charge, royalty-free, irrevocable
 *       copyright license to reproduce, prepare Derivative Works of,
 *       publicly display, publicly perform, sublicense, and distribute the
 *       Work and such Derivative Works in Source or Object form.
 *
 *    3. Grant of Patent License. Subject to the terms and conditions of
 *       this License, each Contributor hereby grants to You a perpetual,
 *       worldwide, non-exclusive, no-charge, royalty-free, irrevocable
 *       (except as stated in this section) patent license to make, have made,
 *       use, offer to sell, sell, import, and otherwise transfer the Work,
 *       where such license applies only to those patent claims licensable
 *       by such Contributor that are necessarily infringed by their
 *       Contribution(s) alone or by combination of their Contribution(s)
 *       with the Work to which such Contribution(s) was submitted. If You
 *       institute patent litigation against any entity (including a
 *       cross-claim or counterclaim in a lawsuit) alleging that the Work
 *       or a Contribution incorporated within the Work constitutes direct
 *       or contributory patent infringement, then any patent licenses
 *       granted to You under this License for that Work shall terminate
 *       as of the date such litigation is filed.
 *
 *    4. Redistribution. You may reproduce and distribute copies of the
 *       Work or Derivative Works thereof in any medium, with or without
 *       modifications, and in Source or Object form, provided that You
 *       meet the following conditions:
 *
 *       (a) You must give any other recipients of the Work or
 *           Derivative Works a copy of this License; and
 *
 *       (b) You must cause any modified files to carry prominent notices
 *           stating that You changed the files; and
 *
 *       (c) You must retain, in the Source form of any Derivative Works
 *           that You distribute, all copyright, patent, trademark, and
 *           attribution notices from the Source form of the Work,
 *           excluding those notices that do not pertain to any part of
 *           the Derivative Works; and
 *
 *       (d) If the Work includes a "NOTICE" text file as part of its
 *           distribution, then any Derivative Works that You distribute must
 *           include a readable copy of the attribution notices contained
 *           within such NOTICE file, excluding those notices that do not
 *           pertain to any part of the Derivative Works, in at least one
 *           of the following places: within a NOTICE text file distributed
 *           as part of the Derivative Works; within the Source form or
 *           documentation, if provided along with the Derivative Works; or,
 *           within a display generated by the Derivative Works, if and
 *           wherever such third-party notices normally appear. The contents
 *           of the NOTICE file are for informational purposes only and
 *           do not modify the License. You may add Your own attribution
 *           notices within Derivative Works that You distribute, alongside
 *           or as an addendum to the NOTICE text from the Work, provided
 *           that such additional attribution notices cannot be construed
 *           as modifying the License.
 *
 *       You may add Your own copyright statement to Your modifications and
 *       may provide additional or different license terms and conditions
 *       for use, reproduction, or distribution of Your modifications, or
 *       for any such Derivative Works as a whole, provided Your use,
 *       reproduction, and distribution of the Work otherwise complies with
 *       the conditions stated in this License.
 *
 *    5. Submission of Contributions. Unless You explicitly state otherwise,
 *       any Contribution intentionally submitted for inclusion in the Work
 *       by You to the Licensor shall be under the terms and conditions of
 *       this License, without any additional terms or conditions.
 *       Notwithstanding the above, nothing herein shall supersede or modify
 *       the terms of any separate license agreement you may have executed
 *       with Licensor regarding such Contributions.
 *
 *    6. Trademarks. This License does not grant permission to use the trade
 *       names, trademarks, service marks, or product names of the Licensor,
 *       except as required for reasonable and customary use in describing the
 *       origin of the Work and reproducing the content of the NOTICE file.
 *
 *    7. Disclaimer of Warranty. Unless required by applicable law or
 *       agreed to in writing, Licensor provides the Work (and each
 *       Contributor provides its Contributions) on an "AS IS" BASIS,
 *       WITHOUT WARRANTIES OR CONDITIONS OF ANY KIND, either express or
 *       implied, including, without limitation, any warranties or conditions
 *       of TITLE, NON-INFRINGEMENT, MERCHANTABILITY, or FITNESS FOR A
 *       PARTICULAR PURPOSE. You are solely responsible for determining the
 *       appropriateness of using or redistributing the Work and assume any
 *       risks associated with Your exercise of permissions under this License.
 *
 *    8. Limitation of Liability. In no event and under no legal theory,
 *       whether in tort (including negligence), contract, or otherwise,
 *       unless required by applicable law (such as deliberate and grossly
 *       negligent acts) or agreed to in writing, shall any Contributor be
 *       liable to You for damages, including any direct, indirect, special,
 *       incidental, or consequential damages of any character arising as a
 *       result of this License or out of the use or inability to use the
 *       Work (including but not limited to damages for loss of goodwill,
 *       work stoppage, computer failure or malfunction, or any and all
 *       other commercial damages or losses), even if such Contributor
 *       has been advised of the possibility of such damages.
 *
 *    9. Accepting Warranty or Additional Liability. While redistributing
 *       the Work or Derivative Works thereof, You may choose to offer,
 *       and charge a fee for, acceptance of support, warranty, indemnity,
 *       or other liability obligations and/or rights consistent with this
 *       License. However, in accepting such obligations, You may act only
 *       on Your own behalf and on Your sole responsibility, not on behalf
 *       of any other Contributor, and only if You agree to indemnify,
 *       defend, and hold each Contributor harmless for any liability
 *       incurred by, or claims asserted against, such Contributor by reason
 *       of your accepting any such warranty or additional liability.
 *
 *    END OF TERMS AND CONDITIONS
 *
 *    APPENDIX: How to apply the Apache License to your work.
 *
 *       To apply the Apache License to your work, attach the following
 *       boilerplate notice, with the fields enclosed by brackets "[]"
 *       replaced with your own identifying information. (Don't include
 *       the brackets!)  The text should be enclosed in the appropriate
 *       comment syntax for the file format. We also recommend that a
 *       file or class name and description of purpose be included on the
 *       same "printed page" as the copyright notice for easier
 *       identification within third-party archives.
 *
 *    Copyright 2016 Alibaba Group
 *
 *    Licensed under the Apache License, Version 2.0 (the "License");
 *    you may not use this file except in compliance with the License.
 *    You may obtain a copy of the License at
 *
 *        http://www.apache.org/licenses/LICENSE-2.0
 *
 *    Unless required by applicable law or agreed to in writing, software
 *    distributed under the License is distributed on an "AS IS" BASIS,
 *    WITHOUT WARRANTIES OR CONDITIONS OF ANY KIND, either express or implied.
 *    See the License for the specific language governing permissions and
 *    limitations under the License.
 */
package com.taobao.weex.ui;

import android.graphics.Color;
import android.support.annotation.NonNull;
import android.support.annotation.Nullable;
import android.view.ViewGroup;
import android.view.ViewGroup.LayoutParams;
import android.widget.FrameLayout;
import android.widget.ScrollView;

import com.alibaba.fastjson.JSONObject;
import com.taobao.weex.WXEnvironment;
import com.taobao.weex.WXSDKInstance;
import com.taobao.weex.common.WXRenderStrategy;
import com.taobao.weex.dom.WXDomObject;
import com.taobao.weex.dom.flex.Spacing;
import com.taobao.weex.ui.animation.WXAnimationModule;
import com.taobao.weex.ui.component.*;
import com.taobao.weex.utils.WXLogUtils;
import com.taobao.weex.utils.WXViewUtils;

import java.util.HashMap;
import java.util.Map;

/**
 * Class for rendering view. Method in this class should be run in main thread.
 * This class is also <strong>not</storng> thread safe.
 * This class is very similar to {@link com.taobao.weex.dom.WXDomStatement}
 * @see com.taobao.weex.dom.WXDomStatement
 */
class WXRenderStatement {

  private String mInstanceId;
  private Map<String, WXComponent> mRegistry;
  private WXSDKInstance mWXSDKInstance;
  /**
   * The container for weex root view.
   */
  private WXVContainer mGodComponent;

  public WXRenderStatement(WXSDKInstance instance, String instaceId) {
    mWXSDKInstance = instance;
    mInstanceId = instaceId;
    mRegistry = new HashMap<>();
  }

  /**
   * @see com.taobao.weex.dom.WXDomStatement#destroy()
   */
  public void destroy() {
    mWXSDKInstance = null;
    if (mGodComponent != null) {
      mGodComponent.destroy();
    }
    mRegistry.clear();
  }

  public WXSDKInstance getWXSDKInstance() {
    return mWXSDKInstance;
  }

  /**
   * create RootView ，every weex Instance View has a rootView;
   * @see com.taobao.weex.dom.WXDomStatement#createBody(JSONObject)
   */
  void createBody(WXComponent component) {
    long start = System.currentTimeMillis();
    component.createView(mGodComponent, -1);
    if (WXEnvironment.isApkDebugable()) {
      WXLogUtils.renderPerformanceLog("createView", (System.currentTimeMillis() - start));
    }
    start = System.currentTimeMillis();
    component.applyLayoutAndEvent(component);
    component.bindData(component);

    if (WXEnvironment.isApkDebugable()) {
      WXLogUtils.renderPerformanceLog("bind", (System.currentTimeMillis() - start));
    }

    if (component instanceof WXScroller) {
      WXScroller scroller = (WXScroller) component;
      if (scroller.getInnerView() instanceof ScrollView) {
        mWXSDKInstance.setRootScrollView((ScrollView) scroller.getInnerView());
      }
    }
    mWXSDKInstance.setRootView(mGodComponent.getRealView());
    if (mWXSDKInstance.getRenderStrategy() != WXRenderStrategy.APPEND_ONCE) {
      mWXSDKInstance.onViewCreated(mGodComponent);
    }
  }

  WXComponent createBodyOnDomThread(WXDomObject dom) {
    if (mWXSDKInstance == null) {
      return null;
    }
    WXDomObject domObject = new WXDomObject();
    domObject.type = WXBasicComponentType.DIV;
    domObject.ref = "god";
    mGodComponent = (WXVContainer) WXComponentFactory.newInstance(mWXSDKInstance, domObject, null);
    mGodComponent.createView(null, -1);
    if (mGodComponent == null) {
      if (WXEnvironment.isApkDebugable()) {
        WXLogUtils.e("rootView failed!");
      }
      //TODO error callback
      return null;
    }
    FrameLayout frameLayout = (FrameLayout) mGodComponent.getView();
    ViewGroup.LayoutParams layoutParams = new LayoutParams(LayoutParams.WRAP_CONTENT, LayoutParams.WRAP_CONTENT);
    frameLayout.setLayoutParams(layoutParams);
    frameLayout.setBackgroundColor(Color.TRANSPARENT);

    WXComponent component = generateComponentTree(dom, mGodComponent);
    mGodComponent.addChild(component);
    mRegistry.put(component.getRef(), component);
    return component;
  }

  /**
   * set padding style of View
   */
  void setPadding(String ref, Spacing padding, Spacing border) {
    WXComponent component = mRegistry.get(ref);
    if (component == null) {
      return;
    }
    component.setPadding(padding, border);
  }

  /**
   * set layout information of View
   */
  void setLayout(String ref, WXDomObject domObject) {
    WXComponent component = mRegistry.get(ref);
    if (component == null) {
      return;
    }
    component.setLayout(domObject);
  }

  /**
   * set extra information of View
   */
  void setExtra(String ref, Object extra) {
    WXComponent component = mRegistry.get(ref);
    if (component == null) {
      return;
    }
    component.updateExtra(extra);
  }

  /**
   * @see com.taobao.weex.dom.WXDomStatement#addDom(JSONObject, String, int)
   */
  void addComponent(WXDomObject dom, String parentRef, int index) {
    WXVContainer parent = (WXVContainer) mRegistry.get(parentRef);
    WXComponent component = generateComponentTree(dom, parent);
    parent.addChild(component, index);
  }

  WXComponent createComponentOnDomThread(WXDomObject dom, String parentRef, int index) {
    return generateComponentTree(dom, (WXVContainer) mRegistry.get(parentRef));
  }

  /**
   * @see com.taobao.weex.dom.WXDomStatement#addDom(JSONObject, String, int)
   */
  void addComponent(WXComponent component, String parentRef, int index) {
    WXVContainer parent = (WXVContainer) mRegistry.get(parentRef);
    if (parent == null || component == null) {
      return;
    }
    component.createView(parent, index);
    component.applyLayoutAndEvent(component);
    component.bindData(component);
    parent.addChild(component, index);
  }

  /**
   *@see com.taobao.weex.dom.WXDomStatement#removeDom(String)
   */
  WXComponent removeComponent(String ref) {
    WXComponent component = mRegistry.get(ref);
    if (component == null || component.getParent() == null) {
      return component;
    }
    WXVContainer parent = component.getParent();
    clearRegistryForComponent(component);
    parent.remove(component);
    component.destroy();
    return component;
  }

  public WXComponent getComponent(String ref) {
    return mRegistry.get(ref);
  }

  /**
   * Clear registry information that current instance contains.
   */
  private void clearRegistryForComponent(WXComponent component) {
    WXComponent removedComponent = mRegistry.remove(component.getDomObject().ref);
    if (removedComponent != null) {
      removedComponent.removeAllEvent();
      removedComponent.removeStickyStyle();
    }
    if (component instanceof WXVContainer) {
      WXVContainer container = (WXVContainer) component;
      int count = container.childCount();
      for (int i = count - 1; i >= 0; --i) {
        clearRegistryForComponent(container.getChild(i));
      }
    }

  }

  /**
   * @see com.taobao.weex.dom.WXDomStatement#moveDom(String, String, int)
   */
  void move(String ref, String parentRef, int index) {
    WXComponent component = mRegistry.get(ref);
    WXComponent newParent = mRegistry.get(parentRef);
    if (component == null || component.getParent() == null
        || newParent == null || !(newParent instanceof WXVContainer)) {
      return;
    }
    WXVContainer oldParent = component.getParent();
    oldParent.remove(component,false);
    ((WXVContainer) newParent).addChild(component, index);
  }

  /**
   * @see com.taobao.weex.dom.WXDomStatement#addEvent(String, String)
   */
  void addEvent(String ref, String type) {
    WXComponent component = mRegistry.get(ref);
    if (component == null) {
      return;
    }
    component.addEvent(type);
  }

  /**
   * @see WXDomObject#removeEvent(String)
   */
  void removeEvent(String ref, String type) {
    WXComponent component = mRegistry.get(ref);
    if (component == null) {
      return;
    }
    component.removeEvent(type);
  }

  /**
   * @see com.taobao.weex.dom.WXDomStatement#updateAttrs(String, JSONObject)
   */
  void updateAttrs(String ref, Map<String, Object> attrs) {
    WXComponent component = mRegistry.get(ref);
    if (component == null) {
      return;
    }

    component.updateProperties(attrs);
  }

  /**
   * @see com.taobao.weex.dom.WXDomStatement#updateStyle(String, JSONObject)
   */
  void updateStyle(String ref, Map<String, Object> style) {
    WXComponent component = mRegistry.get(ref);
    if (component == null) {
      return;
    }

    component.updateProperties(style);
  }

  /**
   * @see com.taobao.weex.dom.WXDomStatement#scrollToDom(String, JSONObject)
   */
  void scrollTo(String ref, Map<String, Object> options) {
    WXComponent component = mRegistry.get(ref);
    if (component == null) {
      return;
    }

    int offsetInt = 0;
    if (options != null) {
      String offset = options.get("offset") == null ? "0" : options.get("offset").toString();
      if (offset != null) {
        offsetInt = Integer.parseInt(offset);
      }
    }

    Scrollable scroller = component.getParentScroller();
    if (scroller == null) {
      return;
    }
<<<<<<< HEAD

    scroller.scrollTo(component,offsetInt);
=======
    int offsetIntF = (int) WXViewUtils.getRealPxByWidth(offsetInt);
    int[] scrollerP = new int[2];
    scroller.getView().getLocationOnScreen(scrollerP);
    if (scrollerP[1] == component.getAbsoluteY() && scroller.getInnerView() instanceof WXScrollView) {
      return;
    }

//    if(scrollerP[0] == component.getAbsoluteX() && scroller.getInnerView() instanceof WXHorizontalScrollView){
//      return;
//    }

    int viewYInScroller=component.getAbsoluteY();
    int viewXInScroller=component.getAbsoluteX();
    WXComponent ancestor=component;
    while((ancestor=ancestor.getParent())!=null){
      if(ancestor instanceof WXScroller){
        viewYInScroller-=ancestor.getAbsoluteY();
        viewXInScroller-=ancestor.getAbsoluteX();
      }
    }

    int offset=scroller.getView().getScrollY();
    if(scroller.getView() instanceof BounceScrollerView){
      if(((BounceScrollerView)scroller.getView()).getInnerView()!=null){
        offset=((BounceScrollerView)scroller.getView()).getInnerView().getScrollY();
      }
    }
    scroller.scrollBy(scroller.getView().getScrollX()-viewXInScroller-offsetIntF, offset - viewYInScroller - offsetIntF);
>>>>>>> 4fa0453c
  }

  /**
   * weex render finish
   * @see  com.taobao.weex.dom.WXDomStatement#createFinish()
   */
  void createFinish(int width, int height) {
    if (mWXSDKInstance.getRenderStrategy() == WXRenderStrategy.APPEND_ONCE) {
      mWXSDKInstance.onViewCreated(mGodComponent);
    }
    mWXSDKInstance.onRenderSuccess(width, height);
  }

  /**
   * weex refresh finish
   * @see com.taobao.weex.dom.WXDomStatement#refreshFinish()
   */
  void refreshFinish(int width, int height) {
    mWXSDKInstance.onRefreshSuccess(width, height);
  }

  /**
   * weex refresh finish
   * @see WXSDKInstance#onUpdateFinish()
   */
  void updateFinish() {
    mWXSDKInstance.onUpdateFinish();
  }


  private WXComponent generateComponentTree(WXDomObject dom, WXVContainer parent) {
    if (dom == null || parent == null) {
      return null;
    }
    WXComponent component = WXComponentFactory.newInstance(mWXSDKInstance, dom,
                                                           parent, parent.isLazy());

    mRegistry.put(dom.ref, component);
    if (component instanceof WXVContainer) {
      WXVContainer parentC = (WXVContainer) component;
      int count = dom.childCount();
      WXDomObject child = null;
      for (int i = 0; i < count; ++i) {
        child = dom.getChild(i);
        if (child != null) {
          parentC.addChild(generateComponentTree(child, parentC));
        }
      }
    }

    return component;
  }

  void startAnimation(@NonNull String ref, @Nullable String callBack) {
    WXAnimationModule.startAnimation(mWXSDKInstance,mRegistry.get(ref),callBack);
  }
}<|MERGE_RESOLUTION|>--- conflicted
+++ resolved
@@ -500,39 +500,7 @@
     if (scroller == null) {
       return;
     }
-<<<<<<< HEAD
-
     scroller.scrollTo(component,offsetInt);
-=======
-    int offsetIntF = (int) WXViewUtils.getRealPxByWidth(offsetInt);
-    int[] scrollerP = new int[2];
-    scroller.getView().getLocationOnScreen(scrollerP);
-    if (scrollerP[1] == component.getAbsoluteY() && scroller.getInnerView() instanceof WXScrollView) {
-      return;
-    }
-
-//    if(scrollerP[0] == component.getAbsoluteX() && scroller.getInnerView() instanceof WXHorizontalScrollView){
-//      return;
-//    }
-
-    int viewYInScroller=component.getAbsoluteY();
-    int viewXInScroller=component.getAbsoluteX();
-    WXComponent ancestor=component;
-    while((ancestor=ancestor.getParent())!=null){
-      if(ancestor instanceof WXScroller){
-        viewYInScroller-=ancestor.getAbsoluteY();
-        viewXInScroller-=ancestor.getAbsoluteX();
-      }
-    }
-
-    int offset=scroller.getView().getScrollY();
-    if(scroller.getView() instanceof BounceScrollerView){
-      if(((BounceScrollerView)scroller.getView()).getInnerView()!=null){
-        offset=((BounceScrollerView)scroller.getView()).getInnerView().getScrollY();
-      }
-    }
-    scroller.scrollBy(scroller.getView().getScrollX()-viewXInScroller-offsetIntF, offset - viewYInScroller - offsetIntF);
->>>>>>> 4fa0453c
   }
 
   /**
