/**
 *
 *                                  Apache License
 *                            Version 2.0, January 2004
 *                         http://www.apache.org/licenses/
 *
 *    TERMS AND CONDITIONS FOR USE, REPRODUCTION, AND DISTRIBUTION
 *
 *    1. Definitions.
 *
 *       "License" shall mean the terms and conditions for use, reproduction,
 *       and distribution as defined by Sections 1 through 9 of this document.
 *
 *       "Licensor" shall mean the copyright owner or entity authorized by
 *       the copyright owner that is granting the License.
 *
 *       "Legal Entity" shall mean the union of the acting entity and all
 *       other entities that control, are controlled by, or are under common
 *       control with that entity. For the purposes of this definition,
 *       "control" means (i) the power, direct or indirect, to cause the
 *       direction or management of such entity, whether by contract or
 *       otherwise, or (ii) ownership of fifty percent (50%) or more of the
 *       outstanding shares, or (iii) beneficial ownership of such entity.
 *
 *       "You" (or "Your") shall mean an individual or Legal Entity
 *       exercising permissions granted by this License.
 *
 *       "Source" form shall mean the preferred form for making modifications,
 *       including but not limited to software source code, documentation
 *       source, and configuration files.
 *
 *       "Object" form shall mean any form resulting from mechanical
 *       transformation or translation of a Source form, including but
 *       not limited to compiled object code, generated documentation,
 *       and conversions to other media types.
 *
 *       "Work" shall mean the work of authorship, whether in Source or
 *       Object form, made available under the License, as indicated by a
 *       copyright notice that is included in or attached to the work
 *       (an example is provided in the Appendix below).
 *
 *       "Derivative Works" shall mean any work, whether in Source or Object
 *       form, that is based on (or derived from) the Work and for which the
 *       editorial revisions, annotations, elaborations, or other modifications
 *       represent, as a whole, an original work of authorship. For the purposes
 *       of this License, Derivative Works shall not include works that remain
 *       separable from, or merely link (or bind by name) to the interfaces of,
 *       the Work and Derivative Works thereof.
 *
 *       "Contribution" shall mean any work of authorship, including
 *       the original version of the Work and any modifications or additions
 *       to that Work or Derivative Works thereof, that is intentionally
 *       submitted to Licensor for inclusion in the Work by the copyright owner
 *       or by an individual or Legal Entity authorized to submit on behalf of
 *       the copyright owner. For the purposes of this definition, "submitted"
 *       means any form of electronic, verbal, or written communication sent
 *       to the Licensor or its representatives, including but not limited to
 *       communication on electronic mailing lists, source code control systems,
 *       and issue tracking systems that are managed by, or on behalf of, the
 *       Licensor for the purpose of discussing and improving the Work, but
 *       excluding communication that is conspicuously marked or otherwise
 *       designated in writing by the copyright owner as "Not a Contribution."
 *
 *       "Contributor" shall mean Licensor and any individual or Legal Entity
 *       on behalf of whom a Contribution has been received by Licensor and
 *       subsequently incorporated within the Work.
 *
 *    2. Grant of Copyright License. Subject to the terms and conditions of
 *       this License, each Contributor hereby grants to You a perpetual,
 *       worldwide, non-exclusive, no-charge, royalty-free, irrevocable
 *       copyright license to reproduce, prepare Derivative Works of,
 *       publicly display, publicly perform, sublicense, and distribute the
 *       Work and such Derivative Works in Source or Object form.
 *
 *    3. Grant of Patent License. Subject to the terms and conditions of
 *       this License, each Contributor hereby grants to You a perpetual,
 *       worldwide, non-exclusive, no-charge, royalty-free, irrevocable
 *       (except as stated in this section) patent license to make, have made,
 *       use, offer to sell, sell, import, and otherwise transfer the Work,
 *       where such license applies only to those patent claims licensable
 *       by such Contributor that are necessarily infringed by their
 *       Contribution(s) alone or by combination of their Contribution(s)
 *       with the Work to which such Contribution(s) was submitted. If You
 *       institute patent litigation against any entity (including a
 *       cross-claim or counterclaim in a lawsuit) alleging that the Work
 *       or a Contribution incorporated within the Work constitutes direct
 *       or contributory patent infringement, then any patent licenses
 *       granted to You under this License for that Work shall terminate
 *       as of the date such litigation is filed.
 *
 *    4. Redistribution. You may reproduce and distribute copies of the
 *       Work or Derivative Works thereof in any medium, with or without
 *       modifications, and in Source or Object form, provided that You
 *       meet the following conditions:
 *
 *       (a) You must give any other recipients of the Work or
 *           Derivative Works a copy of this License; and
 *
 *       (b) You must cause any modified files to carry prominent notices
 *           stating that You changed the files; and
 *
 *       (c) You must retain, in the Source form of any Derivative Works
 *           that You distribute, all copyright, patent, trademark, and
 *           attribution notices from the Source form of the Work,
 *           excluding those notices that do not pertain to any part of
 *           the Derivative Works; and
 *
 *       (d) If the Work includes a "NOTICE" text file as part of its
 *           distribution, then any Derivative Works that You distribute must
 *           include a readable copy of the attribution notices contained
 *           within such NOTICE file, excluding those notices that do not
 *           pertain to any part of the Derivative Works, in at least one
 *           of the following places: within a NOTICE text file distributed
 *           as part of the Derivative Works; within the Source form or
 *           documentation, if provided along with the Derivative Works; or,
 *           within a display generated by the Derivative Works, if and
 *           wherever such third-party notices normally appear. The contents
 *           of the NOTICE file are for informational purposes only and
 *           do not modify the License. You may add Your own attribution
 *           notices within Derivative Works that You distribute, alongside
 *           or as an addendum to the NOTICE text from the Work, provided
 *           that such additional attribution notices cannot be construed
 *           as modifying the License.
 *
 *       You may add Your own copyright statement to Your modifications and
 *       may provide additional or different license terms and conditions
 *       for use, reproduction, or distribution of Your modifications, or
 *       for any such Derivative Works as a whole, provided Your use,
 *       reproduction, and distribution of the Work otherwise complies with
 *       the conditions stated in this License.
 *
 *    5. Submission of Contributions. Unless You explicitly state otherwise,
 *       any Contribution intentionally submitted for inclusion in the Work
 *       by You to the Licensor shall be under the terms and conditions of
 *       this License, without any additional terms or conditions.
 *       Notwithstanding the above, nothing herein shall supersede or modify
 *       the terms of any separate license agreement you may have executed
 *       with Licensor regarding such Contributions.
 *
 *    6. Trademarks. This License does not grant permission to use the trade
 *       names, trademarks, service marks, or product names of the Licensor,
 *       except as required for reasonable and customary use in describing the
 *       origin of the Work and reproducing the content of the NOTICE file.
 *
 *    7. Disclaimer of Warranty. Unless required by applicable law or
 *       agreed to in writing, Licensor provides the Work (and each
 *       Contributor provides its Contributions) on an "AS IS" BASIS,
 *       WITHOUT WARRANTIES OR CONDITIONS OF ANY KIND, either express or
 *       implied, including, without limitation, any warranties or conditions
 *       of TITLE, NON-INFRINGEMENT, MERCHANTABILITY, or FITNESS FOR A
 *       PARTICULAR PURPOSE. You are solely responsible for determining the
 *       appropriateness of using or redistributing the Work and assume any
 *       risks associated with Your exercise of permissions under this License.
 *
 *    8. Limitation of Liability. In no event and under no legal theory,
 *       whether in tort (including negligence), contract, or otherwise,
 *       unless required by applicable law (such as deliberate and grossly
 *       negligent acts) or agreed to in writing, shall any Contributor be
 *       liable to You for damages, including any direct, indirect, special,
 *       incidental, or consequential damages of any character arising as a
 *       result of this License or out of the use or inability to use the
 *       Work (including but not limited to damages for loss of goodwill,
 *       work stoppage, computer failure or malfunction, or any and all
 *       other commercial damages or losses), even if such Contributor
 *       has been advised of the possibility of such damages.
 *
 *    9. Accepting Warranty or Additional Liability. While redistributing
 *       the Work or Derivative Works thereof, You may choose to offer,
 *       and charge a fee for, acceptance of support, warranty, indemnity,
 *       or other liability obligations and/or rights consistent with this
 *       License. However, in accepting such obligations, You may act only
 *       on Your own behalf and on Your sole responsibility, not on behalf
 *       of any other Contributor, and only if You agree to indemnify,
 *       defend, and hold each Contributor harmless for any liability
 *       incurred by, or claims asserted against, such Contributor by reason
 *       of your accepting any such warranty or additional liability.
 *
 *    END OF TERMS AND CONDITIONS
 *
 *    APPENDIX: How to apply the Apache License to your work.
 *
 *       To apply the Apache License to your work, attach the following
 *       boilerplate notice, with the fields enclosed by brackets "[]"
 *       replaced with your own identifying information. (Don't include
 *       the brackets!)  The text should be enclosed in the appropriate
 *       comment syntax for the file format. We also recommend that a
 *       file or class name and description of purpose be included on the
 *       same "printed page" as the copyright notice for easier
 *       identification within third-party archives.
 *
 *    Copyright 2016 Alibaba Group
 *
 *    Licensed under the Apache License, Version 2.0 (the "License");
 *    you may not use this file except in compliance with the License.
 *    You may obtain a copy of the License at
 *
 *        http://www.apache.org/licenses/LICENSE-2.0
 *
 *    Unless required by applicable law or agreed to in writing, software
 *    distributed under the License is distributed on an "AS IS" BASIS,
 *    WITHOUT WARRANTIES OR CONDITIONS OF ANY KIND, either express or implied.
 *    See the License for the specific language governing permissions and
 *    limitations under the License.
 */
package com.taobao.weex.dom;

import android.os.Message;
import android.text.TextUtils;

import com.alibaba.fastjson.JSONArray;
import com.alibaba.fastjson.JSONObject;
import com.taobao.weex.WXSDKManager;
import com.taobao.weex.common.WXModule;
import com.taobao.weex.utils.WXLogUtils;

import java.util.ArrayList;


/**
 * <p>
 * Module class for dom operation. Methods in this class will run in dom thread by default.
 * Actually, methods in this class are wrapper classes, they just wrap method call info, and hand
 * the wrapped info to the {@link WXDomHandler} for further process. This class is also singleton
 * in the {@link com.taobao.weex.WXSDKInstance}
 * </p>
 * <p>
 *   This module is work different with other regular module, method is invoked directly, without reflection.
 * </p>
 */
public final class WXDomModule extends WXModule {

  /** package **/
  // method
  static final String CREATE_BODY = "createBody";
  static final String UPDATE_ATTRS = "updateAttrs";
  static final String UPDATE_STYLE = "updateStyle";
  static final String REMOVE_ELEMENT = "removeElement";
  static final String ADD_ELEMENT = "addElement";
  static final String MOVE_ELEMENT = "moveElement";
  static final String ADD_EVENT = "addEvent";
  static final String REMOVE_EVENT = "removeEvent";
  static final String CREATE_FINISH = "createFinish";
  static final String REFRESH_FINISH = "refreshFinish";
  static final String UPDATE_FINISH = "updateFinish";
  static final String SCROLL_TO_ELEMENT = "scrollToElement";
  static final String ADD_RULE = "addRule";

  // args
  public static final String MODULE = "module";
  public static final String WXDOM = "dom";
  public static final String METHOD = "method";
  public static final String ARGS = "args";


  /**
   * Methods expose to js. Every method which will be called in js should add to this array.
   */
  public static final String[] METHODS = {CREATE_BODY, UPDATE_ATTRS, UPDATE_STYLE,
      REMOVE_ELEMENT, ADD_ELEMENT, MOVE_ELEMENT, ADD_EVENT, REMOVE_EVENT, CREATE_FINISH,
      REFRESH_FINISH, UPDATE_FINISH, SCROLL_TO_ELEMENT, ADD_RULE};

  public void callDomMethod(JSONObject task) {
    if (task == null) {
      return;
    }

    String method = (String) task.get(METHOD);
    JSONArray args = (JSONArray) task.get(ARGS);

    if (method == null) {
      return;
    }

    try {
      switch (method) {
        case CREATE_BODY:
          if (args == null) {
            return;
          }
          createBody((JSONObject) args.get(0));
          break;
        case UPDATE_ATTRS:
          if (args == null) {
            return;
          }
          updateAttrs((String) args.get(0), (JSONObject) args.get(1));
          break;
        case UPDATE_STYLE:
          if (args == null) {
            return;
          }
          updateStyle((String) args.get(0), (JSONObject) args.get(1));
          break;
        case REMOVE_ELEMENT:
          if (args == null) {
            return;
          }
          removeElement((String) args.get(0));
          break;
        case ADD_ELEMENT:
          if (args == null) {
            return;
          }
          addElement((String) args.get(0), (JSONObject) args.get(1), (Integer) args.get(2));
          break;
        case MOVE_ELEMENT:
          if (args == null) {
            return;
          }
          moveElement((String) args.get(0), (String) args.get(1), (Integer) args.get(2));
          break;
        case ADD_EVENT:
          if (args == null) {
            return;
          }
          addEvent((String) args.get(0), (String) args.get(1));
          break;
        case REMOVE_EVENT:
          if (args == null) {
            return;
          }
          removeEvent((String) args.get(0), (String) args.get(1));
          break;
        case CREATE_FINISH:
          createFinish();
          break;
        case REFRESH_FINISH:
          refreshFinish();
          break;
        case UPDATE_FINISH:
          updateFinish();
          break;
        case SCROLL_TO_ELEMENT:
          if (args == null) {
            return;
          }
          scrollToElement((String) args.get(0), (JSONObject) args.get(1));
          break;
        case ADD_RULE:
          if (args == null) {
            return;
          }
          addRule((String) args.get(0), (JSONObject) args.get(1));
      }

    } catch (IndexOutOfBoundsException e) {
      // no enougn args
      e.printStackTrace();
      WXLogUtils.e("Dom module call miss arguments.");
    } catch (ClassCastException cce) {
      WXLogUtils.e("Dom module call arguments format error!!");
    }
  }

  /**
   * Create a body for the current {@link com.taobao.weex.WXSDKInstance} according to given
   * parameter.
   * @param element info about how to create a body
   */
  public void createBody(JSONObject element) {
    if (element == null) {
      return;
    }
    Message msg = Message.obtain();
    WXDomTask task = new WXDomTask();
    task.instanceId = mWXSDKInstance.getInstanceId();
    task.args = new ArrayList<>();
    task.args.add(element);
    msg.what = WXDomHandler.MsgType.WX_DOM_CREATE_BODY;
    msg.obj = task;
    WXSDKManager.getInstance().getWXDomManager().sendMessage(msg);
  }

  /**
<<<<<<< HEAD
   * Update attributes
=======
   * Update {@link WXDomObject#attr}
>>>>>>> 7b1ad978
   * @param ref
   * @param attr the expected attr
   */
  public void updateAttrs(String ref, JSONObject attr) {
    if (TextUtils.isEmpty(ref) || attr == null || attr.size() < 1) {
      return;
    }
    Message msg = Message.obtain();
    WXDomTask task = new WXDomTask();
    task.instanceId = mWXSDKInstance.getInstanceId();
    task.args = new ArrayList<>();
    task.args.add(ref);
    task.args.add(attr);
    msg.what = WXDomHandler.MsgType.WX_DOM_UPDATE_ATTRS;
    msg.obj = task;
    WXSDKManager.getInstance().getWXDomManager().sendMessage(msg);
  }

  /**
<<<<<<< HEAD

   * Update DOM style.
   * @param ref DOM reference
=======
   * Update {@link WXDomObject#style}
   * @param ref
>>>>>>> 7b1ad978
   * @param style the expected style
   */
  public void updateStyle(String ref, JSONObject style) {
    if (TextUtils.isEmpty(ref) || style == null || style.size() < 1) {
      return;
    }
    Message msg = Message.obtain();
    WXDomTask task = new WXDomTask();
    task.instanceId = mWXSDKInstance.getInstanceId();
    task.args = new ArrayList<>();
    task.args.add(ref);
    task.args.add(style);
    msg.what = WXDomHandler.MsgType.WX_DOM_UPDATE_STYLE;
    msg.obj = task;
    WXSDKManager.getInstance().getWXDomManager().sendMessage(msg);
  }

  /**
   * Remove a node for the node tree.
   * @param ref reference of the node to be removed.
   */
  public void removeElement(String ref) {
    if (TextUtils.isEmpty(ref)) {
      return;
    }
    Message msg = Message.obtain();
    WXDomTask task = new WXDomTask();
    task.instanceId = mWXSDKInstance.getInstanceId();
    task.args = new ArrayList<>();
    task.args.add(ref);
    msg.what = WXDomHandler.MsgType.WX_DOM_REMOVE_DOM;
    msg.obj = task;
    WXSDKManager.getInstance().getWXDomManager().sendMessage(msg);
  }

  /**
   * Add a {@link WXDomObject} to the specified parent as its given n-th child.
   * @param parentRef reference of the parent.
   * @param element the node to be added
   * @param index the expected index that the new dom in its new parent
   */
  public void addElement(String parentRef, JSONObject element, Integer index) {
    if (element == null
        || TextUtils.isEmpty(parentRef)) {
      return;
    }
    Message msg = Message.obtain();
    WXDomTask task = new WXDomTask();
    task.instanceId = mWXSDKInstance.getInstanceId();
    task.args = new ArrayList<>();
    task.args.add(parentRef);
    task.args.add(element);
    task.args.add(index);
    msg.what = WXDomHandler.MsgType.WX_DOM_ADD_DOM;
    msg.obj = task;
    WXSDKManager.getInstance().getWXDomManager().sendMessage(msg);
  }

  /**
   * Move the DomElement to the specified parent as its given n-th child.
   * @param ref reference of the node to be moved.
   * @param parentRef reference of the parent.
   * @param index the expected index that the dom in its new parent
   */
  public void moveElement(String ref, String parentRef, Integer index) {
    if (TextUtils.isEmpty(ref)
        || TextUtils.isEmpty(parentRef)) {
      return;
    }
    Message msg = Message.obtain();
    WXDomTask task = new WXDomTask();
    task.instanceId = mWXSDKInstance.getInstanceId();
    task.args = new ArrayList<>();
    task.args.add(ref);
    task.args.add(parentRef);
    task.args.add(index);
    msg.what = WXDomHandler.MsgType.WX_DOM_MOVE_DOM;
    msg.obj = task;
    WXSDKManager.getInstance().getWXDomManager().sendMessage(msg);
  }

  /**
   * Add eventListener for the specified {@link WXDomObject}
   * @param ref reference of the node
   * @param type the type of the event listener to be added.
   */
  public void addEvent(String ref, String type) {
    if (TextUtils.isEmpty(ref) || TextUtils.isEmpty(type)) {
      return;
    }
    Message msg = Message.obtain();
    WXDomTask task = new WXDomTask();
    task.instanceId = mWXSDKInstance.getInstanceId();
    task.args = new ArrayList<>();
    task.args.add(ref);
    task.args.add(type);
    msg.what = WXDomHandler.MsgType.WX_DOM_ADD_EVENT;
    msg.obj = task;
    WXSDKManager.getInstance().getWXDomManager().sendMessage(msg);
  }

  /**
   * Remove eventListener for the specified {@link WXDomObject}
   * @param ref reference of the node
   * @param type the type of the event listener to be removed.
   */
  public void removeEvent(String ref, String type) {
    if (TextUtils.isEmpty(ref) || TextUtils.isEmpty(type)) {
      return;
    }
    Message msg = Message.obtain();
    WXDomTask task = new WXDomTask();
    task.instanceId = mWXSDKInstance.getInstanceId();
    task.args = new ArrayList<>();
    task.args.add(ref);
    task.args.add(type);
    msg.what = WXDomHandler.MsgType.WX_DOM_REMOVE_EVENT;
    msg.obj = task;
    WXSDKManager.getInstance().getWXDomManager().sendMessage(msg);
  }

  /**
   * Notify the {@link WXDomManager} that creation of dom tree is finished.
   * This notify is given by JS.
   */
  public void createFinish() {
    Message msg = Message.obtain();
    WXDomTask task = new WXDomTask();
    task.instanceId = mWXSDKInstance.getInstanceId();
    msg.what = WXDomHandler.MsgType.WX_DOM_CREATE_FINISH;
    msg.obj = task;
    WXSDKManager.getInstance().getWXDomManager().sendMessage(msg);
  }

  /**
   * Notify the {@link WXDomManager} that refreshing of dom tree is finished.
   * This notify is given by JS.
   */
  public void refreshFinish() {
    Message msg = Message.obtain();
    WXDomTask task = new WXDomTask();
    task.instanceId = mWXSDKInstance.getInstanceId();
    msg.what = WXDomHandler.MsgType.WX_DOM_REFRESH_FINISH;
    msg.obj = task;
    WXSDKManager.getInstance().getWXDomManager().sendMessage(msg);
  }

  public void updateFinish() {
    Message msg = Message.obtain();
    WXDomTask task = new WXDomTask();
    task.instanceId = mWXSDKInstance.getInstanceId();
    msg.what = WXDomHandler.MsgType.WX_DOM_UPDATE_FINISH;
    msg.obj = task;
    WXSDKManager.getInstance().getWXDomManager().sendMessage(msg);
  }


  /**
   * Scroll the specified {@link WXDomObject} to given offset in given duration
   * @param ref reference of specified dom object
   * @param options scroll option, like {offset:0, duration:300}
   */
  public void scrollToElement(String ref, JSONObject options) {
    if (TextUtils.isEmpty(ref) || options == null) {
      return;
    }

    Message msg = Message.obtain();
    WXDomTask task = new WXDomTask();
    task.instanceId = mWXSDKInstance.getInstanceId();
    task.args = new ArrayList<>();
    task.args.add(ref);
    task.args.add(options);
    msg.what = WXDomHandler.MsgType.WX_DOM_SCROLLTO;
    msg.obj = task;
    WXSDKManager.getInstance().getWXDomManager().sendMessage(msg);
  }

  public void addRule(String type, JSONObject options) {
    if (TextUtils.isEmpty(type) || options == null) {
      return;
    }

    Message msg = Message.obtain();
    WXDomTask task = new WXDomTask();
    task.instanceId = mWXSDKInstance.getInstanceId();
    task.args = new ArrayList<>();
    task.args.add(type);
    task.args.add(options);
    msg.what = WXDomHandler.MsgType.WX_DOM_ADD_RULE;
    msg.obj = task;
    WXSDKManager.getInstance().getWXDomManager().sendMessage(msg);
  }
}<|MERGE_RESOLUTION|>--- conflicted
+++ resolved
@@ -372,11 +372,7 @@
   }
 
   /**
-<<<<<<< HEAD
    * Update attributes
-=======
-   * Update {@link WXDomObject#attr}
->>>>>>> 7b1ad978
    * @param ref
    * @param attr the expected attr
    */
@@ -396,14 +392,8 @@
   }
 
   /**
-<<<<<<< HEAD
-
    * Update DOM style.
    * @param ref DOM reference
-=======
-   * Update {@link WXDomObject#style}
-   * @param ref
->>>>>>> 7b1ad978
    * @param style the expected style
    */
   public void updateStyle(String ref, JSONObject style) {
