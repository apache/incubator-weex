--- conflicted
+++ resolved
@@ -139,11 +139,7 @@
 
   @Deprecated
   public static int setScreenWidth(int screenWidth) {
-<<<<<<< HEAD
-     return mScreenWidth = screenWidth;
-=======
     return mScreenWidth = screenWidth;
->>>>>>> d557a63d
   }
 
   public static float getScreenDensity(Context ctx){
@@ -388,13 +384,8 @@
   public static void clipCanvasWithinBorderBox(View targetView, Canvas canvas) {
     Drawable drawable;
     if (clipCanvasDueToAndroidVersion(canvas) &&
-<<<<<<< HEAD
-        clipCanvasIfAnimationExist(targetView) &&
-        ((drawable = targetView.getBackground()) instanceof BorderDrawable)) {
-=======
             clipCanvasIfAnimationExist(targetView) &&
             ((drawable = targetView.getBackground()) instanceof BorderDrawable)) {
->>>>>>> d557a63d
       BorderDrawable borderDrawable = (BorderDrawable) drawable;
       if (borderDrawable.isRounded()) {
         if (clipCanvasIfBackgroundImageExist(targetView, borderDrawable)) {
@@ -409,21 +400,12 @@
   public static void clipCanvasWithinBorderBox(Widget widget, Canvas canvas) {
     BorderDrawable borderDrawable;
     if (clipCanvasDueToAndroidVersion(canvas) &&
-<<<<<<< HEAD
-        clipCanvasIfAnimationExist(null) &&
-        (borderDrawable=widget.getBackgroundAndBorder())!=null ) {
-      if (borderDrawable.isRounded() && clipCanvasIfBackgroundImageExist(widget, borderDrawable)) {
-          Path path = borderDrawable.getContentPath(
-              new RectF(0, 0, widget.getBorderBox().width(), widget.getBorderBox().height()));
-          canvas.clipPath(path);
-=======
             clipCanvasIfAnimationExist(null) &&
             (borderDrawable=widget.getBackgroundAndBorder())!=null ) {
       if (borderDrawable.isRounded() && clipCanvasIfBackgroundImageExist(widget, borderDrawable)) {
         Path path = borderDrawable.getContentPath(
                 new RectF(0, 0, widget.getBorderBox().width(), widget.getBorderBox().height()));
         canvas.clipPath(path);
->>>>>>> d557a63d
       }
       else {
         canvas.clipRect(widget.getBorderBox());
@@ -495,17 +477,4 @@
     }
     return true;
   }
-
-  private static boolean clipCanvasIfBackgroundImageExist(@NonNull Widget widget,
-      @NonNull BorderDrawable borderDrawable) {
-    if (widget instanceof WidgetGroup) {
-      for (Widget child : ((WidgetGroup) widget).getChildren()) {
-        if (child.getBackgroundAndBorder().hasImage() &&
-            Build.VERSION.SDK_INT < Build.VERSION_CODES.LOLLIPOP) {
-          return false;
-        }
-      }
-    }
-    return true;
-  }
 }