--- conflicted
+++ resolved
@@ -247,14 +247,6 @@
 
   @Deprecated
   public static int getScreenHeight() {
-<<<<<<< HEAD
-    if(WXEnvironment.sApplication==null){
-      return 0;
-    }
-    return WXEnvironment.sApplication.getResources()
-        .getDisplayMetrics()
-        .heightPixels;
-=======
     if(WXEnvironment.sApplication!=null){
       return WXEnvironment.sApplication.getResources()
               .getDisplayMetrics()
@@ -275,7 +267,6 @@
     }
     return 0;
 
->>>>>>> d1eb5274
   }
 
   public static int getWeexWidth(String instanceId) {
@@ -290,15 +281,6 @@
     return -3;
   }
 
-<<<<<<< HEAD
-  public static int getScreenWidth() {
-    if(WXEnvironment.sApplication==null){
-      return 0;
-    }
-    return  WXEnvironment.sApplication.getResources()
-        .getDisplayMetrics()
-        .widthPixels;
-=======
   @Deprecated
   public static int getScreenWidth( ) {
     if(WXEnvironment.sApplication!=null){
@@ -320,7 +302,6 @@
       throw new WXRuntimeException("Error Context is null When getScreenHeight");
     }
     return 0;
->>>>>>> d1eb5274
   }
 
   /**
