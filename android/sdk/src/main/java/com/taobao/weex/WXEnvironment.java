--- conflicted
+++ resolved
@@ -431,18 +431,6 @@
 
   public static String findSoPath(String libName) {
     String soPath = ((PathClassLoader) (WXEnvironment.class.getClassLoader())).findLibrary(libName);
-<<<<<<< HEAD
-    WXLogUtils.e(libName + "'s Path is" + soPath);
-
-    String realName = "lib" + libName + ".so";
-    if (TextUtils.isEmpty(soPath)) {
-      String cacheDir = getCacheDir();
-      if (TextUtils.isEmpty(cacheDir)) {
-        return "";
-      }
-      if (cacheDir.indexOf("/cache") > 0) {
-        soPath = new File(cacheDir.replace("/cache", "/lib"), realName).getAbsolutePath();
-=======
     if (!TextUtils.isEmpty(soPath)) {
       File soFile = new File(soPath);
       if (soFile.exists()) {
@@ -450,7 +438,6 @@
         return soFile.getAbsolutePath();
       } else {
         WXLogUtils.e(libName + "'s Path is " + soPath + " but file is not exist");
->>>>>>> f54c93b2
       }
     }
 
@@ -486,18 +473,6 @@
       CORE_JSC_SO_PATH = findSoPath(CORE_JSC_SO_NAME);
       WXLogUtils.e("findLibJscRealPath " + CORE_JSC_SO_PATH);
     }
-<<<<<<< HEAD
-    return soPath;
-  }
-
-  public static String getLibJScRealPath() {
-    if(TextUtils.isEmpty(CORE_JSC_SO_PATH)) {
-      CORE_JSC_SO_PATH = findSoPath(CORE_JSC_SO_NAME);
-      WXLogUtils.e("findLibJscRealPath " + CORE_JSS_SO_PATH);
-    }
-=======
->>>>>>> f54c93b2
-
     return CORE_JSC_SO_PATH;
   }
 
