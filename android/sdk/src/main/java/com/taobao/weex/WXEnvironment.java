/**
 *
 *                                  Apache License
 *                            Version 2.0, January 2004
 *                         http://www.apache.org/licenses/
 *
 *    TERMS AND CONDITIONS FOR USE, REPRODUCTION, AND DISTRIBUTION
 *
 *    1. Definitions.
 *
 *       "License" shall mean the terms and conditions for use, reproduction,
 *       and distribution as defined by Sections 1 through 9 of this document.
 *
 *       "Licensor" shall mean the copyright owner or entity authorized by
 *       the copyright owner that is granting the License.
 *
 *       "Legal Entity" shall mean the union of the acting entity and all
 *       other entities that control, are controlled by, or are under common
 *       control with that entity. For the purposes of this definition,
 *       "control" means (i) the power, direct or indirect, to cause the
 *       direction or management of such entity, whether by contract or
 *       otherwise, or (ii) ownership of fifty percent (50%) or more of the
 *       outstanding shares, or (iii) beneficial ownership of such entity.
 *
 *       "You" (or "Your") shall mean an individual or Legal Entity
 *       exercising permissions granted by this License.
 *
 *       "Source" form shall mean the preferred form for making modifications,
 *       including but not limited to software source code, documentation
 *       source, and configuration files.
 *
 *       "Object" form shall mean any form resulting from mechanical
 *       transformation or translation of a Source form, including but
 *       not limited to compiled object code, generated documentation,
 *       and conversions to other media types.
 *
 *       "Work" shall mean the work of authorship, whether in Source or
 *       Object form, made available under the License, as indicated by a
 *       copyright notice that is included in or attached to the work
 *       (an example is provided in the Appendix below).
 *
 *       "Derivative Works" shall mean any work, whether in Source or Object
 *       form, that is based on (or derived from) the Work and for which the
 *       editorial revisions, annotations, elaborations, or other modifications
 *       represent, as a whole, an original work of authorship. For the purposes
 *       of this License, Derivative Works shall not include works that remain
 *       separable from, or merely link (or bind by name) to the interfaces of,
 *       the Work and Derivative Works thereof.
 *
 *       "Contribution" shall mean any work of authorship, including
 *       the original version of the Work and any modifications or additions
 *       to that Work or Derivative Works thereof, that is intentionally
 *       submitted to Licensor for inclusion in the Work by the copyright owner
 *       or by an individual or Legal Entity authorized to submit on behalf of
 *       the copyright owner. For the purposes of this definition, "submitted"
 *       means any form of electronic, verbal, or written communication sent
 *       to the Licensor or its representatives, including but not limited to
 *       communication on electronic mailing lists, source code control systems,
 *       and issue tracking systems that are managed by, or on behalf of, the
 *       Licensor for the purpose of discussing and improving the Work, but
 *       excluding communication that is conspicuously marked or otherwise
 *       designated in writing by the copyright owner as "Not a Contribution."
 *
 *       "Contributor" shall mean Licensor and any individual or Legal Entity
 *       on behalf of whom a Contribution has been received by Licensor and
 *       subsequently incorporated within the Work.
 *
 *    2. Grant of Copyright License. Subject to the terms and conditions of
 *       this License, each Contributor hereby grants to You a perpetual,
 *       worldwide, non-exclusive, no-charge, royalty-free, irrevocable
 *       copyright license to reproduce, prepare Derivative Works of,
 *       publicly display, publicly perform, sublicense, and distribute the
 *       Work and such Derivative Works in Source or Object form.
 *
 *    3. Grant of Patent License. Subject to the terms and conditions of
 *       this License, each Contributor hereby grants to You a perpetual,
 *       worldwide, non-exclusive, no-charge, royalty-free, irrevocable
 *       (except as stated in this section) patent license to make, have made,
 *       use, offer to sell, sell, import, and otherwise transfer the Work,
 *       where such license applies only to those patent claims licensable
 *       by such Contributor that are necessarily infringed by their
 *       Contribution(s) alone or by combination of their Contribution(s)
 *       with the Work to which such Contribution(s) was submitted. If You
 *       institute patent litigation against any entity (including a
 *       cross-claim or counterclaim in a lawsuit) alleging that the Work
 *       or a Contribution incorporated within the Work constitutes direct
 *       or contributory patent infringement, then any patent licenses
 *       granted to You under this License for that Work shall terminate
 *       as of the date such litigation is filed.
 *
 *    4. Redistribution. You may reproduce and distribute copies of the
 *       Work or Derivative Works thereof in any medium, with or without
 *       modifications, and in Source or Object form, provided that You
 *       meet the following conditions:
 *
 *       (a) You must give any other recipients of the Work or
 *           Derivative Works a copy of this License; and
 *
 *       (b) You must cause any modified files to carry prominent notices
 *           stating that You changed the files; and
 *
 *       (c) You must retain, in the Source form of any Derivative Works
 *           that You distribute, all copyright, patent, trademark, and
 *           attribution notices from the Source form of the Work,
 *           excluding those notices that do not pertain to any part of
 *           the Derivative Works; and
 *
 *       (d) If the Work includes a "NOTICE" text file as part of its
 *           distribution, then any Derivative Works that You distribute must
 *           include a readable copy of the attribution notices contained
 *           within such NOTICE file, excluding those notices that do not
 *           pertain to any part of the Derivative Works, in at least one
 *           of the following places: within a NOTICE text file distributed
 *           as part of the Derivative Works; within the Source form or
 *           documentation, if provided along with the Derivative Works; or,
 *           within a display generated by the Derivative Works, if and
 *           wherever such third-party notices normally appear. The contents
 *           of the NOTICE file are for informational purposes only and
 *           do not modify the License. You may add Your own attribution
 *           notices within Derivative Works that You distribute, alongside
 *           or as an addendum to the NOTICE text from the Work, provided
 *           that such additional attribution notices cannot be construed
 *           as modifying the License.
 *
 *       You may add Your own copyright statement to Your modifications and
 *       may provide additional or different license terms and conditions
 *       for use, reproduction, or distribution of Your modifications, or
 *       for any such Derivative Works as a whole, provided Your use,
 *       reproduction, and distribution of the Work otherwise complies with
 *       the conditions stated in this License.
 *
 *    5. Submission of Contributions. Unless You explicitly state otherwise,
 *       any Contribution intentionally submitted for inclusion in the Work
 *       by You to the Licensor shall be under the terms and conditions of
 *       this License, without any additional terms or conditions.
 *       Notwithstanding the above, nothing herein shall supersede or modify
 *       the terms of any separate license agreement you may have executed
 *       with Licensor regarding such Contributions.
 *
 *    6. Trademarks. This License does not grant permission to use the trade
 *       names, trademarks, service marks, or product names of the Licensor,
 *       except as required for reasonable and customary use in describing the
 *       origin of the Work and reproducing the content of the NOTICE file.
 *
 *    7. Disclaimer of Warranty. Unless required by applicable law or
 *       agreed to in writing, Licensor provides the Work (and each
 *       Contributor provides its Contributions) on an "AS IS" BASIS,
 *       WITHOUT WARRANTIES OR CONDITIONS OF ANY KIND, either express or
 *       implied, including, without limitation, any warranties or conditions
 *       of TITLE, NON-INFRINGEMENT, MERCHANTABILITY, or FITNESS FOR A
 *       PARTICULAR PURPOSE. You are solely responsible for determining the
 *       appropriateness of using or redistributing the Work and assume any
 *       risks associated with Your exercise of permissions under this License.
 *
 *    8. Limitation of Liability. In no event and under no legal theory,
 *       whether in tort (including negligence), contract, or otherwise,
 *       unless required by applicable law (such as deliberate and grossly
 *       negligent acts) or agreed to in writing, shall any Contributor be
 *       liable to You for damages, including any direct, indirect, special,
 *       incidental, or consequential damages of any character arising as a
 *       result of this License or out of the use or inability to use the
 *       Work (including but not limited to damages for loss of goodwill,
 *       work stoppage, computer failure or malfunction, or any and all
 *       other commercial damages or losses), even if such Contributor
 *       has been advised of the possibility of such damages.
 *
 *    9. Accepting Warranty or Additional Liability. While redistributing
 *       the Work or Derivative Works thereof, You may choose to offer,
 *       and charge a fee for, acceptance of support, warranty, indemnity,
 *       or other liability obligations and/or rights consistent with this
 *       License. However, in accepting such obligations, You may act only
 *       on Your own behalf and on Your sole responsibility, not on behalf
 *       of any other Contributor, and only if You agree to indemnify,
 *       defend, and hold each Contributor harmless for any liability
 *       incurred by, or claims asserted against, such Contributor by reason
 *       of your accepting any such warranty or additional liability.
 *
 *    END OF TERMS AND CONDITIONS
 *
 *    APPENDIX: How to apply the Apache License to your work.
 *
 *       To apply the Apache License to your work, attach the following
 *       boilerplate notice, with the fields enclosed by brackets "[]"
 *       replaced with your own identifying information. (Don't include
 *       the brackets!)  The text should be enclosed in the appropriate
 *       comment syntax for the file format. We also recommend that a
 *       file or class name and description of purpose be included on the
 *       same "printed page" as the copyright notice for easier
 *       identification within third-party archives.
 *
 *    Copyright 2016 Alibaba Group
 *
 *    Licensed under the Apache License, Version 2.0 (the "License");
 *    you may not use this file except in compliance with the License.
 *    You may obtain a copy of the License at
 *
 *        http://www.apache.org/licenses/LICENSE-2.0
 *
 *    Unless required by applicable law or agreed to in writing, software
 *    distributed under the License is distributed on an "AS IS" BASIS,
 *    WITHOUT WARRANTIES OR CONDITIONS OF ANY KIND, either express or implied.
 *    See the License for the specific language governing permissions and
 *    limitations under the License.
 */
package com.taobao.weex;

import android.app.Application;
import android.content.Context;
import android.content.pm.ApplicationInfo;
import android.content.pm.PackageInfo;
import android.content.pm.PackageManager;
import android.telephony.TelephonyManager;

import com.taobao.weex.common.WXConfig;
import com.taobao.weex.utils.LogLevel;
import com.taobao.weex.utils.WXLogUtils;
import com.taobao.weex.utils.WXSoInstallMgrSdk;
import com.taobao.weex.utils.WXUtils;

import java.util.HashMap;
import java.util.Map;

public class WXEnvironment {

  public static final String OS = "android";
  public static final String SYS_VERSION = android.os.Build.VERSION.RELEASE;
  public static final String SYS_MODEL = android.os.Build.MODEL;
  /*********************
   * Global config
   ***************************/

  public static String JS_LIB_SDK_VERSION = "v0.14.5";

<<<<<<< HEAD
  public static String WXSDK_VERSION = "0.5.3.6";
=======
  public static String WXSDK_VERSION = "0.6.0";
>>>>>>> 0490c29a
  public static Application sApplication;
  public static final String DEV_Id = getDevId();
  public static int sDefaultWidth = 750;
  public volatile static boolean JsFrameworkInit = false;

  public static final String SETTING_EXCLUDE_X86SUPPORT = "env_exclude_x86";

  public static boolean SETTING_FORCE_VERTICAL_SCREEN = false;
  /**
   * Debug model
   */
  public static boolean sDebugMode = false;
  public static String sDebugWsUrl = "";
  public static boolean sRemoteDebugMode = false;
  public static String sRemoteDebugProxyUrl = "";
  public static long sJSLibInitTime = 0;

  public static long sSDKInitInvokeTime = 0;//调用SDK初始化的耗时
  public static long sSDKInitExecuteTime = 0;//SDK初始化执行耗时

  public static LogLevel sLogLevel= LogLevel.DEBUG;
  private static boolean isApkDebug = true;
  private static boolean isPerf = false;

  public static boolean sShow3DLayer=true;

  private static Map<String, String> options = new HashMap<>();

  /**
   * dynamic
   */
  public static boolean sDynamicMode = false;
  public static String sDynamicUrl = "";

  /**
   * Fetch system information.
   * @return map contains system information.
   */
  public static Map<String, String> getConfig() {
    Map<String, String> configs = new HashMap<>();
    configs.put(WXConfig.os, OS);
    configs.put(WXConfig.appVersion, getAppVersionName());
    configs.put(WXConfig.devId, DEV_Id);
    configs.put(WXConfig.sysVersion, SYS_VERSION);
    configs.put(WXConfig.sysModel, SYS_MODEL);
    configs.put(WXConfig.weexVersion, String.valueOf(WXSDK_VERSION));
    configs.put(WXConfig.logLevel,sLogLevel.getName());
    configs.putAll(options);
    if(configs!=null&&configs.get(WXConfig.appName)==null && sApplication!=null){
       configs.put(WXConfig.appName, sApplication.getPackageName());
    }
    return configs;
  }

  /**
   * Get the version of the current app.
   */
  private static String getAppVersionName() {
    String versionName = "";
    PackageManager manager;
    PackageInfo info = null;
    try {
      manager = sApplication.getPackageManager();
      info = manager.getPackageInfo(sApplication.getPackageName(), 0);
      versionName = info.versionName;
    } catch (Exception e) {
      WXLogUtils.e("WXEnvironment getAppVersionName Exception: " + WXLogUtils.getStackTrace(e));
    }
    return versionName;
  }

  public static void addCustomOptions(String key, String value) {
    options.put(key, value);
  }

  public static boolean isSupport() {
    boolean excludeX86 = "true".equals(options.get(SETTING_EXCLUDE_X86SUPPORT));
    boolean isX86AndExcluded = WXSoInstallMgrSdk.isX86()&&excludeX86;
    boolean isCPUSupport = WXSoInstallMgrSdk.isCPUSupport()&&!isX86AndExcluded;
    if (WXEnvironment.isApkDebugable()) {
      WXLogUtils.d("WXEnvironment.sSupport:" + isCPUSupport
                   + " WXSDKEngine.isInitialized():" + WXSDKEngine.isInitialized()
                   + " !WXUtils.isTabletDevice():" + !WXUtils.isTabletDevice());
    }
    return isCPUSupport && WXSDKEngine.isInitialized() && !WXUtils.isTabletDevice();
  }

  public static boolean isApkDebugable() {
    if (sApplication == null) {
      return false;
    }

    if (isPerf) {
      return false;
    }

    if (!isApkDebug) {
      return false;
    }
    try {
      ApplicationInfo info = sApplication.getApplicationInfo();
      isApkDebug = (info.flags & ApplicationInfo.FLAG_DEBUGGABLE) != 0;
      return isApkDebug;
    } catch (Exception e) {
      WXLogUtils.e("WXEnvironment isApkDebugable Exception: " + WXLogUtils.getStackTrace(e));
    }
    return false;
  }

  public static boolean isPerf() {
    return isPerf;
  }

  private static String getDevId() {
    return sApplication == null ? "" : ((TelephonyManager) sApplication
        .getSystemService(Context.TELEPHONY_SERVICE)).getDeviceId();
  }

  public static Application getApplication() {
    return sApplication;
  }

  public void initMetrics() {
    if (sApplication == null) {
      return;
    }
  }

}<|MERGE_RESOLUTION|>--- conflicted
+++ resolved
@@ -231,11 +231,7 @@
 
   public static String JS_LIB_SDK_VERSION = "v0.14.5";
 
-<<<<<<< HEAD
-  public static String WXSDK_VERSION = "0.5.3.6";
-=======
   public static String WXSDK_VERSION = "0.6.0";
->>>>>>> 0490c29a
   public static Application sApplication;
   public static final String DEV_Id = getDevId();
   public static int sDefaultWidth = 750;
