/**
 *
 *                                  Apache License
 *                            Version 2.0, January 2004
 *                         http://www.apache.org/licenses/
 *
 *    TERMS AND CONDITIONS FOR USE, REPRODUCTION, AND DISTRIBUTION
 *
 *    1. Definitions.
 *
 *       "License" shall mean the terms and conditions for use, reproduction,
 *       and distribution as defined by Sections 1 through 9 of this document.
 *
 *       "Licensor" shall mean the copyright owner or entity authorized by
 *       the copyright owner that is granting the License.
 *
 *       "Legal Entity" shall mean the union of the acting entity and all
 *       other entities that control, are controlled by, or are under common
 *       control with that entity. For the purposes of this definition,
 *       "control" means (i) the power, direct or indirect, to cause the
 *       direction or management of such entity, whether by contract or
 *       otherwise, or (ii) ownership of fifty percent (50%) or more of the
 *       outstanding shares, or (iii) beneficial ownership of such entity.
 *
 *       "You" (or "Your") shall mean an individual or Legal Entity
 *       exercising permissions granted by this License.
 *
 *       "Source" form shall mean the preferred form for making modifications,
 *       including but not limited to software source code, documentation
 *       source, and configuration files.
 *
 *       "Object" form shall mean any form resulting from mechanical
 *       transformation or translation of a Source form, including but
 *       not limited to compiled object code, generated documentation,
 *       and conversions to other media types.
 *
 *       "Work" shall mean the work of authorship, whether in Source or
 *       Object form, made available under the License, as indicated by a
 *       copyright notice that is included in or attached to the work
 *       (an example is provided in the Appendix below).
 *
 *       "Derivative Works" shall mean any work, whether in Source or Object
 *       form, that is based on (or derived from) the Work and for which the
 *       editorial revisions, annotations, elaborations, or other modifications
 *       represent, as a whole, an original work of authorship. For the purposes
 *       of this License, Derivative Works shall not include works that remain
 *       separable from, or merely link (or bind by name) to the interfaces of,
 *       the Work and Derivative Works thereof.
 *
 *       "Contribution" shall mean any work of authorship, including
 *       the original version of the Work and any modifications or additions
 *       to that Work or Derivative Works thereof, that is intentionally
 *       submitted to Licensor for inclusion in the Work by the copyright owner
 *       or by an individual or Legal Entity authorized to submit on behalf of
 *       the copyright owner. For the purposes of this definition, "submitted"
 *       means any form of electronic, verbal, or written communication sent
 *       to the Licensor or its representatives, including but not limited to
 *       communication on electronic mailing lists, source code control systems,
 *       and issue tracking systems that are managed by, or on behalf of, the
 *       Licensor for the purpose of discussing and improving the Work, but
 *       excluding communication that is conspicuously marked or otherwise
 *       designated in writing by the copyright owner as "Not a Contribution."
 *
 *       "Contributor" shall mean Licensor and any individual or Legal Entity
 *       on behalf of whom a Contribution has been received by Licensor and
 *       subsequently incorporated within the Work.
 *
 *    2. Grant of Copyright License. Subject to the terms and conditions of
 *       this License, each Contributor hereby grants to You a perpetual,
 *       worldwide, non-exclusive, no-charge, royalty-free, irrevocable
 *       copyright license to reproduce, prepare Derivative Works of,
 *       publicly display, publicly perform, sublicense, and distribute the
 *       Work and such Derivative Works in Source or Object form.
 *
 *    3. Grant of Patent License. Subject to the terms and conditions of
 *       this License, each Contributor hereby grants to You a perpetual,
 *       worldwide, non-exclusive, no-charge, royalty-free, irrevocable
 *       (except as stated in this section) patent license to make, have made,
 *       use, offer to sell, sell, import, and otherwise transfer the Work,
 *       where such license applies only to those patent claims licensable
 *       by such Contributor that are necessarily infringed by their
 *       Contribution(s) alone or by combination of their Contribution(s)
 *       with the Work to which such Contribution(s) was submitted. If You
 *       institute patent litigation against any entity (including a
 *       cross-claim or counterclaim in a lawsuit) alleging that the Work
 *       or a Contribution incorporated within the Work constitutes direct
 *       or contributory patent infringement, then any patent licenses
 *       granted to You under this License for that Work shall terminate
 *       as of the date such litigation is filed.
 *
 *    4. Redistribution. You may reproduce and distribute copies of the
 *       Work or Derivative Works thereof in any medium, with or without
 *       modifications, and in Source or Object form, provided that You
 *       meet the following conditions:
 *
 *       (a) You must give any other recipients of the Work or
 *           Derivative Works a copy of this License; and
 *
 *       (b) You must cause any modified files to carry prominent notices
 *           stating that You changed the files; and
 *
 *       (c) You must retain, in the Source form of any Derivative Works
 *           that You distribute, all copyright, patent, trademark, and
 *           attribution notices from the Source form of the Work,
 *           excluding those notices that do not pertain to any part of
 *           the Derivative Works; and
 *
 *       (d) If the Work includes a "NOTICE" text file as part of its
 *           distribution, then any Derivative Works that You distribute must
 *           include a readable copy of the attribution notices contained
 *           within such NOTICE file, excluding those notices that do not
 *           pertain to any part of the Derivative Works, in at least one
 *           of the following places: within a NOTICE text file distributed
 *           as part of the Derivative Works; within the Source form or
 *           documentation, if provided along with the Derivative Works; or,
 *           within a display generated by the Derivative Works, if and
 *           wherever such third-party notices normally appear. The contents
 *           of the NOTICE file are for informational purposes only and
 *           do not modify the License. You may add Your own attribution
 *           notices within Derivative Works that You distribute, alongside
 *           or as an addendum to the NOTICE text from the Work, provided
 *           that such additional attribution notices cannot be construed
 *           as modifying the License.
 *
 *       You may add Your own copyright statement to Your modifications and
 *       may provide additional or different license terms and conditions
 *       for use, reproduction, or distribution of Your modifications, or
 *       for any such Derivative Works as a whole, provided Your use,
 *       reproduction, and distribution of the Work otherwise complies with
 *       the conditions stated in this License.
 *
 *    5. Submission of Contributions. Unless You explicitly state otherwise,
 *       any Contribution intentionally submitted for inclusion in the Work
 *       by You to the Licensor shall be under the terms and conditions of
 *       this License, without any additional terms or conditions.
 *       Notwithstanding the above, nothing herein shall supersede or modify
 *       the terms of any separate license agreement you may have executed
 *       with Licensor regarding such Contributions.
 *
 *    6. Trademarks. This License does not grant permission to use the trade
 *       names, trademarks, service marks, or product names of the Licensor,
 *       except as required for reasonable and customary use in describing the
 *       origin of the Work and reproducing the content of the NOTICE file.
 *
 *    7. Disclaimer of Warranty. Unless required by applicable law or
 *       agreed to in writing, Licensor provides the Work (and each
 *       Contributor provides its Contributions) on an "AS IS" BASIS,
 *       WITHOUT WARRANTIES OR CONDITIONS OF ANY KIND, either express or
 *       implied, including, without limitation, any warranties or conditions
 *       of TITLE, NON-INFRINGEMENT, MERCHANTABILITY, or FITNESS FOR A
 *       PARTICULAR PURPOSE. You are solely responsible for determining the
 *       appropriateness of using or redistributing the Work and assume any
 *       risks associated with Your exercise of permissions under this License.
 *
 *    8. Limitation of Liability. In no event and under no legal theory,
 *       whether in tort (including negligence), contract, or otherwise,
 *       unless required by applicable law (such as deliberate and grossly
 *       negligent acts) or agreed to in writing, shall any Contributor be
 *       liable to You for damages, including any direct, indirect, special,
 *       incidental, or consequential damages of any character arising as a
 *       result of this License or out of the use or inability to use the
 *       Work (including but not limited to damages for loss of goodwill,
 *       work stoppage, computer failure or malfunction, or any and all
 *       other commercial damages or losses), even if such Contributor
 *       has been advised of the possibility of such damages.
 *
 *    9. Accepting Warranty or Additional Liability. While redistributing
 *       the Work or Derivative Works thereof, You may choose to offer,
 *       and charge a fee for, acceptance of support, warranty, indemnity,
 *       or other liability obligations and/or rights consistent with this
 *       License. However, in accepting such obligations, You may act only
 *       on Your own behalf and on Your sole responsibility, not on behalf
 *       of any other Contributor, and only if You agree to indemnify,
 *       defend, and hold each Contributor harmless for any liability
 *       incurred by, or claims asserted against, such Contributor by reason
 *       of your accepting any such warranty or additional liability.
 *
 *    END OF TERMS AND CONDITIONS
 *
 *    APPENDIX: How to apply the Apache License to your work.
 *
 *       To apply the Apache License to your work, attach the following
 *       boilerplate notice, with the fields enclosed by brackets "[]"
 *       replaced with your own identifying information. (Don't include
 *       the brackets!)  The text should be enclosed in the appropriate
 *       comment syntax for the file format. We also recommend that a
 *       file or class name and description of purpose be included on the
 *       same "printed page" as the copyright notice for easier
 *       identification within third-party archives.
 *
 *    Copyright 2016 Alibaba Group
 *
 *    Licensed under the Apache License, Version 2.0 (the "License");
 *    you may not use this file except in compliance with the License.
 *    You may obtain a copy of the License at
 *
 *        http://www.apache.org/licenses/LICENSE-2.0
 *
 *    Unless required by applicable law or agreed to in writing, software
 *    distributed under the License is distributed on an "AS IS" BASIS,
 *    WITHOUT WARRANTIES OR CONDITIONS OF ANY KIND, either express or implied.
 *    See the License for the specific language governing permissions and
 *    limitations under the License.
 */
package com.taobao.weex.dom;

import android.support.annotation.NonNull;
import android.support.v4.util.ArrayMap;
import android.text.Layout;
import android.text.TextUtils;

import com.taobao.weex.common.Constants;
import com.taobao.weex.dom.flex.CSSAlign;
import com.taobao.weex.dom.flex.CSSFlexDirection;
import com.taobao.weex.dom.flex.CSSJustify;
import com.taobao.weex.dom.flex.CSSPositionType;
import com.taobao.weex.dom.flex.CSSWrap;
import com.taobao.weex.ui.component.WXText;
import com.taobao.weex.ui.component.WXTextDecoration;
import com.taobao.weex.utils.WXUtils;
import com.taobao.weex.utils.WXViewUtils;

import java.util.Collection;
import java.util.Map;
import java.util.Set;

/**
 * Store value of component style
 *
 */
public class WXStyle implements Map<String, Object>,Cloneable {

  private static final long serialVersionUID = 611132641365274134L;
  public static final int UNSET = -1;

<<<<<<< HEAD
  private @NonNull final ArrayMap<String,Object> map;

  public WXStyle(){
    map = new ArrayMap<>();
  }

  public WXStyle(@NonNull Map<String,Object> standardMap){
    this();
    map.putAll(standardMap);
=======
  public int getBlur() {
    try {
      if(get(Constants.Name.FILTER) == null) {
        return 0;
      }
      String value = get(Constants.Name.FILTER).toString().trim();
      int start = value.indexOf("blur(");
      int end = value.indexOf("px)");
      if(end == -1) {
        end = value.indexOf(")");
      }
      if(start == 0 && start < end) {
        int blur = Integer.parseInt(value.substring(5,end));
        //unlike css blur filter(https://developer.mozilla.org/en-US/docs/Web/CSS/filter),in weex
        //we specify the blur radius in [0,10] to improve performance and avoid potential oom issue.
        return Math.min(10,Math.max(0,blur));
      }
    }catch (NumberFormatException e) {
    }
    return 0;
>>>>>>> 02b77384
  }

  /*
   * text-decoration
   **/
  public static WXTextDecoration getTextDecoration(Map<String, Object> style) {
    Object obj = style.get(Constants.Name.TEXT_DECORATION);
    if (obj == null) {
      return WXTextDecoration.NONE;
    }
    String textDecoration = obj.toString();
    if (textDecoration.equals("underline")) {
      return WXTextDecoration.UNDERLINE;
    }
    if (textDecoration.equals("line-through")) {
      return WXTextDecoration.LINETHROUGH;
    }
    return WXTextDecoration.NONE;
  }

  public static String getTextColor(Map<String, Object> style) {
    if (style == null) {
      return "";
    }
    Object temp = style.get(Constants.Name.COLOR);
    return temp == null ? "" : temp.toString();
  }

  public static int getFontWeight(Map<String, Object> style) {
    int typeface = android.graphics.Typeface.NORMAL;
    if (style == null) {
      return typeface;
    }
    Object temp = style.get(Constants.Name.FONT_WEIGHT);
    if (temp == null) {
      return typeface;
    }
    String fontWeight = temp.toString();
    if (fontWeight.equals(Constants.Value.BOLD)) {
      typeface = android.graphics.Typeface.BOLD;
    }
    return typeface;
  }

  public static int getFontStyle(Map<String, Object> style) {
    int typeface = android.graphics.Typeface.NORMAL;
    if (style == null) {
      return typeface;
    }
    Object temp = style.get(Constants.Name.FONT_STYLE);
    if (temp == null) {
      return typeface;
    }
    String fontWeight = temp.toString();
    if (fontWeight.equals(Constants.Value.ITALIC)) {
      typeface = android.graphics.Typeface.ITALIC;
    }
    return typeface;
  }

  public static int getFontSize(Map<String, Object> style) {
    if (style == null) {
      return (int) WXViewUtils.getRealPxByWidth(WXText.sDEFAULT_SIZE);
    }
    int fontSize = WXUtils.getInt(style.get(Constants.Name.FONT_SIZE));
    if (fontSize <= 0) {
      fontSize = WXText.sDEFAULT_SIZE;
    }
    return (int) WXViewUtils.getRealPxByWidth(fontSize);
  }

  public static String getFontFamily(Map<String, Object> style) {
    String fontFamily = null;
    if (style != null) {
      Object temp;
      temp = style.get(Constants.Name.FONT_FAMILY);
      if (temp != null) {
        fontFamily = temp.toString();
      }
    }
    return fontFamily;
  }

  public static Layout.Alignment getTextAlignment(Map<String, Object> style){
    Layout.Alignment alignment= Layout.Alignment.ALIGN_NORMAL;
    String textAlign= (String) style.get(Constants.Name.TEXT_ALIGN);
    if(TextUtils.equals(Constants.Value.LEFT,textAlign)){
      alignment= Layout.Alignment.ALIGN_NORMAL;
    }
    else if(TextUtils.equals(Constants.Value.CENTER,textAlign)){
      alignment=Layout.Alignment.ALIGN_CENTER;
    }
    else if(TextUtils.equals(Constants.Value.RIGHT,textAlign)){
      alignment= Layout.Alignment.ALIGN_OPPOSITE;
    }
    return alignment;
  }

  public static TextUtils.TruncateAt getTextOverflow(Map<String, Object> style){
    TextUtils.TruncateAt truncateAt=null;
    String ellipse = (String) style.get(Constants.Name.TEXT_OVERFLOW);
    if(TextUtils.equals(Constants.Name.ELLIPSIS,ellipse)){
      truncateAt = TextUtils.TruncateAt.END;
    }
    return truncateAt;
  }

  public static int getLines(Map<String, Object> style) {
    return WXUtils.getInt(style.get(Constants.Name.LINES));
  }

  public static int getLineHeight(Map<String, Object> style){
    if (style == null) {
      return UNSET;
    }
    int lineHeight = WXUtils.getInt(style.get(Constants.Name.LINE_HEIGHT));
    if (lineHeight <= 0) {
      lineHeight = UNSET;
      return lineHeight;
    }
    return (int) WXViewUtils.getRealPxByWidth(lineHeight);
  }
  /*
   * flexbox
   **/
  public CSSAlign getAlignItems() {
    Object alignItems = get(Constants.Name.ALIGN_ITEMS);
    if (alignItems == null) {
      return CSSAlign.STRETCH;
    }
    return CSSAlignConvert.convert2AlignItems(alignItems.toString().trim());
  }

  public CSSAlign getAlignSelf() {
    Object alignSelf = get(Constants.Name.ALIGN_SELF);
    if (alignSelf == null) {
      return CSSAlign.AUTO;
    }
    return CSSAlignConvert.convert2AlignSelf(alignSelf.toString().trim());
  }

  public float getFlex() {
    return WXUtils.getFloat(get(Constants.Name.FLEX));
  }

  public CSSFlexDirection getFlexDirection() {
    Object flexDirection = get(Constants.Name.FLEX_DIRECTION);
    if (flexDirection == null) {
      return CSSFlexDirection.COLUMN;
    }
    return CSSFlexDirectionConvert.convert(flexDirection.toString().trim());
  }

  public CSSJustify getJustifyContent() {
    Object justifyContent = get(Constants.Name.JUSTIFY_CONTENT);
    if (justifyContent == null) {
      return CSSJustify.FLEX_START;
    }
    return CSSJustifyConvert.convert(justifyContent.toString().trim());
  }

  public CSSWrap getCSSWrap() {
    Object cssWrap = get(Constants.Name.FLEX_WRAP);
    if (cssWrap == null) {
      return CSSWrap.NOWRAP;
    }
    return CSSWrapConvert.convert(cssWrap.toString().trim());
  }

  /*
   * base
   **/
  public float getWidth() {
    return WXUtils.getFloat(get(Constants.Name.WIDTH));
  }

  public float getDefaultWidth() {
    return WXUtils.getFloat(get(Constants.Name.DEFAULT_WIDTH));
  }

  public float getMinWidth() {
    return WXUtils.getFloat(get(Constants.Name.MIN_WIDTH));
  }

  public float getMaxWidth() {
    return WXUtils.getFloat(get(Constants.Name.MAX_WIDTH));
  }

  public float getHeight() {
    return WXUtils.getFloat(get(Constants.Name.HEIGHT));
  }

  public float getDefaultHeight() {
    return WXUtils.getFloat(get(Constants.Name.DEFAULT_HEIGHT));
  }

  public float getMinHeight() {
    return WXUtils.getFloat(get(Constants.Name.MIN_HEIGHT));
  }

  public float getMaxHeight() {
    return WXUtils.getFloat(get(Constants.Name.MAX_HEIGHT));
  }

  /*
   * border
   **/
  public float getBorderRadius() {
    float temp = WXUtils.getFloat(get(Constants.Name.BORDER_RADIUS));
    if (WXUtils.isUndefined(temp)) {
      return Float.NaN;
    }
    return temp;
  }

  public float getBorderTopWidth() {
    return getBorderWidth(Constants.Name.BORDER_TOP_WIDTH);
  }

  private float getBorderWidth(String key) {
    float temp = WXUtils.getFloat(get(key));
    if (WXUtils.isUndefined(temp)) {
      return getBorderWidth();
    }
    return temp;
  }

  //TODO fix : only when set backgroundColor
  public float getBorderWidth() {
    return WXUtils.getFloat(get(Constants.Name.BORDER_WIDTH));
  }

  public float getBorderRightWidth() {
    return getBorderWidth(Constants.Name.BORDER_RIGHT_WIDTH);
  }

  public float getBorderBottomWidth() {
    return getBorderWidth(Constants.Name.BORDER_BOTTOM_WIDTH);
  }

  public float getBorderLeftWidth() {
    return getBorderWidth(Constants.Name.BORDER_LEFT_WIDTH);
  }

  public String getBorderColor() {
    Object color = get(Constants.Name.BORDER_COLOR);
    return color == null ? null : color.toString();
  }

  public String getBorderStyle() {
    Object borderStyle = get(Constants.Name.BORDER_STYLE);
    return borderStyle == null ? null : borderStyle.toString();
  }

  public float getMargin(){
    return WXUtils.getFloat(get(Constants.Name.MARGIN));
  }

  public float getPadding(){
    return WXUtils.getFloat(get(Constants.Name.PADDING));
  }

  /*
   * margin
   **/
  public float getMarginTop() {
    float temp = WXUtils.getFloat(get(Constants.Name.MARGIN_TOP));
    if (WXUtils.isUndefined(temp)) {
      temp = WXUtils.getFloat(get(Constants.Name.MARGIN));
    }
    return temp;
  }

  public float getMarginLeft() {
    float temp = WXUtils.getFloat(get(Constants.Name.MARGIN_LEFT));
    if (WXUtils.isUndefined(temp)) {
      temp = WXUtils.getFloat(get(Constants.Name.MARGIN));
    }
    return temp;
  }

  public float getMarginRight() {
    float temp = WXUtils.getFloat(get(Constants.Name.MARGIN_RIGHT));
    if (WXUtils.isUndefined(temp)) {
      temp = WXUtils.getFloat(get(Constants.Name.MARGIN));
    }
    return temp;
  }

  public float getMarginBottom() {
    float temp = WXUtils.getFloat(get(Constants.Name.MARGIN_BOTTOM));
    if (WXUtils.isUndefined(temp)) {
      temp = WXUtils.getFloat(get(Constants.Name.MARGIN));
    }
    return temp;
  }

  /*
   * padding
   **/
  public float getPaddingTop() {
    float temp = WXUtils.getFloat(get(Constants.Name.PADDING_TOP));
    if (WXUtils.isUndefined(temp)) {
      temp = WXUtils.getFloat(get(Constants.Name.PADDING));
    }
    return temp;
  }

  public float getPaddingLeft() {
    float temp = WXUtils.getFloat(get(Constants.Name.PADDING_LEFT));
    if (WXUtils.isUndefined(temp)) {
      temp = WXUtils.getFloat(get(Constants.Name.PADDING));
    }
    return temp;
  }

  public float getPaddingRight() {
    float temp = WXUtils.getFloat(get(Constants.Name.PADDING_RIGHT));
    if (WXUtils.isUndefined(temp)) {
      temp = WXUtils.getFloat(get(Constants.Name.PADDING));
    }
    return temp;
  }

  public float getPaddingBottom() {
    float temp = WXUtils.getFloat(get(Constants.Name.PADDING_BOTTOM));
    if (WXUtils.isUndefined(temp)) {
      temp = WXUtils.getFloat(get(Constants.Name.PADDING));
    }
    return temp;
  }

  /*
   * position
   **/
  public CSSPositionType getPosition() {
    Object position = get(Constants.Name.POSITION);
    if (position == null) {
      return CSSPositionType.RELATIVE;
    }
    return CSSPositionTypeConvert.convert(position.toString().trim());
  }

  public boolean isSticky() {
    Object position = get(Constants.Name.POSITION);
    if (position == null) {
      return false;
    }
    return position.toString().equals(Constants.Value.STICKY);
  }

  public boolean isFixed() {
    Object position = get(Constants.Name.POSITION);
    if (position == null) {
      return false;
    }
    return position.toString().equals(Constants.Value.FIXED);
  }

  public float getLeft() {
    return WXUtils.getFloat(get(Constants.Name.LEFT));
  }

  public float getTop() {
    return WXUtils.getFloat(get(Constants.Name.TOP));
  }

  public float getRight() {
    return WXUtils.getFloat(get(Constants.Name.RIGHT));
  }

  public float getBottom() {
    return WXUtils.getFloat(get(Constants.Name.BOTTOM));
  }

  /*
   * others
   **/
  public String getBackgroundColor() {
    Object temp = get(Constants.Name.BACKGROUND_COLOR);
    return temp == null ? "" : temp.toString();
  }

  public int getTimeFontSize() {
    int fontSize = WXUtils.getInt(get("timeFontSize"));
    if (fontSize <= 0) {
      fontSize = WXText.sDEFAULT_SIZE;
    }
    return fontSize;
  }

  public float getOpacity() {
    Object object = get(Constants.Name.OPACITY);
    float opacity = 1;
    if (object == null) {
      return opacity;
    }
    return WXUtils.getFloat(object);
  }

  public String getOverflow() {
    Object obj = get(Constants.Name.OVERFLOW);
    return obj == null ? Constants.Value.VISIBLE : obj.toString();
  }

  @Override
  public boolean equals(Object o) {
    return map.equals(o);
  }

  @Override
  public int hashCode() {
    return map.hashCode();
  }

  @Override
  public void clear() {
    map.clear();
  }

  @Override
  public boolean containsKey(Object key) {
    return map.containsKey(key);
  }

  @Override
  public boolean containsValue(Object value) {
    return map.containsValue(value);
  }

  @NonNull
  @Override
  public Set<Entry<String, Object>> entrySet() {
    return map.entrySet();
  }

  @Override
  public Object get(Object key) {
    return map.get(key);
  }

  @Override
  public boolean isEmpty() {
    return map.isEmpty();
  }

  @NonNull
  @Override
  public Set<String> keySet() {
    return map.keySet();
  }

  @Override
  public Object put(String key, Object value) {
    return map.put(key,value);
  }

  @Override
  public void putAll(Map<? extends String, ?> map) {
    this.map.putAll(map);
  }

  @Override
  public Object remove(Object key) {
    return map.remove(key);
  }

  @Override
  public int size() {
    return map.size();
  }

  @NonNull
  @Override
  public Collection<Object> values() {
    return map.values();
  }

  @Override
  protected WXStyle clone(){
    return new WXStyle(map);
  }
}<|MERGE_RESOLUTION|>--- conflicted
+++ resolved
@@ -233,17 +233,17 @@
   private static final long serialVersionUID = 611132641365274134L;
   public static final int UNSET = -1;
 
-<<<<<<< HEAD
   private @NonNull final ArrayMap<String,Object> map;
 
   public WXStyle(){
     map = new ArrayMap<>();
   }
 
-  public WXStyle(@NonNull Map<String,Object> standardMap){
+  public WXStyle(@NonNull Map<String,Object> standardMap) {
     this();
     map.putAll(standardMap);
-=======
+  }
+
   public int getBlur() {
     try {
       if(get(Constants.Name.FILTER) == null) {
@@ -264,7 +264,6 @@
     }catch (NumberFormatException e) {
     }
     return 0;
->>>>>>> 02b77384
   }
 
   /*
