--- conflicted
+++ resolved
@@ -152,11 +152,8 @@
 import com.taobao.weex.common.Constants;
 import com.taobao.weex.common.IWXObject;
 import com.taobao.weex.common.WXRuntimeException;
-<<<<<<< HEAD
 import com.taobao.weex.dom.ImmutableDomObject;
-=======
 import com.taobao.weex.common.WXThread;
->>>>>>> 8bd4e8b6
 import com.taobao.weex.dom.WXDomObject;
 import com.taobao.weex.dom.flex.Spacing;
 import com.taobao.weex.ui.IFComponentHolder;
@@ -253,10 +250,10 @@
             new JSCallbackCreator() {
               @Override
               public JSCallback create(String callbackId) {
-                return new SimpleJSCallback(mInstanceId,callbackId);
+                return new SimpleJSCallback(mInstance.getInstanceId(),callbackId);
               }
             });
-        if(invoker.isRunInUIThread()){
+        if(invoker.isRunOnUIThread()){
           WXSDKManager.getInstance().postOnUiThread(WXThread.secure(new Runnable() {
             @Override
             public void run() {
@@ -564,27 +561,23 @@
       for(String key : props.keySet()) {
         Object param = props.get(key);
         if(!setProperty(key, param)){
-<<<<<<< HEAD
           if(mHolder == null){
             return;
           }
-        Invoker invoker = mHolder.getMethod(key);
-=======
-        Invoker invoker = mHolder.getPropertyInvoker(key);
->>>>>>> 8bd4e8b6
-        if (invoker != null) {
-          try {
-            Type[] paramClazzs = invoker.getParameterTypes();
-            if (paramClazzs.length != 1) {
-              WXLogUtils.e("[WXComponent] setX method only one parameter：" + invoker);
-              return;
+          Invoker invoker = mHolder.getPropertyInvoker(key);
+          if (invoker != null) {
+            try {
+              Type[] paramClazzs = invoker.getParameterTypes();
+              if (paramClazzs.length != 1) {
+                WXLogUtils.e("[WXComponent] setX method only one parameter：" + invoker);
+                return;
+              }
+              param = WXReflectionUtils.parseArgument(paramClazzs[0],props.get(key));
+              invoker.invoke(this, param);
+            } catch (Exception e) {
+              WXLogUtils.e("[WXComponent] updateProperties :" + "class:" + getClass() + "method:" + invoker.toString() + " function " + WXLogUtils.getStackTrace(e));
             }
-            param = WXReflectionUtils.parseArgument(paramClazzs[0],props.get(key));
-            invoker.invoke(this, param);
-          } catch (Exception e) {
-            WXLogUtils.e("[WXComponent] updateProperties :" + "class:" + getClass() + "method:" + invoker.toString() + " function " + WXLogUtils.getStackTrace(e));
           }
-        }
       }
     }
   }
