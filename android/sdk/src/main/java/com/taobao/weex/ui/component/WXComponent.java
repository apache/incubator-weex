/*
 * Licensed to the Apache Software Foundation (ASF) under one
 * or more contributor license agreements.  See the NOTICE file
 * distributed with this work for additional information
 * regarding copyright ownership.  The ASF licenses this file
 * to you under the Apache License, Version 2.0 (the
 * "License"); you may not use this file except in compliance
 * with the License.  You may obtain a copy of the License at
 * 
 *   http://www.apache.org/licenses/LICENSE-2.0
 * 
 * Unless required by applicable law or agreed to in writing,
 * software distributed under the License is distributed on an
 * "AS IS" BASIS, WITHOUT WARRANTIES OR CONDITIONS OF ANY
 * KIND, either express or implied.  See the License for the
 * specific language governing permissions and limitations
 * under the License.
 */
package com.taobao.weex.ui.component;

import android.annotation.TargetApi;
import android.content.Context;
import android.content.Intent;
import android.content.res.ColorStateList;
import android.graphics.Canvas;
import android.graphics.Color;
import android.graphics.Path;
import android.graphics.Point;
import android.graphics.PointF;
import android.graphics.Rect;
import android.graphics.RectF;
import android.graphics.Shader;
import android.graphics.drawable.ColorDrawable;
import android.graphics.drawable.Drawable;
import android.graphics.drawable.LayerDrawable;
import android.graphics.drawable.RippleDrawable;
import android.os.Build;
import android.os.Message;
import android.support.annotation.CallSuper;
import android.support.annotation.CheckResult;
import android.support.annotation.IntDef;
import android.support.annotation.NonNull;
import android.support.annotation.Nullable;
import android.support.annotation.RestrictTo;
import android.support.annotation.RestrictTo.Scope;
import android.support.v4.view.ViewCompat;
import android.text.TextUtils;
import android.view.Menu;
import android.view.View;
import android.view.ViewGroup;
import android.view.ViewGroup.MarginLayoutParams;
import android.view.ViewOverlay;
import android.widget.FrameLayout;

import com.alibaba.fastjson.JSONArray;
import com.alibaba.fastjson.JSONObject;
import com.taobao.weex.ComponentObserver;
import com.taobao.weex.IWXActivityStateListener;
import com.taobao.weex.WXEnvironment;
import com.taobao.weex.WXSDKInstance;
import com.taobao.weex.WXSDKManager;
import com.taobao.weex.bridge.Invoker;
import com.taobao.weex.common.Constants;
import com.taobao.weex.common.IWXObject;
import com.taobao.weex.common.WXRuntimeException;
import com.taobao.weex.dom.ImmutableDomObject;
import com.taobao.weex.dom.WXDomHandler;
import com.taobao.weex.dom.WXDomObject;
import com.taobao.weex.dom.WXDomTask;
import com.taobao.weex.dom.WXEvent;
import com.taobao.weex.dom.WXStyle;
import com.taobao.weex.dom.action.Actions;
import com.taobao.weex.dom.flex.Spacing;
import com.taobao.weex.tracing.Stopwatch;
import com.taobao.weex.tracing.WXTracing;
import com.taobao.weex.ui.IFComponentHolder;
import com.taobao.weex.ui.animation.WXAnimationModule;
import com.taobao.weex.ui.component.pesudo.OnActivePseudoListener;
import com.taobao.weex.ui.component.pesudo.PesudoStatus;
import com.taobao.weex.ui.component.pesudo.TouchActivePseudoListener;
import com.taobao.weex.ui.flat.FlatComponent;
import com.taobao.weex.ui.flat.FlatGUIContext;
import com.taobao.weex.ui.flat.WidgetContainer;
import com.taobao.weex.ui.flat.widget.AndroidViewWidget;
import com.taobao.weex.ui.flat.widget.Widget;
import com.taobao.weex.ui.view.border.BorderDrawable;
import com.taobao.weex.ui.view.gesture.WXGesture;
import com.taobao.weex.ui.view.gesture.WXGestureObservable;
import com.taobao.weex.ui.view.gesture.WXGestureType;
import com.taobao.weex.utils.BoxShadowUtil;
import com.taobao.weex.utils.WXDataStructureUtil;
import com.taobao.weex.utils.WXLogUtils;
import com.taobao.weex.utils.WXReflectionUtils;
import com.taobao.weex.utils.WXResourceUtils;
import com.taobao.weex.utils.WXUtils;
import com.taobao.weex.utils.WXViewUtils;

import java.lang.annotation.ElementType;
import java.lang.annotation.Retention;
import java.lang.annotation.RetentionPolicy;
import java.lang.annotation.Target;
import java.lang.reflect.Type;
import java.util.ArrayList;
import java.util.HashMap;
import java.util.HashSet;
import java.util.List;
import java.util.Map;
import java.util.Set;

/**
 * abstract component
 *
 */
public abstract class  WXComponent<T extends View> implements IWXObject, IWXActivityStateListener,OnActivePseudoListener {

  public static final String PROP_FIXED_SIZE = "fixedSize";
  public static final String PROP_FS_MATCH_PARENT = "m";
  public static final String PROP_FS_WRAP_CONTENT = "w";

  private int mFixedProp = 0;
  public static int mComponentNum = 0;
  /** package **/ T mHost;

  private volatile WXVContainer mParent;
  private volatile ImmutableDomObject mDomObj;
  private WXSDKInstance mInstance;
  private Context mContext;

  private int mAbsoluteY = 0;
  private int mAbsoluteX = 0;
  private Set<String> mGestureType;

  private BorderDrawable mBackgroundDrawable;
  private Drawable mRippleBackground;
  private int mPreRealWidth = 0;
  private int mPreRealHeight = 0;
  private int mPreRealLeft = 0;
  private int mPreRealTop = 0;
  private int mStickyOffset = 0;
  private WXGesture mGesture;
  private IFComponentHolder mHolder;
  private boolean isUsing = false;
  private List<OnClickListener> mHostClickListeners;
  private List<OnFocusChangeListener> mFocusChangeListeners;
  private String mCurrentRef;
  private Set<String> mAppendEvents = new HashSet<>();
  private WXAnimationModule.AnimationHolder mAnimationHolder;
  private PesudoStatus mPesudoStatus = new PesudoStatus();
  private boolean mIsDestroyed = false;
  private boolean mIsDisabled = false;
  private int mType = TYPE_COMMON;
  private boolean mNeedLayoutOnAnimation = false;
  private String mLastBoxShadowId;

  public WXTracing.TraceInfo mTraceInfo = new WXTracing.TraceInfo();

  public static final int TYPE_COMMON = 0;
  public static final int TYPE_VIRTUAL = 1;

  private boolean waste = false;

  //Holding the animation bean when component is uninitialized
  public void postAnimation(WXAnimationModule.AnimationHolder holder) {
    this.mAnimationHolder = holder;
  }

  //This method will be removed once flatGUI is completed.
  @RestrictTo(Scope.LIBRARY)
  public boolean isFlatUIEnabled(){
    return mParent != null && mParent.isFlatUIEnabled();
  }

  private OnClickListener mClickEventListener = new OnClickListener() {
    @Override
    public void onHostViewClick() {
      Map<String, Object> param= WXDataStructureUtil.newHashMapWithExpectedSize(1);
      Map<String, Object> position = WXDataStructureUtil.newHashMapWithExpectedSize(4);
      int[] location = new int[2];
      mHost.getLocationOnScreen(location);
      position.put("x", WXViewUtils.getWebPxByWidth(location[0],mInstance.getInstanceViewPortWidth()));
      position.put("y", WXViewUtils.getWebPxByWidth(location[1],mInstance.getInstanceViewPortWidth()));
      position.put("width", WXViewUtils.getWebPxByWidth(mDomObj.getLayoutWidth(),mInstance.getInstanceViewPortWidth()));
      position.put("height", WXViewUtils.getWebPxByWidth(mDomObj.getLayoutHeight(),mInstance.getInstanceViewPortWidth()));
      param.put(Constants.Name.POSITION, position);
      fireEvent(Constants.Event.CLICK,param);
    }
  };

  public String getInstanceId() {
    return mInstance.getInstanceId();
  }

  public Rect getComponentSize() {
    Rect size = new Rect();
    if (mHost != null) {
      int[] location = new int[2];
      int[] anchor = new int[2];
      mHost.getLocationOnScreen(location);
      mInstance.getContainerView().getLocationOnScreen(anchor);

      int left = location[0] - anchor[0];
      int top = (location[1] - mStickyOffset) - anchor[1];
      int width = (int) mDomObj.getLayoutWidth();
      int height = (int) mDomObj.getLayoutHeight();
      size.set(left, top, left + width, top + height);
    }
    return size;
  }

  public final void invoke(String method, JSONArray args) {
    final Invoker invoker = mHolder.getMethodInvoker(method);
    if (invoker != null) {
      try {
        getInstance()
            .getNativeInvokeHelper()
            .invoke(this,invoker,args);

      } catch (Exception e) {
        WXLogUtils.e("[WXComponent] updateProperties :" + "class:" + getClass() + "method:" + invoker.toString() + " function " + WXLogUtils.getStackTrace(e));
      }
    }else{
      onInvokeUnknownMethod(method,args);
    }
  }

  /**
   * Will be invoked when request method not found.
   * Subclass should override this method, If you return hard-code method list in {@link IFComponentHolder#getMethods()}
   * @param method
   * @param args
   */
  protected void onInvokeUnknownMethod(String method, JSONArray args){

  }

  public interface OnClickListener{
    void onHostViewClick();
  }

  interface OnFocusChangeListener{
    void onFocusChange(boolean hasFocus);
  }

  @Deprecated
  public WXComponent(WXSDKInstance instance, WXDomObject dom, WXVContainer parent, String instanceId, boolean isLazy) {
    this(instance,dom,parent,isLazy);
  }

  @Deprecated
  public WXComponent(WXSDKInstance instance, WXDomObject dom, WXVContainer parent, boolean isLazy) {
    this(instance,dom,parent);
  }

  public WXComponent(WXSDKInstance instance, WXDomObject dom, WXVContainer parent) {
    this(instance, dom, parent, TYPE_COMMON);
  }

  public WXComponent(WXSDKInstance instance, WXDomObject dom, WXVContainer parent, int type) {
    mInstance = instance;
    mContext = mInstance.getContext();
    mParent = parent;
    mType = type;
    mDomObj = dom.clone();
    mCurrentRef = mDomObj.getRef();
    mGestureType = new HashSet<>();
    ++mComponentNum;
    onCreate();
    ComponentObserver observer;
    if ((observer = getInstance().getComponentObserver()) != null) {
      observer.onCreate(this);
    }
  }

  protected void onCreate(){

  }

  public void bindHolder(IFComponentHolder holder){
    mHolder = holder;
  }


  public WXSDKInstance getInstance(){
    return mInstance;
  }

  public Context getContext(){
    return mContext;
  }

  /**
   * Find component by component reference.
   * @param ref
   * @return
   */
  protected final WXComponent findComponent(String ref){
    if(mInstance != null && ref != null){
      return WXSDKManager.getInstance()
          .getWXRenderManager()
          .getWXComponent(mInstance.getInstanceId(), ref);
    }
    return null;
  }

  public final void fireEvent(String type){
    fireEvent(type,null);
  }

  public final void fireEvent(String type, Map<String, Object> params){
    fireEvent(type,params,null);
  }

  protected final void fireEvent(String type, Map<String, Object> params,Map<String, Object> domChanges){
    if(mInstance != null && mDomObj != null) {
        List<Object> eventArgsValues = null;
        if(mDomObj.getEvents() != null && mDomObj.getEvents().getEventBindingArgsValues() != null){
             eventArgsValues = mDomObj.getEvents().getEventBindingArgsValues().get(type);
        }
        mInstance.fireEvent(mCurrentRef, type, params,domChanges, eventArgsValues);
    }
  }


  /**
   * find certain class type parent
   * */
  public  Object findTypeParent(WXComponent component, Class type){
    if(component.getClass() == type){
      return component;
    }
    if(component.getParent() != null) {
        findTypeParent(component.getParent(), type);
    }
    return  null;
  }

  /**
   * The view is created as needed
   * @return true for lazy
   */
  public boolean isLazy() {
    return mParent != null && mParent.isLazy();
  }

  public void applyLayoutAndEvent(WXComponent component) {
    long startNanos = System.nanoTime();
    if(!isLazy()) {
      if (component == null) {
        component = this;
      }
      setLayout(component.getDomObject());
      setPadding(component.getDomObject().getPadding(), component.getDomObject().getBorder());
      addEvents();
    }
    mTraceInfo.uiThreadNanos += (System.nanoTime() - startNanos);
  }

  protected final void addFocusChangeListener(OnFocusChangeListener l){
    View view;
    if(l != null && (view = getRealView()) != null) {
      if( mFocusChangeListeners == null){
        mFocusChangeListeners = new ArrayList<>();
        view.setFocusable(true);
        view.setOnFocusChangeListener(new View.OnFocusChangeListener() {
          @Override
          public void onFocusChange(View v, boolean hasFocus) {
            for (OnFocusChangeListener listener : mFocusChangeListeners){
              if(listener != null){
                listener.onFocusChange(hasFocus);
              }
            }
          }
        });
      }
      mFocusChangeListeners.add(l);
    }
  }

  protected final void addClickListener(OnClickListener l){
    View view;
    if(l != null && (view = getRealView()) != null) {
      if(mHostClickListeners == null){
        mHostClickListeners = new ArrayList<>();
        view.setOnClickListener(new View.OnClickListener() {
          @Override
          public void onClick(View v) {
            if(mGesture != null && mGesture.isTouchEventConsumedByAdvancedGesture()){
              //event is already consumed by gesture
              return;
            }
            for (OnClickListener listener : mHostClickListeners){
              if(listener != null) {
                listener.onHostViewClick();
              }
            }
          }
        });
      }
      mHostClickListeners.add(l);

    }
  }

  protected final void removeClickListener(OnClickListener l){
    mHostClickListeners.remove(l);
  }

  public void bindData(WXComponent component){
    long startNanos = System.nanoTime();
    if(!isLazy()) {
      if (component == null) {
        component = this;
      }
      mCurrentRef = component.getDomObject().getRef();
      updateStyle(component);
      updateAttrs(component);
      updateExtra(component.getDomObject().getExtra());
    }
    mTraceInfo.uiThreadNanos += (System.nanoTime() - startNanos);
  }

  public void updateStyle(WXComponent component){
    ImmutableDomObject domObject = component.getDomObject();
    if(domObject !=null){
      updateProperties(domObject.getStyles());
    }
  }

  public void updateAttrs(WXComponent component){
    ImmutableDomObject domObject = component.getDomObject();
    if(domObject !=null){
      updateProperties(domObject.getAttrs());
    }
  }

  public void refreshData(WXComponent component){

  }

  protected BorderDrawable getOrCreateBorder() {
    if (mBackgroundDrawable == null) {
      mBackgroundDrawable = new BorderDrawable();
      if (mHost != null) {
        WXViewUtils.setBackGround(mHost, null);
        if (mRippleBackground == null) {
          WXViewUtils.setBackGround(mHost, mBackgroundDrawable);
        } else {
          //TODO Not strictly clip according to background-clip:border-box
          WXViewUtils.setBackGround(mHost, new LayerDrawable(new Drawable[]{
              mRippleBackground, mBackgroundDrawable}));
        }
      }
    }
    return mBackgroundDrawable;
  }

  /**
   * layout view
   */
  public final void setLayout(ImmutableDomObject domObject) {
    if ( domObject == null || TextUtils.isEmpty(mCurrentRef)) {
      return;
    }

    boolean nullParent = mParent == null;//parent is nullable
    mDomObj = domObject;

    //offset by sibling
    int siblingOffset = nullParent?0:mParent.getChildrenLayoutTopOffset();

    Spacing parentPadding = (nullParent?new Spacing():mParent.getDomObject().getPadding());
    Spacing parentBorder = (nullParent?new Spacing():mParent.getDomObject().getBorder());
    Spacing margin = mDomObj.getMargin();
    int realWidth = (int) mDomObj.getLayoutWidth();
    int realHeight = (int) mDomObj.getLayoutHeight();
    int realLeft = (int) (mDomObj.getLayoutX() - parentPadding.get(Spacing.LEFT) -
                          parentBorder.get(Spacing.LEFT));
    int realTop = (int) (mDomObj.getLayoutY() - parentPadding.get(Spacing.TOP) -
                         parentBorder.get(Spacing.TOP)) + siblingOffset;
    int realRight = (int) margin.get(Spacing.RIGHT);
    int realBottom = (int) margin.get(Spacing.BOTTOM);
    Point rawOffset = new Point(
        (int) mDomObj.getCSSLayoutLeft(),
        (int) mDomObj.getCSSLayoutTop());

    if (mPreRealWidth == realWidth && mPreRealHeight == realHeight && mPreRealLeft == realLeft && mPreRealTop == realTop) {
      return;
    }

    mAbsoluteY = (int) (nullParent?0:mParent.getAbsoluteY() + mDomObj.getLayoutY());
    mAbsoluteX = (int) (nullParent?0:mParent.getAbsoluteX() + mDomObj.getLayoutX());

    //calculate first screen time
    if (!mInstance.mEnd &&!(mHost instanceof ViewGroup) && mAbsoluteY+realHeight > mInstance.getWeexHeight()+1) {
      mInstance.firstScreenRenderFinished();
    }


    MeasureOutput measureOutput = measure(realWidth, realHeight);
    realWidth = measureOutput.width;
    realHeight = measureOutput.height;

    setComponentLayoutParams(realWidth, realHeight, realLeft, realTop, realRight, realBottom, rawOffset);
  }

  private void setComponentLayoutParams(int realWidth, int realHeight, int realLeft, int realTop,
      int realRight, int realBottom, Point rawOffset) {
    FlatGUIContext UIImp = getInstance().getFlatUIContext();
    WidgetContainer ancestor;
    Widget widget;
    if ((ancestor = UIImp.getFlatComponentAncestor(this)) != null) {
      if (this instanceof FlatComponent && !((FlatComponent) this).promoteToView(true)) {
        widget = ((FlatComponent) this).getOrCreateFlatWidget();
      } else {
        widget = UIImp.getAndroidViewWidget(this);
      }
      setWidgetParams(widget, UIImp, rawOffset, realWidth, realHeight, realLeft, realRight, realTop,
          realBottom);
    } else if (mHost != null) {
      // clear box shadow before host's size changed
      clearBoxShadow();
      if (mDomObj.isFixed()) {
        setFixedHostLayoutParams(mHost, realWidth, realHeight, realLeft, realRight, realTop,
            realBottom);
      } else {
        setHostLayoutParams(mHost, realWidth, realHeight, realLeft, realRight, realTop, realBottom);
      }
      mPreRealWidth = realWidth;
      mPreRealHeight = realHeight;
      mPreRealLeft = realLeft;
      mPreRealTop = realTop;
      onFinishLayout();
      // restore box shadow
      updateBoxShadow();
    }
  }

  private void setWidgetParams(Widget widget, FlatGUIContext UIImp, Point rawoffset,
      int width, int height, int left, int right, int top, int bottom) {
    Point childOffset = new Point();
    if (mParent != null) {
      if (mParent instanceof FlatComponent &&
          UIImp.getFlatComponentAncestor(mParent) != null &&
          UIImp.getAndroidViewWidget(mParent) == null) {
        childOffset.set(rawoffset.x, rawoffset.y);
      }
      else{
        childOffset.set(left, top);
      }

      if (mParent instanceof FlatComponent &&
          UIImp.getFlatComponentAncestor(mParent) != null &&
          UIImp.getAndroidViewWidget(mParent) == null) {
        Point parentLayoutOffset = ((FlatComponent) mParent).getOrCreateFlatWidget().getLocInFlatContainer();
        childOffset.offset(parentLayoutOffset.x, parentLayoutOffset.y);
      }
      ViewGroup.LayoutParams lp = mParent
          .getChildLayoutParams(this, mHost, width, height, left, right, top, bottom);
      if (lp instanceof MarginLayoutParams) {
        width = lp.width;
        height = lp.height;
        left = ((MarginLayoutParams) lp).leftMargin;
        right = ((MarginLayoutParams) lp).rightMargin;
        top = ((MarginLayoutParams) lp).topMargin;
        bottom = ((MarginLayoutParams) lp).bottomMargin;
      }
    }
    widget.setLayout(width, height, left, right, top, bottom, childOffset);

    if (widget instanceof AndroidViewWidget && ((AndroidViewWidget) widget).getView()!=null) {
      //TODO generic method if ever possible
      setHostLayoutParams((T) ((AndroidViewWidget) widget).getView(),
          width, height, childOffset.x, right, childOffset.y, bottom);
    }
  }

  protected void setHostLayoutParams(T host, int width, int height, int left, int right, int top, int bottom){
    ViewGroup.LayoutParams lp;
    if(mParent == null){
      FrameLayout.LayoutParams params = new FrameLayout.LayoutParams(width,height);
      params.setMargins(left, top, right, bottom);
      lp = params;
    }else{
      lp = mParent.getChildLayoutParams(this,host,width, height, left,right,top,bottom);
    }
    if(lp != null) {
      mHost.setLayoutParams(lp);
    }
  }

  private void setFixedHostLayoutParams(T host, int width, int height, int left, int right, int top, int bottom){
    FrameLayout.LayoutParams params = new FrameLayout.LayoutParams(ViewGroup.LayoutParams.WRAP_CONTENT, ViewGroup.LayoutParams.WRAP_CONTENT);

    params.width = width;
    params.height = height;
    params.setMargins(left, top, right, bottom);
    host.setLayoutParams(params);
    mInstance.moveFixedView(host);

    if (WXEnvironment.isApkDebugable()) {
      WXLogUtils.d("Weex_Fixed_Style", "WXComponent:setLayout :" + left + " " + top + " " + width + " " + height);
      WXLogUtils.d("Weex_Fixed_Style", "WXComponent:setLayout Left:" + mDomObj.getStyles().getLeft() + " " + (int) mDomObj.getStyles().getTop());
    }
  }

  /**
   * After component's layout result is apply to view. May be invoke multiple times since
   * DOM can be changed in js runtime.
   */
  protected void onFinishLayout() {
    Object param = mDomObj.getStyles() != null ? mDomObj.getStyles().get(Constants.Name.BACKGROUND_IMAGE) : null;
    if (param != null) {
      setBackgroundImage(param.toString());
    }
  }

  public int getLayoutTopOffsetForSibling(){
    return 0;
  }

  public float getLayoutWidth(){
    float w = 0f;
    if (mDomObj != null) {
      w = mDomObj.getLayoutWidth();
      w = Float.isNaN(w) ? 0f : w;
    }
    return w;
  }

  public float getLayoutHeight(){
    float h = 0f;
    if (mDomObj != null) {
      h = mDomObj.getLayoutHeight();
      h = Float.isNaN(h) ? 0f : h;
    }
    return h;
  }

  public void setPadding(Spacing padding, Spacing border) {
    int left = (int) (padding.get(Spacing.LEFT) + border.get(Spacing.LEFT));
    int top = (int) (padding.get(Spacing.TOP) + border.get(Spacing.TOP));
    int right = (int) (padding.get(Spacing.RIGHT) + border.get(Spacing.RIGHT));
    int bottom = (int) (padding.get(Spacing.BOTTOM) + border.get(Spacing.BOTTOM));

    if (this instanceof FlatComponent && !((FlatComponent) this).promoteToView(true)) {
      ((FlatComponent) this).getOrCreateFlatWidget().setContentBox(left, top, right, bottom);
    } else if (mHost != null) {
      mHost.setPadding(left, top, right, bottom);
    }
  }

  private void addEvents() {
    int count = mDomObj.getEvents().size();
    for (int i = 0; i < count; ++i) {
      addEvent(mDomObj.getEvents().get(i));
    }
    setActiveTouchListener();
  }

  public void updateExtra(Object extra) {

  }

  public ImmutableDomObject getDomObject() {
    return mDomObj;
  }

  /**
   * measure
   */
  protected MeasureOutput measure(int width, int height) {
    MeasureOutput measureOutput = new MeasureOutput();

    if(mFixedProp != 0){
      measureOutput.width = mFixedProp;
      measureOutput.height = mFixedProp;
    }else {
      measureOutput.width = width;
      measureOutput.height = height;
    }
    return measureOutput;
  }


  @Deprecated
  public void updateProperties(Map<String, Object> props) {
    if (props == null || (mHost == null && !isVirtualComponent())) {
      return;
    }

    for (Map.Entry<String, Object> entry : props.entrySet()) {
      String key = entry.getKey();
      Object param = entry.getValue();
      String value = WXUtils.getString(param, null);
      if (TextUtils.isEmpty(value)) {
        param = convertEmptyProperty(key, value);
      }
      if (!setProperty(key, param)) {
        if (mHolder == null) {
          return;
        }
        Invoker invoker = mHolder.getPropertyInvoker(key);
        if (invoker != null) {
          try {
            Type[] paramClazzs = invoker.getParameterTypes();
            if (paramClazzs.length != 1) {
              WXLogUtils.e("[WXComponent] setX method only one parameter：" + invoker);
              return;
            }
            param = WXReflectionUtils.parseArgument(paramClazzs[0], param);
            invoker.invoke(this, param);
          } catch (Exception e) {
            WXLogUtils.e("[WXComponent] updateProperties :" + "class:" + getClass() + "method:" + invoker.toString() + " function " + WXLogUtils.getStackTrace(e));
          }
        }
      }
    }
    readyToRender();
    if (this instanceof FlatComponent && mBackgroundDrawable != null) {
      FlatComponent flatComponent = (FlatComponent) this;
      if (!flatComponent.promoteToView(true) && !(flatComponent
          .getOrCreateFlatWidget() instanceof AndroidViewWidget)) {
        flatComponent.getOrCreateFlatWidget().setBackgroundAndBorder(mBackgroundDrawable);
      }
    }
  }

  /**
   * Apply styles and attributes.
   * @param key name of argument
   * @param param value of argument
   * @return true means that the property is consumed
     */
  protected boolean setProperty(String key, Object param) {
    switch (key) {
      case Constants.Name.PREVENT_MOVE_EVENT:
        if(mGesture != null){
          mGesture.setPreventMoveEvent(WXUtils.getBoolean(param,false));
        }
        return true;
      case Constants.Name.DISABLED:
        Boolean disabled = WXUtils.getBoolean(param,null);
        if (disabled != null) {
          setDisabled(disabled);
          setPseudoClassStatus(Constants.PSEUDO.DISABLED, disabled);
        }
        return true;
      case Constants.Name.POSITION:
        String position = WXUtils.getString(param,null);
        if (position != null)
          setSticky(position);
        return true;
      case Constants.Name.BACKGROUND_COLOR:
        String bgColor = WXUtils.getString(param,null);
        if (bgColor != null)
          setBackgroundColor(bgColor);
        return true;
      case Constants.Name.BACKGROUND_IMAGE:
        String bgImage = WXUtils.getString(param, null);
        if (bgImage != null) {
          setBackgroundImage(bgImage);
        }
        return true;
      case Constants.Name.OPACITY:
        Float opacity = WXUtils.getFloat(param,null);
        if (opacity != null)
          setOpacity(opacity);
        return true;
      case Constants.Name.BORDER_RADIUS:
      case Constants.Name.BORDER_TOP_LEFT_RADIUS:
      case Constants.Name.BORDER_TOP_RIGHT_RADIUS:
      case Constants.Name.BORDER_BOTTOM_RIGHT_RADIUS:
      case Constants.Name.BORDER_BOTTOM_LEFT_RADIUS:
        Float radius = WXUtils.getFloat(param,null);
        if (radius != null) {
          setBorderRadius(key, radius);
        }
        return true;
      case Constants.Name.BORDER_WIDTH:
      case Constants.Name.BORDER_TOP_WIDTH:
      case Constants.Name.BORDER_RIGHT_WIDTH:
      case Constants.Name.BORDER_BOTTOM_WIDTH:
      case Constants.Name.BORDER_LEFT_WIDTH:
        Float width = WXUtils.getFloat(param,null);
        if (width != null)
          setBorderWidth(key,width);
        return true;
      case Constants.Name.BORDER_STYLE:
      case Constants.Name.BORDER_RIGHT_STYLE:
      case Constants.Name.BORDER_BOTTOM_STYLE:
      case Constants.Name.BORDER_LEFT_STYLE:
      case Constants.Name.BORDER_TOP_STYLE:
        String border_style = WXUtils.getString(param,null);
        if (border_style != null)
          setBorderStyle(key, border_style);
        return true;
      case Constants.Name.BORDER_COLOR:
      case Constants.Name.BORDER_TOP_COLOR:
      case Constants.Name.BORDER_RIGHT_COLOR:
      case Constants.Name.BORDER_BOTTOM_COLOR:
      case Constants.Name.BORDER_LEFT_COLOR:
        String border_color = WXUtils.getString(param,null);
        if (border_color != null)
          setBorderColor(key, border_color);
        return true;
      case Constants.Name.VISIBILITY:
        String visibility = WXUtils.getString(param,null);
        if (visibility != null)
          setVisibility(visibility);
        return true;
      case Constants.Name.ELEVATION:
        if(param!=null) {
          updateElevation();
        }
        return true;
      case PROP_FIXED_SIZE:
        String fixedSize = WXUtils.getString(param, PROP_FS_MATCH_PARENT);
        setFixedSize(fixedSize);
        return true;
      case Constants.Name.ARIA_LABEL:
        String label = WXUtils.getString(param,"");
        setAriaLabel(label);
        return true;
      case Constants.Name.ARIA_HIDDEN:
        boolean isHidden = WXUtils.getBoolean(param,false);
        setAriaHidden(isHidden);
        return true;
      case Constants.Name.WIDTH:
      case Constants.Name.MIN_WIDTH:
      case Constants.Name.MAX_WIDTH:
      case Constants.Name.HEIGHT:
      case Constants.Name.MIN_HEIGHT:
      case Constants.Name.MAX_HEIGHT:
      case Constants.Name.ALIGN_ITEMS:
      case Constants.Name.ALIGN_SELF:
      case Constants.Name.FLEX:
      case Constants.Name.FLEX_DIRECTION:
      case Constants.Name.JUSTIFY_CONTENT:
      case Constants.Name.FLEX_WRAP:
      case Constants.Name.MARGIN:
      case Constants.Name.MARGIN_TOP:
      case Constants.Name.MARGIN_LEFT:
      case Constants.Name.MARGIN_RIGHT:
      case Constants.Name.MARGIN_BOTTOM:
      case Constants.Name.PADDING:
      case Constants.Name.PADDING_TOP:
      case Constants.Name.PADDING_LEFT:
      case Constants.Name.PADDING_RIGHT:
      case Constants.Name.PADDING_BOTTOM:
      case Constants.Name.LEFT:
      case Constants.Name.TOP:
      case Constants.Name.RIGHT:
      case Constants.Name.BOTTOM:
        return true;
      case Constants.Name.BOX_SHADOW:
        try {
          updateBoxShadow();
        } catch (Throwable t) {
          t.printStackTrace();
        }
        return true;
      default:
        return false;
    }
  }

  protected void updateBoxShadow() {
    if (!BoxShadowUtil.isBoxShadowEnabled()) {
      WXLogUtils.w("BoxShadow", "box-shadow disabled");
      return;
    }

    if (getDomObject() != null && getDomObject().getStyles() != null) {
      Object boxShadow = getDomObject().getStyles().get(Constants.Name.BOX_SHADOW);
      Object shadowQuality = getDomObject().getAttrs().get(Constants.Name.SHADOW_QUALITY);
      if (boxShadow == null) {
        return;
      }

      View target = mHost;
      if (this instanceof WXVContainer) {
        target = ((WXVContainer) this).getBoxShadowHost(false);
      }

      if (target == null) {
        return;
      }

      float quality = WXUtils.getFloat(shadowQuality, 0.5f);
      int viewPort = getInstance().getInstanceViewPortWidth();
      String token = new StringBuilder(boxShadow.toString()).append(" / [")
          .append(getDomObject().getStyles().getWidth(viewPort)).append(",")
          .append(getDomObject().getStyles().getHeight(viewPort)).append("] / ")
          .append(quality).toString();

      if (mLastBoxShadowId != null && mLastBoxShadowId.equals(token)) {
        WXLogUtils.d("BoxShadow", "box-shadow style was not modified. " + token);
        return;
      }

      float[] radii = new float[] {0, 0, 0, 0, 0, 0, 0, 0};
      WXStyle style = getDomObject().getStyles();
      if (style != null) {
        float tl = WXUtils.getFloat(style.get(Constants.Name.BORDER_TOP_LEFT_RADIUS), 0f);
        radii[0] = tl;
        radii[1] = tl;

        float tr = WXUtils.getFloat(style.get(Constants.Name.BORDER_TOP_RIGHT_RADIUS), 0f);
        radii[2] = tr;
        radii[3] = tr;

        float br = WXUtils.getFloat(style.get(Constants.Name.BORDER_BOTTOM_RIGHT_RADIUS), 0f);
        radii[4] = br;
        radii[5] = br;

        float bl = WXUtils.getFloat(style.get(Constants.Name.BORDER_BOTTOM_LEFT_RADIUS), 0f);
        radii[6] = bl;
        radii[7] = bl;

        if (style.containsKey(Constants.Name.BORDER_RADIUS)) {
          float radius = WXUtils.getFloat(style.get(Constants.Name.BORDER_RADIUS), 0f);
          for (int i = 0; i < radii.length; i++) {
            radii[i] = radius;
          }
        }
      }

      BoxShadowUtil.setBoxShadow(target, boxShadow.toString(), radii, viewPort, quality);
      mLastBoxShadowId = token;
    } else {
      WXLogUtils.w("Can not resolve styles");
    }
  }

  protected void clearBoxShadow() {
    if (!BoxShadowUtil.isBoxShadowEnabled()) {
      WXLogUtils.w("BoxShadow", "box-shadow disabled");
      return;
    }

    if (getDomObject() != null && getDomObject().getStyles() != null) {
      Object obj = getDomObject().getStyles().get(Constants.Name.BOX_SHADOW);
      if (obj == null) {
        WXLogUtils.d("BoxShadow", "no box-shadow");
        return;
      }
    }

    View target = mHost;
    if (this instanceof WXVContainer) {
      target = ((WXVContainer) this).getBoxShadowHost(true);
    }

    if (target != null && Build.VERSION.SDK_INT >= Build.VERSION_CODES.JELLY_BEAN_MR2) {
      ViewOverlay overlay = target.getOverlay();
      if (overlay != null) {
        overlay.clear();
      }
    }
  }

  @TargetApi(Build.VERSION_CODES.JELLY_BEAN)
  protected void setAriaHidden(boolean isHidden) {
    View host = getHostView();
    if(host != null && Build.VERSION.SDK_INT >= Build.VERSION_CODES.JELLY_BEAN){
      host.setImportantForAccessibility(isHidden?View.IMPORTANT_FOR_ACCESSIBILITY_NO:View.IMPORTANT_FOR_ACCESSIBILITY_YES);
    }
  }

  protected void setAriaLabel(String label) {
    View host = getHostView();
    if(host != null){
      host.setContentDescription(label);
    }
  }

  /**
   * Avoid large size view fail in GPU-Animation.
   * @param fixedSize
   */
  private void setFixedSize(String fixedSize) {
    if(PROP_FS_MATCH_PARENT.equals(fixedSize)){
      mFixedProp = ViewGroup.LayoutParams.MATCH_PARENT;
    }else if(PROP_FS_WRAP_CONTENT.equals(fixedSize)){
      mFixedProp = ViewGroup.LayoutParams.WRAP_CONTENT;
    }else{
      mFixedProp = 0;
      return;
    }
    if(mHost != null){
      ViewGroup.LayoutParams layoutParams = mHost.getLayoutParams();
      if(layoutParams != null){
        layoutParams.height = mFixedProp;
        layoutParams.width = mFixedProp;
        mHost.setLayoutParams(layoutParams);
      }
    }
  }

  /**
   * Add new event to component,this will post a task to DOM thread to add event.
   * @param type
   */
  protected void appendEventToDOM(String type){
    WXSDKManager.getInstance().getWXDomManager().postAction(getInstanceId(), Actions.getAddEvent(getRef(),type),false);
  }


  public void addEvent(Object type) {
    if(type instanceof  CharSequence){
       addEvent(type.toString());
    }else if(type instanceof JSONObject){
       JSONObject bindings = (JSONObject) type;
       String eventName = bindings.getString(WXEvent.EVENT_KEY_TYPE);
       if(eventName != null){
         addEvent(eventName);
       }
    }
  }

  /**
   * Do not use this method to add event, this only apply event already add to DomObject.
   * @param type
   */
  public void addEvent(String type) {
    if (TextUtils.isEmpty(type)
            || mAppendEvents.contains(type)
            || getRealView() == null) {
      return;
    }
    mAppendEvents.add(type);

    View view = getRealView();
    if (type.equals(Constants.Event.CLICK) && view != null) {
      addClickListener(mClickEventListener);
    } else if ((type.equals( Constants.Event.FOCUS) || type.equals( Constants.Event.BLUR)) ) {
      addFocusChangeListener(new OnFocusChangeListener() {
        public void onFocusChange(boolean hasFocus) {
          Map<String, Object> params = new HashMap<>();
          params.put("timeStamp", System.currentTimeMillis());
          fireEvent(hasFocus ? Constants.Event.FOCUS : Constants.Event.BLUR, params);
        }
      });
    } else if (view != null &&
               needGestureDetector(type)) {
      if (view instanceof WXGestureObservable) {
        if (mGesture == null) {
          mGesture = new WXGesture(this, mContext);
          boolean isPreventMove = WXUtils.getBoolean(getDomObject().getAttrs().get(Constants.Name.PREVENT_MOVE_EVENT),false);
          mGesture.setPreventMoveEvent(isPreventMove);
        }
        mGestureType.add(type);
        ((WXGestureObservable) view).registerGestureListener(mGesture);
      } else {
        WXLogUtils.e(view.getClass().getSimpleName() + " don't implement " +
                     "WXGestureObservable, so no gesture is supported.");
      }
    } else {
      Scrollable scroller = getParentScroller();
      if (type.equals(Constants.Event.APPEAR) && scroller != null) {
        scroller.bindAppearEvent(this);
      }
      if (type.equals(Constants.Event.DISAPPEAR) && scroller != null) {
        scroller.bindDisappearEvent(this);
      }
    }
  }

  public View getRealView() {
    return mHost;
  }

  /**
   * Judge whether need to set an onTouchListener.<br>
   * As there is only one onTouchListener in each view, so all the gesture that use onTouchListener should put there.
   *
   * @param type eventType {@link com.taobao.weex.common.Constants.Event}
   * @return true for set an onTouchListener, otherwise false
   */
  private boolean needGestureDetector(String type) {
    if (mHost != null) {
      for (WXGestureType gesture : WXGestureType.LowLevelGesture.values()) {
        if (type.equals(gesture.toString())) {
          return true;
        }
      }
      for (WXGestureType gesture : WXGestureType.HighLevelGesture.values()) {
        if (type.equals(gesture.toString())) {
          return true;
        }
      }
    }
    return false;
  }

  /**
   * get Scroller components
   */
  public Scrollable getParentScroller() {
    WXComponent component = this;
    WXVContainer container;
    Scrollable scroller;
    for (; ; ) {
      container = component.getParent();
      if (container == null) {
        return null;
      }
      if (container instanceof Scrollable) {
        scroller = (Scrollable) container;
        return scroller;
      }
      if (container.getRef().equals(WXDomObject.ROOT)) {
        return null;
      }
      component = container;
    }
  }

  /**
   * get Scroller components
   */
  @Nullable
  public Scrollable getFirstScroller() {
   if(this instanceof Scrollable){
     return (Scrollable)this;
   }
   return null;
  }

  public WXVContainer getParent() {
    return mParent;
  }

  public String getRef() {
    if (mDomObj == null) {
      return null;
    }
    return mCurrentRef;
  }

  /**
   * create view
   *
   */
  public final void createView() {
    long startNanos = System.nanoTime();
    if(!isLazy()) {
      createViewImpl();
    }
    mTraceInfo.uiThreadStart = System.currentTimeMillis();
    mTraceInfo.uiThreadNanos += (System.nanoTime() - startNanos);
  }

  protected void createViewImpl() {
    if (mContext != null) {
      mHost = initComponentHostView(mContext);
      if (mHost == null && !isVirtualComponent()) {
        //compatible
        initView();
      }
      if(mHost != null){
        mHost.setId(WXViewUtils.generateViewId());
        ComponentObserver observer;
        if ((observer = getInstance().getComponentObserver()) != null) {
          observer.onViewCreated(this, mHost);
        }
      }
      onHostViewInitialized(mHost);
    }else{
      WXLogUtils.e("createViewImpl","Context is null");
    }
  }

  /**
   * Use {@link #initComponentHostView(Context context)} instead.
   */
  @Deprecated
  protected void initView() {
    if (mContext != null)
      mHost = initComponentHostView(mContext);
  }


  /**
   * Create corresponding view for this component.
   * @param context
   * @return
   */
  protected T initComponentHostView(@NonNull Context context){
    /**
     * compatible old initView
     * TODO: change to abstract method in next V1.0 .
     */
    return null;
  }

  /**
   * Called after host view init. <br>
   * Any overriding methods should invoke this method at the right time, to ensure the cached animation can be triggered correctly.
   * (the animation will be cached when {@link #isLazy()} is true)
   * @param host the host view
   */
  @CallSuper
  protected void onHostViewInitialized(T host){
    if (mAnimationHolder != null) {
      //Performs cached animation
      mAnimationHolder.execute(mInstance, this);
    }
    setActiveTouchListener();
  }

  public T getHostView() {
    return mHost;
  }

  /**
   * use {@link #getHostView()} instead
   * @return
   */
  @Deprecated
  public View getView(){
    return mHost;
  }

  public int getAbsoluteY() {
    return mAbsoluteY;
  }

  public int getAbsoluteX() {
    return mAbsoluteX;
  }

  public void updateDom(WXDomObject dom) {
    if (dom == null) {
      return;
    }
    mDomObj = dom.clone();
  }

  public final void removeEvent(String type) {
    if (TextUtils.isEmpty(type)) {
      return;
    }
    mAppendEvents.remove(type);//only clean append events, not dom's events.
    mGestureType.remove(type);
    removeEventFromView(type);
  }

  protected void removeEventFromView(String type) {
    if (type.equals(Constants.Event.CLICK) && getRealView() != null && mHostClickListeners != null) {
      mHostClickListeners.remove(mClickEventListener);
      //click event only remove from listener array
    }
    Scrollable scroller = getParentScroller();
    if (type.equals(Constants.Event.APPEAR) && scroller != null) {
      scroller.unbindAppearEvent(this);
    }
    if (type.equals(Constants.Event.DISAPPEAR) && scroller != null) {
      scroller.unbindDisappearEvent(this);
    }
  }

  public final void removeAllEvent() {
    if (mDomObj == null || mDomObj.getEvents().size() < 1) {
      return;
    }
    for (String event : mDomObj.getEvents()) {
      if(event == null){
        continue;
      }
      removeEventFromView(event);
    }
    mAppendEvents.clear();//only clean append events, not dom's events.
    mGestureType.clear();
    mGesture = null;
    if (getRealView() != null &&
        getRealView() instanceof WXGestureObservable) {
      ((WXGestureObservable) getRealView()).registerGestureListener(null);
    }
    if(mHost != null) {
      mHost.setOnFocusChangeListener(null);
      if (mHostClickListeners != null && mHostClickListeners.size() > 0) {
        mHostClickListeners.clear();
        mHost.setOnClickListener(null);
      }
    }
  }

  public final void removeStickyStyle() {
    if (mDomObj == null ) {
      return;
    }

    if (isSticky()) {
      Scrollable scroller = getParentScroller();
      if (scroller != null) {
        scroller.unbindStickStyle(this);
      }
    }
  }

  public boolean isSticky() {
    return mDomObj.getStyles().isSticky();
  }

  public boolean isFixed() {
    return mDomObj.getStyles().isFixed();
  }

  public void setDisabled(boolean disabled) {
    mIsDisabled = disabled;
    if (mHost == null) {
      return;
    }
    mHost.setEnabled(!disabled);
  }

  public boolean isDisabled(){
    return mIsDisabled;
  }

  public void setSticky(String sticky) {
    if (!TextUtils.isEmpty(sticky) && sticky.equals(Constants.Value.STICKY)) {
      Scrollable waScroller = getParentScroller();
      if (waScroller != null) {
        waScroller.bindStickStyle(this);
      }
    }
  }

  public void setBackgroundColor(String color) {
    if (!TextUtils.isEmpty(color)) {
      int colorInt = WXResourceUtils.getColor(color);
      if (isRippleEnabled() && Build.VERSION.SDK_INT >= Build.VERSION_CODES.LOLLIPOP) {
        mRippleBackground = prepareBackgroundRipple();
        if (mRippleBackground != null) {
          if (mBackgroundDrawable == null) {
            WXViewUtils.setBackGround(mHost, mRippleBackground);
          } else {
            LayerDrawable layerDrawable = new LayerDrawable(new Drawable[]{mRippleBackground, mBackgroundDrawable});
            WXViewUtils.setBackGround(mHost, layerDrawable);
          }
          return;
        }
      }
      if (!(colorInt == Color.TRANSPARENT && mBackgroundDrawable == null)) {
        getOrCreateBorder().setColor(colorInt);
      }
    }
  }

<<<<<<< HEAD
  private RippleDrawable prepareBackgroundRipple() {
=======
  private Drawable prepareBackgroundRipple() {
>>>>>>> fb667372
    try {
      if (getDomObject().getStyles() != null && getDomObject().getStyles().getPesudoResetStyles() != null) {
        Map<String, Object> resetStyles = getDomObject().getStyles().getPesudoResetStyles();

        Object bgColor = resetStyles.get(Constants.Name.BACKGROUND_COLOR);
        int colorInt = Color.TRANSPARENT;
        if (bgColor != null) {
          colorInt = WXResourceUtils.getColor(bgColor.toString(), Color.TRANSPARENT);
          if (colorInt == Color.TRANSPARENT) {
            return null;
          }
        }

        Object bg = resetStyles.get(Constants.Name.BACKGROUND_COLOR + Constants.PSEUDO.ACTIVE);
        if (bg == null) {
          return null;
        }
        int rippleColor = WXResourceUtils.getColor(bg.toString(), colorInt);
        if (Build.VERSION.SDK_INT >= Build.VERSION_CODES.LOLLIPOP) {
          ColorStateList colorStateList = new ColorStateList(
              new int[][]{new int[]{}},
              new int[]{rippleColor});
          return new RippleDrawable(colorStateList, new ColorDrawable(colorInt), null) {
            @Override
            public void draw(@NonNull Canvas canvas) {
              if (mBackgroundDrawable != null) {
                Path border = mBackgroundDrawable.getContentPath(new RectF(0, 0, canvas.getWidth(), canvas.getHeight()));
                canvas.clipPath(border);
              }
              super.draw(canvas);
            }
          };
        }
      }
    } catch (Throwable t) {
      WXLogUtils.w("Exception on create ripple: ", t);
    }
    return null;
  }

  public void setBackgroundImage(@NonNull String bgImage) {
    if ("".equals(bgImage.trim())) {
      getOrCreateBorder().setImage(null);
    } else {
      Shader shader = WXResourceUtils.getShader(bgImage, mDomObj.getLayoutWidth(), mDomObj.getLayoutHeight());
      getOrCreateBorder().setImage(shader);
    }
  }

  public void setOpacity(float opacity) {
    if (opacity >= 0 && opacity <= 1 && mHost.getAlpha() != opacity) {
      if (isLayerTypeEnabled()) {
        mHost.setLayerType(View.LAYER_TYPE_HARDWARE, null);
      }
      mHost.setAlpha(opacity);
    }
  }

  public void setBorderRadius(String key, float borderRadius) {
    if (borderRadius >= 0) {
      switch (key) {
        case Constants.Name.BORDER_RADIUS:
          getOrCreateBorder().setBorderRadius(BorderDrawable.BORDER_RADIUS_ALL, WXViewUtils.getRealSubPxByWidth(borderRadius,mInstance.getInstanceViewPortWidth()));
          break;
        case Constants.Name.BORDER_TOP_LEFT_RADIUS:
          getOrCreateBorder().setBorderRadius(BorderDrawable.BORDER_TOP_LEFT_RADIUS, WXViewUtils.getRealSubPxByWidth(borderRadius,mInstance.getInstanceViewPortWidth()));
          break;
        case Constants.Name.BORDER_TOP_RIGHT_RADIUS:
          getOrCreateBorder().setBorderRadius(BorderDrawable.BORDER_TOP_RIGHT_RADIUS, WXViewUtils.getRealSubPxByWidth(borderRadius,mInstance.getInstanceViewPortWidth()));
          break;
        case Constants.Name.BORDER_BOTTOM_RIGHT_RADIUS:
          getOrCreateBorder().setBorderRadius(BorderDrawable.BORDER_BOTTOM_RIGHT_RADIUS, WXViewUtils.getRealSubPxByWidth(borderRadius,mInstance.getInstanceViewPortWidth()));
          break;
        case Constants.Name.BORDER_BOTTOM_LEFT_RADIUS:
          getOrCreateBorder().setBorderRadius(BorderDrawable.BORDER_BOTTOM_LEFT_RADIUS, WXViewUtils.getRealSubPxByWidth(borderRadius,mInstance.getInstanceViewPortWidth()));
          break;
      }
    }
  }

  public void setBorderWidth(String key, float borderWidth) {
    if (borderWidth >= 0) {
      switch (key) {
        case Constants.Name.BORDER_WIDTH:
          getOrCreateBorder().setBorderWidth(Spacing.ALL, WXViewUtils.getRealSubPxByWidth(borderWidth,getInstance().getInstanceViewPortWidth()));
          break;
        case Constants.Name.BORDER_TOP_WIDTH:
          getOrCreateBorder().setBorderWidth(Spacing.TOP, WXViewUtils.getRealSubPxByWidth(borderWidth,getInstance().getInstanceViewPortWidth()));
          break;
        case Constants.Name.BORDER_RIGHT_WIDTH:
          getOrCreateBorder().setBorderWidth(Spacing.RIGHT, WXViewUtils.getRealSubPxByWidth(borderWidth,getInstance().getInstanceViewPortWidth()));
          break;
        case Constants.Name.BORDER_BOTTOM_WIDTH:
          getOrCreateBorder().setBorderWidth(Spacing.BOTTOM, WXViewUtils.getRealSubPxByWidth(borderWidth,getInstance().getInstanceViewPortWidth()));
          break;
        case Constants.Name.BORDER_LEFT_WIDTH:
          getOrCreateBorder().setBorderWidth(Spacing.LEFT, WXViewUtils.getRealSubPxByWidth(borderWidth,getInstance().getInstanceViewPortWidth()));
          break;
      }
    }
  }

  public void setBorderStyle(String key, String borderStyle) {
    if(!TextUtils.isEmpty(borderStyle)){
      switch (key){
        case Constants.Name.BORDER_STYLE:
          getOrCreateBorder().setBorderStyle(Spacing.ALL,borderStyle);
          break;
        case Constants.Name.BORDER_RIGHT_STYLE:
          getOrCreateBorder().setBorderStyle(Spacing.RIGHT,borderStyle);
          break;
        case Constants.Name.BORDER_BOTTOM_STYLE:
          getOrCreateBorder().setBorderStyle(Spacing.BOTTOM,borderStyle);
          break;
        case Constants.Name.BORDER_LEFT_STYLE:
          getOrCreateBorder().setBorderStyle(Spacing.LEFT,borderStyle);
          break;
        case Constants.Name.BORDER_TOP_STYLE:
          getOrCreateBorder().setBorderStyle(Spacing.TOP,borderStyle);
          break;
      }
    }
  }

  public void setBorderColor(String key, String borderColor) {
    if (!TextUtils.isEmpty(borderColor)) {
      int colorInt = WXResourceUtils.getColor(borderColor);
      if (colorInt != Integer.MIN_VALUE) {
        switch (key) {
          case Constants.Name.BORDER_COLOR:
            getOrCreateBorder().setBorderColor(Spacing.ALL, colorInt);
            break;
          case Constants.Name.BORDER_TOP_COLOR:
            getOrCreateBorder().setBorderColor(Spacing.TOP, colorInt);
            break;
          case Constants.Name.BORDER_RIGHT_COLOR:
            getOrCreateBorder().setBorderColor(Spacing.RIGHT, colorInt);
            break;
          case Constants.Name.BORDER_BOTTOM_COLOR:
            getOrCreateBorder().setBorderColor(Spacing.BOTTOM, colorInt);
            break;
          case Constants.Name.BORDER_LEFT_COLOR:
            getOrCreateBorder().setBorderColor(Spacing.LEFT, colorInt);
            break;
        }
      }
    }
  }

  public
  @Nullable
  String getVisibility() {
    try {
      return (String) getDomObject().getStyles().get(Constants.Name.VISIBILITY);
    } catch (Exception e) {
      return Constants.Value.VISIBLE;
    }
  }

  public void setVisibility(String visibility) {
    View view;
    if ((view = getRealView()) != null) {
      if (TextUtils.equals(visibility, Constants.Value.VISIBLE)) {
        view.setVisibility(View.VISIBLE);
      } else if (TextUtils.equals(visibility, Constants.Value.HIDDEN)) {
        view.setVisibility(View.GONE);
      }
    }
  }

  /**
   * This is an experimental feature for elevation of material design.
   */
  private void updateElevation() {
    float elevation = getDomObject().getAttrs().getElevation(getInstance().getInstanceViewPortWidth());
    if (!Float.isNaN(elevation)) {
      ViewCompat.setElevation(getHostView(), elevation);
    }
  }

  @Deprecated
  public void registerActivityStateListener() {

  }


  /********************************
   *  begin hook Activity life cycle callback
   ********************************************************/
  public void onActivityCreate() {

  }

  public void onActivityStart() {

  }

  public void onActivityPause() {

  }

  public void onActivityResume() {

  }

  public void onActivityStop() {

  }

  public void onActivityDestroy() {

  }

  public boolean onActivityBack() {
    return false;
  }

  public void onActivityResult(int requestCode, int resultCode, Intent data){

  }

  public boolean onCreateOptionsMenu(Menu menu){return false;}

  public void onRequestPermissionsResult(int requestCode, String[] permissions, int[] grantResults) {

  }

  /********************************
   *  end hook Activity life cycle callback
   ********************************************************/
  public void recycled() {
    if(mDomObj.isFixed())
      return;

  }

  public void destroy() {
    ComponentObserver observer;
    if ((observer = getInstance().getComponentObserver()) != null) {
      observer.onPreDestory(this);
    }

    if (WXEnvironment.isApkDebugable() && !WXUtils.isUiThread()) {
      throw new WXRuntimeException("[WXComponent] destroy can only be called in main thread");
    }
    if(mHost!= null && mHost.getLayerType()==View.LAYER_TYPE_HARDWARE && isLayerTypeEnabled()) {
      mHost.setLayerType(View.LAYER_TYPE_NONE, null);
    }
    removeAllEvent();
    removeStickyStyle();

    View view;
    if(mDomObj.isFixed() && (view = getHostView()) != null){
      getInstance().removeFixedView(view);
    }

    mDomObj = ImmutableDomObject.DESTROYED;
    mIsDestroyed = true;
  }

  public boolean isDestoryed() {
    return mIsDestroyed;
  }

  /**
   * Detach view from its component. Components,
   * which have difference between getHostView and getRealView or have temp calculation results,
   * must<strong> override</strong>  this method with their own implementation.
   *
   * @return the original View
   */
  public View detachViewAndClearPreInfo() {
    View original = mHost;
    mPreRealLeft = 0;
    mPreRealWidth = 0;
    mPreRealHeight = 0;
    mPreRealTop = 0;
//    mHost = null;
    return original;
  }

  public void  clearPreLayout(){
    mPreRealLeft = 0;
    mPreRealWidth = 0;
    mPreRealHeight = 0;
    mPreRealTop = 0;
  }

  /**
   * This method computes user visible left-top point in view's coordinate.
   * The default implementation uses the scrollX and scrollY of the view as the result,
   * and put the value in the parameter pointer.
   * Components with different computation algorithm
   * <strong> should override </strong> this method.
   *
   * @param pointF the user visible left-top point in view's coordinate.
   */
  public void computeVisiblePointInViewCoordinate(PointF pointF) {
    View view = getRealView();
    pointF.set(view.getScrollX(), view.getScrollY());
  }

  public boolean containsGesture(WXGestureType WXGestureType) {
    return mGestureType != null && mGestureType.contains(WXGestureType.toString());
  }

  protected boolean containsEvent(String event){
    return mDomObj.getEvents().contains(event) || mAppendEvents.contains(event);
  }

  public void notifyAppearStateChange(String wxEventType,String direction){
    if(containsEvent(Constants.Event.APPEAR) || containsEvent(Constants.Event.DISAPPEAR)) {
      Map<String, Object> params = new HashMap<>();
      params.put("direction", direction);
      fireEvent(wxEventType, params);
    }
  }

  public void notifyWatchAppearDisappearEvent(String wxEventType,String direction){
    if(containsEvent(wxEventType)) {
      Map<String, Object> params = new HashMap<>();
      params.put("direction", direction);
      fireEvent(wxEventType, params);
    }
  }

  public boolean isUsing() {
    return isUsing;
  }

  public void setUsing(boolean using) {
    isUsing = using;
  }

  public void readyToRender() {
    if (mParent != null && getInstance().isTrackComponent()) {
      mParent.readyToRender();
    }
  }

  public static class MeasureOutput {

    public int width;
    public int height;
  }

  /**
   * Determine whether the current component needs to be placed in the real View tree
   * @return false component add subview
   */
  public boolean isVirtualComponent(){
    return mType == TYPE_VIRTUAL;
  }
  public void removeVirtualComponent() {
  }

  public void setType(int type) {
    mType = type;
  }

  public boolean hasScrollParent(WXComponent component) {
    if (component.getParent() == null) {
      return true;
    } else if (component.getParent() instanceof WXScroller) {
      return false;
    } else {
      return hasScrollParent(component.getParent());
    }
  }

  /**
   * Called when property has empty value
   * @param propName
     */
  @CheckResult
  protected Object convertEmptyProperty(String propName, Object originalValue) {
    switch (propName) {
      case Constants.Name.BACKGROUND_COLOR:
        return "transparent";
      case Constants.Name.BORDER_RADIUS:
      case Constants.Name.BORDER_BOTTOM_LEFT_RADIUS:
      case Constants.Name.BORDER_BOTTOM_RIGHT_RADIUS:
      case Constants.Name.BORDER_TOP_LEFT_RADIUS:
      case Constants.Name.BORDER_TOP_RIGHT_RADIUS:
        return 0;
      case Constants.Name.BORDER_WIDTH:
      case Constants.Name.BORDER_TOP_WIDTH:
      case Constants.Name.BORDER_LEFT_WIDTH:
      case Constants.Name.BORDER_RIGHT_WIDTH:
      case Constants.Name.BORDER_BOTTOM_WIDTH:
        return 0;
      case Constants.Name.BORDER_COLOR:
      case Constants.Name.BORDER_TOP_COLOR:
      case Constants.Name.BORDER_LEFT_COLOR:
      case Constants.Name.BORDER_RIGHT_COLOR:
      case Constants.Name.BORDER_BOTTOM_COLOR:
        return "black";
    }
    return originalValue;
  }

  private void setActiveTouchListener(){
    boolean hasActivePesudo = mDomObj.getStyles().getPesudoStyles().containsKey(Constants.PSEUDO.ACTIVE);
    View view;
    if(hasActivePesudo && (view = getRealView()) != null) {
      boolean hasTouchConsumer = isConsumeTouch();
      view.setOnTouchListener(new TouchActivePseudoListener(this,!hasTouchConsumer));
    }
  }

  protected boolean isConsumeTouch(){
    return (mHostClickListeners != null && mHostClickListeners.size() > 0) || mGesture != null;
  }

  @Override
  public void updateActivePseudo(boolean isSet) {
    setPseudoClassStatus(Constants.PSEUDO.ACTIVE,isSet);
  }

  /**
   *
   * @param clzName like ':active' or ':active:enabled'
   * @param status
   */
  protected void setPseudoClassStatus(String clzName,boolean status){
    WXStyle styles = getDomObject().getStyles();
    Map<String, Map<String,Object>> pesudoStyles = styles.getPesudoStyles();

    if(pesudoStyles == null || pesudoStyles.size() == 0){
      return;
    }
    Map<String,Object> resultStyles = mPesudoStatus.updateStatusAndGetUpdateStyles(
        clzName,
        status,
        pesudoStyles,
        styles.getPesudoResetStyles());

    if (resultStyles != null && isRippleEnabled()) {
      resultStyles.remove(Constants.Name.BACKGROUND_COLOR);
      if (resultStyles.isEmpty()) {
        WXLogUtils.d("PseudoClass", "skip empty pseudo styles");
        return;
      }
    }

    updateStyleByPesudo(resultStyles);
  }

  private void updateStyleByPesudo(Map<String,Object> styles){
    Message message = Message.obtain();
    WXDomTask task = new WXDomTask();
    task.instanceId = getInstanceId();
    task.args = new ArrayList<>();

    JSONObject styleJson = new JSONObject(styles);
    task.args.add(getRef());
    task.args.add(styleJson);
    task.args.add(true);//flag pesudo
    message.obj = task;
    message.what = WXDomHandler.MsgType.WX_DOM_UPDATE_STYLE;
    WXSDKManager.getInstance().getWXDomManager().sendMessage(message);
  }

  public int getStickyOffset() {
    return mStickyOffset;
  }

  public boolean canRecycled(){
    return (!isFixed() || !isSticky()) && mDomObj.getAttrs().canRecycled();
  }
  
  /**
   * Sets the offset for the sticky
   * @param stickyOffset child[y]-parent[y]
   */
  public void setStickyOffset(int stickyOffset) {
    mStickyOffset = stickyOffset;
  }

  /**
   * For now, this method respect the result of {@link WXSDKInstance#isLayerTypeEnabled()}
   * @return Refer {@link WXSDKInstance#isLayerTypeEnabled()}
   */
  public boolean isLayerTypeEnabled() {
    return getInstance().isLayerTypeEnabled();
  }

  /**
   * Sets whether or not to relayout page during animation, default is false
   */
  public void setNeedLayoutOnAnimation(boolean need) {
    this.mNeedLayoutOnAnimation = need;
  }

  /**
   * Trigger a updateStyle invoke to relayout current page
   */
  public void notifyNativeSizeChanged(int w, int h) {
    if (!mNeedLayoutOnAnimation) {
      return;
    }

    Message message = Message.obtain();
    WXDomTask task = new WXDomTask();
    task.instanceId = getInstanceId();
    if (task.args == null) {
      task.args = new ArrayList<>();
    }

    JSONObject style = new JSONObject(2);
    float webW = WXViewUtils.getWebPxByWidth(w);
    float webH = WXViewUtils.getWebPxByWidth(h);

    style.put("width", webW);
    style.put("height", webH);

    task.args.add(getRef());
    task.args.add(style);
    message.obj = task;
    message.what = WXDomHandler.MsgType.WX_DOM_UPDATE_STYLE;
    WXSDKManager.getInstance().getWXDomManager().sendMessage(message);
  }

  public static final int STATE_DOM_FINISH = 0;
  public static final int STATE_UI_FINISH = 1;
  public static final int STATE_ALL_FINISH = 2;
  @IntDef({STATE_DOM_FINISH, STATE_UI_FINISH, STATE_ALL_FINISH})
  @Retention(RetentionPolicy.SOURCE)
  @Target(ElementType.PARAMETER)
  public @interface RenderState {}

  @CallSuper
  public void onRenderFinish(@RenderState int state) {
    if (WXTracing.isAvailable()) {
      double domTime = Stopwatch.nanosToMillis(((WXDomObject) mDomObj).mDomThreadNanos + mTraceInfo.domThreadNanos);
      double uiTime = Stopwatch.nanosToMillis(mTraceInfo.uiThreadNanos);
      if (state == STATE_ALL_FINISH || state == STATE_DOM_FINISH) {
        WXTracing.TraceEvent domEvent = WXTracing.newEvent("DomExecute", getInstanceId(), mTraceInfo.rootEventId);
        domEvent.ph = "X";
        domEvent.duration = domTime;
        domEvent.ts = mTraceInfo.domThreadStart;
        domEvent.tname = "DOMThread";
        domEvent.name = getDomObject().getType();
        domEvent.classname = getClass().getSimpleName();
        if (getParent() != null) {
          domEvent.parentRef = getParent().getRef();
        }
        domEvent.submit();
      }

      if (state == STATE_ALL_FINISH || state == STATE_UI_FINISH) {
        if (mTraceInfo.uiThreadStart != -1) {
          WXTracing.TraceEvent uiEvent = WXTracing.newEvent("UIExecute", getInstanceId(), mTraceInfo.rootEventId);
          uiEvent.ph = "X";
          uiEvent.duration = uiTime;
          uiEvent.ts = mTraceInfo.uiThreadStart;
          uiEvent.name = getDomObject().getType();
          uiEvent.classname = getClass().getSimpleName();
          if (getParent() != null) {
            uiEvent.parentRef = getParent().getRef();
          }
          uiEvent.submit();
        } else {
          if(WXEnvironment.isApkDebugable() && !isLazy()) {
            WXLogUtils.w("onRenderFinish", "createView() not called");
          }
        }
      }
    }
  }

  public boolean isWaste() {
    return waste;
  }

  public void setWaste(boolean waste) {
    if(this.waste != waste){
      this.waste = waste;
      WXDomObject domObject = (WXDomObject) getDomObject();
      if(waste){
          getDomObject().getStyles().put(Constants.Name.VISIBILITY, Constants.Value.HIDDEN);
          if(domObject.getAttrs().getStatement() == null) {
            domObject.setVisible(false);
            if (getHostView() != null) {
                getHostView().setVisibility(View.GONE);
            }
            return;
          }
          if(Constants.Value.VISIBLE.equals(domObject.getAttrs().get(Constants.Name.VIF_FALSE))){
            domObject.setVisible(true);
            if(getHostView() != null){
               getHostView().setVisibility(View.VISIBLE);
             }
          }else{
            domObject.setVisible(false);
            if(getHostView() != null){
              getHostView().setVisibility(View.GONE);
            }
          }
      }else{
        domObject.setVisible(true);
        if(getHostView() != null){
           getHostView().setVisibility(View.VISIBLE);
        }
        getDomObject().getStyles().put(Constants.Name.VISIBILITY, Constants.Value.VISIBLE);
      }
    }
  }

  protected boolean isRippleEnabled() {
    try {
      Object obj = getDomObject().getAttrs().get(Constants.Name.RIPPLE_ENABLED);
      return WXUtils.getBoolean(obj, false);
    } catch (Throwable t) {
      //ignore
    }
    return false;
  }
}<|MERGE_RESOLUTION|>--- conflicted
+++ resolved
@@ -1349,11 +1349,7 @@
     }
   }
 
-<<<<<<< HEAD
-  private RippleDrawable prepareBackgroundRipple() {
-=======
   private Drawable prepareBackgroundRipple() {
->>>>>>> fb667372
     try {
       if (getDomObject().getStyles() != null && getDomObject().getStyles().getPesudoResetStyles() != null) {
         Map<String, Object> resetStyles = getDomObject().getStyles().getPesudoResetStyles();
