--- conflicted
+++ resolved
@@ -358,7 +358,6 @@
         WXImageSharpen imageSharpen = mDomObj.attr.getImageSharpen();
         imageStrategy.isSharpen = imageSharpen == WXImageSharpen.SHARPEN;
 
-<<<<<<< HEAD
         imageStrategy.setImageListener(new WXImageStrategy.ImageListener() {
             @Override
             public void onImageFinish(String url,ImageView imageView, boolean result, Map extra) {
@@ -367,16 +366,15 @@
                 }
             }
         });
-=======
+
         if(mDomObj.attr!=null && mDomObj.attr.containsKey(WXDomPropConstant.WX_ATTR_PLACE_HOLDER)){
             String placeHolder= (String) mDomObj.attr.get(WXDomPropConstant.WX_ATTR_PLACE_HOLDER);
             imageStrategy.placeHolder=placeHolder;
         }
->>>>>>> 2fbd41ff
 
         IWXImgLoaderAdapter imgLoaderAdapter = mInstance.getImgLoaderAdapter();
         if (imgLoaderAdapter != null) {
-            imgLoaderAdapter.setImage(src, ((ImageView) getHostView()),
+            imgLoaderAdapter.setImage(src, getHostView(),
                     mDomObj.attr.getImageQuality(), imageStrategy);
         }
     }
