/*
 * Licensed to the Apache Software Foundation (ASF) under one
 * or more contributor license agreements.  See the NOTICE file
 * distributed with this work for additional information
 * regarding copyright ownership.  The ASF licenses this file
 * to you under the Apache License, Version 2.0 (the
 * "License"); you may not use this file except in compliance
 * with the License.  You may obtain a copy of the License at
 * 
 *   http://www.apache.org/licenses/LICENSE-2.0
 * 
 * Unless required by applicable law or agreed to in writing,
 * software distributed under the License is distributed on an
 * "AS IS" BASIS, WITHOUT WARRANTIES OR CONDITIONS OF ANY
 * KIND, either express or implied.  See the License for the
 * specific language governing permissions and limitations
 * under the License.
 */
package com.taobao.weex.ui.component;

import java.lang.reflect.InvocationTargetException;
import java.util.Arrays;
import java.util.HashMap;
import java.util.List;
import java.util.Map;

import android.Manifest;
import android.app.Activity;
import android.content.Context;
import android.content.pm.PackageManager;
import android.graphics.Bitmap;
import android.graphics.RectF;
import android.graphics.drawable.Drawable;
import android.net.Uri;
import android.os.Build;
import android.support.annotation.NonNull;
import android.support.annotation.Nullable;
import android.support.v4.app.ActivityCompat;
import android.support.v4.content.ContextCompat;
import android.text.TextUtils;
<<<<<<< HEAD
import android.util.Log;
=======
>>>>>>> d557a63d
import android.view.ViewGroup;
import android.widget.ImageView;
import android.widget.ImageView.ScaleType;
import com.taobao.weex.WXEnvironment;
import com.taobao.weex.WXSDKInstance;
import com.taobao.weex.adapter.IWXImgLoaderAdapter;
import com.taobao.weex.adapter.URIAdapter;
import com.taobao.weex.annotation.Component;
import com.taobao.weex.annotation.JSMethod;
import com.taobao.weex.bridge.JSCallback;
import com.taobao.weex.common.Constants;
import com.taobao.weex.common.WXImageSharpen;
import com.taobao.weex.common.WXImageStrategy;
import com.taobao.weex.common.WXRuntimeException;
import com.taobao.weex.ui.ComponentCreator;
import com.taobao.weex.ui.action.BasicComponentData;
import com.taobao.weex.ui.view.WXImageView;
import com.taobao.weex.ui.view.border.BorderDrawable;
import com.taobao.weex.utils.ImageDrawable;
import com.taobao.weex.utils.ImgURIUtil;
import com.taobao.weex.utils.SingleFunctionParser;
import com.taobao.weex.utils.WXDomUtils;
import com.taobao.weex.utils.WXLogUtils;
import com.taobao.weex.utils.WXUtils;
import com.taobao.weex.utils.WXViewToImageUtil;
import com.taobao.weex.utils.WXViewUtils;

/**
 * Image component
 */
@Component(lazyload = false)
public class WXImage extends WXComponent<ImageView> {

  public static final String SUCCEED = "success";
  public static final String ERRORDESC = "errorDesc";
  private static final int WRITE_EXTERNAL_STORAGE_PERMISSION_REQUEST_CODE = 0x2;

  private String mSrc;
  private int mBlurRadius;
  private boolean mAutoRecycle = true;

  private static SingleFunctionParser.FlatMapper<Integer> BLUR_RADIUS_MAPPER = new SingleFunctionParser.FlatMapper<Integer>() {
    @Override
    public Integer map(String raw) {
      return WXUtils.getInteger(raw,0);
    }
  };

  public static class Creator implements ComponentCreator {
    @Override
    public WXComponent createInstance(WXSDKInstance instance, WXVContainer parent, BasicComponentData basicComponentData) throws IllegalAccessException, InvocationTargetException, InstantiationException {
      return new WXImage(instance, parent, basicComponentData);
    }
  }

  @Deprecated
  public WXImage(WXSDKInstance instance, WXVContainer parent, String instanceId, boolean isLazy, BasicComponentData basicComponentData) {
    this(instance, parent, basicComponentData);
  }

  public WXImage(WXSDKInstance instance, WXVContainer parent, BasicComponentData basicComponentData) {
    super(instance, parent, basicComponentData);
  }

  @Override
  protected ImageView initComponentHostView(@NonNull Context context) {
    WXImageView view = new WXImageView(context);
    view.setScaleType(ScaleType.FIT_XY);
    if (Build.VERSION.SDK_INT >= Build.VERSION_CODES.JELLY_BEAN) {
      view.setCropToPadding(true);
    }
    view.holdComponent(this);
    return view;
  }

<<<<<<< HEAD
    @Override
    protected boolean setProperty(String key, Object param) {
      switch (key) {
        case Constants.Name.RESIZE_MODE:
          String resize_mode = WXUtils.getString(param, null);
          if (resize_mode != null)
            setResizeMode(resize_mode);
          return true;
        case Constants.Name.RESIZE:
          String resize = WXUtils.getString(param, null);
          if (resize != null)
            setResize(resize);
          return true;
        case Constants.Name.SRC:
          String src = WXUtils.getString(param, null);
          if (src != null)
            setSrc(src);
          return true;
        case Constants.Name.IMAGE_QUALITY:
          return true;
        case Constants.Name.AUTO_RECYCLE:
          mAutoRecycle = WXUtils.getBoolean(param, mAutoRecycle);
          return true;
        case Constants.Name.FILTER:
          int blurRadius = 0;
          if(param != null && param instanceof String) {
            blurRadius = parseBlurRadius((String)param);
          }
          if(!TextUtils.isEmpty(this.mSrc)) {
            setBlurRadius(this.mSrc,blurRadius);
          }
          return true;
      }
    return super.setProperty(key, param);
=======
  @Override
  protected boolean setProperty(String key, Object param) {
    switch (key) {
      case Constants.Name.RESIZE_MODE:
        String resizeMode = WXUtils.getString(param, null);
        if (resizeMode != null) { setResizeMode(resizeMode); }
        return true;
      case Constants.Name.RESIZE:
        String resize = WXUtils.getString(param, null);
        if (resize != null) { setResize(resize); }
        return true;
      case Constants.Name.SRC:
        String src = WXUtils.getString(param, null);
        if (src != null) { setSrc(src); }
        return true;
      case Constants.Name.IMAGE_QUALITY:
        return true;
      case Constants.Name.AUTO_RECYCLE:
        mAutoRecycle = WXUtils.getBoolean(param, mAutoRecycle);
        return true;
      case Constants.Name.FILTER:
        int blurRadius = 0;
        if (param != null && param instanceof String) {
          blurRadius = parseBlurRadius((String)param);
        }
        if (!TextUtils.isEmpty(this.mSrc)) {
          setBlurRadius(this.mSrc, blurRadius);
        }
        return true;
      default:
        return super.setProperty(key, param);
    }
>>>>>>> d557a63d
  }

  @Override
  public void refreshData(WXComponent component) {
    super.refreshData(component);
    if (component instanceof WXImage) {
      setSrc(component.getAttrs().getImageSrc());
    }
  }

  @WXComponentProp(name = Constants.Name.RESIZE_MODE)
  public void setResizeMode(String resizeMode) {
    (getHostView()).setScaleType(getResizeMode(resizeMode));
  }

  private ScaleType getResizeMode(String resizeMode) {
    ScaleType scaleType = ScaleType.FIT_XY;
    if (TextUtils.isEmpty(resizeMode)) {
      return scaleType;
    }

    switch (resizeMode) {
      case "cover":
        scaleType = ScaleType.CENTER_CROP;
        break;
      case "contain":
        scaleType = ScaleType.FIT_CENTER;
        break;
      case "stretch":
        scaleType = ScaleType.FIT_XY;
        break;
      default:
        break;
    }
    return scaleType;
  }

  @WXComponentProp(name = Constants.Name.RESIZE)
  public void setResize(String resize) {
    (getHostView()).setScaleType(getResizeMode(resize));
  }

  /**
   * Process local scheme, load drawable.
   * @param rewrited
   */
  private void setLocalSrc(Uri rewrited) {
    ImageView imageView;
    Drawable localDrawable = ImgURIUtil.getDrawableFromLoaclSrc(getContext(), rewrited);
    if (localDrawable != null && (imageView = getHostView()) != null) {
      imageView.setImageDrawable(localDrawable);
    }
  }

  @WXComponentProp(name = Constants.Name.SRC)
  public void setSrc(String src) {
    if (src == null) {
      return;
    }

    ImageView image = getHostView();
    if("".equals(src) && image != null){
      image.setImageDrawable(null);
      return;
    }

    if(image != null){
      if(image.getDrawable() != null){
<<<<<<< HEAD
         image.setImageDrawable(null);
=======
        image.setImageDrawable(null);
>>>>>>> d557a63d
      }
    }


    this.mSrc = src;
    WXSDKInstance instance = getInstance();
    Uri rewrited = instance.rewriteUri(Uri.parse(src), URIAdapter.IMAGE);

    if (Constants.Scheme.LOCAL.equals(rewrited.getScheme())) {
      setLocalSrc(rewrited);
    } else {
      int blur = 0;
      String blurStr = getStyles().getBlur();
      blur = parseBlurRadius(blurStr);
      setRemoteSrc(rewrited, blur);
    }
  }

  private void setBlurRadius(@NonNull String src, int blurRadius) {
    if(getInstance() != null && blurRadius != mBlurRadius) {
      Uri parsedUri = getInstance().rewriteUri(Uri.parse(src), URIAdapter.IMAGE);
      if(!Constants.Scheme.LOCAL.equals(parsedUri.getScheme())) {
        setRemoteSrc(parsedUri,blurRadius);
      }
    }
  }

  private int parseBlurRadius(@Nullable String rawRadius) {
    if(rawRadius == null) {
      return 0;
    }
    SingleFunctionParser<Integer> parser = new SingleFunctionParser<Integer>(rawRadius,BLUR_RADIUS_MAPPER);
    List<Integer> list = null;
    try {
      list = parser.parse("blur");
    }catch (Exception e) {
      return 0;
    }
    if(list == null || list.isEmpty()) {
      return 0;
    }
    return list.get(0);
  }

  @Override
  public void recycled() {
    super.recycled();

    if (getInstance().getImgLoaderAdapter() != null) {
      getInstance().getImgLoaderAdapter().setImage(null, mHost,
              null, null);
    } else {
      if (WXEnvironment.isApkDebugable()) {
        throw new WXRuntimeException("getImgLoaderAdapter() == null");
      }
      WXLogUtils.e("Error getImgLoaderAdapter() == null");
    }
  }

  public void autoReleaseImage(){
    if(mAutoRecycle){
      if(getHostView() != null){
        if (getInstance().getImgLoaderAdapter() != null) {
          getInstance().getImgLoaderAdapter().setImage(null, mHost, null, null);
        }
      }
    }
  }

  public void autoRecoverImage() {
    if(mAutoRecycle) {
      setSrc(mSrc);
    }
  }

  private void setRemoteSrc(Uri rewrited,int blurRadius) {

    WXImageStrategy imageStrategy = new WXImageStrategy();
    imageStrategy.isClipping = true;

    WXImageSharpen imageSharpen = getAttrs().getImageSharpen();
    imageStrategy.isSharpen = imageSharpen == WXImageSharpen.SHARPEN;

    imageStrategy.blurRadius = Math.max(0, blurRadius);
    this.mBlurRadius = blurRadius;

    imageStrategy.setImageListener(new WXImageStrategy.ImageListener() {
      @Override
      public void onImageFinish(String url, ImageView imageView, boolean result, Map extra) {
        if (getEvents().contains(Constants.Event.ONLOAD)) {
          Map<String, Object> params = new HashMap<String, Object>();
          Map<String, Object> size = new HashMap<>(2);
          if (imageView != null && imageView instanceof Measurable) {
            size.put("naturalWidth", ((Measurable) imageView).getNaturalWidth());
            size.put("naturalHeight", ((Measurable) imageView).getNaturalHeight());
          } else {
            size.put("naturalWidth", 0);
            size.put("naturalHeight", 0);
          }
<<<<<<< HEAD
          monitorImgSize(imageView);
        }
      });

        String placeholder=null;
        if(getDomObject().getAttrs().containsKey(Constants.Name.PLACEHOLDER)){
            placeholder= (String) getDomObject().getAttrs().get(Constants.Name.PLACEHOLDER);
        }else if(getDomObject().getAttrs().containsKey(Constants.Name.PLACE_HOLDER)){
            placeholder=(String)getDomObject().getAttrs().get(Constants.Name.PLACE_HOLDER);
        }
        if(!TextUtils.isEmpty(placeholder)){
            imageStrategy.placeHolder = getInstance().rewriteUri(Uri.parse(placeholder),URIAdapter.IMAGE).toString();
=======

          if (containsEvent(Constants.Event.ONLOAD)) {
            params.put("success", result);
            params.put("size", size);
            fireEvent(Constants.Event.ONLOAD, params);
          }
>>>>>>> d557a63d
        }
        monitorImgSize(imageView);
      }
    });

    String placeholder=null;
    if(getAttrs().containsKey(Constants.Name.PLACEHOLDER)){
      placeholder= (String) getAttrs().get(Constants.Name.PLACEHOLDER);
    }else if(getAttrs().containsKey(Constants.Name.PLACE_HOLDER)){
      placeholder=(String)getAttrs().get(Constants.Name.PLACE_HOLDER);
    }
    if(placeholder!=null){
      imageStrategy.placeHolder = getInstance().rewriteUri(Uri.parse(placeholder),URIAdapter.IMAGE).toString();
    }

    IWXImgLoaderAdapter imgLoaderAdapter = getInstance().getImgLoaderAdapter();
    if (imgLoaderAdapter != null) {
      imgLoaderAdapter.setImage(rewrited.toString(), getHostView(),
              getAttrs().getImageQuality(), imageStrategy);
    }
  }

  @Override
  protected void onFinishLayout() {
    super.onFinishLayout();
    updateBorderRadius();
  }

  @Override
  public void updateProperties(Map<String, Object> props) {
    super.updateProperties(props);
    updateBorderRadius();
  }

  private void updateBorderRadius() {
    if (getHostView() instanceof WXImageView) {
      final WXImageView imageView = (WXImageView)getHostView();
      BorderDrawable borderDrawable = WXViewUtils.getBorderDrawable(getHostView());
      float[] borderRadius;
      if (borderDrawable != null) {
        RectF borderBox = new RectF(0, 0, WXDomUtils.getContentWidth(this), WXDomUtils.getContentHeight(this));
        borderRadius = borderDrawable.getBorderInnerRadius(borderBox);
      } else {
        borderRadius = new float[] {0, 0, 0, 0, 0, 0, 0, 0};
      }
      imageView.setBorderRadius(borderRadius);

      if (imageView.getDrawable() instanceof ImageDrawable) {
        ImageDrawable imageDrawable = (ImageDrawable)imageView.getDrawable();
        float[] previousRadius = imageDrawable.getCornerRadii();
        if (!Arrays.equals(previousRadius, borderRadius)) {
          imageDrawable.setCornerRadii(borderRadius);
        }
      }
    }
  }

  /**
   * Need permission {android.permission.WRITE_EXTERNAL_STORAGE}
   */
  @JSMethod(uiThread = false)
  public void save(final JSCallback saveStatuCallback) {

    if (ContextCompat.checkSelfPermission(getContext(), Manifest.permission.WRITE_EXTERNAL_STORAGE) != PackageManager.PERMISSION_GRANTED) {
      if (getContext() instanceof Activity) {
        ActivityCompat.requestPermissions((Activity) getContext(),
                new String[]{Manifest.permission.WRITE_EXTERNAL_STORAGE}, WRITE_EXTERNAL_STORAGE_PERMISSION_REQUEST_CODE);
      }
    }

    if (ContextCompat.checkSelfPermission(getContext(), Manifest.permission.WRITE_EXTERNAL_STORAGE) != PackageManager.PERMISSION_GRANTED) {
      if (saveStatuCallback != null) {
        Map<String, Object> result = new HashMap<>();
        result.put(SUCCEED, false);
        result.put(ERRORDESC,"Permission denied: android.permission.WRITE_EXTERNAL_STORAGE");
        saveStatuCallback.invoke(result);
      }
      return;
    }

    if (mHost == null) {
      if (saveStatuCallback != null) {
        Map<String, Object> result = new HashMap<>();
        result.put(SUCCEED, false);
        result.put(ERRORDESC,"Image component not initialized");
        saveStatuCallback.invoke(result);
      }
      return;
    }

    if (mSrc == null || mSrc.equals("")) {
      if (saveStatuCallback != null) {
        Map<String, Object> result = new HashMap<>();
        result.put(SUCCEED, false);
        result.put(ERRORDESC,"Image does not have the correct src");
        saveStatuCallback.invoke(result);
      }
      return;
    }

    WXViewToImageUtil.generateImage(mHost, 0, 0xfff8f8f8, new WXViewToImageUtil.OnImageSavedCallback() {
      @Override
      public void onSaveSucceed(String path) {
        if (saveStatuCallback != null) {
          Map<String, Object> result = new HashMap<>();
          result.put(SUCCEED, true);
          saveStatuCallback.invoke(result);
        }
      }

      @Override
      public void onSaveFailed(String errorDesc) {
        if (saveStatuCallback != null) {
          Map<String, Object> result = new HashMap<>();
          result.put(SUCCEED, false);
          result.put(ERRORDESC,errorDesc);
          saveStatuCallback.invoke(result);
        }
      }
    });
  }

  private void monitorImgSize(ImageView imageView){
    if (null == imageView){
      return;
    }
    WXSDKInstance instance = getInstance();
    if (null == instance){
      return;
    }
    ViewGroup.LayoutParams params =imageView.getLayoutParams();
    Drawable img = imageView.getDrawable();
    if (null == params || null ==img){
      return;
    }

    if (img.getIntrinsicHeight() * img.getIntrinsicWidth() > imageView.getMeasuredHeight() *
<<<<<<< HEAD
                                                             imageView.getMeasuredWidth()){
=======
            imageView.getMeasuredWidth()){
>>>>>>> d557a63d
      instance.getWXPerformance().wrongImgSizeCount++;
    }
  }

<<<<<<< HEAD
  public void destroy() {
    if(getHostView() instanceof WXImageView){
      if (getInstance().getImgLoaderAdapter() != null) {
          getInstance().getImgLoaderAdapter().setImage(null, mHost, null, null);
=======
  @Override
  public void destroy() {
    if(getHostView() instanceof WXImageView){
      if (getInstance().getImgLoaderAdapter() != null) {
        getInstance().getImgLoaderAdapter().setImage(null, mHost, null, null);
>>>>>>> d557a63d
      }
    }
    super.destroy();
  }

  public interface Measurable {
    int getNaturalWidth();
    int getNaturalHeight();
  }
}<|MERGE_RESOLUTION|>--- conflicted
+++ resolved
@@ -28,7 +28,6 @@
 import android.app.Activity;
 import android.content.Context;
 import android.content.pm.PackageManager;
-import android.graphics.Bitmap;
 import android.graphics.RectF;
 import android.graphics.drawable.Drawable;
 import android.net.Uri;
@@ -38,10 +37,6 @@
 import android.support.v4.app.ActivityCompat;
 import android.support.v4.content.ContextCompat;
 import android.text.TextUtils;
-<<<<<<< HEAD
-import android.util.Log;
-=======
->>>>>>> d557a63d
 import android.view.ViewGroup;
 import android.widget.ImageView;
 import android.widget.ImageView.ScaleType;
@@ -117,42 +112,6 @@
     return view;
   }
 
-<<<<<<< HEAD
-    @Override
-    protected boolean setProperty(String key, Object param) {
-      switch (key) {
-        case Constants.Name.RESIZE_MODE:
-          String resize_mode = WXUtils.getString(param, null);
-          if (resize_mode != null)
-            setResizeMode(resize_mode);
-          return true;
-        case Constants.Name.RESIZE:
-          String resize = WXUtils.getString(param, null);
-          if (resize != null)
-            setResize(resize);
-          return true;
-        case Constants.Name.SRC:
-          String src = WXUtils.getString(param, null);
-          if (src != null)
-            setSrc(src);
-          return true;
-        case Constants.Name.IMAGE_QUALITY:
-          return true;
-        case Constants.Name.AUTO_RECYCLE:
-          mAutoRecycle = WXUtils.getBoolean(param, mAutoRecycle);
-          return true;
-        case Constants.Name.FILTER:
-          int blurRadius = 0;
-          if(param != null && param instanceof String) {
-            blurRadius = parseBlurRadius((String)param);
-          }
-          if(!TextUtils.isEmpty(this.mSrc)) {
-            setBlurRadius(this.mSrc,blurRadius);
-          }
-          return true;
-      }
-    return super.setProperty(key, param);
-=======
   @Override
   protected boolean setProperty(String key, Object param) {
     switch (key) {
@@ -185,7 +144,6 @@
       default:
         return super.setProperty(key, param);
     }
->>>>>>> d557a63d
   }
 
   @Override
@@ -254,11 +212,7 @@
 
     if(image != null){
       if(image.getDrawable() != null){
-<<<<<<< HEAD
-         image.setImageDrawable(null);
-=======
         image.setImageDrawable(null);
->>>>>>> d557a63d
       }
     }
 
@@ -358,27 +312,12 @@
             size.put("naturalWidth", 0);
             size.put("naturalHeight", 0);
           }
-<<<<<<< HEAD
-          monitorImgSize(imageView);
-        }
-      });
-
-        String placeholder=null;
-        if(getDomObject().getAttrs().containsKey(Constants.Name.PLACEHOLDER)){
-            placeholder= (String) getDomObject().getAttrs().get(Constants.Name.PLACEHOLDER);
-        }else if(getDomObject().getAttrs().containsKey(Constants.Name.PLACE_HOLDER)){
-            placeholder=(String)getDomObject().getAttrs().get(Constants.Name.PLACE_HOLDER);
-        }
-        if(!TextUtils.isEmpty(placeholder)){
-            imageStrategy.placeHolder = getInstance().rewriteUri(Uri.parse(placeholder),URIAdapter.IMAGE).toString();
-=======
 
           if (containsEvent(Constants.Event.ONLOAD)) {
             params.put("success", result);
             params.put("size", size);
             fireEvent(Constants.Event.ONLOAD, params);
           }
->>>>>>> d557a63d
         }
         monitorImgSize(imageView);
       }
@@ -516,27 +455,16 @@
     }
 
     if (img.getIntrinsicHeight() * img.getIntrinsicWidth() > imageView.getMeasuredHeight() *
-<<<<<<< HEAD
-                                                             imageView.getMeasuredWidth()){
-=======
             imageView.getMeasuredWidth()){
->>>>>>> d557a63d
       instance.getWXPerformance().wrongImgSizeCount++;
     }
   }
 
-<<<<<<< HEAD
-  public void destroy() {
-    if(getHostView() instanceof WXImageView){
-      if (getInstance().getImgLoaderAdapter() != null) {
-          getInstance().getImgLoaderAdapter().setImage(null, mHost, null, null);
-=======
   @Override
   public void destroy() {
     if(getHostView() instanceof WXImageView){
       if (getInstance().getImgLoaderAdapter() != null) {
         getInstance().getImgLoaderAdapter().setImage(null, mHost, null, null);
->>>>>>> d557a63d
       }
     }
     super.destroy();
