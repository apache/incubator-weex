--- conflicted
+++ resolved
@@ -67,13 +67,9 @@
     if (instance.getRenderStrategy() == WXRenderStrategy.APPEND_ONCE) {
       instance.onCreateFinish();
     }
-<<<<<<< HEAD
-    instance.onRenderSuccess(mLayoutWidth, mLayoutHeight);
 
     if (null != instance.getWXPerformance()){
       instance.getWXPerformance().callCreateFinishTime = System.currentTimeMillis()-instance.getWXPerformance().renderTimeOrigin;
     }
-=======
->>>>>>> 498615d1
   }
 }