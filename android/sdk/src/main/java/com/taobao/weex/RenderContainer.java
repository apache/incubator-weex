/*
 * Licensed to the Apache Software Foundation (ASF) under one
 * or more contributor license agreements.  See the NOTICE file
 * distributed with this work for additional information
 * regarding copyright ownership.  The ASF licenses this file
 * to you under the Apache License, Version 2.0 (the
 * "License"); you may not use this file except in compliance
 * with the License.  You may obtain a copy of the License at
 * 
 *   http://www.apache.org/licenses/LICENSE-2.0
 * 
 * Unless required by applicable law or agreed to in writing,
 * software distributed under the License is distributed on an
 * "AS IS" BASIS, WITHOUT WARRANTIES OR CONDITIONS OF ANY
 * KIND, either express or implied.  See the License for the
 * specific language governing permissions and limitations
 * under the License.
 */
package com.taobao.weex;

import android.annotation.TargetApi;
import android.content.Context;
import android.os.Build;
import android.util.AttributeSet;
import android.view.MotionEvent;
<<<<<<< HEAD
=======
import android.view.View;
>>>>>>> d557a63d
import android.widget.FrameLayout;


import com.taobao.weex.bridge.WXBridgeManager;

import java.lang.ref.WeakReference;

/**
 * Created by sospartan on 08/10/2016.
 */

public class RenderContainer extends FrameLayout implements WeexFrameRateControl.VSyncListener{
  private WeakReference<WXSDKInstance> mSDKInstance;
<<<<<<< HEAD
=======
  private WeexFrameRateControl mFrameRateControl;
>>>>>>> d557a63d
  private boolean mPageHasEvent = false;

  public RenderContainer(Context context) {
    super(context);
    mFrameRateControl = new WeexFrameRateControl(this);
  }

  public RenderContainer(Context context, AttributeSet attrs) {
    super(context, attrs);
    mFrameRateControl = new WeexFrameRateControl(this);
  }

  public RenderContainer(Context context, AttributeSet attrs, int defStyleAttr) {
    super(context, attrs, defStyleAttr);
    mFrameRateControl = new WeexFrameRateControl(this);
  }

  @TargetApi(Build.VERSION_CODES.LOLLIPOP)
  public RenderContainer(Context context, AttributeSet attrs, int defStyleAttr, int defStyleRes) {
    super(context, attrs, defStyleAttr, defStyleRes);
    mFrameRateControl = new WeexFrameRateControl(this);
  }

  public void setSDKInstance(WXSDKInstance instance) {
    mSDKInstance = new WeakReference<>(instance);
  }

  @Override
  protected void onSizeChanged(int w, int h, int oldw, int oldh) {
    super.onSizeChanged(w, h, oldw, oldh);
    WXSDKInstance instance;
    if (mSDKInstance != null && (instance = mSDKInstance.get()) != null) {
      //re-render instance
      instance.setSize(w, h);
    }
  }

  @Override
<<<<<<< HEAD
=======
  public void onAttachedToWindow() {
    super.onAttachedToWindow();
    if (mFrameRateControl != null) {
      mFrameRateControl.start();
    }
  }

  @Override
  protected void onDetachedFromWindow() {
    super.onDetachedFromWindow();
    if (mFrameRateControl != null) {
      mFrameRateControl.stop();
    }
  }
  @Override
  public void dispatchWindowVisibilityChanged(int visibility) {
    super.dispatchWindowVisibilityChanged(visibility);
    if (visibility == View.GONE) {
      if (mFrameRateControl != null) {
        mFrameRateControl.stop();
      }
    } else if (visibility == View.VISIBLE) {
      if (mFrameRateControl != null) {
        mFrameRateControl.start();
      }
    }
  }

  @Override
  public void OnVSync() {
    if (mSDKInstance != null && mSDKInstance.get() != null) {
      mSDKInstance.get().OnVSync();
    }
  }

  @Override
>>>>>>> d557a63d
  public boolean dispatchTouchEvent(MotionEvent ev) {
    mPageHasEvent = true;
    return super.dispatchTouchEvent(ev);
  }

  public boolean isPageHasEvent(){
    return mPageHasEvent;
  }
}<|MERGE_RESOLUTION|>--- conflicted
+++ resolved
@@ -23,10 +23,7 @@
 import android.os.Build;
 import android.util.AttributeSet;
 import android.view.MotionEvent;
-<<<<<<< HEAD
-=======
 import android.view.View;
->>>>>>> d557a63d
 import android.widget.FrameLayout;
 
 
@@ -40,10 +37,7 @@
 
 public class RenderContainer extends FrameLayout implements WeexFrameRateControl.VSyncListener{
   private WeakReference<WXSDKInstance> mSDKInstance;
-<<<<<<< HEAD
-=======
   private WeexFrameRateControl mFrameRateControl;
->>>>>>> d557a63d
   private boolean mPageHasEvent = false;
 
   public RenderContainer(Context context) {
@@ -82,8 +76,6 @@
   }
 
   @Override
-<<<<<<< HEAD
-=======
   public void onAttachedToWindow() {
     super.onAttachedToWindow();
     if (mFrameRateControl != null) {
@@ -120,7 +112,6 @@
   }
 
   @Override
->>>>>>> d557a63d
   public boolean dispatchTouchEvent(MotionEvent ev) {
     mPageHasEvent = true;
     return super.dispatchTouchEvent(ev);
