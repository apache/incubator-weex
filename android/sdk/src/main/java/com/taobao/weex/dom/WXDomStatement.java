/**
 *
 *                                  Apache License
 *                            Version 2.0, January 2004
 *                         http://www.apache.org/licenses/
 *
 *    TERMS AND CONDITIONS FOR USE, REPRODUCTION, AND DISTRIBUTION
 *
 *    1. Definitions.
 *
 *       "License" shall mean the terms and conditions for use, reproduction,
 *       and distribution as defined by Sections 1 through 9 of this document.
 *
 *       "Licensor" shall mean the copyright owner or entity authorized by
 *       the copyright owner that is granting the License.
 *
 *       "Legal Entity" shall mean the union of the acting entity and all
 *       other entities that control, are controlled by, or are under common
 *       control with that entity. For the purposes of this definition,
 *       "control" means (i) the power, direct or indirect, to cause the
 *       direction or management of such entity, whether by contract or
 *       otherwise, or (ii) ownership of fifty percent (50%) or more of the
 *       outstanding shares, or (iii) beneficial ownership of such entity.
 *
 *       "You" (or "Your") shall mean an individual or Legal Entity
 *       exercising permissions granted by this License.
 *
 *       "Source" form shall mean the preferred form for making modifications,
 *       including but not limited to software source code, documentation
 *       source, and configuration files.
 *
 *       "Object" form shall mean any form resulting from mechanical
 *       transformation or translation of a Source form, including but
 *       not limited to compiled object code, generated documentation,
 *       and conversions to other media types.
 *
 *       "Work" shall mean the work of authorship, whether in Source or
 *       Object form, made available under the License, as indicated by a
 *       copyright notice that is included in or attached to the work
 *       (an example is provided in the Appendix below).
 *
 *       "Derivative Works" shall mean any work, whether in Source or Object
 *       form, that is based on (or derived from) the Work and for which the
 *       editorial revisions, annotations, elaborations, or other modifications
 *       represent, as a whole, an original work of authorship. For the purposes
 *       of this License, Derivative Works shall not include works that remain
 *       separable from, or merely link (or bind by name) to the interfaces of,
 *       the Work and Derivative Works thereof.
 *
 *       "Contribution" shall mean any work of authorship, including
 *       the original version of the Work and any modifications or additions
 *       to that Work or Derivative Works thereof, that is intentionally
 *       submitted to Licensor for inclusion in the Work by the copyright owner
 *       or by an individual or Legal Entity authorized to submit on behalf of
 *       the copyright owner. For the purposes of this definition, "submitted"
 *       means any form of electronic, verbal, or written communication sent
 *       to the Licensor or its representatives, including but not limited to
 *       communication on electronic mailing lists, source code control systems,
 *       and issue tracking systems that are managed by, or on behalf of, the
 *       Licensor for the purpose of discussing and improving the Work, but
 *       excluding communication that is conspicuously marked or otherwise
 *       designated in writing by the copyright owner as "Not a Contribution."
 *
 *       "Contributor" shall mean Licensor and any individual or Legal Entity
 *       on behalf of whom a Contribution has been received by Licensor and
 *       subsequently incorporated within the Work.
 *
 *    2. Grant of Copyright License. Subject to the terms and conditions of
 *       this License, each Contributor hereby grants to You a perpetual,
 *       worldwide, non-exclusive, no-charge, royalty-free, irrevocable
 *       copyright license to reproduce, prepare Derivative Works of,
 *       publicly display, publicly perform, sublicense, and distribute the
 *       Work and such Derivative Works in Source or Object form.
 *
 *    3. Grant of Patent License. Subject to the terms and conditions of
 *       this License, each Contributor hereby grants to You a perpetual,
 *       worldwide, non-exclusive, no-charge, royalty-free, irrevocable
 *       (except as stated in this section) patent license to make, have made,
 *       use, offer to sell, sell, import, and otherwise transfer the Work,
 *       where such license applies only to those patent claims licensable
 *       by such Contributor that are necessarily infringed by their
 *       Contribution(s) alone or by combination of their Contribution(s)
 *       with the Work to which such Contribution(s) was submitted. If You
 *       institute patent litigation against any entity (including a
 *       cross-claim or counterclaim in a lawsuit) alleging that the Work
 *       or a Contribution incorporated within the Work constitutes direct
 *       or contributory patent infringement, then any patent licenses
 *       granted to You under this License for that Work shall terminate
 *       as of the date such litigation is filed.
 *
 *    4. Redistribution. You may reproduce and distribute copies of the
 *       Work or Derivative Works thereof in any medium, with or without
 *       modifications, and in Source or Object form, provided that You
 *       meet the following conditions:
 *
 *       (a) You must give any other recipients of the Work or
 *           Derivative Works a copy of this License; and
 *
 *       (b) You must cause any modified files to carry prominent notices
 *           stating that You changed the files; and
 *
 *       (c) You must retain, in the Source form of any Derivative Works
 *           that You distribute, all copyright, patent, trademark, and
 *           attribution notices from the Source form of the Work,
 *           excluding those notices that do not pertain to any part of
 *           the Derivative Works; and
 *
 *       (d) If the Work includes a "NOTICE" text file as part of its
 *           distribution, then any Derivative Works that You distribute must
 *           include a readable copy of the attribution notices contained
 *           within such NOTICE file, excluding those notices that do not
 *           pertain to any part of the Derivative Works, in at least one
 *           of the following places: within a NOTICE text file distributed
 *           as part of the Derivative Works; within the Source form or
 *           documentation, if provided along with the Derivative Works; or,
 *           within a display generated by the Derivative Works, if and
 *           wherever such third-party notices normally appear. The contents
 *           of the NOTICE file are for informational purposes only and
 *           do not modify the License. You may add Your own attribution
 *           notices within Derivative Works that You distribute, alongside
 *           or as an addendum to the NOTICE text from the Work, provided
 *           that such additional attribution notices cannot be construed
 *           as modifying the License.
 *
 *       You may add Your own copyright statement to Your modifications and
 *       may provide additional or different license terms and conditions
 *       for use, reproduction, or distribution of Your modifications, or
 *       for any such Derivative Works as a whole, provided Your use,
 *       reproduction, and distribution of the Work otherwise complies with
 *       the conditions stated in this License.
 *
 *    5. Submission of Contributions. Unless You explicitly state otherwise,
 *       any Contribution intentionally submitted for inclusion in the Work
 *       by You to the Licensor shall be under the terms and conditions of
 *       this License, without any additional terms or conditions.
 *       Notwithstanding the above, nothing herein shall supersede or modify
 *       the terms of any separate license agreement you may have executed
 *       with Licensor regarding such Contributions.
 *
 *    6. Trademarks. This License does not grant permission to use the trade
 *       names, trademarks, service marks, or product names of the Licensor,
 *       except as required for reasonable and customary use in describing the
 *       origin of the Work and reproducing the content of the NOTICE file.
 *
 *    7. Disclaimer of Warranty. Unless required by applicable law or
 *       agreed to in writing, Licensor provides the Work (and each
 *       Contributor provides its Contributions) on an "AS IS" BASIS,
 *       WITHOUT WARRANTIES OR CONDITIONS OF ANY KIND, either express or
 *       implied, including, without limitation, any warranties or conditions
 *       of TITLE, NON-INFRINGEMENT, MERCHANTABILITY, or FITNESS FOR A
 *       PARTICULAR PURPOSE. You are solely responsible for determining the
 *       appropriateness of using or redistributing the Work and assume any
 *       risks associated with Your exercise of permissions under this License.
 *
 *    8. Limitation of Liability. In no event and under no legal theory,
 *       whether in tort (including negligence), contract, or otherwise,
 *       unless required by applicable law (such as deliberate and grossly
 *       negligent acts) or agreed to in writing, shall any Contributor be
 *       liable to You for damages, including any direct, indirect, special,
 *       incidental, or consequential damages of any character arising as a
 *       result of this License or out of the use or inability to use the
 *       Work (including but not limited to damages for loss of goodwill,
 *       work stoppage, computer failure or malfunction, or any and all
 *       other commercial damages or losses), even if such Contributor
 *       has been advised of the possibility of such damages.
 *
 *    9. Accepting Warranty or Additional Liability. While redistributing
 *       the Work or Derivative Works thereof, You may choose to offer,
 *       and charge a fee for, acceptance of support, warranty, indemnity,
 *       or other liability obligations and/or rights consistent with this
 *       License. However, in accepting such obligations, You may act only
 *       on Your own behalf and on Your sole responsibility, not on behalf
 *       of any other Contributor, and only if You agree to indemnify,
 *       defend, and hold each Contributor harmless for any liability
 *       incurred by, or claims asserted against, such Contributor by reason
 *       of your accepting any such warranty or additional liability.
 *
 *    END OF TERMS AND CONDITIONS
 *
 *    APPENDIX: How to apply the Apache License to your work.
 *
 *       To apply the Apache License to your work, attach the following
 *       boilerplate notice, with the fields enclosed by brackets "[]"
 *       replaced with your own identifying information. (Don't include
 *       the brackets!)  The text should be enclosed in the appropriate
 *       comment syntax for the file format. We also recommend that a
 *       file or class name and description of purpose be included on the
 *       same "printed page" as the copyright notice for easier
 *       identification within third-party archives.
 *
 *    Copyright 2016 Alibaba Group
 *
 *    Licensed under the Apache License, Version 2.0 (the "License");
 *    you may not use this file except in compliance with the License.
 *    You may obtain a copy of the License at
 *
 *        http://www.apache.org/licenses/LICENSE-2.0
 *
 *    Unless required by applicable law or agreed to in writing, software
 *    distributed under the License is distributed on an "AS IS" BASIS,
 *    WITHOUT WARRANTIES OR CONDITIONS OF ANY KIND, either express or implied.
 *    See the License for the specific language governing permissions and
 *    limitations under the License.
 */
package com.taobao.weex.dom;

import android.support.annotation.NonNull;
import android.support.annotation.Nullable;
import android.text.TextUtils;
import android.util.Pair;

import com.alibaba.fastjson.JSONArray;
import com.alibaba.fastjson.JSONObject;
import com.taobao.weex.WXEnvironment;
import com.taobao.weex.WXSDKInstance;
import com.taobao.weex.WXSDKManager;
import com.taobao.weex.common.WXDomPropConstant;
import com.taobao.weex.common.WXErrorCode;
import com.taobao.weex.dom.flex.CSSLayoutContext;
import com.taobao.weex.dom.flex.CSSNode;
import com.taobao.weex.dom.flex.Spacing;
import com.taobao.weex.ui.IWXRenderTask;
import com.taobao.weex.ui.WXRenderManager;
import com.taobao.weex.ui.animation.WXAnimationBean;
import com.taobao.weex.ui.component.WXComponent;
import com.taobao.weex.ui.component.WXVContainer;
import com.taobao.weex.utils.WXConst;
import com.taobao.weex.utils.WXDataStructureUtil;
import com.taobao.weex.utils.WXLogUtils;
import com.taobao.weex.utils.WXViewUtils;

import java.util.ArrayList;
import java.util.HashMap;
import java.util.HashSet;
import java.util.Iterator;
import java.util.Map;
import java.util.Set;
import java.util.concurrent.ConcurrentHashMap;

/**
 * <p>
 * This class is responsible for creating command object of DOM operation and
 * invoking command of corresponding object.
 * </p>
 * <p>
 * In the command design pattern,
 * this class acts as the <strong>invoker </strong>in the command pattern
 * despite that it is also responsible for creating <strong>Command</strong> object.
 * And,{@link IWXRenderTask} works as the <strong>Command</strong>
 * {@link WXDomManager} works as the <strong>Client</strong>
 * {@link WXRenderManager} works as the <strong>Receiver</strong>.
 * </p>
 * <p>
 * There exists one to one correspondence between WXDomStatement and WXInstance,
 * and {@link WXDomManager} is responsible for manage the relation of correspondence.
 * </p>
 */
class WXDomStatement {

  private final ConcurrentHashMap<String, WXDomObject> mRegistry;
  private String mInstanceId;
  private WXRenderManager mWXRenderManager;
  private ArrayList<IWXRenderTask> mNormalTasks;
  private Set <Pair<String, Map<String, Object>>> animations;
  private CSSLayoutContext mLayoutContext;
  private volatile boolean mDirty;
  private boolean mDestroy;
  private Map<String, AddDomInfo> mAddDom = new HashMap<>();

  /**
   * Create an instance of {@link WXDomStatement},
   * One {@link WXSDKInstance} corresponding to one and only one {@link WXDomStatement}.
   * And all the instance of {@link WXDomManager} share the same {@link WXRenderManager}.
   * @param instanceId the id of the {@link WXSDKInstance}.
   *                   One {@link WXSDKInstance} corresponding to one {@link WXDomStatement},
   *                   and vice versa.
   * @param renderManager This acts as the Receiver of the command pattern
   */
  public WXDomStatement(String instanceId, WXRenderManager renderManager) {
    mDestroy = false;
    mInstanceId = instanceId;
    mLayoutContext = new CSSLayoutContext();
    mRegistry = new ConcurrentHashMap<>();
    mNormalTasks = new ArrayList<>();
    animations = new HashSet<>();
    mWXRenderManager = renderManager;
  }

  /**
   * Put the map info in the JSONObject to the container.
   * This method check for null value in the JSONObject
   * and won't put the null value in the container.
   * As {@link ConcurrentHashMap#putAll(Map)} will throws an exception if the key or value to
   * be put is null, it is necessary to invoke this method as replacement of
   * {@link Map#putAll(Map)}
   * @param container container to contain the JSONObject.
   * @param rawValue jsonObject, contains map info.
   */
  private static void putAll(Map<String, Object> container, JSONObject rawValue) {
    String key;
    Object value;
    for (Map.Entry<String, Object> entry : rawValue.entrySet()) {
      key = entry.getKey();
      value = entry.getValue();
      if (key != null && value != null) {
        container.put(key, value);
      }
    }
  }

  /**
   * Destroy current instance, which occurred when {@link WXSDKInstance#destroy()} is called.
   */
  public void destroy() {
    mDestroy = true;
    mRegistry.clear();
  }

  /**
   * Rebuild the component tree.
   * The purpose of this method is moving fixed components to the root component.
   * This method will be called when {@link #batch()} is executed.
   * @param root root dom
   */
  void rebuildingDomTree(WXDomObject root) {
    if (root != null && root.getFixedStyleRefs() != null) {
      int size = root.getFixedStyleRefs().size();
      for (int i = 0; i < size; i++) {
        String fixedRef = root.getFixedStyleRefs().get(i);
        WXDomObject wxDomObject = mRegistry.get(fixedRef);
        if (wxDomObject!=null && wxDomObject.parent != null) {
          wxDomObject.parent.remove(wxDomObject);
          root.add(wxDomObject, -1);
        }
      }
    }

  }

  /**
   * Batch the execution of command objects and execute all the command objects created other
   * places, e.g. call {@link IWXRenderTask#execute()}.
   * First, it will rebuild the dom tree and do pre layout staff.
   * Then call {@link com.taobao.weex.dom.flex.CSSNode#calculateLayout(CSSLayoutContext)} to
   * start calculate layout.
   * Next, call {@link #applyUpdate(WXDomObject)} to get changed dom and creating
   * corresponding command object.
   * Finally, walk through the queue, e.g. call {@link IWXRenderTask#execute()} for every task
   * in the queue.
   */
  void batch() {
    long start0 = System.currentTimeMillis();

    if (!mDirty || mDestroy) {
      return;
    }

    WXDomObject rootDom = mRegistry.get(WXDomObject.ROOT);
    if (rootDom == null) {
      return;
    }

    rebuildingDomTree(rootDom);

    layoutBefore(rootDom);
    long start = System.currentTimeMillis();


    rootDom.calculateLayout(mLayoutContext);

    if(WXSDKManager.getInstance().getSDKInstance(mInstanceId)!=null) {
      WXSDKManager.getInstance().getSDKInstance(mInstanceId).cssLayoutTime(System.currentTimeMillis() - start);
    }

    //		if (WXEnvironment.isApkDebugable()) {
    //			WXLogUtils.d("csslayout", "------------start------------");
    //			WXLogUtils.d("csslayout", rootDom.toString());
    //			WXLogUtils.d("csslayout", "------------end------------");
    //		}


    layoutAfter(rootDom);

    start = System.currentTimeMillis();
    applyUpdate(rootDom);
    if(WXSDKManager.getInstance().getSDKInstance(mInstanceId)!=null) {
      WXSDKManager.getInstance().getSDKInstance(mInstanceId).applyUpdateTime(System.currentTimeMillis() - start);
    }

    start = System.currentTimeMillis();
    updateDomObj();
    if(WXSDKManager.getInstance().getSDKInstance(mInstanceId)!=null) {
      WXSDKManager.getInstance().getSDKInstance(mInstanceId).updateDomObjTime(System.currentTimeMillis() - start);
    }

    WXLogUtils.d("Batch","animation size :" +animations.size());
    parseAnimation();

    WXLogUtils.d("Batch","task size :" +mNormalTasks.size());
    int count = mNormalTasks.size();
    for (int i = 0; i < count && !mDestroy; ++i) {
      mWXRenderManager.runOnThread(mInstanceId, mNormalTasks.get(i));
    }
    mNormalTasks.clear();
    mAddDom.clear();
    animations.clear();
    mDirty = false;
    if(WXSDKManager.getInstance().getSDKInstance(mInstanceId)!=null) {
      WXSDKManager.getInstance().getSDKInstance(mInstanceId).batchTime(System.currentTimeMillis() - start0);
    }

  }

  /**
   * Calling given dom and its children's {@link WXDomObject#layoutBefore()}
   * @param dom the root domObject for recursive call
   */
  private void layoutBefore(WXDomObject dom) {
    if (dom == null || !dom.hasUpdate() || mDestroy) {
      return;
    }
    dom.layoutBefore();
    int count = dom.childCount();
    for (int i = 0; i < count; ++i) {
      layoutBefore(dom.getChild(i));
    }
  }

  private void layoutAfter(WXDomObject dom){
    if (dom == null || !dom.hasUpdate() || mDestroy) {
      return;
    }
    dom.layoutAfter();
    int count = dom.childCount();
    for (int i = 0; i < count; ++i) {
      layoutAfter(dom.getChild(i));
    }
  }

  /**
   * Walk through the dom tree and create command object of re-calculating
   * {@link android.view.ViewGroup.LayoutParams} for dom that is old.
   * @param dom the root dom of the walk through.
   */
  private void applyUpdate(WXDomObject dom) {
    if (dom == null) {
      return;
    }
    if (dom.hasUpdate()) {
      dom.markUpdateSeen();
      if (!dom.isYoung()) {
        final WXDomObject copy = dom.clone();
        if (copy == null) {
          return;
        }
        mNormalTasks.add(new IWXRenderTask() {

          @Override
          public void execute() {
            mWXRenderManager.setLayout(mInstanceId, copy.ref, copy);
          }

          @Override
          public String toString() {
            return "setLayout";
          }
        });
        if (dom.getExtra() != null) {
          mNormalTasks.add(new IWXRenderTask() {

            @Override
            public void execute() {
              mWXRenderManager.setExtra(mInstanceId, copy.ref, copy.getExtra());
            }

            @Override
            public String toString() {
              return "setExtra";
            }
          });
        }
      }
    }
    int count = dom.childCount();
    for (int i = 0; i < count; ++i) {
      applyUpdate(dom.getChild(i));
    }
  }

  private void parseAnimation() {
    for(final Pair<String, Map<String, Object>> pair:animations) {
      if (!TextUtils.isEmpty(pair.first)) {
        final WXAnimationBean animationBean = createAnimationBean(pair.first, pair.second);
        if (animationBean != null) {
          mNormalTasks.add(new IWXRenderTask() {
            @Override
            public void execute() {
              mWXRenderManager.startAnimation(mInstanceId, pair.first, animationBean, null);
            }

            @Override
            public String toString() {
              return "startAnimationByStyle";
            }
          });
        }
      }
    }
  }

  /**
   * Create command object for creating body according to the JSONObject. And put the command
   * object in the queue.
   * @param element the jsonObject according to which to create command object.
   */
  void createBody(JSONObject element) {
    if (mDestroy) {
      return;
    }
    WXSDKInstance instance = WXSDKManager.getInstance().getSDKInstance(mInstanceId);
    if (element == null) {
      if (instance != null) {
        instance.commitUTStab(WXConst.DOM_MODULE, WXErrorCode.WX_ERR_DOM_CREATEBODY);
      }
      return;
    }

    WXDomObject domObject = parseInner(element);
    if(domObject==null){
      return;
    }
    Map<String, Object> style = new HashMap<>(5);
    if (domObject.style == null || !domObject.style.containsKey(WXDomPropConstant.WX_FLEXDIRECTION)) {
      style.put(WXDomPropConstant.WX_FLEXDIRECTION, "column");
    }
    if (domObject.style == null || !domObject.style.containsKey(WXDomPropConstant.WX_BACKGROUNDCOLOR)) {
      style.put(WXDomPropConstant.WX_BACKGROUNDCOLOR, "#ffffff");
    }
    //If there is height or width in JS, then that value will override value here.
    if (domObject.style == null || !domObject.style.containsKey(WXDomPropConstant.WX_WIDTH)) {
      style.put(WXDomPropConstant.WX_WIDTH, WXViewUtils.getWebPxByWidth(WXViewUtils.getWeexWidth(mInstanceId)));
      domObject.setModifyWidth(true);
    }
    if (domObject.style == null || !domObject.style.containsKey(WXDomPropConstant.WX_HEIGHT)) {
      style.put(WXDomPropConstant.WX_HEIGHT, WXViewUtils.getWebPxByWidth(WXViewUtils.getWeexHeight(mInstanceId)));
      domObject.setModifyHeight(true);
    }
    domObject.ref = WXDomObject.ROOT;
    domObject.updateStyle(style);
    transformStyle(domObject, true);

    try {
      final WXComponent component = mWXRenderManager.createBodyOnDomThread(mInstanceId, domObject);
      AddDomInfo addDomInfo = new AddDomInfo();
      addDomInfo.component = component;
      mAddDom.put(domObject.ref, addDomInfo);

      mNormalTasks.add(new IWXRenderTask() {

        @Override
        public void execute() {
          WXSDKInstance instance = WXSDKManager.getInstance().getSDKInstance(mInstanceId);
          if (instance == null || instance.getContext() == null) {
            WXLogUtils.e("instance is null or instance is destroy!");
            return;
          }
          try {
            mWXRenderManager.createBody(mInstanceId, component);
          } catch (Exception e) {
            WXLogUtils.e("create body failed.", e);
          }
        }

        @Override
        public String toString() {
          return "createBody";
        }
      });
      animations.add(new Pair<String, Map<String, Object>>(domObject.ref,domObject.style));
      mDirty = true;

      if (instance != null) {
        instance.commitUTStab(WXConst.DOM_MODULE, WXErrorCode.WX_SUCCESS);
      }
    }catch (Exception e){

      WXLogUtils.e("create body in dom thread failed." + e.getMessage());
    }
  }

  /**
   * Update all components' dom info stored in {@link #mAddDom}
   */
  private void updateDomObj() {
    long start = System.currentTimeMillis();
    Iterator<Map.Entry<String, AddDomInfo>> iterator = mAddDom.entrySet().iterator();
    Map.Entry<String, AddDomInfo> entry;
    AddDomInfo value;
    while (iterator.hasNext()) {
      entry = iterator.next();
      value = entry.getValue();
      updateDomObj(value.component);
    }
    if (WXEnvironment.isApkDebugable()) {
      WXLogUtils.d("updateDomObj", "time:" + (System.currentTimeMillis() - start));
    }
  }

  /**
   * Update the specified component's dom and mark it as old.
   * @param component the component to be updated
   */
  private void updateDomObj(WXComponent component) {
    if (component == null) {
      return;
    }
    WXDomObject domObject = mRegistry.get(component.getRef());
    if (domObject == null) {
      return;
    }
    domObject.old();
    component.updateDom(domObject.clone());
    if (component instanceof WXVContainer) {
      WXVContainer container = (WXVContainer) component;
      int count = container.childCount();
      for (int i = 0; i < count; ++i) {
        updateDomObj(container.getChild(i));
      }
    }
  }

  /**
   * Create a command object for adding a dom node to its parent in a specific location.
   * If dom's parent doesn't exist or the dom has been added in current {@link WXSDKInstance},
   * this method will return.
   * If the above request is met, then put the command object in the queue.
   * @param dom the dom object in the form of JSONObject
   * @param parentRef parent to which the dom is added.
   * @param index the location of which the dom is added.
   */
  void addDom(JSONObject dom, final String parentRef, final int index) {
    if (mDestroy) {
      return;
    }
    WXDomObject parent = mRegistry.get(parentRef);
    WXSDKInstance instance = WXSDKManager.getInstance().getSDKInstance(mInstanceId);

    if (parent == null) {
      if (instance != null) {
        instance.commitUTStab(WXConst.DOM_MODULE, WXErrorCode.WX_ERR_DOM_ADDELEMENT);
      }
      return;
    }
    WXDomObject domObject = parseInner(dom);

    if (domObject == null || mRegistry.containsKey(domObject.ref)) {
      if (WXEnvironment.isApkDebugable()) {
        WXLogUtils.e("[WXDomStatement] addDom error!!");
      }
      if (instance != null) {
        instance.commitUTStab(WXConst.DOM_MODULE, WXErrorCode.WX_ERR_DOM_ADDELEMENT);
      }
      return;
    }

<<<<<<< HEAD
    if (domObject.isFixed()) {
      WXDomObject rootDom = mRegistry.get(WXDomObject.ROOT);
      if (rootDom == null) {
        return;
      }
      rootDom.add2FixedDomList(domObject.ref);
=======
    findFixed(domObject);
>>>>>>> 511e8670

    parent.add(domObject, index);

    transformStyle(domObject, true);

    //Create component in dom thread
    final WXComponent component = mWXRenderManager.createComponentOnDomThread(mInstanceId, domObject, parentRef, index);
    AddDomInfo addDomInfo = new AddDomInfo();
    addDomInfo.component = component;
    mAddDom.put(domObject.ref, addDomInfo);

    mNormalTasks.add(new IWXRenderTask() {

      @Override
      public void execute() {
        WXSDKInstance instance = WXSDKManager.getInstance().getSDKInstance(mInstanceId);
        if(instance == null || instance.getContext()== null) {
          WXLogUtils.e("instance is null or instance is destroy!");
          return;
        }
        try {
          mWXRenderManager.addComponent(mInstanceId, component, parentRef, index);
        }catch (Exception e){
          WXLogUtils.e("add component failed.", e);
        }
      }

      @Override
      public String toString() {
        return "AddDom";
      }
    });
    animations.add(new Pair<String, Map<String, Object>>(domObject.ref,domObject.style));
    mDirty = true;

    if (instance != null) {
      instance.commitUTStab(WXConst.DOM_MODULE, WXErrorCode.WX_SUCCESS);
    }
  }

  /**
   * Find fixed node and tell root dom
   * @param obj
   */
  void findFixed(WXDomObject obj){
    WXDomObject rootDom = mRegistry.get(WXDomObject.ROOT);
    if (rootDom == null) {
      return;
    }
    if (obj.isFixed()) {
      rootDom.add2FixedDomList(obj.ref);
    }

    int childrenCount = obj.childCount();
    if(childrenCount > 0){
      for (int i = 0;i < childrenCount;i++){
        findFixed(obj.getChild(i));
      }
    }
  }


  /**
   * Create a command object for moving the specific {@link WXDomObject} to a new parent.
   * If any of the following situation is met,
   * <ul>
   * <li> dom to be moved is null </li>
   * <li> dom's parent is null </li>
   * <li> new parent is null </li>
   * <li> parent is under {@link CSSNode#hasNewLayout()} </li>
   * </ul>
   * this method will return. Otherwise, put the command object in the queue.
   * @param ref {@link WXDomObject#ref} of the dom to be moved.
   * @param parentRef {@link WXDomObject#ref} of the new parent DOM node
   * @param index the index of the dom to be inserted in the new parent.
   */
  void moveDom(final String ref, final String parentRef, final int index) {
    if (mDestroy) {
      return;
    }
    WXSDKInstance instance = WXSDKManager.getInstance().getSDKInstance(mInstanceId);
    WXDomObject domObject = mRegistry.get(ref);
    WXDomObject parentObject = mRegistry.get(parentRef);
    if (domObject == null || domObject.parent == null
        || parentObject == null || parentObject.hasNewLayout()) {
      if (instance != null) {
        instance.commitUTStab(WXConst.DOM_MODULE, WXErrorCode.WX_ERR_DOM_MOVEELEMENT);
      }
      return;
    }
    domObject.parent.remove(domObject);
    parentObject.add(domObject, index);

    mNormalTasks.add(new IWXRenderTask() {

      @Override
      public void execute() {
        mWXRenderManager.moveComponent(mInstanceId, ref, parentRef, index);
      }

      @Override
      public String toString() {
        return "moveDom";
      }
    });

    mDirty = true;
    if (instance != null) {
      instance.commitUTStab(WXConst.DOM_MODULE, WXErrorCode.WX_SUCCESS);
    }
  }

  /**
   * Create a command object for removing the specified {@link WXDomObject}.
   * If the domObject is null or its parent is null, this method returns directly.
   * Otherwise, put the command object in the queue.
   * @param ref {@link WXDomObject#ref} of the dom.
   */
  void removeDom(final String ref) {
    if (mDestroy) {
      return;
    }
    WXSDKInstance instance = WXSDKManager.getInstance().getSDKInstance(mInstanceId);
    WXDomObject domObject = mRegistry.get(ref);
    if (domObject == null) {
      if (instance != null) {
        instance.commitUTStab(WXConst.DOM_MODULE, WXErrorCode.WX_ERR_DOM_REMOVEELEMENT);
      }
      return;
    }
    WXDomObject parent = domObject.parent;
    if (parent == null) {
      if (instance != null) {
        instance.commitUTStab(WXConst.DOM_MODULE, WXErrorCode.WX_ERR_DOM_REMOVEELEMENT);
      }
      return;
    }
    clearRegistryForDom(domObject);
    parent.remove(domObject);
    mRegistry.remove(ref);

    mNormalTasks.add(new IWXRenderTask() {

      @Override
      public void execute() {
        mWXRenderManager.removeComponent(mInstanceId, ref);
      }

      @Override
      public String toString() {
        return "removeDom";
      }
    });

    mDirty = true;
    if (instance != null) {
      instance.commitUTStab(WXConst.DOM_MODULE, WXErrorCode.WX_SUCCESS);
    }
  }

  /**
   * Clear the mapping relationship between {@link WXDomObject#ref} and {@link WXDomObject}.
   * The mapping info is stored in {@link #mRegistry}.
   * @param domObject
   */
  private void clearRegistryForDom(WXDomObject domObject) {
    int count = domObject.childCount();
    mRegistry.remove(domObject.ref);
    for (int i = count - 1; i >= 0; --i) {
      clearRegistryForDom(domObject.getChild(i));
    }
  }

  /**
   * Update the {@link WXDomObject#attr} according to the given attribute. Then creating a
   * command object for updating corresponding view and put the command object in the queue.
   * @param ref {@link WXDomObject#ref} of the dom.
   * @param attrs the new style. This style is only a part of the full attribute set, and will be
   *              merged into {@link WXDomObject#attr}
   * @see #updateStyle(String, JSONObject)
   */
  void updateAttrs(String ref, final JSONObject attrs) {
    if (mDestroy) {
      return;
    }
    WXSDKInstance instance = WXSDKManager.getInstance().getSDKInstance(mInstanceId);
    final WXDomObject domObject = mRegistry.get(ref);
    if (domObject == null) {
      if (instance != null) {
        instance.commitUTStab(WXConst.DOM_MODULE, WXErrorCode.WX_ERR_DOM_UPDATEATTRS);
      }
      return;
    }

    domObject.updateAttr(attrs);

    mNormalTasks.add(new IWXRenderTask() {

      @Override
      public void execute() {
        mWXRenderManager.updateAttrs(mInstanceId, domObject.ref, attrs);
      }

      @Override
      public String toString() {
        return "updateAttr";
      }
    });
    mDirty = true;

    if (instance != null) {
      instance.commitUTStab(WXConst.DOM_MODULE, WXErrorCode.WX_SUCCESS);
    }
  }

  /**
   * Update the {@link WXDomObject#style} according to the given style. Then creating a
   * command object for updating corresponding view and put the command object in the queue.
   * @param ref {@link WXDomObject#ref} of the dom.
   * @param style the new style. This style is only a part of the full style, and will be merged
   *              into {@link WXDomObject#style}
   * @see #updateAttrs(String, JSONObject)
   */
  void updateStyle(String ref, JSONObject style) {
    if (mDestroy) {
      return;
    }
    WXSDKInstance instance = WXSDKManager.getInstance().getSDKInstance(mInstanceId);
    WXDomObject domObject = mRegistry.get(ref);
    if (domObject == null) {
      if (instance != null) {
        instance.commitUTStab(WXConst.DOM_MODULE, WXErrorCode.WX_ERR_DOM_UPDATESTYLE);
      }
      return;
    }

    Map<String, Object> animationMap= WXDataStructureUtil.newHashMapWithExpectedSize(2);
    animationMap.put(WXDomObject.TRANSFORM, style.remove(WXDomObject.TRANSFORM));
    animationMap.put(WXDomObject.TRANSFORM_ORIGIN, style.remove(WXDomObject.TRANSFORM_ORIGIN));
    animations.add(new Pair<>(ref, animationMap));

    if(!style.isEmpty()){
      domObject.updateStyle(style);
      transformStyle(domObject, false);
      updateStyle(domObject, style);
    }
    mDirty = true;

    if (instance != null) {
      instance.commitUTStab(WXConst.DOM_MODULE, WXErrorCode.WX_SUCCESS);
    }
  }

  /**
   * Create the command object for updating style and put it the queue. If the given style
   * contains border-width and padding that will affect layout, then a command object for reset
   * padding will also be created.
   * @param domObject the given dom object
   * @param update the given style.
   */
  private void updateStyle(final WXDomObject domObject, final Map<String, Object> update) {
    mNormalTasks.add(new IWXRenderTask() {

      @Override
      public void execute() {
        mWXRenderManager.updateStyle(mInstanceId, domObject.ref, update);
      }

      @Override
      public String toString() {
        return "updateStyle";
      }
    });
    if (update.containsKey("padding") || update.containsKey("paddingTop") ||
        update.containsKey("paddingLeft") ||
        update.containsKey("paddingRight") ||
        update.containsKey("paddingBottom") || update.containsKey("borderWidth")) {
      mNormalTasks.add(new IWXRenderTask() {

        @Override
        public void execute() {
          Spacing padding = domObject.getPadding();
          Spacing border = domObject.getBorder();
          mWXRenderManager.setPadding(mInstanceId, domObject.ref, padding, border);
        }

        @Override
        public String toString() {
          return "setPadding";
        }
      });
    }
  }

  /**
   * Create a command object for adding a default event listener to the corresponding {@link
   * WXDomObject} and put the command object in the queue.
   * When the event is triggered, the eventListener will call {@link WXSDKManager#fireEvent
   * (String, String, String)}, and the JS will handle all the operations from there.
   *
   * @param ref {@link WXDomObject#ref} of the dom.
   * @param type the type of the event, this may be a plain event defined in
   * {@link com.taobao.weex.ui.component.WXEventType} or a gesture defined in {@link com.taobao
   * .weex.ui.view.gesture.WXGestureType}
   */
  void addEvent(final String ref, final String type) {
    if (mDestroy) {
      return;
    }
    WXSDKInstance instance = WXSDKManager.getInstance().getSDKInstance(mInstanceId);
    WXDomObject domObject = mRegistry.get(ref);
    if (domObject == null) {
      if (instance != null) {
        instance.commitUTStab(WXConst.DOM_MODULE, WXErrorCode.WX_ERR_DOM_ADDEVENT);
      }
      return;
    }
    domObject.addEvent(type);
    mNormalTasks.add(new IWXRenderTask() {

      @Override
      public void execute() {
        mWXRenderManager.addEvent(mInstanceId, ref, type);
      }

      @Override
      public String toString() {
        return "Add event";
      }
    });

    mDirty = true;
    if (instance != null) {
      instance.commitUTStab(WXConst.DOM_MODULE, WXErrorCode.WX_SUCCESS);
    }
  }

  /**
   * Create a command object for removing the event listener of the corresponding {@link
   * WXDomObject} and put the command event in the queue.
   * @param ref {@link WXDomObject#ref} of the dom.
   * @param type the type of the event, this may be a plain event defined in
   * {@link com.taobao.weex.ui.component.WXEventType} or a gesture defined in {@link com.taobao
   * .weex.ui.view.gesture.WXGestureType}
   */
  void removeEvent(final String ref, final String type) {
    if (mDestroy) {
      return;
    }
    WXSDKInstance instance = WXSDKManager.getInstance().getSDKInstance(mInstanceId);
    WXDomObject domObject = mRegistry.get(ref);
    if (domObject == null) {
      if (instance != null) {
        instance.commitUTStab(WXConst.DOM_MODULE, WXErrorCode.WX_ERR_DOM_REMOVEEVENT);
      }
      return;
    }
    domObject.removeEvent(type);
    mNormalTasks.add(new IWXRenderTask() {

      @Override
      public void execute() {
        mWXRenderManager.removeEvent(mInstanceId, ref, type);
      }

      @Override
      public String toString() {
        return "removeEvent";
      }
    });

    mDirty = true;
    if (instance != null) {
      instance.commitUTStab(WXConst.DOM_MODULE, WXErrorCode.WX_SUCCESS);
    }
  }

  /**
   * Create a command object for scroll the given view to the specified position.
   * @param ref {@link WXDomObject#ref} of the dom.
   * @param options the specified position
   */
  void scrollToDom(final String ref, final JSONObject options) {
    if (mDestroy) {
      return;
    }
    WXSDKInstance instance = WXSDKManager.getInstance().getSDKInstance(mInstanceId);

    mNormalTasks.add(new IWXRenderTask() {

      @Override
      public void execute() {
        mWXRenderManager.scrollToComponent(mInstanceId, ref, options);
      }

      @Override
      public String toString() {
        return "scrollToPosition";
      }
    });

    mDirty = true;
    if (instance != null) {
      instance.commitUTStab(WXConst.DOM_MODULE, WXErrorCode.WX_SUCCESS);
    }
  }

  /**
   * Create a command object for notifying {@link WXRenderManager} that the process of creating
   * given view is finished, and put the command object in the queue.
   */
  void createFinish() {
    if (mDestroy) {
      return;
    }

    final WXDomObject root = mRegistry.get(WXDomObject.ROOT);
    mNormalTasks.add(new IWXRenderTask() {

      @Override
      public void execute() {
        mWXRenderManager.createFinish(mInstanceId,
                                      (int) root.getLayoutWidth(),
                                      (int) root.getLayoutHeight());
      }

      @Override
      public String toString() {
        return "createFinish";
      }
    });

    mDirty = true;
    WXSDKInstance instance = WXSDKManager.getInstance().getSDKInstance(mInstanceId);
    if (instance != null) {
      instance.commitUTStab(WXConst.DOM_MODULE, WXErrorCode.WX_SUCCESS);
    }
  }

  /**
   * Create a command object for notifying {@link WXRenderManager} that the process of refreshing
   * given view is finished, and put the command object in the queue.
   */
  void refreshFinish() {
    if (mDestroy) {
      return;
    }
    final WXDomObject root = mRegistry.get(WXDomObject.ROOT);
    mNormalTasks.add(new IWXRenderTask() {

      @Override
      public void execute() {
        int realWidth = (int) root.getLayoutWidth();
        int realHeight = (int) root.getLayoutHeight();
        mWXRenderManager.refreshFinish(mInstanceId, realWidth, realHeight);
      }

      @Override
      public String toString() {
        return "refreshFinish";
      }
    });

    mDirty = true;
    WXSDKInstance instance = WXSDKManager.getInstance().getSDKInstance(mInstanceId);
    if (instance != null) {
      instance.commitUTStab(WXConst.DOM_MODULE, WXErrorCode.WX_SUCCESS);
    }
  }

  /**
   * Parse the jsonObject to {@link WXDomObject} recursively
   * @param map the original JSONObject
   * @return Dom Object corresponding to the JSONObject.
   */
  private WXDomObject parseInner(JSONObject map) {
    if (map == null || map.size() <= 0) {
      return null;
    }

    String type = (String) map.get("type");
    WXDomObject domObject = WXDomObjectFactory.newInstance(type);

    if(domObject==null){
      return null;
    }

    domObject.type = type;
    domObject.ref = (String) map.get("ref");
    Object style = map.get("style");
    if (style != null && style instanceof JSONObject) {
      domObject.style = new WXStyle();
      putAll(domObject.style, (JSONObject) style);
    }
    Object attr = map.get("attr");
    if (attr != null && attr instanceof JSONObject) {
      domObject.attr = new WXAttr();
      putAll(domObject.attr, (JSONObject) attr);
    }
    Object event = map.get("event");
    if (event != null && event instanceof JSONArray) {
      domObject.event = new WXEvent();
      JSONArray eventArray = (JSONArray) event;
      int count = eventArray.size();
      for (int i = 0; i < count; ++i) {
        domObject.event.add(eventArray.getString(i));
      }
    }
    Object children = map.get("children");
    if (children != null && children instanceof JSONArray) {
      domObject.children = new ArrayList<>();
      JSONArray childrenArray = (JSONArray) children;
      int count = childrenArray.size();
      for (int i = 0; i < count; ++i) {
        domObject.children.add(parseInner(childrenArray.getJSONObject(i)));
      }
    }

    return domObject;
  }

  /**
   * Create a command object for notifying {@link WXRenderManager} that the process of update
   * given view is finished, and put the command object in the queue.
   */
  void updateFinish() {
    if (mDestroy) {
      return;
    }
    mNormalTasks.add(new IWXRenderTask() {

      @Override
      public void execute() {
        mWXRenderManager.updateFinish(mInstanceId);
      }

      @Override
      public String toString() {
        return "updateFinish";
      }
    });

    mDirty = true;
    WXSDKInstance instance = WXSDKManager.getInstance().getSDKInstance(mInstanceId);
    if (instance != null) {
      instance.commitUTStab(WXConst.DOM_MODULE, WXErrorCode.WX_SUCCESS);
    }
  }

  void startAnimation(@NonNull final String ref, @NonNull String animation,
                      @Nullable final String callBack){
    if (mDestroy) {
      return;
    }
    WXDomObject domObject = mRegistry.get(ref);
    if (domObject == null) {
      return;
    }
    final WXAnimationBean animationBean=createAnimationBean(ref, animation);
    if(animationBean!=null) {
      mNormalTasks.add(new IWXRenderTask() {
        @Override
        public void execute() {
          mWXRenderManager.startAnimation(mInstanceId, ref, animationBean, callBack);
        }

        @Override
        public String toString() {
          return "startAnimationByCall";
        }
      });
    }
  }

  private WXAnimationBean createAnimationBean(String ref, String animation){
    try {
      WXAnimationBean animationBean =
          JSONObject.parseObject(animation, WXAnimationBean.class);
      if (animationBean != null && animationBean.styles != null) {
        WXDomObject domObject=mRegistry.get(ref);
        int width=(int)domObject.getLayoutWidth();
        int height=(int)domObject.getLayoutHeight();
        animationBean.styles.init(animationBean.styles.transformOrigin,
                                  animationBean.styles.transform,width,height);
      }
      return animationBean;
    } catch (RuntimeException e) {
      WXLogUtils.e("", e);
      return null;
    }
  }

  private WXAnimationBean createAnimationBean(String ref,Map<String, Object> style){
    if (style != null) {
      try {
        Object transform = style.get(WXDomObject.TRANSFORM);
        if (transform instanceof String && !TextUtils.isEmpty((String) transform)) {
          String transformOrigin = (String) style.get(WXDomObject.TRANSFORM_ORIGIN);
          WXAnimationBean animationBean = new WXAnimationBean();
          WXDomObject domObject = mRegistry.get(ref);
          int width = (int) domObject.getLayoutWidth();
          int height = (int) domObject.getLayoutHeight();
          animationBean.styles = new WXAnimationBean.Style();
          animationBean.styles.init(transformOrigin, (String) transform, width, height);
          return animationBean;
        }
      }catch (RuntimeException e){
        WXLogUtils.e("", e);
        return null;
      }
    }
    return null;
  }

  /**
   * Creating the mapping between {@link WXDomObject#ref} to {@link WXDomObject}
   * and store the mapping in {@link #mRegistry}.
   * Then, parse and copy style
   * from {@link WXDomObject#style} to {@link com.taobao.weex.dom.flex.CSSNode}.
   * Finally, {@link WXDomObject#children} is also added to
   * {@link com.taobao.weex.dom.flex.CSSNode#mChildren} if added is true.
   * The above procedure will be done recursively.
   * @param dom the original DOM Object
   * @param isAdd true for adding children of
   * {@link WXDomObject} {@link com.taobao.weex.dom.flex.CSSNode#mChildren} and parsing style,
   *              false for only parsing style.
   */
  private void transformStyle(WXDomObject dom, boolean isAdd) {
    if (dom == null) {
      return;
    }

    if (isAdd) {
      dom.young();
      mRegistry.put(dom.ref, dom);
    }

    if(dom.style == null){
      dom.style = new WXStyle();
    }
    WXStyle style = dom.style;

    /** merge default styles **/
    Map<String,String> defaults = dom.getDefaultStyle();
    if(defaults != null){
      Iterator<Map.Entry<String,String>> it = defaults.entrySet().iterator();
      while(it.hasNext()){
        Map.Entry<String,String> entry = it.next();
        if(!style.containsKey(entry.getKey())){
          style.put(entry.getKey(),entry.getValue());
        }
      }
    }

    if (dom.style.size() > 0) {
      CSSTransformFromStyle.transformStyle(dom);
    }

    int count = dom.childCount();
    WXDomObject child;
    for (int i = 0; i < count; ++i) {
      child = dom.getChild(i);
      if (isAdd) {
        dom.add2Dom(child, i);
      }
      transformStyle(child, isAdd);
    }
  }

  static class AddDomInfo {

    public WXComponent component;
  }
}<|MERGE_RESOLUTION|>--- conflicted
+++ resolved
@@ -663,16 +663,7 @@
       return;
     }
 
-<<<<<<< HEAD
-    if (domObject.isFixed()) {
-      WXDomObject rootDom = mRegistry.get(WXDomObject.ROOT);
-      if (rootDom == null) {
-        return;
-      }
-      rootDom.add2FixedDomList(domObject.ref);
-=======
     findFixed(domObject);
->>>>>>> 511e8670
 
     parent.add(domObject, index);
 
