--- conflicted
+++ resolved
@@ -18,7 +18,6 @@
  */
 package com.taobao.weex.ui;
 
-import android.os.SystemClock;
 import android.support.annotation.Nullable;
 import android.support.annotation.RestrictTo;
 import android.support.annotation.RestrictTo.Scope;
@@ -28,19 +27,9 @@
 import com.taobao.weex.WXSDKManager;
 import com.taobao.weex.common.WXRuntimeException;
 import com.taobao.weex.common.WXThread;
-<<<<<<< HEAD
-import com.taobao.weex.dom.RenderAction;
-import com.taobao.weex.dom.RenderActionContext;
-import com.taobao.weex.dom.WXDomObject;
-import com.taobao.weex.dom.action.AbstractAddElementAction;
-import com.taobao.weex.dom.action.TraceableAction;
-import com.taobao.weex.tracing.Stopwatch;
-import com.taobao.weex.tracing.WXTracing;
-=======
 import com.taobao.weex.dom.RenderContext;
 import com.taobao.weex.ui.action.BasicGraphicAction;
 import com.taobao.weex.ui.action.IExecutable;
->>>>>>> d557a63d
 import com.taobao.weex.ui.component.WXComponent;
 import com.taobao.weex.utils.WXUtils;
 
@@ -116,65 +105,9 @@
     mWXRenderHandler.removeCallbacksAndMessages(token);
   }
 
-<<<<<<< HEAD
-  //TODO Use runnable temporarily
-  public void runOnThread(final String instanceId, final IWXRenderTask task) {
-    mWXRenderHandler.post(WXThread.secure(new Runnable() {
-
-      @Override
-      public void run() {
-        if (mRegistries.get(instanceId) == null) {
-          return;
-        }
-        task.execute();
-      }
-    }));
-  }
-
-  public void runOnThread(final String instanceId, final RenderAction action) {
-    final long start = SystemClock.uptimeMillis();
-    mWXRenderHandler.post(WXThread.secure(new Runnable() {
-      @Override
-      public void run() {
-        if (mRegistries.get(instanceId) == null) {
-          return;
-        }
-        if (WXTracing.isAvailable() && action instanceof TraceableAction) {
-          ((TraceableAction) action).mUIQueueTime = SystemClock.uptimeMillis() - start;
-        }
-
-        long start = System.currentTimeMillis();
-        long uiNanos = System.nanoTime();
-        action.executeRender(getRenderContext(instanceId));
-
-        if (WXTracing.isAvailable()) {
-          uiNanos = System.nanoTime() - uiNanos;
-          if (action instanceof TraceableAction) {
-            if (!(action instanceof AbstractAddElementAction)) {
-              WXTracing.TraceEvent uiExecuteEvent = WXTracing.newEvent("UIExecute", instanceId, ((TraceableAction) action).mTracingEventId);
-              uiExecuteEvent.duration = Stopwatch.nanosToMillis(uiNanos);
-              uiExecuteEvent.ts = start;
-              uiExecuteEvent.submit();
-            }
-            ((TraceableAction) action).onFinishUIExecute();
-          }
-        }
-      }
-    }));
-  }
-
-  public void registerInstance(WXSDKInstance instance) {
-    mRegistries.put(instance.getInstanceId(), new RenderActionContextImpl(instance));
-  }
-
-  public void setLayout(String instanceId, String ref, WXDomObject domObject) {
-    RenderActionContextImpl statement = mRegistries.get(instanceId);
-    if (statement == null) {
-=======
   public void postGraphicAction(final String instanceId, final BasicGraphicAction action) {
     final RenderContextImpl renderContext = mRenderContext.get(instanceId);
     if (renderContext == null) {
->>>>>>> d557a63d
       return;
     }
     mWXRenderHandler.post(instanceId, action);
