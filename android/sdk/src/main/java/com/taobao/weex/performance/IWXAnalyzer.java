--- conflicted
+++ resolved
@@ -17,8 +17,6 @@
 package com.taobao.weex.performance;
 
 
-import java.util.HashMap;
-
 /**
  * @author zhongcang
  * @date 2018/2/28
@@ -26,10 +24,12 @@
 
 public interface IWXAnalyzer {
 
+  /**
+   *
+   * @param group   dataGroup
+   * @param module  dataModule in group
+   * @param type    dataType
+   * @param data   data (json)
+   */
   void transfer(String group, String module, String type, String data);
-<<<<<<< HEAD
-
-=======
-  void transfer2(HashMap<String, Object> params);
->>>>>>> 002da4f1
 }