--- conflicted
+++ resolved
@@ -45,11 +45,7 @@
 import com.taobao.weex.bridge.WXBridgeManager;
 import com.taobao.weex.common.Constants;
 import com.taobao.weex.common.WXThread;
-<<<<<<< HEAD
-import com.taobao.weex.dom.WXDomObject;
-=======
 import com.taobao.weex.dom.CSSConstants;
->>>>>>> d557a63d
 import com.taobao.weex.dom.WXStyle;
 import com.taobao.weex.layout.ContentBoxMeasurement;
 import com.taobao.weex.layout.MeasureMode;
@@ -69,11 +65,8 @@
 import java.util.Map;
 import java.util.regex.Pattern;
 import java.util.regex.PatternSyntaxException;
-<<<<<<< HEAD
-=======
 
 import static com.taobao.weex.dom.WXStyle.UNSET;
->>>>>>> d557a63d
 
 /**
  * Created by sospartan on 7/11/16.
@@ -100,16 +93,11 @@
   private int mFormatRepeatCount = 0;
   private static final int MAX_TEXT_FORMAT_REPEAT = 3;
 
-<<<<<<< HEAD
-  public AbstractEditComponent(WXSDKInstance instance, WXDomObject dom, WXVContainer parent, boolean isLazy) {
-    super(instance, dom, parent, isLazy);
-=======
   private TextPaint mPaint = new TextPaint();
   private int mLineHeight = UNSET;
 
   public AbstractEditComponent(WXSDKInstance instance, WXVContainer parent, boolean isLazy, BasicComponentData basicComponentData) {
     super(instance, parent, isLazy, basicComponentData);
->>>>>>> d557a63d
     mInputMethodManager = (InputMethodManager) getContext().getSystemService(Context.INPUT_METHOD_SERVICE);
     setContentBoxMeasurement(new ContentBoxMeasurement() {
       /** uiThread = false **/
@@ -185,7 +173,7 @@
   }
 
   @Override
-  protected void onHostViewInitialized(final WXEditText host) {
+  protected void onHostViewInitialized(WXEditText host) {
     super.onHostViewInitialized(host);
     addFocusChangeListener(new OnFocusChangeListener() {
       @Override
@@ -193,7 +181,7 @@
         if (!hasFocus) {
           decideSoftKeyboard();
         }
-        setPseudoClassStatus(Constants.PSEUDO.FOCUS, hasFocus);
+        setPseudoClassStatus(Constants.PSEUDO.FOCUS,hasFocus);
       }
     });
 
@@ -232,12 +220,8 @@
     addClickListener(mOnClickListener);
   }
 
-<<<<<<< HEAD
-  protected int getVerticalGravity() {
-=======
 
   protected int getVerticalGravity(){
->>>>>>> d557a63d
     return Gravity.CENTER_VERTICAL;
   }
 
@@ -247,11 +231,7 @@
    * @param editText
    */
   protected void appleStyleAfterCreated(final WXEditText editText) {
-<<<<<<< HEAD
-    String alignStr = (String) getDomObject().getStyles().get(Constants.Name.TEXT_ALIGN);
-=======
     String alignStr = (String) getStyles().get(Constants.Name.TEXT_ALIGN);
->>>>>>> d557a63d
     int textAlign = getTextAlign(alignStr);
     if (textAlign <= 0) {
       textAlign = Gravity.START;
@@ -308,11 +288,7 @@
     };
     editText.addTextChangedListener(mTextChangedEventDispatcher);
 
-<<<<<<< HEAD
-    editText.setTextSize(TypedValue.COMPLEX_UNIT_PX, WXStyle.getFontSize(getDomObject().getStyles(), getInstance().getInstanceViewPortWidth()));
-=======
     editText.setTextSize(TypedValue.COMPLEX_UNIT_PX, WXStyle.getFontSize(getStyles(), getInstance().getInstanceViewPortWidth()));
->>>>>>> d557a63d
   }
 
 
@@ -381,10 +357,6 @@
           mBeforeText = s.toString();
 
           fireEvent(Constants.Event.INPUT, s.toString());
-<<<<<<< HEAD
-
-=======
->>>>>>> d557a63d
         }
 
         @Override
@@ -629,11 +601,7 @@
 
   @WXComponentProp(name = Constants.Name.FONT_SIZE)
   public void setFontSize(String fontSize) {
-<<<<<<< HEAD
-    if (getHostView() != null && fontSize != null) {
-=======
     if (getHostView() != null && fontSize != null ) {
->>>>>>> d557a63d
       Map<String, Object> map = new HashMap<>(1);
       map.put(Constants.Name.FONT_SIZE, fontSize);
       getHostView().setTextSize(TypedValue.COMPLEX_UNIT_PX, WXStyle.getFontSize(map, getInstance().getInstanceViewPortWidth()));
@@ -666,7 +634,6 @@
 
   /**
    * Compatible with both 'max-length' and 'maxlength'
-   *
    * @param maxLength
    */
   @WXComponentProp(name = Constants.Name.MAX_LENGTH)
@@ -679,7 +646,6 @@
 
   /**
    * Compatible with both 'max-length' and 'maxlength'
-   *
    * @param maxLength
    */
   @WXComponentProp(name = Constants.Name.MAXLENGTH)
