--- conflicted
+++ resolved
@@ -294,15 +294,9 @@
         return view;
     }
 
-<<<<<<< HEAD
-  ZoomTransformer createTransformer() {
-    return new ZoomTransformer();
-  }
-=======
     ZoomTransformer createTransformer() {
         return new ZoomTransformer();
     }
->>>>>>> ad9d088d
 
     @Override
     protected void addSubView(View view, int index) {
