/**
 *
 *                                  Apache License
 *                            Version 2.0, January 2004
 *                         http://www.apache.org/licenses/
 *
 *    TERMS AND CONDITIONS FOR USE, REPRODUCTION, AND DISTRIBUTION
 *
 *    1. Definitions.
 *
 *       "License" shall mean the terms and conditions for use, reproduction,
 *       and distribution as defined by Sections 1 through 9 of this document.
 *
 *       "Licensor" shall mean the copyright owner or entity authorized by
 *       the copyright owner that is granting the License.
 *
 *       "Legal Entity" shall mean the union of the acting entity and all
 *       other entities that control, are controlled by, or are under common
 *       control with that entity. For the purposes of this definition,
 *       "control" means (i) the power, direct or indirect, to cause the
 *       direction or management of such entity, whether by contract or
 *       otherwise, or (ii) ownership of fifty percent (50%) or more of the
 *       outstanding shares, or (iii) beneficial ownership of such entity.
 *
 *       "You" (or "Your") shall mean an individual or Legal Entity
 *       exercising permissions granted by this License.
 *
 *       "Source" form shall mean the preferred form for making modifications,
 *       including but not limited to software source code, documentation
 *       source, and configuration files.
 *
 *       "Object" form shall mean any form resulting from mechanical
 *       transformation or translation of a Source form, including but
 *       not limited to compiled object code, generated documentation,
 *       and conversions to other media types.
 *
 *       "Work" shall mean the work of authorship, whether in Source or
 *       Object form, made available under the License, as indicated by a
 *       copyright notice that is included in or attached to the work
 *       (an example is provided in the Appendix below).
 *
 *       "Derivative Works" shall mean any work, whether in Source or Object
 *       form, that is based on (or derived from) the Work and for which the
 *       editorial revisions, annotations, elaborations, or other modifications
 *       represent, as a whole, an original work of authorship. For the purposes
 *       of this License, Derivative Works shall not include works that remain
 *       separable from, or merely link (or bind by name) to the interfaces of,
 *       the Work and Derivative Works thereof.
 *
 *       "Contribution" shall mean any work of authorship, including
 *       the original version of the Work and any modifications or additions
 *       to that Work or Derivative Works thereof, that is intentionally
 *       submitted to Licensor for inclusion in the Work by the copyright owner
 *       or by an individual or Legal Entity authorized to submit on behalf of
 *       the copyright owner. For the purposes of this definition, "submitted"
 *       means any form of electronic, verbal, or written communication sent
 *       to the Licensor or its representatives, including but not limited to
 *       communication on electronic mailing lists, source code control systems,
 *       and issue tracking systems that are managed by, or on behalf of, the
 *       Licensor for the purpose of discussing and improving the Work, but
 *       excluding communication that is conspicuously marked or otherwise
 *       designated in writing by the copyright owner as "Not a Contribution."
 *
 *       "Contributor" shall mean Licensor and any individual or Legal Entity
 *       on behalf of whom a Contribution has been received by Licensor and
 *       subsequently incorporated within the Work.
 *
 *    2. Grant of Copyright License. Subject to the terms and conditions of
 *       this License, each Contributor hereby grants to You a perpetual,
 *       worldwide, non-exclusive, no-charge, royalty-free, irrevocable
 *       copyright license to reproduce, prepare Derivative Works of,
 *       publicly display, publicly perform, sublicense, and distribute the
 *       Work and such Derivative Works in Source or Object form.
 *
 *    3. Grant of Patent License. Subject to the terms and conditions of
 *       this License, each Contributor hereby grants to You a perpetual,
 *       worldwide, non-exclusive, no-charge, royalty-free, irrevocable
 *       (except as stated in this section) patent license to make, have made,
 *       use, offer to sell, sell, import, and otherwise transfer the Work,
 *       where such license applies only to those patent claims licensable
 *       by such Contributor that are necessarily infringed by their
 *       Contribution(s) alone or by combination of their Contribution(s)
 *       with the Work to which such Contribution(s) was submitted. If You
 *       institute patent litigation against any entity (including a
 *       cross-claim or counterclaim in a lawsuit) alleging that the Work
 *       or a Contribution incorporated within the Work constitutes direct
 *       or contributory patent infringement, then any patent licenses
 *       granted to You under this License for that Work shall terminate
 *       as of the date such litigation is filed.
 *
 *    4. Redistribution. You may reproduce and distribute copies of the
 *       Work or Derivative Works thereof in any medium, with or without
 *       modifications, and in Source or Object form, provided that You
 *       meet the following conditions:
 *
 *       (a) You must give any other recipients of the Work or
 *           Derivative Works a copy of this License; and
 *
 *       (b) You must cause any modified files to carry prominent notices
 *           stating that You changed the files; and
 *
 *       (c) You must retain, in the Source form of any Derivative Works
 *           that You distribute, all copyright, patent, trademark, and
 *           attribution notices from the Source form of the Work,
 *           excluding those notices that do not pertain to any part of
 *           the Derivative Works; and
 *
 *       (d) If the Work includes a "NOTICE" text file as part of its
 *           distribution, then any Derivative Works that You distribute must
 *           include a readable copy of the attribution notices contained
 *           within such NOTICE file, excluding those notices that do not
 *           pertain to any part of the Derivative Works, in at least one
 *           of the following places: within a NOTICE text file distributed
 *           as part of the Derivative Works; within the Source form or
 *           documentation, if provided along with the Derivative Works; or,
 *           within a display generated by the Derivative Works, if and
 *           wherever such third-party notices normally appear. The contents
 *           of the NOTICE file are for informational purposes only and
 *           do not modify the License. You may add Your own attribution
 *           notices within Derivative Works that You distribute, alongside
 *           or as an addendum to the NOTICE text from the Work, provided
 *           that such additional attribution notices cannot be construed
 *           as modifying the License.
 *
 *       You may add Your own copyright statement to Your modifications and
 *       may provide additional or different license terms and conditions
 *       for use, reproduction, or distribution of Your modifications, or
 *       for any such Derivative Works as a whole, provided Your use,
 *       reproduction, and distribution of the Work otherwise complies with
 *       the conditions stated in this License.
 *
 *    5. Submission of Contributions. Unless You explicitly state otherwise,
 *       any Contribution intentionally submitted for inclusion in the Work
 *       by You to the Licensor shall be under the terms and conditions of
 *       this License, without any additional terms or conditions.
 *       Notwithstanding the above, nothing herein shall supersede or modify
 *       the terms of any separate license agreement you may have executed
 *       with Licensor regarding such Contributions.
 *
 *    6. Trademarks. This License does not grant permission to use the trade
 *       names, trademarks, service marks, or product names of the Licensor,
 *       except as required for reasonable and customary use in describing the
 *       origin of the Work and reproducing the content of the NOTICE file.
 *
 *    7. Disclaimer of Warranty. Unless required by applicable law or
 *       agreed to in writing, Licensor provides the Work (and each
 *       Contributor provides its Contributions) on an "AS IS" BASIS,
 *       WITHOUT WARRANTIES OR CONDITIONS OF ANY KIND, either express or
 *       implied, including, without limitation, any warranties or conditions
 *       of TITLE, NON-INFRINGEMENT, MERCHANTABILITY, or FITNESS FOR A
 *       PARTICULAR PURPOSE. You are solely responsible for determining the
 *       appropriateness of using or redistributing the Work and assume any
 *       risks associated with Your exercise of permissions under this License.
 *
 *    8. Limitation of Liability. In no event and under no legal theory,
 *       whether in tort (including negligence), contract, or otherwise,
 *       unless required by applicable law (such as deliberate and grossly
 *       negligent acts) or agreed to in writing, shall any Contributor be
 *       liable to You for damages, including any direct, indirect, special,
 *       incidental, or consequential damages of any character arising as a
 *       result of this License or out of the use or inability to use the
 *       Work (including but not limited to damages for loss of goodwill,
 *       work stoppage, computer failure or malfunction, or any and all
 *       other commercial damages or losses), even if such Contributor
 *       has been advised of the possibility of such damages.
 *
 *    9. Accepting Warranty or Additional Liability. While redistributing
 *       the Work or Derivative Works thereof, You may choose to offer,
 *       and charge a fee for, acceptance of support, warranty, indemnity,
 *       or other liability obligations and/or rights consistent with this
 *       License. However, in accepting such obligations, You may act only
 *       on Your own behalf and on Your sole responsibility, not on behalf
 *       of any other Contributor, and only if You agree to indemnify,
 *       defend, and hold each Contributor harmless for any liability
 *       incurred by, or claims asserted against, such Contributor by reason
 *       of your accepting any such warranty or additional liability.
 *
 *    END OF TERMS AND CONDITIONS
 *
 *    APPENDIX: How to apply the Apache License to your work.
 *
 *       To apply the Apache License to your work, attach the following
 *       boilerplate notice, with the fields enclosed by brackets "[]"
 *       replaced with your own identifying information. (Don't include
 *       the brackets!)  The text should be enclosed in the appropriate
 *       comment syntax for the file format. We also recommend that a
 *       file or class name and description of purpose be included on the
 *       same "printed page" as the copyright notice for easier
 *       identification within third-party archives.
 *
 *    Copyright 2016 Alibaba Group
 *
 *    Licensed under the Apache License, Version 2.0 (the "License");
 *    you may not use this file except in compliance with the License.
 *    You may obtain a copy of the License at
 *
 *        http://www.apache.org/licenses/LICENSE-2.0
 *
 *    Unless required by applicable law or agreed to in writing, software
 *    distributed under the License is distributed on an "AS IS" BASIS,
 *    WITHOUT WARRANTIES OR CONDITIONS OF ANY KIND, either express or implied.
 *    See the License for the specific language governing permissions and
 *    limitations under the License.
 */
package com.taobao.weex.ui.component;

import android.content.Context;
import android.support.annotation.NonNull;
import android.support.v4.view.ViewPager;
import android.text.TextUtils;
import android.view.Gravity;
import android.view.View;
import android.view.ViewGroup;
import android.widget.FrameLayout;

import com.taobao.weex.WXSDKInstance;
import com.taobao.weex.dom.WXDomObject;
import com.taobao.weex.ui.ComponentCreator;
import com.taobao.weex.ui.view.WXCircleIndicator;
import com.taobao.weex.ui.view.WXCirclePageAdapter;
import com.taobao.weex.ui.view.WXCircleViewPager;
import com.taobao.weex.utils.WXUtils;
import com.taobao.weex.utils.WXViewUtils;

import java.lang.reflect.InvocationTargetException;
import java.util.List;

/**
 * Known Issus: In auto play mode, neighbor view not scaled or aplhaed rarely.
 *
 * Created by xingjiu on 16/8/18.
 */
public class WXSliderNeighbor extends WXSlider {
    public static final String NEIGHBOR_SCALE = "neighborScale"; // the init scale of neighbor page
    public static final String NEIGHBOR_ALPHA = "neighborAlpha"; // the init alpha of neighbor page
    public static final String NEIGHBOR_SPACE = "neighborSpace"; // the init space of neighbor page

    private static final int DEFAULT_NEIGHBOR_SPACE = 25;
    private static final float DEFAULT_NEIGHBOR_SCALE = 0.8F;
    private static final float DEFAULT_NEIGHBOR_ALPHA = 0.6F;

    private float mNeighborScale = DEFAULT_NEIGHBOR_SCALE;
    private float mNeighborAlpha = DEFAULT_NEIGHBOR_ALPHA;
    private float mNeighborSpace = DEFAULT_NEIGHBOR_SPACE;

    private static final float WX_DEFAULT_MAIN_NEIGHBOR_SCALE = 0.9f;

    public WXSliderNeighbor(WXSDKInstance instance, WXDomObject node, WXVContainer parent) {
        super(instance, node, parent);
    }

    public static class Creator implements ComponentCreator {
        public WXComponent createInstance(WXSDKInstance instance, WXDomObject node, WXVContainer parent) throws IllegalAccessException, InvocationTargetException, InstantiationException {
            return new WXSliderNeighbor(instance, node, parent);
        }
    }

    @Override
    public void bindData(WXComponent component) {
        super.bindData(component);
        if(mAdapter.getRealCount() > 3){
            mViewPager.setOffscreenPageLimit(2);
        }else if(mAdapter.getRealCount() == 3){
            mViewPager.setOffscreenPageLimit(1);
        }

    }

    @Override
    protected FrameLayout initComponentHostView(@NonNull Context context) {
        FrameLayout view = new FrameLayout(context);

        // init view pager
        FrameLayout.LayoutParams pagerParams = new FrameLayout.LayoutParams(
                FrameLayout.LayoutParams.MATCH_PARENT, FrameLayout.LayoutParams.MATCH_PARENT);
        pagerParams.gravity = Gravity.CENTER;
        mViewPager = new WXCircleViewPager(getContext());
        mViewPager.setLayoutParams(pagerParams);

        // init adapter
        mAdapter = new WXCirclePageAdapter();
        mViewPager.setAdapter(mAdapter);

        // add to parent
        view.addView(mViewPager);
        mViewPager.addOnPageChangeListener(mPageChangeListener);

        // set animation
        mViewPager.setPageTransformer(true, createTransformer());
        mViewPager.setOverScrollMode(View.OVER_SCROLL_NEVER);
//        view.setClipChildren(false);
        registerActivityStateListener();

        return view;
    }

<<<<<<< HEAD
  ZoomTransformer createTransformer() {
    return new ZoomTransformer();
  }
=======
    ZoomTransformer createTransformer() {
        return new ZoomTransformer();
    }
>>>>>>> 4c0405f9

    @Override
    protected void addSubView(View view, int index) {
        updateScaleAndAlpha(view, mNeighborAlpha, mNeighborScale); // we need to set neighbor view status when added.
        if (view == null || mAdapter == null) {
            return;
        }

        if (view instanceof WXCircleIndicator) {
            return;
        }

        FrameLayout wrapper = new FrameLayout(getContext());
        FrameLayout.LayoutParams params = new FrameLayout.LayoutParams(ViewGroup.LayoutParams.WRAP_CONTENT, ViewGroup.LayoutParams.WRAP_CONTENT);
        params.gravity = Gravity.CENTER;
        view.setLayoutParams(params);
        wrapper.addView(view);
        super.addSubView(wrapper,index);
    }

    private void updateScaleAndAlpha(View view, float alpha, float scale) {
        if(null == view) {
            return;
        }
        if(alpha >= 0) {
            view.setAlpha(alpha);
        }
        if(scale >= 0) {
            view.setScaleX(scale);
            view.setScaleY(scale);
        }
    }

    private void updateAdapterScaleAndAlpha(float alpha, float scale) {
        List<View> pageViews = mAdapter.getViews();
        int cusPos = mViewPager.getCurrentItem();
        if(null != pageViews && pageViews.size() > 0) {
            for(View v : pageViews) {
                View realView = ((ViewGroup)v).getChildAt(0);

                if(mAdapter.getItemIndex(v) != cusPos) {
                    updateScaleAndAlpha(realView, alpha, scale);
                }else{
                    updateScaleAndAlpha(realView,1.0F,WX_DEFAULT_MAIN_NEIGHBOR_SCALE);
                }
            }
        }
    }

    @WXComponentProp(name = NEIGHBOR_SCALE)
    public void setNeighborScale(String input) {
        float neighborScale = DEFAULT_NEIGHBOR_SCALE;
        if (!TextUtils.isEmpty(input)) {
            try {
                neighborScale = Float.parseFloat(input);
            } catch (NumberFormatException e) {
            }
        }

        // addSubView is called before setProperty, so we need to modify the neighbor view in mAdapter.
        if(this.mNeighborScale != neighborScale) {
            this.mNeighborScale = neighborScale;
            updateAdapterScaleAndAlpha(-1, neighborScale);
        }
    }

    @WXComponentProp(name = NEIGHBOR_ALPHA)
    public void setNeighborAlpha(String input) {
        float neighborAlpha = DEFAULT_NEIGHBOR_ALPHA;
        if (!TextUtils.isEmpty(input)) {
            try {
                neighborAlpha = Float.parseFloat(input);
            } catch (NumberFormatException e) {
            }
        }

        // The same work as setNeighborScale()
        if(this.mNeighborAlpha != neighborAlpha) {
            this.mNeighborAlpha = neighborAlpha;
            updateAdapterScaleAndAlpha(neighborAlpha, -1);
        }
    }

    @WXComponentProp(name = NEIGHBOR_SPACE)
    @SuppressWarnings("unused")
    public void setNeighborSpace(String input) {
        float neighborSpace = DEFAULT_NEIGHBOR_SPACE;
        if (!TextUtils.isEmpty(input)) {
            try {
                neighborSpace = Float.parseFloat(input);
            } catch (NumberFormatException e) {
            }
        }

        // The same work as setNeighborScale()
        if(this.mNeighborSpace != neighborSpace) {
            this.mNeighborSpace = neighborSpace;
        }
    }

    @Override
    protected boolean setProperty(String key, Object param) {
        String input;
        switch (key) {
            case NEIGHBOR_SCALE:
                input = WXUtils.getString(param, null);
                if (input != null) {
                    setNeighborScale(input);
                }
                return true;
            case NEIGHBOR_ALPHA:
                input = WXUtils.getString(param, null);
                if (input != null) {
                    setNeighborAlpha(input);
                }
                return true;
            case NEIGHBOR_SPACE:
                input = WXUtils.getString(param, null);
                if (input != null) {
                    setNeighborSpace(input);
                }
                return true;
        }
        return super.setProperty(key, param);
    }

    // Here is the trick.
    class ZoomTransformer implements ViewPager.PageTransformer {
        @Override
        public void transformPage(View page, float position) {
            View realView = ((ViewGroup)page).getChildAt(0);
            if(realView == null){
                return;
            }
            float alpha, scale;

            if(position <= (-mAdapter.getRealCount() + 1)) {
                position = position + mAdapter.getRealCount();
            }
            if(position >= mAdapter.getRealCount() - 1) {
                position = position - mAdapter.getRealCount();
            }

            if (position >= -1 && position <= 1) {
                float factor = Math.abs(Math.abs(position) - 1);
                scale = mNeighborScale + factor * (WX_DEFAULT_MAIN_NEIGHBOR_SCALE- mNeighborScale);
                alpha = (1- mNeighborAlpha) * factor + mNeighborAlpha;

                float translation = (page.getMeasuredWidth()-realView.getMeasuredWidth()*mNeighborScale)/4;
                translation += ((page.getMeasuredWidth()-realView.getMeasuredWidth()*WX_DEFAULT_MAIN_NEIGHBOR_SCALE)/2 - WXViewUtils.getRealPxByWidth(mNeighborSpace))/2 ;
                if(position > 0){
                    translation = (position*translation);
                    realView.setTranslationX(-translation);
                    page.setTranslationX(-translation);
                }else if(position == 0){
                    page.setTranslationX(0);
                    realView.setTranslationX(0);
                }else{
                    translation = (-position*translation);
                    realView.setTranslationX(translation);
                    page.setTranslationX(translation);
                }

                realView.setPivotY(realView.getMeasuredHeight()/2);

                realView.setAlpha(alpha);
                realView.setScaleX(scale);
                realView.setScaleY(scale);
            }
        }
    }

}<|MERGE_RESOLUTION|>--- conflicted
+++ resolved
@@ -294,15 +294,9 @@
         return view;
     }
 
-<<<<<<< HEAD
-  ZoomTransformer createTransformer() {
-    return new ZoomTransformer();
-  }
-=======
     ZoomTransformer createTransformer() {
         return new ZoomTransformer();
     }
->>>>>>> 4c0405f9
 
     @Override
     protected void addSubView(View view, int index) {
