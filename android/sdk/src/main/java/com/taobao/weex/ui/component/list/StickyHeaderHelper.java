--- conflicted
+++ resolved
@@ -103,11 +103,7 @@
         headerView.setTranslationY(translationY);
       }
       changeFrontStickyVisible();
-<<<<<<< HEAD
-      if (headComponent.getDomObject().getEvents().contains("sticky")) {
-=======
       if (headComponent.getEvents().contains("sticky")) {
->>>>>>> d557a63d
         headComponent.fireEvent("sticky");
       }
     }
@@ -134,11 +130,7 @@
       public void run() {
         mParent.removeView(headerView);
         if(headerView.getVisibility() != View.VISIBLE){
-<<<<<<< HEAD
-           headerView.setVisibility(View.VISIBLE);
-=======
           headerView.setVisibility(View.VISIBLE);
->>>>>>> d557a63d
         }
         component.recoverySticky();
         changeFrontStickyVisible();
@@ -175,15 +167,6 @@
   }
 
   public void  clearStickyHeaders(){
-<<<<<<< HEAD
-      if(mHeaderViews.size() <= 0){
-        return;
-      }
-      Set<String> keys = mHeaderViews.keySet();
-      for(String key : keys){
-        notifyStickyRemove(mHeaderComps.get(key));
-      }
-=======
     if(mHeaderViews.size() <= 0){
       return;
     }
@@ -191,7 +174,6 @@
     for(String key : keys){
       notifyStickyRemove(mHeaderComps.get(key));
     }
->>>>>>> d557a63d
   }
 
 
@@ -201,21 +183,6 @@
     }
     boolean  fontVisible = false;
     for(int i=mParent.getChildCount()-1; i>=0; i--){
-<<<<<<< HEAD
-         View view = mParent.getChildAt(i);
-         if(fontVisible && view.getTag() instanceof  StickyHeaderHelper){
-             if(view.getVisibility() != View.GONE){
-                  view.setVisibility(View.GONE);
-             }
-         }else{
-           if(view.getTag() instanceof  StickyHeaderHelper){
-               fontVisible = true;
-               if(view != null && view.getVisibility() != View.VISIBLE){
-                   view.setVisibility(View.VISIBLE);
-               }
-           }
-         }
-=======
       View view = mParent.getChildAt(i);
       if(fontVisible && view.getTag() instanceof  StickyHeaderHelper){
         if(view.getVisibility() != View.GONE){
@@ -229,7 +196,6 @@
           }
         }
       }
->>>>>>> d557a63d
     }
   }
 }