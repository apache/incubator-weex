--- conflicted
+++ resolved
@@ -632,17 +632,14 @@
    * @param json the original JSONObject
    * @return Dom Object corresponding to the JSONObject.
    */
-<<<<<<< HEAD
+  public static  @Nullable WXDomObject parse(JSONObject json, WXSDKInstance wxsdkInstance) {
+      return parse(json, wxsdkInstance, null);
+  }
+
+  public static  @Nullable WXDomObject parse(JSONObject json, WXSDKInstance wxsdkInstance, WXDomObject parentDomObject){
   public static  @Nullable WXDomObject parse(JSONObject json, WXSDKInstance wxsdkInstance){
       long startNanos = System.nanoTime();
       long timestamp = System.currentTimeMillis();
-=======
-  public static  @Nullable WXDomObject parse(JSONObject json, WXSDKInstance wxsdkInstance) {
-      return parse(json, wxsdkInstance, null);
-  }
-
-  public static  @Nullable WXDomObject parse(JSONObject json, WXSDKInstance wxsdkInstance, WXDomObject parentDomObject){
->>>>>>> 8b9845eb
       if (json == null || json.size() <= 0) {
         return null;
       }
