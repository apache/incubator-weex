/**
 *
 *                                  Apache License
 *                            Version 2.0, January 2004
 *                         http://www.apache.org/licenses/
 *
 *    TERMS AND CONDITIONS FOR USE, REPRODUCTION, AND DISTRIBUTION
 *
 *    1. Definitions.
 *
 *       "License" shall mean the terms and conditions for use, reproduction,
 *       and distribution as defined by Sections 1 through 9 of this document.
 *
 *       "Licensor" shall mean the copyright owner or entity authorized by
 *       the copyright owner that is granting the License.
 *
 *       "Legal Entity" shall mean the union of the acting entity and all
 *       other entities that control, are controlled by, or are under common
 *       control with that entity. For the purposes of this definition,
 *       "control" means (i) the power, direct or indirect, to cause the
 *       direction or management of such entity, whether by contract or
 *       otherwise, or (ii) ownership of fifty percent (50%) or more of the
 *       outstanding shares, or (iii) beneficial ownership of such entity.
 *
 *       "You" (or "Your") shall mean an individual or Legal Entity
 *       exercising permissions granted by this License.
 *
 *       "Source" form shall mean the preferred form for making modifications,
 *       including but not limited to software source code, documentation
 *       source, and configuration files.
 *
 *       "Object" form shall mean any form resulting from mechanical
 *       transformation or translation of a Source form, including but
 *       not limited to compiled object code, generated documentation,
 *       and conversions to other media types.
 *
 *       "Work" shall mean the work of authorship, whether in Source or
 *       Object form, made available under the License, as indicated by a
 *       copyright notice that is included in or attached to the work
 *       (an example is provided in the Appendix below).
 *
 *       "Derivative Works" shall mean any work, whether in Source or Object
 *       form, that is based on (or derived from) the Work and for which the
 *       editorial revisions, annotations, elaborations, or other modifications
 *       represent, as a whole, an original work of authorship. For the purposes
 *       of this License, Derivative Works shall not include works that remain
 *       separable from, or merely link (or bind by name) to the interfaces of,
 *       the Work and Derivative Works thereof.
 *
 *       "Contribution" shall mean any work of authorship, including
 *       the original version of the Work and any modifications or additions
 *       to that Work or Derivative Works thereof, that is intentionally
 *       submitted to Licensor for inclusion in the Work by the copyright owner
 *       or by an individual or Legal Entity authorized to submit on behalf of
 *       the copyright owner. For the purposes of this definition, "submitted"
 *       means any form of electronic, verbal, or written communication sent
 *       to the Licensor or its representatives, including but not limited to
 *       communication on electronic mailing lists, source code control systems,
 *       and issue tracking systems that are managed by, or on behalf of, the
 *       Licensor for the purpose of discussing and improving the Work, but
 *       excluding communication that is conspicuously marked or otherwise
 *       designated in writing by the copyright owner as "Not a Contribution."
 *
 *       "Contributor" shall mean Licensor and any individual or Legal Entity
 *       on behalf of whom a Contribution has been received by Licensor and
 *       subsequently incorporated within the Work.
 *
 *    2. Grant of Copyright License. Subject to the terms and conditions of
 *       this License, each Contributor hereby grants to You a perpetual,
 *       worldwide, non-exclusive, no-charge, royalty-free, irrevocable
 *       copyright license to reproduce, prepare Derivative Works of,
 *       publicly display, publicly perform, sublicense, and distribute the
 *       Work and such Derivative Works in Source or Object form.
 *
 *    3. Grant of Patent License. Subject to the terms and conditions of
 *       this License, each Contributor hereby grants to You a perpetual,
 *       worldwide, non-exclusive, no-charge, royalty-free, irrevocable
 *       (except as stated in this section) patent license to make, have made,
 *       use, offer to sell, sell, import, and otherwise transfer the Work,
 *       where such license applies only to those patent claims licensable
 *       by such Contributor that are necessarily infringed by their
 *       Contribution(s) alone or by combination of their Contribution(s)
 *       with the Work to which such Contribution(s) was submitted. If You
 *       institute patent litigation against any entity (including a
 *       cross-claim or counterclaim in a lawsuit) alleging that the Work
 *       or a Contribution incorporated within the Work constitutes direct
 *       or contributory patent infringement, then any patent licenses
 *       granted to You under this License for that Work shall terminate
 *       as of the date such litigation is filed.
 *
 *    4. Redistribution. You may reproduce and distribute copies of the
 *       Work or Derivative Works thereof in any medium, with or without
 *       modifications, and in Source or Object form, provided that You
 *       meet the following conditions:
 *
 *       (a) You must give any other recipients of the Work or
 *           Derivative Works a copy of this License; and
 *
 *       (b) You must cause any modified files to carry prominent notices
 *           stating that You changed the files; and
 *
 *       (c) You must retain, in the Source form of any Derivative Works
 *           that You distribute, all copyright, patent, trademark, and
 *           attribution notices from the Source form of the Work,
 *           excluding those notices that do not pertain to any part of
 *           the Derivative Works; and
 *
 *       (d) If the Work includes a "NOTICE" text file as part of its
 *           distribution, then any Derivative Works that You distribute must
 *           include a readable copy of the attribution notices contained
 *           within such NOTICE file, excluding those notices that do not
 *           pertain to any part of the Derivative Works, in at least one
 *           of the following places: within a NOTICE text file distributed
 *           as part of the Derivative Works; within the Source form or
 *           documentation, if provided along with the Derivative Works; or,
 *           within a display generated by the Derivative Works, if and
 *           wherever such third-party notices normally appear. The contents
 *           of the NOTICE file are for informational purposes only and
 *           do not modify the License. You may add Your own attribution
 *           notices within Derivative Works that You distribute, alongside
 *           or as an addendum to the NOTICE text from the Work, provided
 *           that such additional attribution notices cannot be construed
 *           as modifying the License.
 *
 *       You may add Your own copyright statement to Your modifications and
 *       may provide additional or different license terms and conditions
 *       for use, reproduction, or distribution of Your modifications, or
 *       for any such Derivative Works as a whole, provided Your use,
 *       reproduction, and distribution of the Work otherwise complies with
 *       the conditions stated in this License.
 *
 *    5. Submission of Contributions. Unless You explicitly state otherwise,
 *       any Contribution intentionally submitted for inclusion in the Work
 *       by You to the Licensor shall be under the terms and conditions of
 *       this License, without any additional terms or conditions.
 *       Notwithstanding the above, nothing herein shall supersede or modify
 *       the terms of any separate license agreement you may have executed
 *       with Licensor regarding such Contributions.
 *
 *    6. Trademarks. This License does not grant permission to use the trade
 *       names, trademarks, service marks, or product names of the Licensor,
 *       except as required for reasonable and customary use in describing the
 *       origin of the Work and reproducing the content of the NOTICE file.
 *
 *    7. Disclaimer of Warranty. Unless required by applicable law or
 *       agreed to in writing, Licensor provides the Work (and each
 *       Contributor provides its Contributions) on an "AS IS" BASIS,
 *       WITHOUT WARRANTIES OR CONDITIONS OF ANY KIND, either express or
 *       implied, including, without limitation, any warranties or conditions
 *       of TITLE, NON-INFRINGEMENT, MERCHANTABILITY, or FITNESS FOR A
 *       PARTICULAR PURPOSE. You are solely responsible for determining the
 *       appropriateness of using or redistributing the Work and assume any
 *       risks associated with Your exercise of permissions under this License.
 *
 *    8. Limitation of Liability. In no event and under no legal theory,
 *       whether in tort (including negligence), contract, or otherwise,
 *       unless required by applicable law (such as deliberate and grossly
 *       negligent acts) or agreed to in writing, shall any Contributor be
 *       liable to You for damages, including any direct, indirect, special,
 *       incidental, or consequential damages of any character arising as a
 *       result of this License or out of the use or inability to use the
 *       Work (including but not limited to damages for loss of goodwill,
 *       work stoppage, computer failure or malfunction, or any and all
 *       other commercial damages or losses), even if such Contributor
 *       has been advised of the possibility of such damages.
 *
 *    9. Accepting Warranty or Additional Liability. While redistributing
 *       the Work or Derivative Works thereof, You may choose to offer,
 *       and charge a fee for, acceptance of support, warranty, indemnity,
 *       or other liability obligations and/or rights consistent with this
 *       License. However, in accepting such obligations, You may act only
 *       on Your own behalf and on Your sole responsibility, not on behalf
 *       of any other Contributor, and only if You agree to indemnify,
 *       defend, and hold each Contributor harmless for any liability
 *       incurred by, or claims asserted against, such Contributor by reason
 *       of your accepting any such warranty or additional liability.
 *
 *    END OF TERMS AND CONDITIONS
 *
 *    APPENDIX: How to apply the Apache License to your work.
 *
 *       To apply the Apache License to your work, attach the following
 *       boilerplate notice, with the fields enclosed by brackets "[]"
 *       replaced with your own identifying information. (Don't include
 *       the brackets!)  The text should be enclosed in the appropriate
 *       comment syntax for the file format. We also recommend that a
 *       file or class name and description of purpose be included on the
 *       same "printed page" as the copyright notice for easier
 *       identification within third-party archives.
 *
 *    Copyright 2016 Alibaba Group
 *
 *    Licensed under the Apache License, Version 2.0 (the "License");
 *    you may not use this file except in compliance with the License.
 *    You may obtain a copy of the License at
 *
 *        http://www.apache.org/licenses/LICENSE-2.0
 *
 *    Unless required by applicable law or agreed to in writing, software
 *    distributed under the License is distributed on an "AS IS" BASIS,
 *    WITHOUT WARRANTIES OR CONDITIONS OF ANY KIND, either express or implied.
 *    See the License for the specific language governing permissions and
 *    limitations under the License.
 */
package com.taobao.weex.dom;

import android.support.annotation.NonNull;
import android.text.TextUtils;

import com.alibaba.fastjson.JSONArray;
import com.alibaba.fastjson.JSONObject;
import com.taobao.weex.WXEnvironment;
import com.taobao.weex.dom.flex.CSSLayoutContext;
import com.taobao.weex.dom.flex.CSSNode;
import com.taobao.weex.dom.flex.Spacing;
import com.taobao.weex.ui.component.WXBasicComponentType;
import com.taobao.weex.utils.WXJsonUtils;
import com.taobao.weex.utils.WXLogUtils;
import com.taobao.weex.utils.WXViewUtils;

import java.util.ArrayList;
import java.util.List;
import java.util.Map;
import java.util.concurrent.atomic.AtomicBoolean;

/**
 * WXDomObject contains all the info about the given node, including style, attribute and event.
 * Unlike {@link com.taobao.weex.ui.component.WXComponent}, WXDomObject only contains info about
 * the dom, has nothing to do with rendering.
 * Actually, {@link com.taobao.weex.ui.component.WXComponent} hold references to
 * {@link android.view.View} and {@link WXDomObject}.
 */
public class WXDomObject extends CSSNode implements Cloneable {

  public static final String TAG = WXDomObject.class.getSimpleName();
  public static final String ROOT = "_root";
  public static final String GOD = "god";
  public static final String TRANSFORM = "transform";
  public static final String TRANSFORM_ORIGIN = "transformOrigin";
  private AtomicBoolean sDestroy = new AtomicBoolean();

  /** Use {@link #getRef()} instead. This field will be removed soon. **/
  @Deprecated
  public String ref = ROOT;

  /** Use {@link #getType()} instead. This field will be removed soon. **/
  @Deprecated
  public String type = WXBasicComponentType.DIV;

  /** Use {@link #getStyles()} instead. This field will be removed soon. **/
  @Deprecated
  public WXStyle style;

  /** Use {@link #getAttrs()} instead. This field will be removed soon. **/
  @Deprecated
  public WXAttr attr;

  /** Use {@link #getEvents()} instead. This field will be removed soon. **/
  @Deprecated
  public WXEvent event;

  /** Do not access this field directly. This field will be removed soon. **/
  @Deprecated
  public List<WXDomObject> children;

  /** Do not access this field directly. This field will be removed soon. **/
  @Deprecated
  public WXDomObject parent;

  private ArrayList<String> fixedStyleRefs;

  private boolean mYoung = false;

  private boolean isModifyHeight;
  private boolean isModifyWidth;

  public boolean isModifyHeight() {
    return isModifyHeight;
  }

  public void setModifyHeight(boolean isModifyHeight) {
    this.isModifyHeight = isModifyHeight;
  }

  public boolean isModifyWidth() {
    return isModifyWidth;
  }

  public String getRef(){
    return ref;
  }

  public String getType(){
    return type;
  }

  public @NonNull WXStyle getStyles(){
    if(style == null ){
      style = new WXStyle();
    }
    return style;
  }

  public @NonNull WXAttr getAttrs(){
    if(attr == null){
      attr = new WXAttr();
    }
    return attr;
  }

  public @NonNull WXEvent getEvents(){
    if(event == null){
      event = new WXEvent();
    }

    return event;
  }

<<<<<<< HEAD
  public void clearEvents(){
    if(event != null){
      event.clear();
    }
  }

=======
>>>>>>> 7b1ad978
  public static void prepareRoot(WXDomObject obj) {
    obj.ref = WXDomObject.ROOT;
  }

  public static void prepareGod(WXDomObject obj) {
    obj.ref = GOD;
    obj.type = WXBasicComponentType.DIV;
  }

  protected final void copyFields(WXDomObject dest) {
    dest.cssstyle.copy(this.cssstyle);
    dest.setModifyHeight(isModifyHeight);
    dest.setModifyWidth(isModifyWidth);
    dest.ref = ref;
    dest.type = type;
    dest.style = style;//mStyles == null ? null : mStyles.clone();
    dest.attr = attr;//mAttrs == null ? null : mAttrs.clone();
    dest.event = event == null ? null : event.clone();
    dest.csslayout.copy(this.csslayout);
  }

  /**
   * Parse the jsonObject to {@link WXDomObject} recursively
   * @param map the original JSONObject
   * @return Dom Object corresponding to the JSONObject.
   */
  public void parseFromJson(JSONObject map){
    if (map == null || map.size() <= 0) {
      return;
    }

    String type = (String) map.get("type");
    this.type = type;
    this.ref = (String) map.get("ref");
    Object style = map.get("style");
    if (style != null && style instanceof JSONObject) {
      WXStyle styles = new WXStyle();
      WXJsonUtils.putAll(styles, (JSONObject) style);
      this.style = styles;
    }
    Object attr = map.get("attr");
    if (attr != null && attr instanceof JSONObject) {
      WXAttr attrs = new WXAttr();
      WXJsonUtils.putAll(attrs, (JSONObject) attr);
      this.attr = attrs;
    }
    Object event = map.get("event");
    if (event != null && event instanceof JSONArray) {
      WXEvent events = new WXEvent();
      JSONArray eventArray = (JSONArray) event;
      int count = eventArray.size();
      for (int i = 0; i < count; ++i) {
        events.add(eventArray.getString(i));
      }
      this.event = events;
    }

  }


  public void setModifyWidth(boolean isModifyWidth) {
    this.isModifyWidth = isModifyWidth;
  }

  /**
   * Do pre-staff before layout. Subclass may provide different implementation.
   */
  public void layoutBefore() {

  }

  /**
   * Do post-staff before layout. Subclass may provide different implementation.
   */
  public void layoutAfter(){

  }

  /**
   * Tell whether this object need to be updated. This is usually called when
   * {@link CSSNode#calculateLayout(CSSLayoutContext)} finishes and new layout has been
   * calculated. This method is a simple wrapper method for {@link #hasNewLayout()} and
   * {@link #isDirty()}.
   * @return true for need update since last update.
   */
  public final boolean hasUpdate() {
    return hasNewLayout() || isDirty();
  }

  /**
   * Mark the current node is young and unconsumed.
   */
  void young() {
    mYoung = true;
  }

  /**
   * Mark the current node is old and consumed.
   */
  void old() {
    mYoung = false;
  }

  /**
   * Tell whether this node is consumed since last layout.
   * @return true for consumed, false for not.
   */
  boolean isYoung() {
    return mYoung;
  }

  /**
   * Mark the update has been seen. After this method call, following call for {@link
   * #hasUpdate()} will return false. This method is also a wrapper for {@link #markUpdateSeen()}
   */
  public final void markUpdateSeen() {
    if (hasNewLayout()) {
      markLayoutSeen();
    }
  }

  public boolean isFixed() {
    return style == null ? false : style.isFixed();
  }

  public Object getExtra() {
    return null;
  }

  public void remove(WXDomObject child) {
    if (child == null || children == null || sDestroy.get()) {
      return;
    }

    int index = children.indexOf(child);
    removeFromDom(child);
    if (index != -1) {
      super.removeChildAt(index);
    }
  }

  public void removeFromDom(WXDomObject child) {
    if (child == null || children == null || sDestroy.get()) {
      return;
    }

    int index = children.indexOf(child);
    if (index == -1) {
      if (WXEnvironment.isApkDebugable()) {
        WXLogUtils.e("[WXDomObject] remove function error");
      }
      return;
    }
    children.remove(index).parent = null;
  }

  public int index(WXDomObject child) {
    if (child == null || children == null || sDestroy.get()) {
      return -1;
    }
    return children.indexOf(child);
  }

  /**
   * Add the given WXDomObject as this object's child at specified index.
   * @param child the child to be added
   * @param index the index of child to be added. If the index is -1, the child will be added
   *              as the last child of current dom object.
   */
  public void add(WXDomObject child, int index) {
    if (child == null || index < -1 || sDestroy.get()) {
      return;
    }
    if (children == null) {
      children = new ArrayList<>();
    }

    int count = children.size();
    index = index >= count ? -1 : index;
    if (index == -1) {
      children.add(child);
      super.addChildAt(child, super.getChildCount());
    } else {
      children.add(index, child);
      super.addChildAt(child, index);
    }
    child.parent = this;
  }

  public void add2Dom(WXDomObject child, int index) {
    if (child == null || index < -1 || sDestroy.get()) {
      return;
    }

    int count = super.getChildCount();
    index = index >= count ? -1 : index;
    if (index == -1) {
      super.addChildAt(child, super.getChildCount());
    } else {
      super.addChildAt(child, index);
    }
    child.parent = this;
  }

  public WXDomObject getChild(int index) {
    if (children == null || sDestroy.get()) {
      return null;
    }
    return children.get(index);
  }

  /**
   * Add the given event for current object.
   * @param e
   */
  public void addEvent(String e) {
    if (TextUtils.isEmpty(e)) {
      return;
    }
    if (event == null) {
      event = new WXEvent();
    }
    if (containsEvent(e)) {
      return;
    }
    event.add(e);
  }

  public boolean containsEvent(String e) {
    if (event == null) {
      return false;
    }
    return event.contains(e);
  }

  public void removeEvent(String e) {
    if (TextUtils.isEmpty(e)) {
      return;
    }
    if (event == null) {
      return;
    }
    event.remove(e);
  }

  public void updateAttr(Map<String, Object> attrs) {
    if (attrs == null || attrs.isEmpty()) {
      return;
    }
    if (attr == null) {
      attr = new WXAttr();
    }
    attr.putAll(attrs);
    super.dirty();
  }

  public void updateStyle(Map<String, Object> styles) {
    if (styles == null || styles.isEmpty()) {
      return;
    }
    if (style == null) {
      style = new WXStyle();
    }
    style.putAll(styles);
    super.dirty();
  }

  public void applyStyleToNode() {
    WXStyle stylesMap = getStyles();
    if (!stylesMap.isEmpty()) {
      setAlignItems(stylesMap.getAlignItems());
      setAlignSelf(stylesMap.getAlignSelf());
      setFlex(stylesMap.getFlex());
      setFlexDirection(stylesMap.getFlexDirection());
      setJustifyContent(stylesMap.getJustifyContent());
      setWrap(stylesMap.getCSSWrap());

      setMinWidth(WXViewUtils.getRealPxByWidth(stylesMap.getMinWidth()));
      setMaxWidth(WXViewUtils.getRealPxByWidth(stylesMap.getMaxWidth()));
      setMinHeight(WXViewUtils.getRealPxByWidth(stylesMap.getMinHeight()));
      setMaxHeight(WXViewUtils.getRealPxByWidth(stylesMap.getMaxHeight()));

      setMargin(Spacing.LEFT, WXViewUtils.getRealPxByWidth(stylesMap.getMarginLeft()));
      setMargin(Spacing.TOP, WXViewUtils.getRealPxByWidth(stylesMap.getMarginTop()));
      setMargin(Spacing.RIGHT, WXViewUtils.getRealPxByWidth(stylesMap.getMarginRight()));
      setMargin(Spacing.BOTTOM, WXViewUtils.getRealPxByWidth(stylesMap.getMarginBottom()));

      setPadding(Spacing.LEFT, WXViewUtils.getRealPxByWidth(stylesMap.getPaddingLeft()));
      setPadding(Spacing.TOP, WXViewUtils.getRealPxByWidth(stylesMap.getPaddingTop()));
      setPadding(Spacing.RIGHT, WXViewUtils.getRealPxByWidth(stylesMap.getPaddingRight()));
      setPadding(Spacing.BOTTOM, WXViewUtils.getRealPxByWidth(stylesMap.getPaddingBottom()));

      setPositionType(stylesMap.getPosition());
      setPositionLeft(WXViewUtils.getRealPxByWidth(stylesMap.getLeft()));
      setPositionTop(WXViewUtils.getRealPxByWidth(stylesMap.getTop()));
      setPositionRight(WXViewUtils.getRealPxByWidth(stylesMap.getRight()));
      setPositionBottom(WXViewUtils.getRealPxByWidth(stylesMap.getBottom()));

      setBorder(Spacing.TOP, WXViewUtils.getRealPxByWidth(stylesMap.getBorderTopWidth()));
      setBorder(Spacing.RIGHT, WXViewUtils.getRealPxByWidth(stylesMap.getBorderRightWidth()));
      setBorder(Spacing.BOTTOM, WXViewUtils.getRealPxByWidth(stylesMap.getBorderBottomWidth()));
      setBorder(Spacing.LEFT, WXViewUtils.getRealPxByWidth(stylesMap.getBorderLeftWidth()));

      setStyleHeight(WXViewUtils.getRealPxByWidth(stylesMap.getHeight()));
      setStyleWidth(WXViewUtils.getRealPxByWidth(stylesMap.getWidth()));
    }
  }

  public int childCount() {
    return children == null ? 0 : children.size();
  }

  public void hide() {
    setVisible(false);
  }

  public void show() {
    setVisible(true);
  }

  public boolean isVisible() {
    return super.isShow();
  }

  /**
   * Clone the current object. This is not a deep copy, only shadow copy of some reference.
   * @return The result object of clone.
   */
  @Override
  public WXDomObject clone() {
    if (sDestroy.get()) {
      return null;
    }
    WXDomObject dom = null;
    try {
      dom = new WXDomObject();
      copyFields(dom);
    } catch (Exception e) {
      if (WXEnvironment.isApkDebugable()) {
        WXLogUtils.e("WXDomObject clone error: ", e);
      }
    }

    return dom;
  }

  public void destroy() {
    sDestroy.set(true);
    if (style != null) {
      style.clear();
    }
    if (attr != null) {
      attr.clear();
    }
    if (event != null) {
      event.clear();
    }
    if (children != null) {
      int count = children.size();
      for (int i = 0; i < count; ++i) {
        children.get(i).destroy();
      }
      children.clear();
    }
  }

  /** package **/
  /**
   * Get default style map for component.
   * @return
   */
  protected Map<String,String> getDefaultStyle(){
    return null;
  }

  public ArrayList<String> getFixedStyleRefs() {
    return fixedStyleRefs;
  }

  public void add2FixedDomList(String ref) {
    if (fixedStyleRefs == null) {
      fixedStyleRefs = new ArrayList<>();
    }
    fixedStyleRefs.add(ref);
  }

  public String dumpDomTree() {
    return ref + ": " + toString();
  }
}<|MERGE_RESOLUTION|>--- conflicted
+++ resolved
@@ -316,15 +316,12 @@
     return event;
   }
 
-<<<<<<< HEAD
   public void clearEvents(){
     if(event != null){
       event.clear();
     }
   }
 
-=======
->>>>>>> 7b1ad978
   public static void prepareRoot(WXDomObject obj) {
     obj.ref = WXDomObject.ROOT;
   }
