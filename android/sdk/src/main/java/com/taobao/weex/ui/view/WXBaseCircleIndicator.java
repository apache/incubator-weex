/*
 * Licensed to the Apache Software Foundation (ASF) under one
 * or more contributor license agreements.  See the NOTICE file
 * distributed with this work for additional information
 * regarding copyright ownership.  The ASF licenses this file
 * to you under the Apache License, Version 2.0 (the
 * "License"); you may not use this file except in compliance
 * with the License.  You may obtain a copy of the License at
 * 
 *   http://www.apache.org/licenses/LICENSE-2.0
 * 
 * Unless required by applicable law or agreed to in writing,
 * software distributed under the License is distributed on an
 * "AS IS" BASIS, WITHOUT WARRANTIES OR CONDITIONS OF ANY
 * KIND, either express or implied.  See the License for the
 * specific language governing permissions and limitations
 * under the License.
 */
package com.taobao.weex.ui.view;


import android.content.Context;
import android.graphics.Canvas;
import android.graphics.Color;
import android.graphics.Paint;
import android.graphics.Paint.Style;
import android.support.v4.view.ViewPager.OnPageChangeListener;
import android.util.AttributeSet;
import android.view.MotionEvent;
import android.widget.FrameLayout;

import com.taobao.weex.ui.view.gesture.WXGesture;
import com.taobao.weex.ui.view.gesture.WXGestureObservable;
import com.taobao.weex.utils.WXViewUtils;


public class WXBaseCircleIndicator extends FrameLayout implements OnPageChangeListener, WXGestureObservable {

  private final Paint mPaintPage = new Paint();
  private final Paint mPaintFill = new Paint();
  private WXGesture wxGesture;
  private WXCircleViewPager mCircleViewPager;

  /**
   * Radius of the circle
   */
  private float radius;
  /**
   * Padding of the circle
   */
  private float circlePadding;
  /**
   * Fill color of unselected circle
   */
<<<<<<< HEAD
  private int pageColor = Color.BLUE;
  /**
   * Fill color of the selected circle
   */
  private int fillColor = Color.BLACK;
=======
  private int pageColor = Color.LTGRAY;
  /**
   * Fill color of the selected circle
   */
  private int fillColor = Color.DKGRAY;
>>>>>>> cfc43935
  private int realCurrentItem;


  public WXBaseCircleIndicator(Context context) {
    super(context);
    init();
  }

  private void init() {
    radius = WXViewUtils.dip2px(5);
    circlePadding = WXViewUtils.dip2px(5);
    pageColor = Color.LTGRAY;
    fillColor = Color.DKGRAY;

    mPaintFill.setStyle(Style.FILL);
    mPaintFill.setAntiAlias(true);
    mPaintPage.setAntiAlias(true);
    mPaintPage.setColor(pageColor);
    mPaintFill.setStyle(Style.FILL);
    mPaintFill.setColor(fillColor);
    this.setWillNotDraw(false);

  }

  /**
   * @param context
   * @param attrs
   */
  public WXBaseCircleIndicator(Context context, AttributeSet attrs) {
    super(context, attrs);
    init();
  }

  /**
   * @param mCircleViewPager the mCircleViewPager to set
   */
  public void setCircleViewPager(WXCircleViewPager mCircleViewPager) {
    this.mCircleViewPager = mCircleViewPager;
    if (this.mCircleViewPager != null) {
      this.mCircleViewPager.addOnPageChangeListener(this);
      this.realCurrentItem = mCircleViewPager.getRealCurrentItem();
      if (realCurrentItem < 0) {
        realCurrentItem = 0;
      }
    }
    requestLayout();
  }

  @Override
  public void onPageScrolled(int position, float positionOffset, int positionOffsetPixels) {

  }

  @Override
  public void onPageSelected(int position) {
    realCurrentItem = mCircleViewPager.getRealCurrentItem();
    invalidate();
  }

  @Override
  public void onPageScrollStateChanged(int state) {

  }

  /**
   * @param radius the radius to set
   */
  public void setRadius(float radius) {
    this.radius = radius;
  }

  /**
   * @param fillColor the fillColor to set
   */
  public void setFillColor(int fillColor) {
    this.fillColor = fillColor;
    mPaintFill.setColor(fillColor);
  }

  public void setPageColor(int pageColor) {
    this.pageColor = pageColor;
    mPaintPage.setColor(pageColor);
  }

  /**
   * @return the realCurrentItem
   */
  public int getRealCurrentItem() {
    return realCurrentItem;
  }

  /**
   * @param realCurrentItem the realCurrentItem to set
   */
  public void setRealCurrentItem(int realCurrentItem) {
    this.realCurrentItem = realCurrentItem;
    invalidate();
  }

  @Override
  public void registerGestureListener(WXGesture wxGesture) {
    this.wxGesture = wxGesture;
  }

  @Override
  public boolean onTouchEvent(MotionEvent event) {
    boolean result = super.onTouchEvent(event);
    if (wxGesture != null) {
      result |= wxGesture.onTouch(this, event);
    }
    return result;
  }

  @Override
  protected void onDraw(Canvas canvas) {
    super.onDraw(canvas);

    float dotWidth = (circlePadding + radius) * 2;

    float firstCenterX = getWidth() / 2 - (dotWidth * (getCount() - 1) / 2);
    float firstCenterY = getHeight() / 2 + getPaddingTop();

    for (int i = 0; i < getCount(); i++) {
      float dx = firstCenterX + dotWidth * i;
      float dy = firstCenterY;
      if (i != realCurrentItem) {
        canvas.drawCircle(dx, dy, radius, mPaintPage);
      } else {
        canvas.drawCircle(dx, dy, radius, mPaintFill);
      }
    }
  }

  @Override
  protected void onMeasure(int widthMeasureSpec, int heightMeasureSpec) {

    int viewWidth;
    int viewHeight;

    int widthMode = MeasureSpec.getMode(widthMeasureSpec);
    int widthSize = MeasureSpec.getSize(widthMeasureSpec);
    int heightMode = MeasureSpec.getMode(heightMeasureSpec);
    int heightSize = MeasureSpec.getSize(heightMeasureSpec);

    if (widthMode == MeasureSpec.EXACTLY) {
      viewWidth = widthSize;
    } else {
      viewWidth = (int) (getPaddingLeft() + radius * 2 * getCount() + circlePadding * (getCount() - 1) + getPaddingRight()) + 1;
    }

    if (heightMode == MeasureSpec.EXACTLY) {
      viewHeight = heightSize;
    } else {
      viewHeight = (int) (getPaddingTop() + radius * 2 + getPaddingBottom()) + 1;
    }
    setMeasuredDimension(viewWidth, viewHeight);
  }

  /**
   * @return the count
   */
  public int getCount() {
    if (mCircleViewPager == null || mCircleViewPager.getAdapter() == null) {
      return 0;
    }
    return mCircleViewPager.getRealCount();
  }
}<|MERGE_RESOLUTION|>--- conflicted
+++ resolved
@@ -52,19 +52,11 @@
   /**
    * Fill color of unselected circle
    */
-<<<<<<< HEAD
-  private int pageColor = Color.BLUE;
+  private int pageColor = Color.LTGRAY;
   /**
    * Fill color of the selected circle
    */
-  private int fillColor = Color.BLACK;
-=======
-  private int pageColor = Color.LTGRAY;
-  /**
-   * Fill color of the selected circle
-   */
   private int fillColor = Color.DKGRAY;
->>>>>>> cfc43935
   private int realCurrentItem;
 
 
