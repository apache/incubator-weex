/**
 *
 *                                  Apache License
 *                            Version 2.0, January 2004
 *                         http://www.apache.org/licenses/
 *
 *    TERMS AND CONDITIONS FOR USE, REPRODUCTION, AND DISTRIBUTION
 *
 *    1. Definitions.
 *
 *       "License" shall mean the terms and conditions for use, reproduction,
 *       and distribution as defined by Sections 1 through 9 of this document.
 *
 *       "Licensor" shall mean the copyright owner or entity authorized by
 *       the copyright owner that is granting the License.
 *
 *       "Legal Entity" shall mean the union of the acting entity and all
 *       other entities that control, are controlled by, or are under common
 *       control with that entity. For the purposes of this definition,
 *       "control" means (i) the power, direct or indirect, to cause the
 *       direction or management of such entity, whether by contract or
 *       otherwise, or (ii) ownership of fifty percent (50%) or more of the
 *       outstanding shares, or (iii) beneficial ownership of such entity.
 *
 *       "You" (or "Your") shall mean an individual or Legal Entity
 *       exercising permissions granted by this License.
 *
 *       "Source" form shall mean the preferred form for making modifications,
 *       including but not limited to software source code, documentation
 *       source, and configuration files.
 *
 *       "Object" form shall mean any form resulting from mechanical
 *       transformation or translation of a Source form, including but
 *       not limited to compiled object code, generated documentation,
 *       and conversions to other media types.
 *
 *       "Work" shall mean the work of authorship, whether in Source or
 *       Object form, made available under the License, as indicated by a
 *       copyright notice that is included in or attached to the work
 *       (an example is provided in the Appendix below).
 *
 *       "Derivative Works" shall mean any work, whether in Source or Object
 *       form, that is based on (or derived from) the Work and for which the
 *       editorial revisions, annotations, elaborations, or other modifications
 *       represent, as a whole, an original work of authorship. For the purposes
 *       of this License, Derivative Works shall not include works that remain
 *       separable from, or merely link (or bind by name) to the interfaces of,
 *       the Work and Derivative Works thereof.
 *
 *       "Contribution" shall mean any work of authorship, including
 *       the original version of the Work and any modifications or additions
 *       to that Work or Derivative Works thereof, that is intentionally
 *       submitted to Licensor for inclusion in the Work by the copyright owner
 *       or by an individual or Legal Entity authorized to submit on behalf of
 *       the copyright owner. For the purposes of this definition, "submitted"
 *       means any form of electronic, verbal, or written communication sent
 *       to the Licensor or its representatives, including but not limited to
 *       communication on electronic mailing lists, source code control systems,
 *       and issue tracking systems that are managed by, or on behalf of, the
 *       Licensor for the purpose of discussing and improving the Work, but
 *       excluding communication that is conspicuously marked or otherwise
 *       designated in writing by the copyright owner as "Not a Contribution."
 *
 *       "Contributor" shall mean Licensor and any individual or Legal Entity
 *       on behalf of whom a Contribution has been received by Licensor and
 *       subsequently incorporated within the Work.
 *
 *    2. Grant of Copyright License. Subject to the terms and conditions of
 *       this License, each Contributor hereby grants to You a perpetual,
 *       worldwide, non-exclusive, no-charge, royalty-free, irrevocable
 *       copyright license to reproduce, prepare Derivative Works of,
 *       publicly display, publicly perform, sublicense, and distribute the
 *       Work and such Derivative Works in Source or Object form.
 *
 *    3. Grant of Patent License. Subject to the terms and conditions of
 *       this License, each Contributor hereby grants to You a perpetual,
 *       worldwide, non-exclusive, no-charge, royalty-free, irrevocable
 *       (except as stated in this section) patent license to make, have made,
 *       use, offer to sell, sell, import, and otherwise transfer the Work,
 *       where such license applies only to those patent claims licensable
 *       by such Contributor that are necessarily infringed by their
 *       Contribution(s) alone or by combination of their Contribution(s)
 *       with the Work to which such Contribution(s) was submitted. If You
 *       institute patent litigation against any entity (including a
 *       cross-claim or counterclaim in a lawsuit) alleging that the Work
 *       or a Contribution incorporated within the Work constitutes direct
 *       or contributory patent infringement, then any patent licenses
 *       granted to You under this License for that Work shall terminate
 *       as of the date such litigation is filed.
 *
 *    4. Redistribution. You may reproduce and distribute copies of the
 *       Work or Derivative Works thereof in any medium, with or without
 *       modifications, and in Source or Object form, provided that You
 *       meet the following conditions:
 *
 *       (a) You must give any other recipients of the Work or
 *           Derivative Works a copy of this License; and
 *
 *       (b) You must cause any modified files to carry prominent notices
 *           stating that You changed the files; and
 *
 *       (c) You must retain, in the Source form of any Derivative Works
 *           that You distribute, all copyright, patent, trademark, and
 *           attribution notices from the Source form of the Work,
 *           excluding those notices that do not pertain to any part of
 *           the Derivative Works; and
 *
 *       (d) If the Work includes a "NOTICE" text file as part of its
 *           distribution, then any Derivative Works that You distribute must
 *           include a readable copy of the attribution notices contained
 *           within such NOTICE file, excluding those notices that do not
 *           pertain to any part of the Derivative Works, in at least one
 *           of the following places: within a NOTICE text file distributed
 *           as part of the Derivative Works; within the Source form or
 *           documentation, if provided along with the Derivative Works; or,
 *           within a display generated by the Derivative Works, if and
 *           wherever such third-party notices normally appear. The contents
 *           of the NOTICE file are for informational purposes only and
 *           do not modify the License. You may add Your own attribution
 *           notices within Derivative Works that You distribute, alongside
 *           or as an addendum to the NOTICE text from the Work, provided
 *           that such additional attribution notices cannot be construed
 *           as modifying the License.
 *
 *       You may add Your own copyright statement to Your modifications and
 *       may provide additional or different license terms and conditions
 *       for use, reproduction, or distribution of Your modifications, or
 *       for any such Derivative Works as a whole, provided Your use,
 *       reproduction, and distribution of the Work otherwise complies with
 *       the conditions stated in this License.
 *
 *    5. Submission of Contributions. Unless You explicitly state otherwise,
 *       any Contribution intentionally submitted for inclusion in the Work
 *       by You to the Licensor shall be under the terms and conditions of
 *       this License, without any additional terms or conditions.
 *       Notwithstanding the above, nothing herein shall supersede or modify
 *       the terms of any separate license agreement you may have executed
 *       with Licensor regarding such Contributions.
 *
 *    6. Trademarks. This License does not grant permission to use the trade
 *       names, trademarks, service marks, or product names of the Licensor,
 *       except as required for reasonable and customary use in describing the
 *       origin of the Work and reproducing the content of the NOTICE file.
 *
 *    7. Disclaimer of Warranty. Unless required by applicable law or
 *       agreed to in writing, Licensor provides the Work (and each
 *       Contributor provides its Contributions) on an "AS IS" BASIS,
 *       WITHOUT WARRANTIES OR CONDITIONS OF ANY KIND, either express or
 *       implied, including, without limitation, any warranties or conditions
 *       of TITLE, NON-INFRINGEMENT, MERCHANTABILITY, or FITNESS FOR A
 *       PARTICULAR PURPOSE. You are solely responsible for determining the
 *       appropriateness of using or redistributing the Work and assume any
 *       risks associated with Your exercise of permissions under this License.
 *
 *    8. Limitation of Liability. In no event and under no legal theory,
 *       whether in tort (including negligence), contract, or otherwise,
 *       unless required by applicable law (such as deliberate and grossly
 *       negligent acts) or agreed to in writing, shall any Contributor be
 *       liable to You for damages, including any direct, indirect, special,
 *       incidental, or consequential damages of any character arising as a
 *       result of this License or out of the use or inability to use the
 *       Work (including but not limited to damages for loss of goodwill,
 *       work stoppage, computer failure or malfunction, or any and all
 *       other commercial damages or losses), even if such Contributor
 *       has been advised of the possibility of such damages.
 *
 *    9. Accepting Warranty or Additional Liability. While redistributing
 *       the Work or Derivative Works thereof, You may choose to offer,
 *       and charge a fee for, acceptance of support, warranty, indemnity,
 *       or other liability obligations and/or rights consistent with this
 *       License. However, in accepting such obligations, You may act only
 *       on Your own behalf and on Your sole responsibility, not on behalf
 *       of any other Contributor, and only if You agree to indemnify,
 *       defend, and hold each Contributor harmless for any liability
 *       incurred by, or claims asserted against, such Contributor by reason
 *       of your accepting any such warranty or additional liability.
 *
 *    END OF TERMS AND CONDITIONS
 *
 *    APPENDIX: How to apply the Apache License to your work.
 *
 *       To apply the Apache License to your work, attach the following
 *       boilerplate notice, with the fields enclosed by brackets "[]"
 *       replaced with your own identifying information. (Don't include
 *       the brackets!)  The text should be enclosed in the appropriate
 *       comment syntax for the file format. We also recommend that a
 *       file or class name and description of purpose be included on the
 *       same "printed page" as the copyright notice for easier
 *       identification within third-party archives.
 *
 *    Copyright 2016 Alibaba Group
 *
 *    Licensed under the Apache License, Version 2.0 (the "License");
 *    you may not use this file except in compliance with the License.
 *    You may obtain a copy of the License at
 *
 *        http://www.apache.org/licenses/LICENSE-2.0
 *
 *    Unless required by applicable law or agreed to in writing, software
 *    distributed under the License is distributed on an "AS IS" BASIS,
 *    WITHOUT WARRANTIES OR CONDITIONS OF ANY KIND, either express or implied.
 *    See the License for the specific language governing permissions and
 *    limitations under the License.
 */
package com.taobao.weex.common;

import android.widget.ImageView;

import java.util.Map;

public class WXImageStrategy {

  /**
   * Whether to clip image. The default value is false.
   */
  public boolean isClipping;

  /**
   * Whether to sharp the image. The default is false.
   */
  public boolean isSharpen;

<<<<<<< HEAD
  public ImageListener getImageListener() {
    return imageListener;
  }

  public void setImageListener(ImageListener imageListener) {
    this.imageListener = imageListener;
  }

  ImageListener imageListener;

  public interface ImageListener{
    public void onImageFinish(String url,ImageView imageView,boolean  result,Map extra);
  }
=======
  public String placeHolder;
>>>>>>> 2fbd41ff
}<|MERGE_RESOLUTION|>--- conflicted
+++ resolved
@@ -220,7 +220,8 @@
    */
   public boolean isSharpen;
 
-<<<<<<< HEAD
+  public String placeHolder;
+
   public ImageListener getImageListener() {
     return imageListener;
   }
@@ -234,7 +235,4 @@
   public interface ImageListener{
     public void onImageFinish(String url,ImageView imageView,boolean  result,Map extra);
   }
-=======
-  public String placeHolder;
->>>>>>> 2fbd41ff
 }