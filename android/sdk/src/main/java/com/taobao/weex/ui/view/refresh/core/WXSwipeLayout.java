/*
 * Licensed to the Apache Software Foundation (ASF) under one
 * or more contributor license agreements.  See the NOTICE file
 * distributed with this work for additional information
 * regarding copyright ownership.  The ASF licenses this file
 * to you under the Apache License, Version 2.0 (the
 * "License"); you may not use this file except in compliance
 * with the License.  You may obtain a copy of the License at
 * 
 *   http://www.apache.org/licenses/LICENSE-2.0
 * 
 * Unless required by applicable law or agreed to in writing,
 * software distributed under the License is distributed on an
 * "AS IS" BASIS, WITHOUT WARRANTIES OR CONDITIONS OF ANY
 * KIND, either express or implied.  See the License for the
 * specific language governing permissions and limitations
 * under the License.
 */
package com.taobao.weex.ui.view.refresh.core;

import android.animation.Animator;
import android.animation.ValueAnimator;
import android.annotation.TargetApi;
import android.content.Context;
import android.graphics.Color;
import android.os.Build;
import android.support.v4.view.NestedScrollingChild;
import android.support.v4.view.NestedScrollingChildHelper;
import android.support.v4.view.NestedScrollingParent;
import android.support.v4.view.NestedScrollingParentHelper;
import android.support.v4.view.ViewCompat;
import android.support.v4.view.ViewParentCompat;
import android.util.AttributeSet;
import android.util.DisplayMetrics;
import android.util.TypedValue;
import android.view.Gravity;
import android.view.MotionEvent;
import android.view.View;
import android.view.ViewGroup;
import android.view.ViewParent;
import android.widget.AbsListView;
import android.widget.FrameLayout;

public class WXSwipeLayout extends FrameLayout implements NestedScrollingParent, NestedScrollingChild {

  private NestedScrollingParentHelper mNestedScrollingParentHelper;
  private NestedScrollingChildHelper mNestedScrollingChildHelper;
  private final int[] mParentScrollConsumed = new int[2];
  private final int[] mParentOffsetInWindow = new int[2];
  private boolean mNestedScrollInProgress;
  private WXOnRefreshListener onRefreshListener;
  private WXOnLoadingListener onLoadingListener;

  private ViewParent mNestedScrollAcceptedParent;

  /**
   * On refresh Callback, call on start refresh
   */
  public interface WXOnRefreshListener {

    void onRefresh();

    void onPullingDown(float dy, int pullOutDistance, float viewHeight);
  }

  /**
   * On loadmore Callback, call on start loadmore
   */
  public interface WXOnLoadingListener {

    void onLoading();
    void onPullingUp(float dy, int pullOutDistance, float viewHeight);
  }

  static class WXRefreshAnimatorListener implements Animator.AnimatorListener {

    @Override
    public void onAnimationStart(Animator animation) {
    }

    @Override
    public void onAnimationEnd(Animator animation) {
    }

    @Override
    public void onAnimationCancel(Animator animation) {
    }

    @Override
    public void onAnimationRepeat(Animator animation) {
    }
  }

  private WXRefreshView headerView;
  private WXRefreshView footerView;
  private View mTargetView;

  private static final int INVALID = -1;
  private static final int PULL_REFRESH = 0;
  private static final int LOAD_MORE = 1;

  // Enable PullRefresh and Loadmore
  private boolean mPullRefreshEnable = false;
  private boolean mPullLoadEnable = false;

  // Is Refreshing
  volatile private boolean mRefreshing = false;

  // RefreshView Height
  private volatile float refreshViewHeight = 0;
  private volatile float loadingViewHeight = 0;

  // RefreshView Over Flow Height
  private volatile float refreshViewFlowHeight = 0;
  private volatile float loadingViewFlowHeight = 0;

  private static final float overFlow = 1.0f;

  private static final float DAMPING = 0.4f;

  // Drag Action
  private int mCurrentAction = -1;
  private boolean isConfirm = false;

  // RefreshView Attrs
  private int mRefreshViewBgColor;
  private int mProgressBgColor;
  private int mProgressColor;

  public WXSwipeLayout(Context context) {
    super(context);
    initAttrs(context, null);
  }

  public WXSwipeLayout(Context context, AttributeSet attrs) {
    super(context, attrs);
    initAttrs(context, attrs);
  }

  public WXSwipeLayout(Context context, AttributeSet attrs, int defStyleAttr) {
    super(context, attrs, defStyleAttr);
    initAttrs(context, attrs);
  }

  @TargetApi(Build.VERSION_CODES.LOLLIPOP)
  public WXSwipeLayout(Context context, AttributeSet attrs, int defStyleAttr, int defStyleRes) {
    super(context, attrs, defStyleAttr, defStyleRes);
    initAttrs(context, attrs);
  }

  private void initAttrs(Context context, AttributeSet attrs) {

    if (getChildCount() > 1) {
      throw new RuntimeException("WXSwipeLayout should not have more than one child");
    }

    mNestedScrollingParentHelper = new NestedScrollingParentHelper(this);
    mNestedScrollingChildHelper = new NestedScrollingChildHelper(this);
    setNestedScrollingEnabled(false);

    if (isInEditMode() && attrs == null) {
      return;
    }

    mRefreshViewBgColor = Color.TRANSPARENT;
    mProgressBgColor = Color.TRANSPARENT;
    mProgressColor = Color.RED;
  }

  @Override
  protected void onAttachedToWindow() {
    super.onAttachedToWindow();
    if(mTargetView == null && getChildCount() > 0){
      mTargetView = getChildAt(0);
    }
    if(mTargetView != null){
      if(headerView == null || footerView == null){
        setRefreshView();
      }
    }
  }


  public void addTargetView(View mInnerView){
    this.addView(mInnerView, new FrameLayout.LayoutParams(FrameLayout.LayoutParams.MATCH_PARENT, FrameLayout.LayoutParams.MATCH_PARENT));
    setRefreshView();
  }
  /**
   * Init refresh view or loading view
   */
  private void setRefreshView() {
    // SetUp HeaderView
    FrameLayout.LayoutParams lp = new FrameLayout.LayoutParams(FrameLayout.LayoutParams.MATCH_PARENT, 0);
    headerView = new WXRefreshView(getContext());
    headerView.setStartEndTrim(0, 0.75f);
    headerView.setBackgroundColor(mRefreshViewBgColor);
    headerView.setProgressBgColor(mProgressBgColor);
    headerView.setProgressColor(mProgressColor);
    headerView.setContentGravity(Gravity.BOTTOM);
    addView(headerView, lp);

    // SetUp FooterView
    lp = new FrameLayout.LayoutParams(FrameLayout.LayoutParams.MATCH_PARENT, 0);
    lp.gravity = Gravity.BOTTOM;
    footerView = new WXRefreshView(getContext());
    footerView.setStartEndTrim(0.5f, 1.25f);
    footerView.setBackgroundColor(mRefreshViewBgColor);
    footerView.setProgressBgColor(mProgressBgColor);
    footerView.setProgressColor(mProgressColor);
    footerView.setContentGravity(Gravity.TOP);
    addView(footerView, lp);
  }

  @Override
  public boolean onInterceptTouchEvent(MotionEvent ev) {
    if ((!mPullRefreshEnable && !mPullLoadEnable)) {
      return false;
    }
    if (!isEnabled() || canChildScrollUp()
            || mRefreshing || mNestedScrollInProgress) {
      // Fail fast if we're not in a state where a swipe is possible
      return false;
    }

    return super.onInterceptTouchEvent(ev);
  }

  // NestedScrollingChild

  @Override
  public void setNestedScrollingEnabled(boolean enabled) {
    mNestedScrollingChildHelper.setNestedScrollingEnabled(enabled);
  }

  @Override
  public boolean isNestedScrollingEnabled() {
    return mNestedScrollingChildHelper.isNestedScrollingEnabled();
  }

  @Override
  public boolean startNestedScroll(int axes) {
    boolean result = mNestedScrollingChildHelper.startNestedScroll(axes);
    if(result){
<<<<<<< HEAD
       if(mNestedScrollAcceptedParent == null){
            ViewParent parent  = this.getParent();
            View child = this;
            while (parent != null) {
              if (ViewParentCompat.onStartNestedScroll(parent, child, this, axes)){
                 mNestedScrollAcceptedParent = parent;
                 break;
              }
              if(parent instanceof  View){
                child = (View) parent;
              }
              parent = parent.getParent();
            }
       }
=======
      if(mNestedScrollAcceptedParent == null){
        ViewParent parent  = this.getParent();
        View child = this;
        while (parent != null) {
          if (ViewParentCompat.onStartNestedScroll(parent, child, this, axes)){
            mNestedScrollAcceptedParent = parent;
            break;
          }
          if(parent instanceof  View){
            child = (View) parent;
          }
          parent = parent.getParent();
        }
      }
>>>>>>> d557a63d
    }
    return result;
  }

  @Override
  public void stopNestedScroll() {
    mNestedScrollingChildHelper.stopNestedScroll();
    if(mNestedScrollAcceptedParent != null){
      mNestedScrollAcceptedParent = null;
    }
  }

  @Override
  public boolean hasNestedScrollingParent() {
    return mNestedScrollingChildHelper.hasNestedScrollingParent();
  }

  @Override
  public boolean dispatchNestedScroll(int dxConsumed, int dyConsumed, int dxUnconsumed,
                                      int dyUnconsumed, int[] offsetInWindow) {
    return mNestedScrollingChildHelper.dispatchNestedScroll(dxConsumed, dyConsumed,
            dxUnconsumed, dyUnconsumed, offsetInWindow);
  }

  @Override
  public boolean dispatchNestedPreScroll(int dx, int dy, int[] consumed, int[] offsetInWindow) {
    return mNestedScrollingChildHelper.dispatchNestedPreScroll(
            dx, dy, consumed, offsetInWindow);
  }



  @Override
  public boolean dispatchNestedFling(float velocityX, float velocityY, boolean consumed) {
    return mNestedScrollingChildHelper.dispatchNestedFling(velocityX, velocityY, consumed);
  }

  @Override
  public boolean dispatchNestedPreFling(float velocityX, float velocityY) {
    return mNestedScrollingChildHelper.dispatchNestedPreFling(velocityX, velocityY);
  }

  /*********************************** NestedScrollParent *************************************/


  @Override
  public boolean onNestedPreFling(View target, float velocityX,
                                  float velocityY) {
    if(isNestedScrollingEnabled()) {
      return dispatchNestedPreFling(velocityX, velocityY);
    }
    return  false;
  }

  @Override
  public boolean onNestedFling(View target, float velocityX, float velocityY,
                               boolean consumed) {
    if(isNestedScrollingEnabled()) {
      return dispatchNestedFling(velocityX, velocityY, consumed);
    }
    return  false;
  }

  @Override
  public boolean onStartNestedScroll(View child, View target, int nestedScrollAxes) {
    boolean result =  isEnabled()  && !mRefreshing
            && (nestedScrollAxes & ViewCompat.SCROLL_AXIS_VERTICAL) != 0;

    return  result;
<<<<<<< HEAD
  }

  @Override
  public void onNestedScrollAccepted(View child, View target, int axes) {
    mNestedScrollingParentHelper.onNestedScrollAccepted(child, target, axes);
    if(isNestedScrollingEnabled()){
      startNestedScroll(axes & ViewCompat.SCROLL_AXIS_VERTICAL);
      mNestedScrollInProgress = true;
    }
  }

=======
  }

  @Override
  public void onNestedScrollAccepted(View child, View target, int axes) {
    mNestedScrollingParentHelper.onNestedScrollAccepted(child, target, axes);
    if(isNestedScrollingEnabled()){
      startNestedScroll(axes & ViewCompat.SCROLL_AXIS_VERTICAL);
      mNestedScrollInProgress = true;
    }
  }

>>>>>>> d557a63d

  /**
   * With child view to processing move events
   * @param target the child view
   * @param dx move x
   * @param dy move y
   * @param consumed parent consumed move distance
   */
  @Override
  public void onNestedPreScroll(View target, int dx, int dy, int[] consumed) {
    // Now let our nested parent consume the leftovers
    final int[] parentConsumed = mParentScrollConsumed;
    if(isNestedScrollingEnabled()){
      if (dispatchNestedPreScroll(dx - consumed[0], dy - consumed[1], parentConsumed, null)) {
        consumed[0] += parentConsumed[0];
        consumed[1] += parentConsumed[1];
        return;
      }
    }
    if ((!mPullRefreshEnable && !mPullLoadEnable)) {
      return;
    }

    /**
     * when in nest-scroll, list canChildScrollUp() false,
     * maybe parent scroll can scroll up
     * */
    if(!canChildScrollUp() && isNestedScrollingEnabled()){
      if(mNestedScrollAcceptedParent != null && mNestedScrollAcceptedParent != mTargetView){
        ViewGroup group = (ViewGroup) mNestedScrollAcceptedParent;
        if(group.getChildCount() > 0){
          int count = group.getChildCount();
          for(int i=0; i<count; i++){
            View view  = group.getChildAt(i);
            if(view.getVisibility() != View.GONE && view.getMeasuredHeight() > 0){
              if(view.getTop() < 0){
                return;
              }else{
                break;
              }
            }
          }
        }
      }
    }



    int spinnerDy = (int) calculateDistanceY(target, dy);
<<<<<<< HEAD
=======

    mRefreshing = false;
>>>>>>> d557a63d

    if (!isConfirm) {
      if (spinnerDy < 0 && !canChildScrollUp()) {
        mCurrentAction = PULL_REFRESH;
        isConfirm = true;
      } else if (spinnerDy > 0 && !canChildScrollDown() && (!mRefreshing)) {
        mCurrentAction = LOAD_MORE;
        isConfirm = true;
      }
    }

    if (moveSpinner(-spinnerDy)) {
      if (!canChildScrollUp() && mPullRefreshEnable
              && mTargetView.getTranslationY() > 0
              && dy > 0) {
        consumed[1] += dy;
      }else if (!canChildScrollDown() && mPullLoadEnable
              && mTargetView.getTranslationY() < 0
              && dy < 0){
<<<<<<< HEAD
         consumed[1] += dy;
=======
        consumed[1] += dy;
>>>>>>> d557a63d
      }else{
        consumed[1] += spinnerDy;
      }
    }
  }

  @Override
  public int getNestedScrollAxes() {
    return mNestedScrollingParentHelper.getNestedScrollAxes();
  }


  /**
   * Callback on TouchEvent.ACTION_CANCLE or TouchEvent.ACTION_UP
   * handler : refresh or loading
   * @param child : child view of SwipeLayout,RecyclerView or Scroller
   */
  @Override
  public void onStopNestedScroll(View child) {
    mNestedScrollingParentHelper.onStopNestedScroll(child);
    handlerAction();
    if(isNestedScrollingEnabled()) {
      mNestedScrollInProgress = true;
      stopNestedScroll();
    }
  }


  @Override
  public void onNestedScroll(View target, int dxConsumed, int dyConsumed, int dxUnconsumed, int dyUnconsumed) {
    if(isNestedScrollingEnabled()) {
      dispatchNestedScroll(dxConsumed, dyConsumed, dxUnconsumed, dyUnconsumed, mParentOffsetInWindow);
    }
  }





  private double calculateDistanceY(View target, int dy) {
    int viewHeight = target.getMeasuredHeight();
    double ratio = (viewHeight - Math.abs(target.getY())) / 1.0d / viewHeight * DAMPING;
    if (ratio <= 0.01d) {
      //Filter tiny scrolling action
      ratio = 0.01d;
    }
    return ratio * dy;
  }

  /**
   * Adjust the refresh or loading view according to the size of the gesture
   *
   * @param distanceY move distance of Y
   */
  private boolean moveSpinner(float distanceY) {
    if (mRefreshing) {
      return false;
    }

    if (!canChildScrollUp() && mPullRefreshEnable && mCurrentAction == PULL_REFRESH) {
      // Pull Refresh
      LayoutParams lp = (LayoutParams) headerView.getLayoutParams();
      lp.height += distanceY;
      if (lp.height < 0) {
        lp.height = 0;
      }

      if (lp.height == 0) {
        isConfirm = false;
        mCurrentAction = INVALID;
      }
      headerView.setLayoutParams(lp);
      onRefreshListener.onPullingDown(distanceY, lp.height, refreshViewFlowHeight);
      headerView.setProgressRotation(lp.height / refreshViewFlowHeight);
      moveTargetView(lp.height);
      return true;
    } else if (!canChildScrollDown() && mPullLoadEnable && mCurrentAction == LOAD_MORE) {
      // Load more
      LayoutParams lp = (LayoutParams) footerView.getLayoutParams();
      lp.height -= distanceY;
      if (lp.height < 0) {
        lp.height = 0;
      }

      if (lp.height == 0) {
        isConfirm = false;
        mCurrentAction = INVALID;
      }
      footerView.setLayoutParams(lp);
      onLoadingListener.onPullingUp(distanceY, lp.height, loadingViewFlowHeight);
      footerView.setProgressRotation(lp.height / loadingViewFlowHeight);
      moveTargetView(-lp.height);
      return true;
    }
    return false;
  }

  /**
   * Adjust contentView(Scroller or List) at refresh or loading time
   * @param h Height of refresh view or loading view
   */
  private void moveTargetView(float h) {
    mTargetView.setTranslationY(h);
  }

  /**
   * Decide on the action refresh or loadmore
   */
  private void handlerAction() {

    if (isRefreshing()) {
      return;
    }
    isConfirm = false;

    LayoutParams lp;
    if (mPullRefreshEnable && mCurrentAction == PULL_REFRESH) {
      lp = (LayoutParams) headerView.getLayoutParams();
      if (lp.height >= refreshViewHeight) {
        startRefresh(lp.height);
      } else if (lp.height > 0) {
        resetHeaderView(lp.height);
      } else {
        resetRefreshState();
      }
    }

    if (mPullLoadEnable && mCurrentAction == LOAD_MORE) {
      lp = (LayoutParams) footerView.getLayoutParams();
      if (lp.height >= loadingViewHeight) {
        startLoadmore(lp.height);
      } else if (lp.height > 0) {
        resetFootView(lp.height);
      } else {
        resetLoadmoreState();
      }
    }
  }

  /**
   * Start Refresh
   * @param headerViewHeight
   */
  private void startRefresh(int headerViewHeight) {
    mRefreshing = true;
    ValueAnimator animator = ValueAnimator.ofFloat(headerViewHeight, refreshViewHeight);
    animator.addUpdateListener(new ValueAnimator.AnimatorUpdateListener() {
      @Override
      public void onAnimationUpdate(ValueAnimator animation) {
        LayoutParams lp = (LayoutParams) headerView.getLayoutParams();
        lp.height = (int) ((Float) animation.getAnimatedValue()).floatValue();
        headerView.setLayoutParams(lp);
        moveTargetView(lp.height);
      }
    });
    animator.addListener(new WXRefreshAnimatorListener() {
      @Override
      public void onAnimationEnd(Animator animation) {
        headerView.startAnimation();
        //TODO updateLoadText
        if (onRefreshListener != null) {
          onRefreshListener.onRefresh();
        }
      }
    });
    animator.setDuration(300);
    animator.start();
  }

  /**
   * Reset refresh state
   * @param headerViewHeight
   */
  private void resetHeaderView(int headerViewHeight) {
    headerView.stopAnimation();
    headerView.setStartEndTrim(0, 0.75f);
    ValueAnimator animator = ValueAnimator.ofFloat(headerViewHeight, 0);
    animator.addUpdateListener(new ValueAnimator.AnimatorUpdateListener() {
      @Override
      public void onAnimationUpdate(ValueAnimator animation) {
        LayoutParams lp = (LayoutParams) headerView.getLayoutParams();
        lp.height = (int) ((Float) animation.getAnimatedValue()).floatValue();
        headerView.setLayoutParams(lp);
        moveTargetView(lp.height);
      }
    });
    animator.addListener(new WXRefreshAnimatorListener() {
      @Override
      public void onAnimationEnd(Animator animation) {
        resetRefreshState();

      }
    });
    animator.setDuration(300);
    animator.start();
  }

  private void resetRefreshState() {
    mRefreshing = false;
    isConfirm = false;
    mCurrentAction = -1;
    //TODO updateLoadText
  }

  /**
   * Start loadmore
   * @param headerViewHeight
   */
  private void startLoadmore(int headerViewHeight) {
    mRefreshing = true;
    ValueAnimator animator = ValueAnimator.ofFloat(headerViewHeight, loadingViewHeight);
    animator.addUpdateListener(new ValueAnimator.AnimatorUpdateListener() {
      @Override
      public void onAnimationUpdate(ValueAnimator animation) {
        LayoutParams lp = (LayoutParams) footerView.getLayoutParams();
        lp.height = (int) ((Float) animation.getAnimatedValue()).floatValue();
        footerView.setLayoutParams(lp);
        moveTargetView(-lp.height);
      }
    });
    animator.addListener(new WXRefreshAnimatorListener() {
      @Override
      public void onAnimationEnd(Animator animation) {
        footerView.startAnimation();
        //TODO updateLoadText
        if (onLoadingListener != null) {
          onLoadingListener.onLoading();
        }
      }
    });
    animator.setDuration(300);
    animator.start();
  }

  /**
   * Reset loadmore state
   * @param headerViewHeight
   */
  private void resetFootView(int headerViewHeight) {
    footerView.stopAnimation();
    footerView.setStartEndTrim(0.5f, 1.25f);
    ValueAnimator animator = ValueAnimator.ofFloat(headerViewHeight, 0);
    animator.addUpdateListener(new ValueAnimator.AnimatorUpdateListener() {
      @Override
      public void onAnimationUpdate(ValueAnimator animation) {
        LayoutParams lp = (LayoutParams) footerView.getLayoutParams();
        lp.height = (int) ((Float) animation.getAnimatedValue()).floatValue();
        footerView.setLayoutParams(lp);
        moveTargetView(-lp.height);
      }
    });
    animator.addListener(new WXRefreshAnimatorListener() {
      @Override
      public void onAnimationEnd(Animator animation) {
        resetLoadmoreState();

      }
    });
    animator.setDuration(300);
    animator.start();
  }

  private void resetLoadmoreState() {
    mRefreshing = false;
    isConfirm = false;
    mCurrentAction = -1;
    //TODO updateLoadText
  }

  /**
   * Whether child view can scroll up
   * @return
   */
  public boolean canChildScrollUp() {
    if (mTargetView == null) {
      return false;
    }
    if (Build.VERSION.SDK_INT < 14) {
      if (mTargetView instanceof AbsListView) {
        final AbsListView absListView = (AbsListView) mTargetView;
        return absListView.getChildCount() > 0
                && (absListView.getFirstVisiblePosition() > 0 || absListView.getChildAt(0)
                .getTop() < absListView.getPaddingTop());
      } else {
        return ViewCompat.canScrollVertically(mTargetView, -1) || mTargetView.getScrollY() > 0;
      }
    } else {
      return ViewCompat.canScrollVertically(mTargetView, -1);
    }
  }

  /**
   * Whether child view can scroll down
   * @return
   */
  public boolean canChildScrollDown() {
    if (mTargetView == null) {
      return false;
    }
    if (Build.VERSION.SDK_INT < 14) {
      if (mTargetView instanceof AbsListView) {
        final AbsListView absListView = (AbsListView) mTargetView;
        if (absListView.getChildCount() > 0) {
          int lastChildBottom = absListView.getChildAt(absListView.getChildCount() - 1)
                  .getBottom();
          return absListView.getLastVisiblePosition() == absListView.getAdapter().getCount() - 1
                  && lastChildBottom <= absListView.getMeasuredHeight();
        } else {
          return false;
        }

      } else {
        return ViewCompat.canScrollVertically(mTargetView, 1) || mTargetView.getScrollY() > 0;
      }
    } else {
      return ViewCompat.canScrollVertically(mTargetView, 1);
    }
  }

  public float dipToPx(Context context, float value) {
    DisplayMetrics metrics = context.getResources().getDisplayMetrics();
    return TypedValue.applyDimension(TypedValue.COMPLEX_UNIT_DIP, value, metrics);
  }

  public void setOnLoadingListener(WXOnLoadingListener onLoadingListener) {
    this.onLoadingListener = onLoadingListener;
  }

  public void setOnRefreshListener(WXOnRefreshListener onRefreshListener) {
    this.onRefreshListener = onRefreshListener;
  }

  /**
   * Callback on refresh finish
   */
  public void finishPullRefresh() {
    if (mCurrentAction == PULL_REFRESH) {
      resetHeaderView(headerView == null ? 0 : headerView.getMeasuredHeight());
    }
  }

  /**
   * Callback on loadmore finish
   */
  public void finishPullLoad() {
    if (mCurrentAction == LOAD_MORE) {
      resetFootView(footerView == null ? 0 : footerView.getMeasuredHeight());
    }
  }

  public WXRefreshView getHeaderView() {
    return headerView;
  }

  public WXRefreshView getFooterView() {
    return footerView;
  }

  public boolean isPullLoadEnable() {
    return mPullLoadEnable;
  }

  public void setPullLoadEnable(boolean mPullLoadEnable) {
    this.mPullLoadEnable = mPullLoadEnable;
  }

  public boolean isPullRefreshEnable() {
    return mPullRefreshEnable;
  }

  public void setPullRefreshEnable(boolean mPullRefreshEnable) {
    this.mPullRefreshEnable = mPullRefreshEnable;
  }

  public boolean isRefreshing() {
    return mRefreshing;
  }

  public void setRefreshHeight(int height) {
    refreshViewHeight = height;
    refreshViewFlowHeight = refreshViewHeight * overFlow;
  }

  public void setLoadingHeight(int height) {
    loadingViewHeight = height;
    loadingViewFlowHeight = loadingViewHeight * overFlow;
  }

  public void setRefreshBgColor(int color) {
    headerView.setBackgroundColor(color);
  }

  public void setLoadingBgColor(int color) {
    footerView.setBackgroundColor(color);
  }
}<|MERGE_RESOLUTION|>--- conflicted
+++ resolved
@@ -241,22 +241,6 @@
   public boolean startNestedScroll(int axes) {
     boolean result = mNestedScrollingChildHelper.startNestedScroll(axes);
     if(result){
-<<<<<<< HEAD
-       if(mNestedScrollAcceptedParent == null){
-            ViewParent parent  = this.getParent();
-            View child = this;
-            while (parent != null) {
-              if (ViewParentCompat.onStartNestedScroll(parent, child, this, axes)){
-                 mNestedScrollAcceptedParent = parent;
-                 break;
-              }
-              if(parent instanceof  View){
-                child = (View) parent;
-              }
-              parent = parent.getParent();
-            }
-       }
-=======
       if(mNestedScrollAcceptedParent == null){
         ViewParent parent  = this.getParent();
         View child = this;
@@ -271,7 +255,6 @@
           parent = parent.getParent();
         }
       }
->>>>>>> d557a63d
     }
     return result;
   }
@@ -341,7 +324,6 @@
             && (nestedScrollAxes & ViewCompat.SCROLL_AXIS_VERTICAL) != 0;
 
     return  result;
-<<<<<<< HEAD
   }
 
   @Override
@@ -353,19 +335,6 @@
     }
   }
 
-=======
-  }
-
-  @Override
-  public void onNestedScrollAccepted(View child, View target, int axes) {
-    mNestedScrollingParentHelper.onNestedScrollAccepted(child, target, axes);
-    if(isNestedScrollingEnabled()){
-      startNestedScroll(axes & ViewCompat.SCROLL_AXIS_VERTICAL);
-      mNestedScrollInProgress = true;
-    }
-  }
-
->>>>>>> d557a63d
 
   /**
    * With child view to processing move events
@@ -415,11 +384,8 @@
 
 
     int spinnerDy = (int) calculateDistanceY(target, dy);
-<<<<<<< HEAD
-=======
 
     mRefreshing = false;
->>>>>>> d557a63d
 
     if (!isConfirm) {
       if (spinnerDy < 0 && !canChildScrollUp()) {
@@ -439,11 +405,7 @@
       }else if (!canChildScrollDown() && mPullLoadEnable
               && mTargetView.getTranslationY() < 0
               && dy < 0){
-<<<<<<< HEAD
-         consumed[1] += dy;
-=======
         consumed[1] += dy;
->>>>>>> d557a63d
       }else{
         consumed[1] += spinnerDy;
       }
