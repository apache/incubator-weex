/*
 * Licensed to the Apache Software Foundation (ASF) under one
 * or more contributor license agreements.  See the NOTICE file
 * distributed with this work for additional information
 * regarding copyright ownership.  The ASF licenses this file
 * to you under the Apache License, Version 2.0 (the
 * "License"); you may not use this file except in compliance
 * with the License.  You may obtain a copy of the License at
 * 
 *   http://www.apache.org/licenses/LICENSE-2.0
 * 
 * Unless required by applicable law or agreed to in writing,
 * software distributed under the License is distributed on an
 * "AS IS" BASIS, WITHOUT WARRANTIES OR CONDITIONS OF ANY
 * KIND, either express or implied.  See the License for the
 * specific language governing permissions and limitations
 * under the License.
 */
package com.taobao.weex.ui.module;

import com.alibaba.fastjson.JSONArray;
import com.alibaba.fastjson.JSONObject;
import com.taobao.weex.WXSDKInstance;
import com.taobao.weex.bridge.WXBridgeManager;
import com.taobao.weex.common.WXModule;
import com.taobao.weex.dom.binding.JSONUtils;
import com.taobao.weex.ui.action.ActionAddRule;
import com.taobao.weex.ui.action.ActionGetComponentRect;
import com.taobao.weex.ui.action.ActionGetLayoutDirection;
import com.taobao.weex.ui.action.ActionInvokeMethod;
import com.taobao.weex.ui.action.GraphicActionBatchBegin;
import com.taobao.weex.ui.action.GraphicActionBatchEnd;
import com.taobao.weex.ui.action.GraphicActionScrollToElement;
import com.taobao.weex.ui.action.UpdateComponentDataAction;
import com.taobao.weex.utils.WXLogUtils;

/**
 * <p>
 * Module class for dom operation.
 * </p>
 * <p>
 *   This module is work different with other regular module, method is invoked directly, without reflection.
 * </p>
 */
public final class WXDomModule extends WXModule {

  /** package **/
  public static final String SCROLL_TO_ELEMENT = "scrollToElement";
  public static final String ADD_RULE = "addRule";
  public static final String GET_COMPONENT_RECT = "getComponentRect";
  public static final String GET_COMPONENT_DIRECTION = "getLayoutDirection";
  public static final String WXDOM = "dom";
  public static final String INVOKE_METHOD = "invokeMethod";

  public static final String UPDATE_COMPONENT_DATA = "updateComponentData";

  public static final String BATCH_BEGIN = "beginBatchMark";
  public static final String BATCH_END = "endBatchMark";

  /**
   * Methods expose to js. Every method which will be called in js should add to this array.
   */
  public static final String[] METHODS = {SCROLL_TO_ELEMENT, ADD_RULE, GET_COMPONENT_RECT,
<<<<<<< HEAD
          INVOKE_METHOD, GET_COMPONENT_DIRECTION};
=======
      INVOKE_METHOD, BATCH_BEGIN, BATCH_END};
>>>>>>> bd663a86

  public WXDomModule(WXSDKInstance instance){
    mWXSDKInstance = instance;
  }

  public void callDomMethod(JSONObject task, long... parseNanos) {
    if (task == null) {
      return;
    }
    String method = (String) task.get(WXBridgeManager.METHOD);
    JSONArray args = (JSONArray) task.get(WXBridgeManager.ARGS);
    callDomMethod(method,args,parseNanos);
  }

  public Object callDomMethod(String method, JSONArray args, long... parseNanos) {

    if (method == null) {
      return null;
    }

    try {
      switch (method) {
        case GET_COMPONENT_DIRECTION: {
          if(args == null){
            return null;
          }
          new ActionGetLayoutDirection(mWXSDKInstance, args.getString(0), args.getString(1))
                  .executeActionOnRender();
          break;
        }
        case SCROLL_TO_ELEMENT:{
          if (args == null) {
            return null;
          }
          String ref = args.size() >= 1 ? args.getString(0) : null;
          JSONObject options = args.size() >= 2 ? args.getJSONObject(1) : null;
          new GraphicActionScrollToElement(mWXSDKInstance, ref, options)
                  .executeActionOnRender();
          break;
        }
        case ADD_RULE:{
          if (args == null) {
            return null;
          }
          new ActionAddRule(mWXSDKInstance.getInstanceId(), args.getString(0), args.getJSONObject(1))
                  .executeAction();
          break;
        }
        case GET_COMPONENT_RECT:{
            if(args == null){
                return null;
            }
            new ActionGetComponentRect(mWXSDKInstance, args.getString(0), args.getString(1))
                    .executeActionOnRender();
            break;
        }
        case INVOKE_METHOD: {
          if(args == null){
            return null;
          }
          // todo：no sure where the request com from
          new ActionInvokeMethod(mWXSDKInstance.getInstanceId(), args.getString(0), args.getString(1), args.getJSONArray(2))
                  .executeAction();
          break;
        }
        case UPDATE_COMPONENT_DATA:
          if(args == null || args.size() < 3){
            return null;
          }
          new UpdateComponentDataAction(mWXSDKInstance, args.getString(0), JSONUtils.toJSON(args.get(1)), args.getString(2)).executeAction();
          break;
        case BATCH_BEGIN: {
          if(args == null){
            return null;
          }
          String ref = args.size() >= 1 ? args.getString(0) : null;
          new GraphicActionBatchBegin(mWXSDKInstance, ref).executeActionOnRender();
          break;
        }
        case BATCH_END: {
          String ref = args.size() >= 1 ? args.getString(0) : null;
          new GraphicActionBatchEnd(mWXSDKInstance, ref).executeActionOnRender();
          break;
        }
        default:
          WXLogUtils.e("Unknown dom action.");
          break;
      }

      // todo TraceableAction
//      if (WXTracing.isAvailable() && action instanceof TraceableAction) {
//        String ref = null;
//        String type = null;
//        if (args.size() > 0) {
//          if (args.size() >= 1) {
//            if (args.get(0) instanceof String) {
//              ref = args.getString(0);
//            } else if (args.get(0) instanceof JSONObject) {
//              ref = ((JSONObject) args.get(0)).getString("ref");
//              type = ((JSONObject) args.get(0)).getString("type");
//            }
//          }
//
//          if (args.size() >= 2) {
//            if (args.get(1) instanceof JSONObject) {
//              ref = ((JSONObject) args.get(1)).getString("ref");
//              type = ((JSONObject) args.get(1)).getString("type");
//            }
//          }
//        }
//        if (parseNanos != null && parseNanos.length == 1) {
//          ((TraceableAction) action).mParseJsonNanos = parseNanos[0];
//          ((TraceableAction) action).mStartMillis -= Stopwatch.nanosToMillis(parseNanos[0]);
//        }
//        ((TraceableAction) action).onStartDomExecute(mWXSDKInstance.getInstanceId(), method, ref, type, args.toJSONString());
//      }
    } catch (IndexOutOfBoundsException e) {
      // no enougn args
      e.printStackTrace();
      WXLogUtils.e("Dom module call miss arguments.");
    } catch (ClassCastException cce) {
      WXLogUtils.e("Dom module call arguments format error!!");
    }
    return null;
  }

  public void invokeMethod(String ref, String method, JSONArray args){
    if(ref == null || method == null){
      return;
    }

    new ActionInvokeMethod(mWXSDKInstance.getInstanceId(), ref, method, args)
            .executeAction();
  }
}<|MERGE_RESOLUTION|>--- conflicted
+++ resolved
@@ -61,11 +61,7 @@
    * Methods expose to js. Every method which will be called in js should add to this array.
    */
   public static final String[] METHODS = {SCROLL_TO_ELEMENT, ADD_RULE, GET_COMPONENT_RECT,
-<<<<<<< HEAD
-          INVOKE_METHOD, GET_COMPONENT_DIRECTION};
-=======
-      INVOKE_METHOD, BATCH_BEGIN, BATCH_END};
->>>>>>> bd663a86
+      INVOKE_METHOD, GET_COMPONENT_DIRECTION, BATCH_BEGIN, BATCH_END};
 
   public WXDomModule(WXSDKInstance instance){
     mWXSDKInstance = instance;
