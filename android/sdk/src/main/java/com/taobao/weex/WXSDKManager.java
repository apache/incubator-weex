/**
 * Apache License Version 2.0, January 2004 http://www.apache.org/licenses/
 * TERMS AND CONDITIONS FOR USE, REPRODUCTION, AND DISTRIBUTION
 * 1. Definitions.
 * "License" shall mean the terms and conditions for use, reproduction, and distribution as defined
 * by Sections 1 through 9 of this document.
 * "Licensor" shall mean the copyright owner or entity authorized by the copyright owner that is
 * granting the License.
 * "Legal Entity" shall mean the union of the acting entity and all other entities that control, are
 * controlled by, or are under common control with that entity. For the purposes of this definition,
 * "control" means (i) the power, direct or indirect, to cause the direction or management of such
 * entity, whether by contract or otherwise, or (ii) ownership of fifty percent (50%) or more of the
 * outstanding shares, or (iii) beneficial ownership of such entity.
 * "You" (or "Your") shall mean an individual or Legal Entity exercising permissions granted by this
 * License.
 * "Source" form shall mean the preferred form for making modifications, including but not limited
 * to software source code, documentation source, and configuration files.
 * "Object" form shall mean any form resulting from mechanical transformation or translation of a
 * Source form, including but not limited to compiled object code, generated documentation, and
 * conversions to other media types.
 * "Work" shall mean the work of authorship, whether in Source or Object form, made available under
 * the License, as indicated by a copyright notice that is included in or attached to the work (an
 * example is provided in the Appendix below).
 * "Derivative Works" shall mean any work, whether in Source or Object form, that is based on (or
 * derived from) the Work and for which the editorial revisions, annotations, elaborations, or other
 * modifications represent, as a whole, an original work of authorship. For the purposes of this
 * License, Derivative Works shall not include works that remain separable from, or merely link (or
 * bind by name) to the interfaces of, the Work and Derivative Works thereof.
 * "Contribution" shall mean any work of authorship, including the original version of the Work and
 * any modifications or additions to that Work or Derivative Works thereof, that is intentionally
 * submitted to Licensor for inclusion in the Work by the copyright owner or by an individual or
 * Legal Entity authorized to submit on behalf of the copyright owner. For the purposes of this
 * definition, "submitted" means any form of electronic, verbal, or written communication sent to
 * the Licensor or its representatives, including but not limited to communication on electronic
 * mailing lists, source code control systems, and issue tracking systems that are managed by, or on
 * behalf of, the Licensor for the purpose of discussing and improving the Work, but excluding
 * communication that is conspicuously marked or otherwise designated in writing by the copyright
 * owner as "Not a Contribution."
 * "Contributor" shall mean Licensor and any individual or Legal Entity on behalf of whom a
 * Contribution has been received by Licensor and subsequently incorporated within the Work.
 * 2. Grant of Copyright License. Subject to the terms and conditions of this License, each
 * Contributor hereby grants to You a perpetual, worldwide, non-exclusive, no-charge, royalty-free,
 * irrevocable copyright license to reproduce, prepare Derivative Works of, publicly display,
 * publicly perform, sublicense, and distribute the Work and such Derivative Works in Source or
 * Object form.
 * 3. Grant of Patent License. Subject to the terms and conditions of this License, each Contributor
 * hereby grants to You a perpetual, worldwide, non-exclusive, no-charge, royalty-free, irrevocable
 * (except as stated in this section) patent license to make, have made, use, offer to sell, sell,
 * import, and otherwise transfer the Work, where such license applies only to those patent claims
 * licensable by such Contributor that are necessarily infringed by their Contribution(s) alone or
 * by combination of their Contribution(s) with the Work to which such Contribution(s) was
 * submitted. If You institute patent litigation against any entity (including a cross-claim or
 * counterclaim in a lawsuit) alleging that the Work or a Contribution incorporated within the Work
 * constitutes direct or contributory patent infringement, then any patent licenses granted to You
 * under this License for that Work shall terminate as of the date such litigation is filed.
 * 4. Redistribution. You may reproduce and distribute copies of the Work or Derivative Works
 * thereof in any medium, with or without modifications, and in Source or Object form, provided that
 * You meet the following conditions:
 * (a) You must give any other recipients of the Work or Derivative Works a copy of this License;
 * and
 * (b) You must cause any modified files to carry prominent notices stating that You changed the
 * files; and
 * (c) You must retain, in the Source form of any Derivative Works that You distribute, all
 * copyright, patent, trademark, and attribution notices from the Source form of the Work, excluding
 * those notices that do not pertain to any part of the Derivative Works; and
 * (d) If the Work includes a "NOTICE" text file as part of its distribution, then any Derivative
 * Works that You distribute must include a readable copy of the attribution notices contained
 * within such NOTICE file, excluding those notices that do not pertain to any part of the
 * Derivative Works, in at least one of the following places: within a NOTICE text file distributed
 * as part of the Derivative Works; within the Source form or documentation, if provided along with
 * the Derivative Works; or, within a display generated by the Derivative Works, if and wherever
 * such third-party notices normally appear. The contents of the NOTICE file are for informational
 * purposes only and do not modify the License. You may add Your own attribution notices within
 * Derivative Works that You distribute, alongside or as an addendum to the NOTICE text from the
 * Work, provided that such additional attribution notices cannot be construed as modifying the
 * License.
 * You may add Your own copyright statement to Your modifications and may provide additional or
 * different license terms and conditions for use, reproduction, or distribution of Your
 * modifications, or for any such Derivative Works as a whole, provided Your use, reproduction, and
 * distribution of the Work otherwise complies with the conditions stated in this License.
 * 5. Submission of Contributions. Unless You explicitly state otherwise, any Contribution
 * intentionally submitted for inclusion in the Work by You to the Licensor shall be under the terms
 * and conditions of this License, without any additional terms or conditions. Notwithstanding the
 * above, nothing herein shall supersede or modify the terms of any separate license agreement you
 * may have executed with Licensor regarding such Contributions.
 * 6. Trademarks. This License does not grant permission to use the trade names, trademarks, service
 * marks, or product names of the Licensor, except as required for reasonable and customary use in
 * describing the origin of the Work and reproducing the content of the NOTICE file.
 * 7. Disclaimer of Warranty. Unless required by applicable law or agreed to in writing, Licensor
 * provides the Work (and each Contributor provides its Contributions) on an "AS IS" BASIS, WITHOUT
 * WARRANTIES OR CONDITIONS OF ANY KIND, either express or implied, including, without limitation,
 * any warranties or conditions of TITLE, NON-INFRINGEMENT, MERCHANTABILITY, or FITNESS FOR A
 * PARTICULAR PURPOSE. You are solely responsible for determining the appropriateness of using or
 * redistributing the Work and assume any risks associated with Your exercise of permissions under
 * this License.
 * 8. Limitation of Liability. In no event and under no legal theory, whether in tort (including
 * negligence), contract, or otherwise, unless required by applicable law (such as deliberate and
 * grossly negligent acts) or agreed to in writing, shall any Contributor be liable to You for
 * damages, including any direct, indirect, special, incidental, or consequential damages of any
 * character arising as a result of this License or out of the use or inability to use the Work
 * (including but not limited to damages for loss of goodwill, work stoppage, computer failure or
 * malfunction, or any and all other commercial damages or losses), even if such Contributor has
 * been advised of the possibility of such damages.
 * 9. Accepting Warranty or Additional Liability. While redistributing the Work or Derivative Works
 * thereof, You may choose to offer, and charge a fee for, acceptance of support, warranty,
 * indemnity, or other liability obligations and/or rights consistent with this License. However, in
 * accepting such obligations, You may act only on Your own behalf and on Your sole responsibility,
 * not on behalf of any other Contributor, and only if You agree to indemnify, defend, and hold each
 * Contributor harmless for any liability incurred by, or claims asserted against, such Contributor
 * by reason of your accepting any such warranty or additional liability.
 * END OF TERMS AND CONDITIONS
 * APPENDIX: How to apply the Apache License to your work.
 * To apply the Apache License to your work, attach the following boilerplate notice, with the
 * fields enclosed by brackets "[]" replaced with your own identifying information. (Don't include
 * the brackets!)  The text should be enclosed in the appropriate comment syntax for the file
 * format. We also recommend that a file or class name and description of purpose be included on the
 * same "printed page" as the copyright notice for easier identification within third-party
 * archives.
 * Copyright 2016 Alibaba Group
 * Licensed under the Apache License, Version 2.0 (the "License"); you may not use this file except
 * in compliance with the License. You may obtain a copy of the License at
 * http://www.apache.org/licenses/LICENSE-2.0
 * Unless required by applicable law or agreed to in writing, software distributed under the License
 * is distributed on an "AS IS" BASIS, WITHOUT WARRANTIES OR CONDITIONS OF ANY KIND, either express
 * or implied. See the License for the specific language governing permissions and limitations under
 * the License.
 */
package com.taobao.weex;

import android.os.Looper;
import android.support.annotation.NonNull;
import android.support.annotation.Nullable;
import android.text.TextUtils;

import com.taobao.weex.IWXStatisticsListener;
import com.taobao.weex.adapter.DefaultUriAdapter;
import com.taobao.weex.adapter.DefaultWXHttpAdapter;
import com.taobao.weex.adapter.IDrawableLoader;
import com.taobao.weex.adapter.IWXDebugAdapter;
import com.taobao.weex.adapter.IWXHttpAdapter;
import com.taobao.weex.adapter.IWXImgLoaderAdapter;
import com.taobao.weex.adapter.IWXJSExceptionAdapter;
import com.taobao.weex.adapter.IWXSoLoaderAdapter;
import com.taobao.weex.adapter.IWXUserTrackAdapter;
import com.taobao.weex.adapter.URIAdapter;
import com.taobao.weex.appfram.navigator.IActivityNavBarSetter;
import com.taobao.weex.appfram.storage.DefaultWXStorage;
import com.taobao.weex.appfram.storage.IWXStorageAdapter;
import com.taobao.weex.appfram.websocket.IWebSocketAdapter;
import com.taobao.weex.appfram.websocket.IWebSocketAdapterFactory;
import com.taobao.weex.bridge.WXBridgeManager;
import com.taobao.weex.bridge.WXModuleManager;
import com.taobao.weex.bridge.WXValidateProcessor;
import com.taobao.weex.common.WXRefreshData;
import com.taobao.weex.common.WXRuntimeException;
import com.taobao.weex.common.WXThread;
import com.taobao.weex.dom.WXDomManager;
import com.taobao.weex.ui.WXRenderManager;
import com.taobao.weex.utils.WXLogUtils;
import com.taobao.weex.utils.WXUtils;

import java.io.File;
import java.util.ArrayList;
import java.util.HashMap;
import java.util.List;
import java.util.Map;
import java.util.concurrent.atomic.AtomicInteger;

/**
 * Manger class for weex context.
 */
public class WXSDKManager {

  private static volatile WXSDKManager sManager;
  private static AtomicInteger sInstanceId = new AtomicInteger(0);
  private final WXDomManager mWXDomManager;
  private WXBridgeManager mBridgeManager;
  /** package **/ WXRenderManager mWXRenderManager;

  private IWXUserTrackAdapter mIWXUserTrackAdapter;
  private IWXImgLoaderAdapter mIWXImgLoaderAdapter;
  private IWXSoLoaderAdapter mIWXSoLoaderAdapter;
  private IDrawableLoader mDrawableLoader;
  private IWXHttpAdapter mIWXHttpAdapter;
  private IWXDebugAdapter mIWXDebugAdapter;
  private IActivityNavBarSetter mActivityNavBarSetter;



  private IWXJSExceptionAdapter mIWXJSExceptionAdapter;

  private IWXStorageAdapter mIWXStorageAdapter;
  private IWXStatisticsListener mStatisticsListener;
  private URIAdapter mURIAdapter;
  private IWebSocketAdapterFactory mIWebSocketAdapterFactory;
  private WXValidateProcessor mWXValidateProcessor;
  // Tell weexv8 to initialize v8, default is true.
  private boolean mNeedInitV8 = true;

  private WXSDKManager() {
    mWXRenderManager = new WXRenderManager();
    mWXDomManager = new WXDomManager(mWXRenderManager);
    mBridgeManager = WXBridgeManager.getInstance();
  }

<<<<<<< HEAD
  public void registerStatisticsListener(IWXStatisticsListener listener) {
    mStatisticsListener = listener;
  }

  public IWXStatisticsListener getWXStatisticsListener() {
    return mStatisticsListener;
  }

  public void onSDKEngineInitialize() {
    if (mStatisticsListener != null) {
      mStatisticsListener.onSDKEngineInitialize();
    }
  }

  public void setNeedInitV8(boolean need) {
    mNeedInitV8 = need;
  }

  public boolean needInitV8() {
    return mNeedInitV8;
  }

  public void takeJSHeapSnapshot(String path) {
    File file = new File(path);
    if (!file.exists()) {
      if (!file.mkdir()) {
        return;
      }
    }

    String name = String.valueOf(sInstanceId.get());
    String filename = path;

    if (!path.endsWith(File.separator)) {
      filename += File.separator;
    }
    filename += name;
    filename += ".heapsnapshot";

    mBridgeManager.takeJSHeapSnapshot(filename);
=======
  private WXSDKManager(WXRenderManager renderManager) {
    mWXRenderManager = renderManager;
    mWXDomManager = new WXDomManager(renderManager);
    mBridgeManager = WXBridgeManager.getInstance();
  }

  static void initInstance(WXRenderManager renderManager){
    sManager = new WXSDKManager(renderManager);
>>>>>>> 5855c686
  }

  public static WXSDKManager getInstance() {
    if (sManager == null) {
      synchronized (WXSDKManager.class) {
        if(sManager == null) {
          sManager = new WXSDKManager();
        }
      }
    }
    return sManager;
  }

  public static int getInstanceViewPortWidth(String instanceId){
    return getInstance().getSDKInstance(instanceId).getInstanceViewPortWidth();
  }

  static void setInstance(WXSDKManager manager){
    sManager = manager;
  }

  public IActivityNavBarSetter getActivityNavBarSetter() {
    return mActivityNavBarSetter;
  }

  public void setActivityNavBarSetter(IActivityNavBarSetter mActivityNavBarSetter) {
    this.mActivityNavBarSetter = mActivityNavBarSetter;
  }

  public void restartBridge() {
    mBridgeManager.restart();
  }

  public WXDomManager getWXDomManager() {
    return mWXDomManager;
  }

  public WXBridgeManager getWXBridgeManager() {
    return mBridgeManager;
  }

  public WXRenderManager getWXRenderManager() {
    return mWXRenderManager;
  }

  public WXSDKInstance getSDKInstance(String instanceId) {
    return instanceId == null? null : mWXRenderManager.getWXSDKInstance(instanceId);
  }

  public void postOnUiThread(Runnable runnable, long delayMillis) {
    mWXRenderManager.postOnUiThread(WXThread.secure(runnable), delayMillis);
  }

  public void destroy() {
    if (mWXDomManager != null) {
      mWXDomManager.destroy();
    }
  }

  @Deprecated
  public void callback(String instanceId, String funcId, Map<String, Object> data) {
    mBridgeManager.callback(instanceId, funcId, data);
  }

  @Deprecated
  public void callback(String instanceId, String funcId, Map<String, Object> data,boolean keepAlive) {
    mBridgeManager.callback(instanceId, funcId, data,keepAlive);
  }

  public void initScriptsFramework(String framework) {
    mBridgeManager.initScriptsFramework(framework);
  }

  public void registerComponents(List<Map<String, Object>> components) {
    mBridgeManager.registerComponents(components);
  }

  public void registerModules(Map<String, Object> modules) {
    mBridgeManager.registerModules(modules);
  }

  /**
   * Do not direct invoke this method in Components, use {@link WXSDKInstance#fireEvent(String, String, Map, Map)} instead.
   */
  @Deprecated
  public void fireEvent(final String instanceId, String ref, String type) {
    fireEvent(instanceId, ref, type, new HashMap<String, Object>());
  }

  /**
   * FireEvent back to JS
   * Do not direct invoke this method in Components, use {@link WXSDKInstance#fireEvent(String, String, Map, Map)} instead.
   */
  @Deprecated
  public void fireEvent(final String instanceId, String ref, String type, Map<String, Object> params){
    fireEvent(instanceId,ref,type,params,null);
  }

  /**
   * Do not direct invoke this method in Components, use {@link WXSDKInstance#fireEvent(String, String, Map, Map)} instead.
   **/
  @Deprecated
  public void fireEvent(final String instanceId, String ref, String type, Map<String, Object> params,Map<String,Object> domChanges) {
    if (WXEnvironment.isApkDebugable() && Looper.getMainLooper().getThread().getId() != Thread.currentThread().getId()) {
      throw new WXRuntimeException("[WXSDKManager]  fireEvent error");
    }
    mBridgeManager.fireEventOnNode(instanceId, ref, type, params,domChanges);
  }

  void createInstance(WXSDKInstance instance, String code, Map<String, Object> options, String jsonInitData) {
    mWXRenderManager.registerInstance(instance);
    mBridgeManager.createInstance(instance.getInstanceId(), code, options, jsonInitData);
  }

  void refreshInstance(String instanceId, WXRefreshData jsonData) {
    mBridgeManager.refreshInstance(instanceId, jsonData);
  }

  void destroyInstance(String instanceId) {
    if (TextUtils.isEmpty(instanceId)) {
      return;
    }
    if (!WXUtils.isUiThread()) {
      throw new WXRuntimeException("[WXSDKManager] destroyInstance error");
    }
    mWXRenderManager.removeRenderStatement(instanceId);
    mWXDomManager.removeDomStatement(instanceId);
    mBridgeManager.destroyInstance(instanceId);
    WXModuleManager.destroyInstanceModules(instanceId);
  }

  String generateInstanceId() {
    return String.valueOf(sInstanceId.incrementAndGet());
  }

  public IWXUserTrackAdapter getIWXUserTrackAdapter() {
    return mIWXUserTrackAdapter;
  }

  public IWXImgLoaderAdapter getIWXImgLoaderAdapter() {
    return mIWXImgLoaderAdapter;
  }

  public IDrawableLoader getDrawableLoader() {
    return mDrawableLoader;
  }

  public IWXJSExceptionAdapter getIWXJSExceptionAdapter() {
    return mIWXJSExceptionAdapter;
  }

   void setIWXJSExceptionAdapter(IWXJSExceptionAdapter IWXJSExceptionAdapter) {
    mIWXJSExceptionAdapter = IWXJSExceptionAdapter;
  }

  public @NonNull IWXHttpAdapter getIWXHttpAdapter() {
    if (mIWXHttpAdapter == null) {
      mIWXHttpAdapter = new DefaultWXHttpAdapter();
    }
    return mIWXHttpAdapter;
  }

  public @NonNull URIAdapter getURIAdapter() {
    if(mURIAdapter == null){
      mURIAdapter = new DefaultUriAdapter();
    }
    return mURIAdapter;
  }

  public IWXSoLoaderAdapter getIWXSoLoaderAdapter() {
    return mIWXSoLoaderAdapter;
  }

  void setInitConfig(InitConfig config){
    this.mIWXDebugAdapter = config.getDebugAdapter();
    this.mIWXHttpAdapter = config.getHttpAdapter();
    this.mIWXImgLoaderAdapter = config.getImgAdapter();
    this.mDrawableLoader = config.getDrawableLoader();
    this.mIWXStorageAdapter = config.getStorageAdapter();
    this.mIWXUserTrackAdapter = config.getUtAdapter();
    this.mURIAdapter = config.getURIAdapter();
    this.mIWebSocketAdapterFactory = config.getWebSocketAdapterFactory();
    this.mIWXJSExceptionAdapter = config.getJSExceptionAdapter();
    this.mIWXSoLoaderAdapter = config.getIWXSoLoaderAdapter();
  }

  public IWXDebugAdapter getIWXDebugAdapter() {
    return mIWXDebugAdapter;
  }

  public IWXStorageAdapter getIWXStorageAdapter(){
    if(mIWXStorageAdapter == null){
      if(WXEnvironment.sApplication != null){
        mIWXStorageAdapter = new DefaultWXStorage(WXEnvironment.sApplication);
      }else{
        WXLogUtils.e("WXStorageModule", "No Application context found,you should call WXSDKEngine#initialize() method in your application");
      }
    }
    return mIWXStorageAdapter;
  }

  /**
   * Weex embedders can use <code>notifyTrimMemory</code> to reduce
   * memory at a proper time.
   *
   * It's not a good idea to reduce memory at any time, because
   * memory trimming is a expense operation, and V8 needs to do
   * a full GC and all the inline caches get to be cleared.
   *
   * The embedder needs to make some scheduling strategies to
   * ensure that the embedded application is just on an idle time.
   * If the application use the same js bundle to render pages,
   * it's not a good idea to trim memory every time of exiting
   * pages.
   */
  public void notifyTrimMemory() {
    mBridgeManager.notifyTrimMemory();
  }

  /**
   * Weex embedders can use <code>notifySerializeCodeCache</code> to
   * serialize code caches if the jsfm has the alility to compile 'new Function'
   * against js bundles on the weex native side.
   *
   * It's a good time to serialize a code cache after exiting a weex page.
   * Then, the next time of entering the same weex page, V8 would compile
   * 'new Function' against the code cache deseriazed from the js bundle.
   */
  public void notifySerializeCodeCache() {
    mBridgeManager.notifySerializeCodeCache();
  }

  public @Nullable
  IWebSocketAdapter getIWXWebSocketAdapter() {
    if (mIWebSocketAdapterFactory != null) {
      return mIWebSocketAdapterFactory.createWebSocketAdapter();
    }
    return null;
  }

  public void registerValidateProcessor(WXValidateProcessor processor){
    this.mWXValidateProcessor = processor;
  }

  public WXValidateProcessor getValidateProcessor(){
    return mWXValidateProcessor;
  }

}<|MERGE_RESOLUTION|>--- conflicted
+++ resolved
@@ -132,7 +132,6 @@
 import android.support.annotation.Nullable;
 import android.text.TextUtils;
 
-import com.taobao.weex.IWXStatisticsListener;
 import com.taobao.weex.adapter.DefaultUriAdapter;
 import com.taobao.weex.adapter.DefaultWXHttpAdapter;
 import com.taobao.weex.adapter.IDrawableLoader;
@@ -140,7 +139,6 @@
 import com.taobao.weex.adapter.IWXHttpAdapter;
 import com.taobao.weex.adapter.IWXImgLoaderAdapter;
 import com.taobao.weex.adapter.IWXJSExceptionAdapter;
-import com.taobao.weex.adapter.IWXSoLoaderAdapter;
 import com.taobao.weex.adapter.IWXUserTrackAdapter;
 import com.taobao.weex.adapter.URIAdapter;
 import com.taobao.weex.appfram.navigator.IActivityNavBarSetter;
@@ -159,8 +157,6 @@
 import com.taobao.weex.utils.WXLogUtils;
 import com.taobao.weex.utils.WXUtils;
 
-import java.io.File;
-import java.util.ArrayList;
 import java.util.HashMap;
 import java.util.List;
 import java.util.Map;
@@ -179,7 +175,6 @@
 
   private IWXUserTrackAdapter mIWXUserTrackAdapter;
   private IWXImgLoaderAdapter mIWXImgLoaderAdapter;
-  private IWXSoLoaderAdapter mIWXSoLoaderAdapter;
   private IDrawableLoader mDrawableLoader;
   private IWXHttpAdapter mIWXHttpAdapter;
   private IWXDebugAdapter mIWXDebugAdapter;
@@ -190,12 +185,10 @@
   private IWXJSExceptionAdapter mIWXJSExceptionAdapter;
 
   private IWXStorageAdapter mIWXStorageAdapter;
-  private IWXStatisticsListener mStatisticsListener;
   private URIAdapter mURIAdapter;
   private IWebSocketAdapterFactory mIWebSocketAdapterFactory;
+
   private WXValidateProcessor mWXValidateProcessor;
-  // Tell weexv8 to initialize v8, default is true.
-  private boolean mNeedInitV8 = true;
 
   private WXSDKManager() {
     mWXRenderManager = new WXRenderManager();
@@ -203,48 +196,6 @@
     mBridgeManager = WXBridgeManager.getInstance();
   }
 
-<<<<<<< HEAD
-  public void registerStatisticsListener(IWXStatisticsListener listener) {
-    mStatisticsListener = listener;
-  }
-
-  public IWXStatisticsListener getWXStatisticsListener() {
-    return mStatisticsListener;
-  }
-
-  public void onSDKEngineInitialize() {
-    if (mStatisticsListener != null) {
-      mStatisticsListener.onSDKEngineInitialize();
-    }
-  }
-
-  public void setNeedInitV8(boolean need) {
-    mNeedInitV8 = need;
-  }
-
-  public boolean needInitV8() {
-    return mNeedInitV8;
-  }
-
-  public void takeJSHeapSnapshot(String path) {
-    File file = new File(path);
-    if (!file.exists()) {
-      if (!file.mkdir()) {
-        return;
-      }
-    }
-
-    String name = String.valueOf(sInstanceId.get());
-    String filename = path;
-
-    if (!path.endsWith(File.separator)) {
-      filename += File.separator;
-    }
-    filename += name;
-    filename += ".heapsnapshot";
-
-    mBridgeManager.takeJSHeapSnapshot(filename);
-=======
   private WXSDKManager(WXRenderManager renderManager) {
     mWXRenderManager = renderManager;
     mWXDomManager = new WXDomManager(renderManager);
@@ -253,7 +204,6 @@
 
   static void initInstance(WXRenderManager renderManager){
     sManager = new WXSDKManager(renderManager);
->>>>>>> 5855c686
   }
 
   public static WXSDKManager getInstance() {
@@ -421,10 +371,6 @@
       mURIAdapter = new DefaultUriAdapter();
     }
     return mURIAdapter;
-  }
-
-  public IWXSoLoaderAdapter getIWXSoLoaderAdapter() {
-    return mIWXSoLoaderAdapter;
   }
 
   void setInitConfig(InitConfig config){
@@ -437,7 +383,6 @@
     this.mURIAdapter = config.getURIAdapter();
     this.mIWebSocketAdapterFactory = config.getWebSocketAdapterFactory();
     this.mIWXJSExceptionAdapter = config.getJSExceptionAdapter();
-    this.mIWXSoLoaderAdapter = config.getIWXSoLoaderAdapter();
   }
 
   public IWXDebugAdapter getIWXDebugAdapter() {
@@ -472,20 +417,6 @@
   public void notifyTrimMemory() {
     mBridgeManager.notifyTrimMemory();
   }
-
-  /**
-   * Weex embedders can use <code>notifySerializeCodeCache</code> to
-   * serialize code caches if the jsfm has the alility to compile 'new Function'
-   * against js bundles on the weex native side.
-   *
-   * It's a good time to serialize a code cache after exiting a weex page.
-   * Then, the next time of entering the same weex page, V8 would compile
-   * 'new Function' against the code cache deseriazed from the js bundle.
-   */
-  public void notifySerializeCodeCache() {
-    mBridgeManager.notifySerializeCodeCache();
-  }
-
   public @Nullable
   IWebSocketAdapter getIWXWebSocketAdapter() {
     if (mIWebSocketAdapterFactory != null) {
