--- conflicted
+++ resolved
@@ -132,7 +132,6 @@
 import android.support.annotation.Nullable;
 import android.text.TextUtils;
 
-import com.taobao.weex.IWXStatisticsListener;
 import com.taobao.weex.adapter.DefaultUriAdapter;
 import com.taobao.weex.adapter.DefaultWXHttpAdapter;
 import com.taobao.weex.adapter.IDrawableLoader;
@@ -160,10 +159,6 @@
 import com.taobao.weex.utils.WXUtils;
 
 import java.io.File;
-<<<<<<< HEAD
-import java.util.ArrayList;
-=======
->>>>>>> aee33880
 import java.util.HashMap;
 import java.util.List;
 import java.util.Map;
@@ -210,8 +205,6 @@
     mBridgeManager = WXBridgeManager.getInstance();
   }
 
-<<<<<<< HEAD
-=======
   /**
    * Used in junit test
    */
@@ -219,7 +212,6 @@
     sManager = new WXSDKManager(renderManager);
   }
 
->>>>>>> aee33880
   public void registerStatisticsListener(IWXStatisticsListener listener) {
     mStatisticsListener = listener;
   }
