/*
 * Licensed to the Apache Software Foundation (ASF) under one
 * or more contributor license agreements.  See the NOTICE file
 * distributed with this work for additional information
 * regarding copyright ownership.  The ASF licenses this file
 * to you under the Apache License, Version 2.0 (the
 * "License"); you may not use this file except in compliance
 * with the License.  You may obtain a copy of the License at
 * 
 *   http://www.apache.org/licenses/LICENSE-2.0
 * 
 * Unless required by applicable law or agreed to in writing,
 * software distributed under the License is distributed on an
 * "AS IS" BASIS, WITHOUT WARRANTIES OR CONDITIONS OF ANY
 * KIND, either express or implied.  See the License for the
 * specific language governing permissions and limitations
 * under the License.
 */
package com.taobao.weex;

import android.os.Looper;
import android.support.annotation.NonNull;
import android.support.annotation.Nullable;
import android.text.TextUtils;

import com.taobao.weex.adapter.ClassLoaderAdapter;
import com.taobao.weex.adapter.DefaultUriAdapter;
import com.taobao.weex.adapter.DefaultWXHttpAdapter;
import com.taobao.weex.adapter.ICrashInfoReporter;
import com.taobao.weex.adapter.IDrawableLoader;
import com.taobao.weex.adapter.ITracingAdapter;
import com.taobao.weex.adapter.IWXAccessibilityRoleAdapter;
import com.taobao.weex.adapter.IWXHttpAdapter;
import com.taobao.weex.adapter.IWXImgLoaderAdapter;
import com.taobao.weex.adapter.IWXJSExceptionAdapter;
import com.taobao.weex.adapter.IWXSoLoaderAdapter;
import com.taobao.weex.adapter.IWXUserTrackAdapter;
import com.taobao.weex.adapter.URIAdapter;
import com.taobao.weex.appfram.navigator.IActivityNavBarSetter;
import com.taobao.weex.appfram.storage.DefaultWXStorage;
import com.taobao.weex.appfram.storage.IWXStorageAdapter;
import com.taobao.weex.appfram.websocket.IWebSocketAdapter;
import com.taobao.weex.appfram.websocket.IWebSocketAdapterFactory;
import com.taobao.weex.bridge.WXBridgeManager;
import com.taobao.weex.bridge.WXModuleManager;
import com.taobao.weex.bridge.WXValidateProcessor;
import com.taobao.weex.common.WXRefreshData;
import com.taobao.weex.common.WXRuntimeException;
import com.taobao.weex.common.WXThread;
import com.taobao.weex.common.WXWorkThreadManager;
<<<<<<< HEAD
import com.taobao.weex.dom.WXDomManager;
=======
>>>>>>> d557a63d
import com.taobao.weex.performance.IWXAnalyzer;
import com.taobao.weex.ui.WXRenderManager;
import com.taobao.weex.utils.WXLogUtils;
import com.taobao.weex.utils.WXUtils;

import java.io.File;
import java.util.ArrayList;
import java.util.HashMap;
import java.util.List;
import java.util.Map;
import java.util.concurrent.atomic.AtomicInteger;

/**
 * Manger class for weex context.
 */
public class WXSDKManager {

  private static volatile WXSDKManager sManager;
  private static AtomicInteger sInstanceId = new AtomicInteger(0);
  private final WXWorkThreadManager mWXWorkThreadManager;
  private WXBridgeManager mBridgeManager;
  /** package **/ WXRenderManager mWXRenderManager;

  private IWXUserTrackAdapter mIWXUserTrackAdapter;
  private IWXImgLoaderAdapter mIWXImgLoaderAdapter;
  private IWXSoLoaderAdapter mIWXSoLoaderAdapter;
  private IDrawableLoader mDrawableLoader;
  private IWXHttpAdapter mIWXHttpAdapter;
  private IActivityNavBarSetter mActivityNavBarSetter;
  private IWXAccessibilityRoleAdapter mRoleAdapter;
  private List<IWXAnalyzer> mWXAnalyzerList;

  private ICrashInfoReporter mCrashInfo;

  private IWXJSExceptionAdapter mIWXJSExceptionAdapter;

  private IWXStorageAdapter mIWXStorageAdapter;
  private IWXStatisticsListener mStatisticsListener;
  private URIAdapter mURIAdapter;
  private ClassLoaderAdapter mClassLoaderAdapter;
  private IWebSocketAdapterFactory mIWebSocketAdapterFactory;
  private ITracingAdapter mTracingAdapter;
  private WXValidateProcessor mWXValidateProcessor;
  // Tell weexv8 to initialize v8, default is true.
  private boolean mNeedInitV8 = true;

  private List<InstanceLifeCycleCallbacks> mLifeCycleCallbacks;

  private static final int DEFAULT_VIEWPORT_WIDTH = 750;

  private WXSDKManager() {
    this(new WXRenderManager());
  }

  private WXSDKManager(WXRenderManager renderManager) {
    mWXRenderManager = renderManager;
    mBridgeManager = WXBridgeManager.getInstance();
    mWXWorkThreadManager = new WXWorkThreadManager();
    mWXAnalyzerList = new ArrayList<>();
  }

  /**
   * Used in junit test
   */
  static void initInstance(WXRenderManager renderManager){
    sManager = new WXSDKManager(renderManager);
  }

  public void registerStatisticsListener(IWXStatisticsListener listener) {
    mStatisticsListener = listener;
  }

  public IWXStatisticsListener getWXStatisticsListener() {
    return mStatisticsListener;
  }

  public void onSDKEngineInitialize() {
    if (mStatisticsListener != null) {
      mStatisticsListener.onSDKEngineInitialize();
    }
  }

  public void setNeedInitV8(boolean need) {
    mNeedInitV8 = need;
  }

  public boolean needInitV8() {
    return mNeedInitV8;
  }

  public void takeJSHeapSnapshot(String path) {
    File file = new File(path);
    if (!file.exists()) {
      if (!file.mkdir()) {
        return;
      }
    }

    String name = String.valueOf(sInstanceId.get());
    String filename = path;

    if (!path.endsWith(File.separator)) {
      filename += File.separator;
    }
    filename += name;
    filename += ".heapsnapshot";

    mBridgeManager.takeJSHeapSnapshot(filename);
  }

  public static WXSDKManager getInstance() {
    if (sManager == null) {
      synchronized (WXSDKManager.class) {
        if(sManager == null) {
          sManager = new WXSDKManager();
        }
      }
    }
    return sManager;
  }

  public static int getInstanceViewPortWidth(String instanceId){
    WXSDKInstance instance = getInstance().getSDKInstance(instanceId);
    if (instance == null) {
      return DEFAULT_VIEWPORT_WIDTH;
    }
    return instance.getInstanceViewPortWidth();
  }

  static void setInstance(WXSDKManager manager){
    sManager = manager;
  }

  public IActivityNavBarSetter getActivityNavBarSetter() {
    return mActivityNavBarSetter;
  }

  public void setActivityNavBarSetter(IActivityNavBarSetter mActivityNavBarSetter) {
    this.mActivityNavBarSetter = mActivityNavBarSetter;
  }

  public void restartBridge() {
    mBridgeManager.restart();
  }

  public WXBridgeManager getWXBridgeManager() {
    return mBridgeManager;
  }

  public WXRenderManager getWXRenderManager() {
    return mWXRenderManager;
  }

  public WXWorkThreadManager getWXWorkThreadManager() {
    return mWXWorkThreadManager;
  }

  public @Nullable WXSDKInstance getSDKInstance(String instanceId) {
    return instanceId == null? null : mWXRenderManager.getWXSDKInstance(instanceId);
  }

  public void postOnUiThread(Runnable runnable, long delayMillis) {
    mWXRenderManager.postOnUiThread(WXThread.secure(runnable), delayMillis);
  }

  public void destroy() {
    if (mWXWorkThreadManager != null) {
      mWXWorkThreadManager.destroy();
    }
  }

  @Deprecated
  public void callback(String instanceId, String funcId, Map<String, Object> data) {
    mBridgeManager.callback(instanceId, funcId, data);
  }

  @Deprecated
  public void callback(String instanceId, String funcId, Map<String, Object> data,boolean keepAlive) {
    mBridgeManager.callback(instanceId, funcId, data,keepAlive);
  }

  public void initScriptsFramework(String framework) {
    mBridgeManager.initScriptsFramework(framework);
  }

  public void registerComponents(List<Map<String, Object>> components) {
    mBridgeManager.registerComponents(components);
  }

  public void registerModules(Map<String, Object> modules) {
    mBridgeManager.registerModules(modules);
  }

  /**
   * Do not direct invoke this method in Components, use {@link WXSDKInstance#fireEvent(String, String, Map, Map)} instead.
   */
  @Deprecated
  public void fireEvent(final String instanceId, String ref, String type) {
    fireEvent(instanceId, ref, type, new HashMap<String, Object>());
  }

  /**
   * FireEvent back to JS
   * Do not direct invoke this method in Components, use {@link WXSDKInstance#fireEvent(String, String, Map, Map)} instead.
   */
  @Deprecated
  public void fireEvent(final String instanceId, String ref, String type, Map<String, Object> params){
    fireEvent(instanceId,ref,type,params,null);
  }

  /**
   * Do not direct invoke this method in Components, use {@link WXSDKInstance#fireEvent(String, String, Map, Map)} instead.
   **/
  @Deprecated
  public void fireEvent(final String instanceId, String ref, String type, Map<String, Object> params,Map<String,Object> domChanges) {
    if (WXEnvironment.isApkDebugable() && Looper.getMainLooper().getThread().getId() != Thread.currentThread().getId()) {
      throw new WXRuntimeException("[WXSDKManager]  fireEvent error");
    }
    mBridgeManager.fireEventOnNode(instanceId, ref, type, params,domChanges);
  }

  void createInstance(WXSDKInstance instance, String code, Map<String, Object> options, String jsonInitData) {
    mWXRenderManager.registerInstance(instance);
    mBridgeManager.createInstance(instance.getInstanceId(), code, options, jsonInitData);
    if (mLifeCycleCallbacks != null) {
      for (InstanceLifeCycleCallbacks callbacks : mLifeCycleCallbacks) {
        callbacks.onInstanceCreated(instance.getInstanceId());
      }
    }
  }

  void refreshInstance(String instanceId, WXRefreshData jsonData) {
    mBridgeManager.refreshInstance(instanceId, jsonData);
  }

  void destroyInstance(String instanceId) {
    setCrashInfo(WXEnvironment.WEEX_CURRENT_KEY,"");
    if (TextUtils.isEmpty(instanceId)) {
      return;
    }
    if (!WXUtils.isUiThread()) {
      throw new WXRuntimeException("[WXSDKManager] destroyInstance error");
    }
    if (mLifeCycleCallbacks != null) {
      for (InstanceLifeCycleCallbacks callbacks : mLifeCycleCallbacks) {
        callbacks.onInstanceDestroyed(instanceId);
      }
    }
    mWXRenderManager.removeRenderStatement(instanceId);
    mBridgeManager.destroyInstance(instanceId);
    WXModuleManager.destroyInstanceModules(instanceId);
  }

  String generateInstanceId() {
    return String.valueOf(sInstanceId.incrementAndGet());
  }

  public IWXUserTrackAdapter getIWXUserTrackAdapter() {
    return mIWXUserTrackAdapter;
  }

  public IWXImgLoaderAdapter getIWXImgLoaderAdapter() {
    return mIWXImgLoaderAdapter;
  }

  public IDrawableLoader getDrawableLoader() {
    return mDrawableLoader;
  }

  public IWXJSExceptionAdapter getIWXJSExceptionAdapter() {
    return mIWXJSExceptionAdapter;
  }

  public void setIWXJSExceptionAdapter(IWXJSExceptionAdapter IWXJSExceptionAdapter) {
    mIWXJSExceptionAdapter = IWXJSExceptionAdapter;
  }

  public @NonNull IWXHttpAdapter getIWXHttpAdapter() {
    if (mIWXHttpAdapter == null) {
      mIWXHttpAdapter = new DefaultWXHttpAdapter();
    }
    return mIWXHttpAdapter;
  }

  public @NonNull URIAdapter getURIAdapter() {
    if(mURIAdapter == null){
      mURIAdapter = new DefaultUriAdapter();
    }
    return mURIAdapter;
  }

  public ClassLoaderAdapter getClassLoaderAdapter() {
    if(mClassLoaderAdapter == null){
<<<<<<< HEAD
        mClassLoaderAdapter = new ClassLoaderAdapter();
=======
      mClassLoaderAdapter = new ClassLoaderAdapter();
>>>>>>> d557a63d
    }
    return mClassLoaderAdapter;
  }

  public IWXSoLoaderAdapter getIWXSoLoaderAdapter() {
    return mIWXSoLoaderAdapter;
  }

  public List<IWXAnalyzer> getWXAnalyzerList(){
    return mWXAnalyzerList;
  }

  public void addWXAnalyzer(IWXAnalyzer analyzer){
    if (!mWXAnalyzerList.contains(analyzer)) {
      mWXAnalyzerList.add(analyzer);
    }
  }

  public void rmWXAnalyzer(IWXAnalyzer analyzer){
    mWXAnalyzerList.remove(analyzer);
  }

  void setInitConfig(InitConfig config){
    this.mIWXHttpAdapter = config.getHttpAdapter();
    this.mIWXImgLoaderAdapter = config.getImgAdapter();
    this.mDrawableLoader = config.getDrawableLoader();
    this.mIWXStorageAdapter = config.getStorageAdapter();
    this.mIWXUserTrackAdapter = config.getUtAdapter();
    this.mURIAdapter = config.getURIAdapter();
    this.mIWebSocketAdapterFactory = config.getWebSocketAdapterFactory();
    this.mIWXJSExceptionAdapter = config.getJSExceptionAdapter();
    this.mIWXSoLoaderAdapter = config.getIWXSoLoaderAdapter();
    this.mClassLoaderAdapter = config.getClassLoaderAdapter();
  }

  public IWXStorageAdapter getIWXStorageAdapter(){
    if(mIWXStorageAdapter == null){
      if(WXEnvironment.sApplication != null){
        mIWXStorageAdapter = new DefaultWXStorage(WXEnvironment.sApplication);
      }else{
        WXLogUtils.e("WXStorageModule", "No Application context found,you should call WXSDKEngine#initialize() method in your application");
      }
    }
    return mIWXStorageAdapter;
  }

  /**
   * Weex embedders can use <code>notifyTrimMemory</code> to reduce
   * memory at a proper time.
   *
   * It's not a good idea to reduce memory at any time, because
   * memory trimming is a expense operation, and V8 needs to do
   * a full GC and all the inline caches get to be cleared.
   *
   * The embedder needs to make some scheduling strategies to
   * ensure that the embedded application is just on an idle time.
   * If the application use the same js bundle to render pages,
   * it's not a good idea to trim memory every time of exiting
   * pages.
   */
  public void notifyTrimMemory() {
    mBridgeManager.notifyTrimMemory();
  }

  /**
   * Weex embedders can use <code>notifySerializeCodeCache</code> to
   * serialize code caches if the jsfm has the alility to compile 'new Function'
   * against js bundles on the weex native side.
   *
   * It's a good time to serialize a code cache after exiting a weex page.
   * Then, the next time of entering the same weex page, V8 would compile
   * 'new Function' against the code cache deseriazed from the js bundle.
   */
  public void notifySerializeCodeCache() {
    mBridgeManager.notifySerializeCodeCache();
  }

  public @Nullable
  IWebSocketAdapter getIWXWebSocketAdapter() {
    if (mIWebSocketAdapterFactory != null) {
      return mIWebSocketAdapterFactory.createWebSocketAdapter();
    }
    return null;
  }

  public void registerValidateProcessor(WXValidateProcessor processor){
    this.mWXValidateProcessor = processor;
  }

  public WXValidateProcessor getValidateProcessor(){
    return mWXValidateProcessor;
  }


  public void setCrashInfoReporter(ICrashInfoReporter mCrashInfo) {
    this.mCrashInfo = mCrashInfo;
  }

  public void setCrashInfo(String key, String value) {
    if(mCrashInfo!=null){
      mCrashInfo.addCrashInfo(key,value);
    }
  }

  public void setTracingAdapter(ITracingAdapter adapter) {
    this.mTracingAdapter = adapter;
  }

  public ITracingAdapter getTracingAdapter() {
    return mTracingAdapter;
  }

  public void registerInstanceLifeCycleCallbacks(InstanceLifeCycleCallbacks callbacks) {
    if (mLifeCycleCallbacks == null) {
      mLifeCycleCallbacks = new ArrayList<>();
    }
    mLifeCycleCallbacks.add(callbacks);
  }

  public void setAccessibilityRoleAdapter(IWXAccessibilityRoleAdapter adapter) {
    this.mRoleAdapter = adapter;
  }

  public IWXAccessibilityRoleAdapter getAccessibilityRoleAdapter() {
    return mRoleAdapter;
  }

  public interface InstanceLifeCycleCallbacks {
    void onInstanceDestroyed(String instanceId);
    void onInstanceCreated(String instanceId);
  }
}<|MERGE_RESOLUTION|>--- conflicted
+++ resolved
@@ -48,10 +48,6 @@
 import com.taobao.weex.common.WXRuntimeException;
 import com.taobao.weex.common.WXThread;
 import com.taobao.weex.common.WXWorkThreadManager;
-<<<<<<< HEAD
-import com.taobao.weex.dom.WXDomManager;
-=======
->>>>>>> d557a63d
 import com.taobao.weex.performance.IWXAnalyzer;
 import com.taobao.weex.ui.WXRenderManager;
 import com.taobao.weex.utils.WXLogUtils;
@@ -345,11 +341,7 @@
 
   public ClassLoaderAdapter getClassLoaderAdapter() {
     if(mClassLoaderAdapter == null){
-<<<<<<< HEAD
-        mClassLoaderAdapter = new ClassLoaderAdapter();
-=======
       mClassLoaderAdapter = new ClassLoaderAdapter();
->>>>>>> d557a63d
     }
     return mClassLoaderAdapter;
   }
