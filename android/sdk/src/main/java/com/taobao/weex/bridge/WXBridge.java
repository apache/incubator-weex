--- conflicted
+++ resolved
@@ -488,9 +488,7 @@
   }
 
   @Override
-<<<<<<< HEAD
-  @CalledByNative
-=======
+  @CalledByNative
   public int callRenderSuccess(String instanceId) {
     int errorCode = IWXBridge.INSTANCE_RENDERING;
     try {
@@ -502,7 +500,7 @@
   }
 
   @Override
->>>>>>> 68e97ea7
+  @CalledByNative
   public int callAppendTreeCreateFinish(String instanceId, String ref) {
     int errorCode = IWXBridge.INSTANCE_RENDERING;
     try {
