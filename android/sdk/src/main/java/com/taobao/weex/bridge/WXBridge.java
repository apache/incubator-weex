--- conflicted
+++ resolved
@@ -28,12 +28,8 @@
 import com.taobao.weex.WXSDKInstance;
 import com.taobao.weex.WXSDKManager;
 import com.taobao.weex.common.IWXBridge;
-<<<<<<< HEAD
-import com.taobao.weex.utils.WXJsonUtils;
-=======
 import com.taobao.weex.dom.CSSShorthand;
 import com.taobao.weex.layout.ContentBoxMeasurement;
->>>>>>> d557a63d
 import com.taobao.weex.utils.WXLogUtils;
 
 import java.util.HashMap;
@@ -45,67 +41,13 @@
 
 public class WXBridge implements IWXBridge {
 
-<<<<<<< HEAD
-  public static final boolean MULTIPROCESS = true;
-
-  /**
-   * Init JSFrameWork
-   *
-   * @param framework assets/main.js
-   */
-  public native int initFramework(String framework, WXParams params);
-
-  /**
-   * Init JSFrameWork
-   *
-   * @param framework assets/main.js
-   */
-  public native int initFrameworkMultiProcess(String framework, WXParams params, String cacheDir, boolean pieSupport);
-
-=======
   private native int nativeInitFrameworkEnv(String framework, WXParams params, String cacheDir, boolean pieSupport);
 
   private native int nativeInitFramework(String framework, WXParams params);
->>>>>>> d557a63d
 
   private native int nativeExecJS(String instanceId, String name, String function, WXJSObject[] args);
 
-<<<<<<< HEAD
- /**
-   * nativeCreateInstanceContext
-   * @param instanceId
-   * @param name
-   * @param function
-   * @param args
-   * @return
-   */
-  public native int createInstanceContext(String instanceId, String name, String function, WXJSObject[] args);
-
-
-  /**
-   * nativeDestoryInstance
-   * @param instanceId
-   * @param name
-   * @param function
-   * @param args
-   * @return
-   */
-  public native int destoryInstance(String instanceId, String name, String function, WXJSObject[] args);
-
-  /**
-   * Execute JavaScript function
-   *
-   * @param instanceId
-   * @param namespace  default global
-   * @param function   function string name
-   * @param args       WXJSObject array
-   */
-  public native byte[] execJSWithResult(String instanceId, String namespace, String function, WXJSObject[] args);
-
-
-=======
   private native int nativeExecJSService(String javascript);
->>>>>>> d557a63d
 
   public native byte[] nativeExecJSWithResult(String instanceId, String _namespace, String _function, WXJSObject[] args);
 
@@ -149,72 +91,13 @@
 
   private native void nativeSetViewPortWidth(String instanceId, float value);
 
-<<<<<<< HEAD
-
-  /**
-   * execJSOnInstance
-   * @param instanceId id
-   * @param script js
-   * @param type tag: sync | async | global | instance
-   * @return value
-   */
-  public native String execJSOnInstance(String instanceId, String script, int type);
-  /**
-   * Take v8's heap snapshot
-   * @param filename the name of the file to be written.
-   */
-  public native void takeHeapSnapshot(String filename);
-=======
->>>>>>> d557a63d
-
-
-  /**
-   * update global config,
-   * @param config params
-   * */
-  public native void  updateGlobalConfig(String config);
-
-  public int initFrameworkEnv(String framework, WXParams params, String cacheDir, boolean pieSupport){
-    if (MULTIPROCESS) {
-      return initFrameworkMultiProcess(framework, params, cacheDir, pieSupport);
-    } else {
-      return  initFramework(framework, params);
-    }
-  }
+
   /**
    * update global config,
    * @param config params
    * */
   public native void nativeUpdateGlobalConfig(String config);
 
-<<<<<<< HEAD
-  public int callNative(String instanceId, byte [] tasks, String callback) {
-    try {
-     return callNative(instanceId,(JSONArray)WXJsonUtils.parseWson(tasks),callback);
-    } catch (Throwable e) {
-      //catch everything during call native.
-      // if(WXEnvironment.isApkDebugable()){
-      WXLogUtils.e(TAG,"callNative throw exception:"+e.getMessage());
-      // }
-      return 0;
-    }
-  }
-
-  public int callNative(String instanceId, JSONArray tasks, String callback) {
-    long start = System.currentTimeMillis();
-    WXSDKInstance instance = WXSDKManager.getInstance().getSDKInstance(instanceId);
-    if(instance != null) {
-      instance.firstScreenCreateInstanceTime(start);
-    }
-    int errorCode = IWXBridge.INSTANCE_RENDERING;
-    try {
-      errorCode = WXBridgeManager.getInstance().callNative(instanceId, tasks, callback);
-    }catch (Throwable e){
-      //catch everything during call native.
-      // if(WXEnvironment.isApkDebugable()){
-        WXLogUtils.e(TAG,"callNative throw exception:"+e.getMessage());
-      // }
-=======
   public static final boolean MULTIPROCESS = true;
 
   @Override
@@ -228,7 +111,6 @@
       return nativeInitFrameworkEnv(framework, params, cacheDir, pieSupport);
     } else {
       return nativeInitFramework(framework, params);
->>>>>>> d557a63d
     }
   }
 
@@ -236,15 +118,6 @@
   public int execJS(String instanceId, String namespace, String function, WXJSObject[] args) {
     return nativeExecJS(instanceId, namespace, function, args);
   }
-<<<<<<< HEAD
-  public int callAddElement(String instanceId, String ref,byte[] dom,String index, String callback) {
-    try {
-      return callAddElement(instanceId,ref, (JSONObject) WXJsonUtils.parseWson(dom),index,callback);
-    } catch (Throwable e) {
-      WXLogUtils.e(TAG,"callAddElement throw exception:"+e.getMessage());
-      return 0;
-    }
-=======
 
   @Override
   public byte[] execJSWithResult(String instanceId, String namespace, String function, WXJSObject[] args) {
@@ -254,40 +127,9 @@
   @Override
   public int execJSService(String javascript) {
     return nativeExecJSService(javascript);
->>>>>>> d557a63d
-  }
-
-
-<<<<<<< HEAD
-  public int callCreateBody(String instanceId, byte [] tasks, String callback) {
-    try {
-      return callCreateBody(instanceId, new String(tasks),callback);
-    } catch (Throwable e) {
-      WXLogUtils.e(TAG,"callCreateBody throw exception:"+e.getMessage());
-      return 0;
-    }
-  }
-
-  public int callCreateBody(String instanceId, String tasks, String callback) {
-    long start = System.currentTimeMillis();
-    WXSDKInstance instance = WXSDKManager.getInstance().getSDKInstance(instanceId);
-    if(instance != null) {
-      instance.firstScreenCreateInstanceTime(start);
-    }
-    int errorCode = IWXBridge.INSTANCE_RENDERING;
-    try {
-      errorCode = WXBridgeManager.getInstance().callCreateBody(instanceId, tasks, callback);
-    }catch (Throwable e){
-      //catch everything during call native.
-      // if(WXEnvironment.isApkDebugable()){
-        WXLogUtils.e(TAG,"callCreateBody throw exception:"+e.getMessage());
-      // }
-    }
-    if(instance != null) {
-      instance.callNativeTime(System.currentTimeMillis() - start);
-    }
-    return errorCode;
-=======
+  }
+
+
   @Override
   public void takeHeapSnapshot(String filename) {
     nativeTakeHeapSnapshot(filename);
@@ -301,7 +143,6 @@
   @Override
   public int destoryInstance(String instanceId, String name, String function, WXJSObject[] args) {
     return nativeDestoryInstance(instanceId, name, function, args);
->>>>>>> d557a63d
   }
 
   @Override
@@ -318,13 +159,9 @@
    * @param tasks
    * @param callback
    */
-<<<<<<< HEAD
-  public int callAddElement(String instanceId, String ref,JSONObject dom,String index, String callback) {
-=======
   public int callNative(String instanceId, byte[] tasks, String callback) {
     return callNative(instanceId, new String(tasks), callback);
   }
->>>>>>> d557a63d
 
   @Override
   public int callNative(String instanceId, String tasks, String callback) {
@@ -335,35 +172,19 @@
     }
     int errorCode = IWXBridge.INSTANCE_RENDERING;
     try {
-<<<<<<< HEAD
-      errorCode = WXBridgeManager.getInstance().callAddElement(instanceId, ref,dom,index, callback);
-    }catch (Throwable e){
-      //catch everything during call native.
-      // if(WXEnvironment.isApkDebugable()){
-        e.printStackTrace();
-        WXLogUtils.e(TAG,"callNative throw error:"+e.getMessage());
-      // }
-=======
       errorCode = WXBridgeManager.getInstance().callNative(instanceId, tasks, callback);
     } catch (Throwable e) {
       WXLogUtils.e(TAG, "callNative throw exception:" + e.getMessage());
->>>>>>> d557a63d
-    }
-
-    if (instance != null) {
-      instance.callNativeTime(System.currentTimeMillis() - start);
-    }
-<<<<<<< HEAD
-    // if(WXEnvironment.isApkDebugable()){
-      if(errorCode == IWXBridge.DESTROY_INSTANCE){
-        WXLogUtils.w("destroyInstance :"+instanceId+" JSF must stop callNative");
-=======
+    }
+
+    if (instance != null) {
+      instance.callNativeTime(System.currentTimeMillis() - start);
+    }
     if (WXEnvironment.isApkDebugable()) {
       if (errorCode == IWXBridge.DESTROY_INSTANCE) {
         WXLogUtils.w("destroyInstance :" + instanceId + " JSF must stop callNative");
->>>>>>> d557a63d
-      }
-    // }
+      }
+    }
     return errorCode;
   }
 
@@ -384,16 +205,11 @@
    * @return the result
    */
   @Override
-<<<<<<< HEAD
-  public Object callNativeModule(String instanceId, String module, String method, byte [] arguments, byte [] options) {
-    JSONArray argArray = (JSONArray) WXJsonUtils.parseWson(arguments);
-=======
   public Object callNativeModule(String instanceId, String module, String method, byte[] arguments, byte[] options) {
     JSONArray argArray = JSON.parseArray(new String(arguments));
->>>>>>> d557a63d
     JSONObject optionsObj = null;
     if (options != null) {
-      optionsObj = (JSONObject) WXJsonUtils.parseWson(options);
+      optionsObj = JSON.parseObject(new String(options));
     }
     Object object = WXBridgeManager.getInstance().callNativeModule(instanceId, module, method, argArray, optionsObj);
     return new WXJSObject(object);
@@ -409,15 +225,9 @@
    * @param options      option arguments for extending
    */
   @Override
-<<<<<<< HEAD
-  public void callNativeComponent(String instanceId, String componentRef, String method, byte [] arguments, byte [] options) {
-     JSONArray argArray = (JSONArray)WXJsonUtils.parseWson(arguments);
-     WXBridgeManager.getInstance().callNativeComponent(instanceId,componentRef,method,argArray,options);
-=======
   public void callNativeComponent(String instanceId, String ref, String method, byte[] arguments, byte[] options) {
     JSONArray argArray = JSON.parseArray(new String(arguments));
     WXBridgeManager.getInstance().callNativeComponent(instanceId, ref, method, argArray, options);
->>>>>>> d557a63d
   }
 
   public void setTimeoutNative(String callbackId, String time) {
@@ -453,21 +263,8 @@
     return errorCode;
   }
 
-<<<<<<< HEAD
-  /**
-   * JavaScript uses this methods to call Android code
-   *
-   * @param instanceId
-   * @param tasks
-   * @param callback
-   */
-
-  public int callCreateFinish(String instanceId, byte [] tasks, String callback) {
-
-=======
   @Override
   public int callRefreshFinish(String instanceId, byte[] tasks, String callback) {
->>>>>>> d557a63d
     long start = System.currentTimeMillis();
     WXSDKInstance instance = WXSDKManager.getInstance().getSDKInstance(instanceId);
     if (instance != null) {
@@ -478,15 +275,9 @@
       errorCode = WXBridgeManager.getInstance().callRefreshFinish(instanceId, callback);
     } catch (Throwable e) {
       //catch everything during call native.
-<<<<<<< HEAD
-      // if(WXEnvironment.isApkDebugable()){
-        WXLogUtils.e(TAG,"callCreateFinish throw exception:" + e.getMessage());
-      // }
-=======
       if (WXEnvironment.isApkDebugable()) {
         WXLogUtils.e(TAG, "callCreateFinish throw exception:" + e.getMessage());
       }
->>>>>>> d557a63d
     }
     if (instance != null) {
       instance.callNativeTime(System.currentTimeMillis() - start);
@@ -556,11 +347,7 @@
     }
     int errorCode = IWXBridge.INSTANCE_RENDERING;
     try {
-<<<<<<< HEAD
-      errorCode = WXBridgeManager.getInstance().callUpdateAttrs(instanceId, ref, tasks == null ? new String("") : new String(tasks), callback);
-=======
       errorCode = WXBridgeManager.getInstance().callRemoveElement(instanceId, ref);
->>>>>>> d557a63d
     } catch (Throwable e) {
       if (WXEnvironment.isApkDebugable()) {
         WXLogUtils.e(TAG, "callRemoveElement throw exception:" + e.getMessage());
@@ -648,15 +435,9 @@
       errorCode = WXBridgeManager.getInstance().callUpdateStyle(instanceId, ref, styles, paddings, margins, borders);
     } catch (Throwable e) {
       //catch everything during call native.
-<<<<<<< HEAD
-      // if(WXEnvironment.isApkDebugable()){
-        WXLogUtils.e(TAG,"callAddEvent throw exception:" + e.getMessage());
-      // }
-=======
       if (WXEnvironment.isApkDebugable()) {
         WXLogUtils.e(TAG, "callUpdateStyle throw exception:" + e.getMessage());
       }
->>>>>>> d557a63d
     }
     return errorCode;
   }
@@ -700,23 +481,6 @@
     return errorCode;
   }
 
-<<<<<<< HEAD
-  public void reportServerCrash(String instanceId, String crashFile) {
-    WXLogUtils.e(TAG,"reportServerCrash instanceId:" + instanceId);
-    int errorCode = IWXBridge.INSTANCE_RENDERING;
-    try {
-      errorCode = WXBridgeManager.getInstance().callReportCrashReloadPage(instanceId, crashFile);
-
-      // upload crash log
-    }catch (Throwable e){
-      //catch everything during call native.
-      if(WXEnvironment.isApkDebugable()){
-        WXLogUtils.e(TAG,"reloadPageNative throw exception:"+e.getMessage());
-      }
-    }
-  }
-
-=======
   @Override
   public int callHasTransitionPros(String instanceId, String ref, HashMap<String, String> styles) {
     int errorCode = IWXBridge.INSTANCE_RENDERING;
@@ -809,5 +573,4 @@
   public void setViewPortWidth(String instanceId, float value) {
     nativeSetViewPortWidth(instanceId, value);
   }
->>>>>>> d557a63d
 }