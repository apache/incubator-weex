/**
 * Licensed to the Apache Software Foundation (ASF) under one
 * or more contributor license agreements.  See the NOTICE file
 * distributed with this work for additional information
 * regarding copyright ownership.  The ASF licenses this file
 * to you under the Apache License, Version 2.0 (the
 * "License"); you may not use this file except in compliance
 * with the License.  You may obtain a copy of the License at
 *
 *   http://www.apache.org/licenses/LICENSE-2.0
 *
 * Unless required by applicable law or agreed to in writing,
 * software distributed under the License is distributed on an
 * "AS IS" BASIS, WITHOUT WARRANTIES OR CONDITIONS OF ANY
 * KIND, either express or implied.  See the License for the
 * specific language governing permissions and limitations
 * under the License.
 */
package com.taobao.weex.bridge;

import android.text.TextUtils;
import android.util.Log;

import com.alibaba.fastjson.JSON;
import com.alibaba.fastjson.JSONArray;
import com.alibaba.fastjson.JSONObject;
import com.taobao.weex.WXEnvironment;
import com.taobao.weex.WXSDKInstance;
import com.taobao.weex.WXSDKManager;
import com.taobao.weex.adapter.IWXUserTrackAdapter;
import com.taobao.weex.base.CalledByNative;
import com.taobao.weex.common.IWXBridge;
import com.taobao.weex.common.WXErrorCode;
import com.taobao.weex.common.WXRenderStrategy;
import com.taobao.weex.dom.CSSShorthand;
import com.taobao.weex.layout.ContentBoxMeasurement;
import com.taobao.weex.performance.WXInstanceApm;
import com.taobao.weex.performance.WXStateRecord;
import com.taobao.weex.utils.WXExceptionUtils;
import com.taobao.weex.utils.WXJsonUtils;
import com.taobao.weex.utils.WXLogUtils;
import com.taobao.weex.utils.WXUtils;
import com.taobao.weex.utils.WXWsonJSONSwitch;
import com.taobao.weex.utils.tools.TimeCalculator;

import java.io.Serializable;
import java.util.HashMap;
import java.util.HashSet;
import java.util.Map;

/**
 * Communication interface for Java code and JavaScript code.
 */

    public class WXBridge implements IWXBridge {

  private native int nativeInitFrameworkEnv(String framework, WXParams params, String cacheDir, boolean pieSupport);

  private native int nativeInitFramework(String framework, WXParams params);

  private native int nativeInitEagleEnv(WXParams params);

  private native void nativeRefreshInstance(String instanceId, String namespace, String function, WXJSObject[] args);

  private native int nativeExecJS(String instanceId, String name, String function, WXJSObject[] args);

  private native int nativeExecJSService(String javascript);

  public native byte[] nativeExecJSWithResult(String instanceId, String _namespace, String _function, WXJSObject[] args);
  public native void nativeExecJSWithCallback(String instanceId, String _namespace, String _function, WXJSObject[] args, long callbackId);

  public native int nativeCreateInstanceContext(String instanceId, String name, String function, WXJSObject[] args);

  public native int nativeDestoryInstance(String instanceId, String name, String function, WXJSObject[] args);

  public native String nativeExecJSOnInstance(String instanceId, String script, int type);

  public native void nativeFireEventOnDataRenderNode(String instanceId, String ref, String type, String data, String domChanges);

  public native void nativeInvokeCallbackOnDataRender(String instanceId, String callbackId, String data, boolean keepAlive);

  public native void nativeRegisterModuleOnDataRenderNode( String data);

  public native void nativeRegisterComponentOnDataRenderNode( String data);

  private native void nativeTakeHeapSnapshot(String filename);

  private native void nativeBindMeasurementToRenderObject(long ptr);

  private native void nativeSetRenderContainerWrapContent(boolean wrap, String instanceId);

  public native long[] nativeGetFirstScreenRenderTime(String instanceId);

  public native long[] nativeGetRenderFinishTime(String instanceId);

  private native void nativeSetDefaultHeightAndWidthIntoRootDom(String instanceId, float defaultWidth, float defaultHeight, boolean isWidthWrapContent, boolean isHeightWrapContent);

  private native void nativeOnInstanceClose(String instanceId);

  private native void nativeForceLayout(String instanceId);

  private native boolean nativeNotifyLayout(String instanceId);

  private native void nativeSetStyleWidth(String instanceId, String ref, float value);

  private native void nativeSetStyleHeight(String instanceId, String ref, float value);

  private native void nativeSetMargin(String instanceId, String ref, int edge, float value);

  private native void nativeSetPadding(String instanceId, String ref, int edge, float value);

  private native void nativeSetPosition(String instanceId, String ref, int edge, float value);

  private native void nativeMarkDirty(String instanceId, String ref, boolean dirty);

  private native void nativeSetDeviceDisplay(String instanceId, float width, float height, float scale);

  private native void nativeRegisterCoreEnv(String key, String value);

  private native void nativeResetWXBridge(Object bridge, String className);

  private native void nativeSetInstanceRenderType(String instanceId, String renderType);

  private native void nativeRemoveInstanceRenderType(String instanceId);

  private native void nativeSetPageArgument(String instanceId, String key, String value);

  public native void nativeOnInteractionTimeUpdate(String instanceId);

  /**
   * Update Init Framework Params
   * */
  private native void nativeUpdateInitFrameworkParams(String key, String value, String desc);

  /**
   * update global config,
   * @param config params
   * */
  public native void nativeUpdateGlobalConfig(String config);

  private native void nativeSetViewPortWidth(String instanceId, float viewPortWidth);
<<<<<<< HEAD
=======
  private native void nativeSetLogType(float type, float isPerf);
>>>>>>> d469e47b

  public static final boolean MULTIPROCESS = true;


  @Override
  public void updateInitFrameworkParams(String key, String value, String desc){
    WXStateRecord.getInstance().recordAction("","updateInitFrameworkParams:");
     nativeUpdateInitFrameworkParams(key, value, desc);
  }

  @Override
  public void setLogType(float type, boolean isPerf) {
    Log.e("WeexCore", "setLog" + WXEnvironment.sLogLevel.getValue() + "isPerf : " + isPerf);
    nativeSetLogType(type, isPerf ? 1 : 0);
  }

  @Override
  public int initFramework(String framework, WXParams params) {
    return nativeInitFramework(framework, params);
  }

  @Override
  public int initFrameworkEnv(String framework, WXParams params, String cacheDir, boolean pieSupport) {
    if (MULTIPROCESS) {
      WXStateRecord.getInstance().recordAction("","nativeInitFrameworkEnv:");
      return nativeInitFrameworkEnv(framework, params, cacheDir, pieSupport);
    } else {
      WXStateRecord.getInstance().recordAction("","nativeInitFramework:");
      return nativeInitFramework(framework, params);
    }
  }

  @Override
  public int initEagleEnv(WXParams params) {
    return nativeInitEagleEnv(params);
  }

  @Override
  public void refreshInstance(String instanceId, String namespace, String function, WXJSObject[] args) {
    WXStateRecord.getInstance().recordAction(instanceId,"refreshInstance:"+namespace+","+function);
    nativeRefreshInstance(instanceId, namespace, function, args);
  }

  @Override
  public int execJS(String instanceId, String namespace, String function, WXJSObject[] args) {
    WXStateRecord.getInstance().recordAction(instanceId,"execJS:"+namespace+","+function);
    return nativeExecJS(instanceId, namespace, function, args);
  }

  @Override
  public void execJSWithCallback(String instanceId, String namespace, String function, WXJSObject[] args, ResultCallback callback) {
    WXStateRecord.getInstance().recordAction(instanceId,"execJSWithCallback:"+namespace+","+function);
    if (callback == null) {
      execJS(instanceId, namespace, function, args);
    }
    nativeExecJSWithCallback(instanceId, namespace, function, args,
            ResultCallbackManager.generateCallbackId(callback));
  }

  @CalledByNative
  public void onNativePerformanceDataUpdate(String instanceId,Map<String,String> map){
    if (TextUtils.isEmpty(instanceId) || null == map || map.size() < 1){
      return;
    }
    WXSDKInstance instance = WXSDKManager.getInstance().getAllInstanceMap().get(instanceId);
    if (null == instance || null == instance.getApmForInstance()){
      return;
    }
    instance.getApmForInstance().updateNativePerformanceData(map);
  }

  // Result from js engine
  @CalledByNative
  public void onReceivedResult(long callbackId, byte[] result) {
    WXStateRecord.getInstance().recordAction("onReceivedResult","callbackId"+callbackId);
    ResultCallback callback = ResultCallbackManager.removeCallbackById(callbackId);
    if (callback != null) {
       callback.onReceiveResult(result);
    }
  }

  @Override
  public int execJSService(String javascript) {
    WXStateRecord.getInstance().recordAction("execJSService","execJSService:");
    return nativeExecJSService(javascript);
  }


  @Override
  public void takeHeapSnapshot(String filename) {
    nativeTakeHeapSnapshot(filename);
  }

  @Override
  public int createInstanceContext(String instanceId, String name, String function, WXJSObject[] args) {
    Log.e(TimeCalculator.TIMELINE_TAG,"createInstance :" + System.currentTimeMillis());
    WXStateRecord.getInstance().recordAction(instanceId,"createInstanceContext:");
    return nativeCreateInstanceContext(instanceId, name, function, args);
  }

  @Override
  public int destoryInstance(String instanceId, String name, String function, WXJSObject[] args) {
    WXStateRecord.getInstance().recordAction(instanceId,"destoryInstance:");
    return nativeDestoryInstance(instanceId, name, function, args);
  }

  @Override
  public String execJSOnInstance(String instanceId, String script, int type) {
    WXStateRecord.getInstance().recordAction(instanceId,"execJSOnInstance:"+type);
    return nativeExecJSOnInstance(instanceId, script, type);
  }

  public static final String TAG = "WXBridge";

  /**
   * JavaScript uses this methods to call Android code
   *
   * @param instanceId
   * @param tasks
   * @param callback
   */
  @CalledByNative
  public int callNative(String instanceId, byte[] tasks, String callback) {
    if("HeartBeat".equals(callback)) {
      Log.e("HeartBeat instanceId", instanceId);
      WXSDKInstance sdkInstance = WXSDKManager.getInstance().getSDKInstance(instanceId);
      if(sdkInstance != null) {
        sdkInstance.createInstanceFuncHeartBeat();
      }
      return IWXBridge.INSTANCE_RENDERING;
    }

    return callNative(instanceId, (JSONArray) JSON.parseArray(new String(tasks)), callback);
  }

  @Override
  public int callNative(String instanceId, String tasks, String callback) {
    try{
      return callNative(instanceId, JSONArray.parseArray(tasks), callback);
    }catch (Exception e){
      WXLogUtils.e(TAG, "callNative throw exception: " + WXLogUtils.getStackTrace(e));
      return IWXBridge.INSTANCE_RENDERING;
    }
  }

  private int callNative(String instanceId, JSONArray tasks, String callback){
    long start = System.currentTimeMillis();
    WXSDKInstance instance = WXSDKManager.getInstance().getSDKInstance(instanceId);
    if (instance != null) {
      instance.firstScreenCreateInstanceTime(start);
    }
    int errorCode = IWXBridge.INSTANCE_RENDERING;
    try {
      errorCode = WXBridgeManager.getInstance().callNative(instanceId, tasks, callback);
    } catch (Throwable e) {
      WXLogUtils.e(TAG, "callNative throw exception:" + WXLogUtils.getStackTrace(e));
    }

    if (WXEnvironment.isApkDebugable()) {
      if (errorCode == IWXBridge.DESTROY_INSTANCE) {
        WXLogUtils.w("destroyInstance :" + instanceId + " JSF must stop callNative");
      }
    }
    return errorCode;
  }

  @CalledByNative
  public void reportJSException(String instanceId, String func, String exception) {
    WXBridgeManager.getInstance().reportJSException(instanceId, func, exception);
  }


  /**
   * Bridge module Js Method
   * support Sync or Async through setting  Annotation as {@link com.taobao.weex.annotation.JSMethod }
   *
   * @param instanceId Instance ID
   * @param module     the name of module
   * @param method     the name of method
   * @param arguments  the arguments of the method
   * @param options    option arguments for extending
   * @return the result
   */
  @Override
  @CalledByNative
  public Object callNativeModule(String instanceId, String module, String method, byte[] arguments, byte[] options) {
    try {
      WXStateRecord.getInstance().recordAction(instanceId,"callNativeModule:"+module+"."+method);
      long start = WXUtils.getFixUnixTime();
      WXSDKInstance instance = WXSDKManager.getInstance().getSDKInstance(instanceId);
      JSONArray argArray = null;
      if (arguments != null){
        // TODO use a better way
        if (instance!=null && (instance.getRenderStrategy()== WXRenderStrategy.DATA_RENDER
                || instance.getRenderStrategy()== WXRenderStrategy.DATA_RENDER_BINARY)){
          try {
            argArray = (JSONArray) JSON.parse(new String(arguments, "UTF-8"));
          } catch (Exception e) {
            // For wson use in data render mode
            argArray = (JSONArray) WXWsonJSONSwitch.parseWsonOrJSON(arguments);
          }
        } else {
          argArray = (JSONArray) WXWsonJSONSwitch.parseWsonOrJSON(arguments);
        }
      }
      JSONObject optionsObj = null;
      if (options != null) {
        optionsObj = (JSONObject) WXWsonJSONSwitch.parseWsonOrJSON(options);
      } else if (argArray != null) {
        final WXSDKInstance sdkInstance = WXSDKManager.getInstance().getSDKInstance(instanceId);
        if (sdkInstance != null) {
          if (WXBridgeManager.BundType.Rax.equals(sdkInstance.bundleType)) {
            Object weex_options__ = null;
            for (Object object: argArray) {
              if (object instanceof JSONObject && ((JSONObject) object).containsKey("__weex_options__")) {
                weex_options__ = ((JSONObject) object).get("__weex_options__");
              }
            }

            if (weex_options__ instanceof JSONObject)
              optionsObj = (JSONObject) weex_options__;
          }
        }

      }

      Object object = WXBridgeManager.getInstance().callNativeModule(instanceId, module, method, argArray, optionsObj);

      if (null != instance){
        instance.getApmForInstance().updateFSDiffStats(WXInstanceApm.KEY_PAGE_STATS_FS_CALL_NATIVE_NUM,1);
        instance.getApmForInstance().updateFSDiffStats(
            WXInstanceApm.KEY_PAGE_STATS_FS_CALL_NATIVE_TIME,
            WXUtils.getFixUnixTime()-start
        );
      }
      if (instance!=null && (instance.getRenderStrategy()== WXRenderStrategy.DATA_RENDER
          || instance.getRenderStrategy()== WXRenderStrategy.DATA_RENDER_BINARY)){
        try {
          if(object == null){
            return new WXJSObject(null);
          }
          if(object.getClass() == WXJSObject.class){
            return (WXJSObject) object;
          }
          return new WXJSObject(WXJSObject.JSON, WXJsonUtils.fromObjectToJSONString(object));
        } catch (Exception e) {
          // For wson use in data render mode
          return WXWsonJSONSwitch.toWsonOrJsonWXJSObject(object);
        }
      } else {
        return WXWsonJSONSwitch.toWsonOrJsonWXJSObject(object);
      }
    }catch (Exception e){
      WXLogUtils.e(TAG,  e);
      return new WXJSObject(null);
    }
  }

  /**
   * Bridge component Js Method
   *
   * @param instanceId   Instance ID
   * @param ref the ref of component
   * @param method       the name of method
   * @param arguments    the arguments of the method
   * @param options      option arguments for extending
   */
  @Override
  @CalledByNative
  public void callNativeComponent(String instanceId, String ref, String method, byte[] arguments, byte[] optionsData) {
    WXStateRecord.getInstance().recordAction(instanceId,"callNativeComponent:"+method);
    try{
      WXSDKInstance instance = WXSDKManager.getInstance().getSDKInstance(instanceId);
      JSONArray argArray = null;
      if (arguments != null){
        // TODO use a better way
        if (instance!=null && (instance.getRenderStrategy()== WXRenderStrategy.DATA_RENDER
            || instance.getRenderStrategy()== WXRenderStrategy.DATA_RENDER_BINARY)){
          try {
            argArray = (JSONArray) JSON.parse(new String(arguments, "UTF-8"));
          } catch (Exception e) {
            // For wson use in data render mode
            argArray = (JSONArray) WXWsonJSONSwitch.parseWsonOrJSON(arguments);
          }
        } else {
          argArray = (JSONArray) WXWsonJSONSwitch.parseWsonOrJSON(arguments);
        }
      }
      Object options = WXWsonJSONSwitch.parseWsonOrJSON(optionsData);
      WXBridgeManager.getInstance().callNativeComponent(instanceId, ref, method, argArray, options);
    }catch (Exception e){
      WXLogUtils.e(TAG,  e);
    }
  }


  /**
   * Bridge component Js Method
   *
   */
  @Override
  @CalledByNative
  public void callEagleTask(String task, String options) {
    try{
      WXBridgeManager.getInstance().callEagleTask(task, options);
    }catch (Exception e){
      WXLogUtils.e(TAG,  e);
    }
  }

  @Override
  @CalledByNative
  public void setTimeoutNative(String callbackId, String time) {
    WXBridgeManager.getInstance().setTimeout(callbackId, time);
  }

  @Override
  @CalledByNative
  public void setJSFrmVersion(String version) {
    if (version != null) {
      WXEnvironment.JS_LIB_SDK_VERSION = version;
    }
    WXStateRecord.getInstance().onJSFMInit();
  }

  @Override
  public void resetWXBridge(boolean remoteDebug) {
    final String className = this.getClass().getName().replace('.', '/');
    nativeResetWXBridge(this, className);
  }

  @Override
  @CalledByNative
  public int callUpdateFinish(String instanceId, byte[] tasks, String callback) {
    int errorCode = IWXBridge.INSTANCE_RENDERING;
    try {
      errorCode = WXBridgeManager.getInstance().callUpdateFinish(instanceId, callback);
    } catch (Throwable e) {
      //catch everything during call native.
      if (WXEnvironment.isApkDebugable()) {
        WXLogUtils.e(TAG, "callCreateBody throw exception:" + WXLogUtils.getStackTrace(e));
      }
    }
    return errorCode;
  }

  @Override
  @CalledByNative
  public int callRefreshFinish(String instanceId, byte[] tasks, String callback) {
    int errorCode = IWXBridge.INSTANCE_RENDERING;
    try {
      errorCode = WXBridgeManager.getInstance().callRefreshFinish(instanceId, callback);
    } catch (Throwable e) {
      //catch everything during call native.
      if (WXEnvironment.isApkDebugable()) {
        WXLogUtils.e(TAG, "callCreateFinish throw exception:" + WXLogUtils.getStackTrace(e));
      }
    }
    return errorCode;
  }

  @Override
  @CalledByNative
  public void reportServerCrash(String instanceId, String crashFile) {
    WXLogUtils.e(TAG, "reportServerCrash instanceId:" + instanceId + " crashFile: " + crashFile);
    int errorCode = IWXBridge.INSTANCE_RENDERING;
    try {
      errorCode = WXBridgeManager.getInstance().callReportCrashReloadPage(instanceId, crashFile);

      // upload crash log
    } catch (Throwable e) {
      //catch everything during call native.
      if (WXEnvironment.isApkDebugable()) {
        WXLogUtils.e(TAG, "reloadPageNative throw exception:" + WXLogUtils.getStackTrace(e));
      }
    }
  }

  @Override
  @CalledByNative
  public int callCreateBody(String instanceId, String componentType, String ref,
                            HashMap<String, String> styles, HashMap<String, String> attributes, HashSet<String> events,
                            float[] margins, float[] paddings, float[] borders) {
    int errorCode = IWXBridge.INSTANCE_RENDERING;

    try {
      errorCode = WXBridgeManager.getInstance().callCreateBody(instanceId, componentType, ref,
              styles, attributes, events, margins, paddings, borders);
    } catch (Throwable e) {
      //catch everything during call native.
      if (WXEnvironment.isApkDebugable()) {
        WXLogUtils.e(TAG, "callCreateBody throw exception:" + WXLogUtils.getStackTrace(e));
      }
    }
    return errorCode;
  }

  @Override
  @CalledByNative
  public int callAddElement(String instanceId, String componentType, String ref, int index, String parentRef,
                            HashMap<String, String> styles, HashMap<String, String> attributes, HashSet<String> events,
                            float[] margins, float[] paddings, float[] borders,  boolean willLayout) {
    int errorCode = IWXBridge.INSTANCE_RENDERING;

    try {
      errorCode = WXBridgeManager.getInstance().callAddElement(instanceId, componentType, ref, index, parentRef,
              styles, attributes, events, margins, paddings, borders, willLayout);
    } catch (Throwable e) {
      //catch everything during call native.
      if (WXEnvironment.isApkDebugable()) {
        e.printStackTrace();
        WXLogUtils.e(TAG, "callAddElement throw error:" + WXLogUtils.getStackTrace(e));
      }
    }
    return errorCode;
  }

  @Override
  @CalledByNative
  public int callRemoveElement(String instanceId, String ref) {
    int errorCode = IWXBridge.INSTANCE_RENDERING;
    try {
      errorCode = WXBridgeManager.getInstance().callRemoveElement(instanceId, ref);
    } catch (Throwable e) {
      if (WXEnvironment.isApkDebugable()) {
        WXLogUtils.e(TAG, "callRemoveElement throw exception:" + WXLogUtils.getStackTrace(e));
      }
    }
    return errorCode;
  }

  @Override
  @CalledByNative
  public int callMoveElement(String instanceId, String ref, String parentref, int index) {
    int errorCode = IWXBridge.INSTANCE_RENDERING;
    try {
      errorCode = WXBridgeManager.getInstance().callMoveElement(instanceId, ref, parentref, index);
    } catch (Throwable e) {
      if (WXEnvironment.isApkDebugable()) {
        WXLogUtils.e(TAG, "callMoveElement throw exception:" + WXLogUtils.getStackTrace(e));
      }
    }
    return errorCode;
  }

  @Override
  @CalledByNative
  public int callAddEvent(String instanceId, String ref, String event) {
    int errorCode = IWXBridge.INSTANCE_RENDERING;
    try {
      errorCode = WXBridgeManager.getInstance().callAddEvent(instanceId, ref, event);
    } catch (Throwable e) {
      //catch everything during call native.
      // if(WXEnvironment.isApkDebugable()){
      WXLogUtils.e(TAG, "callAddEvent throw exception:" + WXLogUtils.getStackTrace(e));
      // }
    }
    return errorCode;
  }

  @Override
  @CalledByNative
  public int callRemoveEvent(String instanceId, String ref, String event) {
    int errorCode = IWXBridge.INSTANCE_RENDERING;
    try {
      errorCode = WXBridgeManager.getInstance().callRemoveEvent(instanceId, ref, event);
    } catch (Throwable e) {
      //catch everything during call native.
      if (WXEnvironment.isApkDebugable()) {
        WXLogUtils.e(TAG, "callRemoveEvent throw exception:" + WXLogUtils.getStackTrace(e));
      }
    }
    return errorCode;
  }

  @Override
  @CalledByNative
  public int callUpdateStyle(String instanceId, String ref,
                             HashMap<String, Object> styles,
                             HashMap<String, String> paddings,
                             HashMap<String, String> margins,
                             HashMap<String, String> borders) {
    int errorCode = IWXBridge.INSTANCE_RENDERING;
    try {
      errorCode = WXBridgeManager.getInstance().callUpdateStyle(instanceId, ref, styles, paddings, margins, borders);
    } catch (Throwable e) {
      //catch everything during call native.
      if (WXEnvironment.isApkDebugable()) {
        WXLogUtils.e(TAG, "callUpdateStyle throw exception:" + WXLogUtils.getStackTrace(e));
      }
    }
    return errorCode;
  }

  @Override
  @CalledByNative
  public int callUpdateAttrs(String instanceId, String ref, HashMap<String, String> attrs) {
    int errorCode = IWXBridge.INSTANCE_RENDERING;
    try {
      errorCode = WXBridgeManager.getInstance().callUpdateAttrs(instanceId, ref, attrs);
    } catch (Throwable e) {
      //catch everything during call native.
      if (WXEnvironment.isApkDebugable()) {
        WXLogUtils.e(TAG, "callUpdateAttr throw exception:" + WXLogUtils.getStackTrace(e));
      }
    }
    return errorCode;
  }

  @Override
  @CalledByNative
  public int callAddChildToRichtext(String instanceId, String nodeType, String ref, String parentRef, String richTextRef,
                             HashMap<String, String> styles, HashMap<String, String> attrs){
    int errorCode = IWXBridge.INSTANCE_RENDERING;
    try {
      errorCode = WXBridgeManager.getInstance().callAddChildToRichtext(instanceId, nodeType, ref, parentRef, richTextRef,
              styles, attrs);
    } catch (Throwable e) {
      //catch everything during call native.
      if (WXEnvironment.isApkDebugable()) {
        WXLogUtils.e(TAG, "callAddChildToRichtext throw exception:" + WXLogUtils.getStackTrace(e));
      }
    }
    return errorCode;
  }
  @Override
  @CalledByNative
  public int callRemoveChildFromRichtext(String instanceId, String ref, String parentRef, String richTextRef){
    int errorCode = IWXBridge.INSTANCE_RENDERING;
    try {
      errorCode = WXBridgeManager.getInstance().callRemoveChildFromRichtext(instanceId, ref, parentRef, richTextRef);
    } catch (Throwable e) {
      //catch everything during call native.
      if (WXEnvironment.isApkDebugable()) {
        WXLogUtils.e(TAG, "callRemoveChildFromRichtext throw exception:" + WXLogUtils.getStackTrace(e));
      }
    }
    return errorCode;
  }

  @Override
  @CalledByNative
  public int callUpdateRichtextStyle(String instanceId, String ref, HashMap<String, String> styles, String parentRef, String richTextRef){
    int errorCode = IWXBridge.INSTANCE_RENDERING;
    try {
      errorCode = WXBridgeManager.getInstance().callUpdateRichtextStyle(instanceId, ref, styles, parentRef, richTextRef);
    } catch (Throwable e) {
      //catch everything during call native.
      if (WXEnvironment.isApkDebugable()) {
        WXLogUtils.e(TAG, "callUpdateRichtextStyle throw exception:" + WXLogUtils.getStackTrace(e));
      }
    }
    return errorCode;
  }
  @Override
  @CalledByNative
  public int callUpdateRichtextChildAttr(String instanceId, String ref, HashMap<String, String> attrs, String parentRef, String richTextRef){
    int errorCode = IWXBridge.INSTANCE_RENDERING;
    try {
      errorCode = WXBridgeManager.getInstance().callUpdateRichtextChildAttr(instanceId, ref, attrs, parentRef, richTextRef);
    } catch (Throwable e) {
      //catch everything during call native.
      if (WXEnvironment.isApkDebugable()) {
        WXLogUtils.e(TAG, "callUpdateRichtextChildAttr throw exception:" + WXLogUtils.getStackTrace(e));
      }
    }
    return errorCode;
  }


  @Override
  @CalledByNative
  public int callLayout(String instanceId, String ref, int top, int bottom, int left, int right, int height, int width, boolean isRTL, int index) {
    int errorCode = IWXBridge.INSTANCE_RENDERING;
    try {
      errorCode = WXBridgeManager.getInstance().callLayout(instanceId, ref, top, bottom, left, right, height, width, isRTL, index);
    } catch (Throwable e) {
      //catch everything during call native.
      if (WXEnvironment.isApkDebugable()) {
        WXLogUtils.e(TAG, "callLayout throw exception:" + WXLogUtils.getStackTrace(e));
      }
    }
    return errorCode;
  }

  @Override
  @CalledByNative
  public int callCreateFinish(String instanceId) {
    int errorCode = IWXBridge.INSTANCE_RENDERING;
    try {
      errorCode = WXBridgeManager.getInstance().callCreateFinish(instanceId);
    } catch (Throwable e) {
      WXLogUtils.e(TAG, "callCreateFinish throw exception:" + WXLogUtils.getStackTrace(e));
    }
    return errorCode;
  }

  @Override
  @CalledByNative
  public int callRenderSuccess(String instanceId) {
    int errorCode = IWXBridge.INSTANCE_RENDERING;
    try {
      errorCode = WXBridgeManager.getInstance().callRenderSuccess(instanceId);
    } catch (Throwable e) {
      WXLogUtils.e(TAG, "callCreateFinish throw exception:" + WXLogUtils.getStackTrace(e));
    }
    return errorCode;
  }

  @Override
  @CalledByNative
  public int callAppendTreeCreateFinish(String instanceId, String ref) {
    int errorCode = IWXBridge.INSTANCE_RENDERING;
    try {
      errorCode = WXBridgeManager.getInstance().callAppendTreeCreateFinish(instanceId, ref);
    } catch (Throwable e) {
      WXLogUtils.e(TAG, "callAppendTreeCreateFinish throw exception:" + WXLogUtils.getStackTrace(e));
    }
    return errorCode;
  }

  @Override
  @CalledByNative
  public int callHasTransitionPros(String instanceId, String ref, HashMap<String, String> styles) {
    int errorCode = IWXBridge.INSTANCE_RENDERING;
    try {
      errorCode = WXBridgeManager.getInstance().callHasTransitionPros(instanceId, ref, styles);
    } catch (Throwable e) {
      if (WXEnvironment.isApkDebugable()) {
        WXLogUtils.e(TAG, "callHasTransitionPros throw exception:" + WXLogUtils.getStackTrace(e));
      }
    }
    return errorCode;
  }

  @Override
  @CalledByNative
  public ContentBoxMeasurement getMeasurementFunc(String instanceId, long renderObjectPtr) {
    ContentBoxMeasurement obj = null;
    try {
      obj = WXBridgeManager.getInstance().getMeasurementFunc(instanceId, renderObjectPtr);
    } catch (Throwable e) {
      if (WXEnvironment.isApkDebugable()) {
        WXLogUtils.e(TAG, "getMeasurementFunc throw exception:" + WXLogUtils.getStackTrace(e));
      }
    }
    return obj;
  }

  @Override
  public void bindMeasurementToRenderObject(long ptr){
    nativeBindMeasurementToRenderObject(ptr);
  }

  @Override
  public void setRenderContainerWrapContent(boolean wrap, String instanceId) {
    nativeSetRenderContainerWrapContent(wrap, instanceId);
  }

  @Override
  public long[] getFirstScreenRenderTime(String instanceId) {
    return nativeGetFirstScreenRenderTime(instanceId);
  }

  @Override
  public long[] getRenderFinishTime(String instanceId) {
    return nativeGetRenderFinishTime(instanceId);
  }

  @Override
  public void setDefaultHeightAndWidthIntoRootDom(String instanceId, float defaultWidth, float defaultHeight, boolean isWidthWrapContent, boolean isHeightWrapContent) {
    nativeSetDefaultHeightAndWidthIntoRootDom(instanceId, defaultWidth, defaultHeight, isWidthWrapContent, isHeightWrapContent);
  }

  @Override
  public void onInstanceClose(String instanceId) {
    nativeOnInstanceClose(instanceId);
  }

  @Override
  public void forceLayout(String instanceId) {
    nativeForceLayout(instanceId);
  }

  @Override
  public boolean notifyLayout(String instanceId) {
    return nativeNotifyLayout(instanceId);
  }

  @Override
  public void setStyleWidth(String instanceId, String ref, float value) {
    nativeSetStyleWidth(instanceId, ref, value);
  }

  @Override
  public void setMargin(String instanceId, String ref, CSSShorthand.EDGE edge, float value) {
    nativeSetMargin(instanceId, ref, edge.ordinal(), value);
  }

  @Override
  public void setPadding(String instanceId, String ref, CSSShorthand.EDGE edge, float value) {
    nativeSetPadding(instanceId, ref, edge.ordinal(), value);
  }

  @Override
  public void setPosition(String instanceId, String ref, CSSShorthand.EDGE edge, float value) {
    nativeSetPosition(instanceId, ref, edge.ordinal(), value);
  }

  @Override
  public void markDirty(String instanceId, String ref, boolean dirty) {
    nativeMarkDirty(instanceId, ref, dirty);
  }

  @Override
  public void setDeviceDisplay(String instanceId, float width, float height, float scale) {
    nativeSetDeviceDisplay(instanceId, width, height, scale);
  }

  @Override
  public void setStyleHeight(String instanceId, String ref, float value) {
    nativeSetStyleHeight(instanceId, ref, value);
  }

  @Override
  public void setInstanceRenderType(String instanceId, String renderType){
    if(TextUtils.isEmpty(renderType)){
       return;
    }
    nativeSetInstanceRenderType(instanceId, renderType);
  }

  @Override
  public void setViewPortWidth(String instanceId,float viewPortWidth){
    nativeSetViewPortWidth(instanceId,viewPortWidth);
  }

  @Override
  public void removeInstanceRenderType(String instanceId){
      nativeRemoveInstanceRenderType(instanceId);
  }

  @Override
  public void setPageArgument(String instanceId, String key, String value){
      nativeSetPageArgument(instanceId, key, value);
  }

  @Override
  public void registerCoreEnv(String key, String value) {
    nativeRegisterCoreEnv(key, value);
  }

  @CalledByNative
  public void reportNativeInitStatus(String statusCode, String errorMsg) {
    if (WXErrorCode.WX_JS_FRAMEWORK_INIT_SINGLE_PROCESS_SUCCESS.getErrorCode().equals(statusCode)
            || WXErrorCode.WX_JS_FRAMEWORK_INIT_FAILED.getErrorCode().equals(statusCode)) {
      IWXUserTrackAdapter userTrackAdapter = WXSDKManager.getInstance().getIWXUserTrackAdapter();
      if (userTrackAdapter != null) {
        Map<String, Serializable> params = new HashMap<>(3);
        params.put(IWXUserTrackAdapter.MONITOR_ERROR_CODE, statusCode);
        params.put(IWXUserTrackAdapter.MONITOR_ARG, "InitFrameworkNativeError");
        params.put(IWXUserTrackAdapter.MONITOR_ERROR_MSG, errorMsg);
        Log.e("Dyy", "reportNativeInitStatus is running and errorCode is " + statusCode + " And errorMsg is " + errorMsg);
        userTrackAdapter.commit(null, null, IWXUserTrackAdapter.INIT_FRAMEWORK, null, params);
      }

      return;
    }

    if (WXErrorCode.WX_JS_FRAMEWORK_INIT_FAILED_PARAMS_NULL.getErrorCode().equals(statusCode)) {
      WXExceptionUtils.commitCriticalExceptionRT(null, WXErrorCode.WX_JS_FRAMEWORK_INIT_FAILED_PARAMS_NULL,
              "WeexProxy::initFromParam()",
              WXErrorCode.WX_JS_FRAMEWORK_INIT_FAILED_PARAMS_NULL.getErrorMsg() + ": " + errorMsg,
              null);
      return;
    }

    for (WXErrorCode e : WXErrorCode.values()) {
      if (e.getErrorType().equals(WXErrorCode.ErrorType.NATIVE_ERROR)
              && e.getErrorCode().equals(statusCode)) {
        WXExceptionUtils.commitCriticalExceptionRT(null, e, "initFramework", errorMsg, null);
        break;
      }
    }
  }

  public void fireEventOnDataRenderNode(String instanceId, String ref, String type, String data, String domChanges) {
    nativeFireEventOnDataRenderNode(instanceId,ref,type,data, domChanges);
  }

  public void invokeCallbackOnDataRender(String instanceId, String callbackId, String data, boolean keepAlive) {
    nativeInvokeCallbackOnDataRender(instanceId,callbackId,data, keepAlive);
  }

  public void registerModuleOnDataRenderNode(String data) {
    nativeRegisterModuleOnDataRenderNode(data);
  }

  public void registerComponentOnDataRenderNode(String data) {
    nativeRegisterComponentOnDataRenderNode(data);
  }
}<|MERGE_RESOLUTION|>--- conflicted
+++ resolved
@@ -139,10 +139,7 @@
   public native void nativeUpdateGlobalConfig(String config);
 
   private native void nativeSetViewPortWidth(String instanceId, float viewPortWidth);
-<<<<<<< HEAD
-=======
   private native void nativeSetLogType(float type, float isPerf);
->>>>>>> d469e47b
 
   public static final boolean MULTIPROCESS = true;
 
