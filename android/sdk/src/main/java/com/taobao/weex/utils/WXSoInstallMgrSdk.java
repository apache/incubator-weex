/**
 *
 *                                  Apache License
 *                            Version 2.0, January 2004
 *                         http://www.apache.org/licenses/
 *
 *    TERMS AND CONDITIONS FOR USE, REPRODUCTION, AND DISTRIBUTION
 *
 *    1. Definitions.
 *
 *       "License" shall mean the terms and conditions for use, reproduction,
 *       and distribution as defined by Sections 1 through 9 of this document.
 *
 *       "Licensor" shall mean the copyright owner or entity authorized by
 *       the copyright owner that is granting the License.
 *
 *       "Legal Entity" shall mean the union of the acting entity and all
 *       other entities that control, are controlled by, or are under common
 *       control with that entity. For the purposes of this definition,
 *       "control" means (i) the power, direct or indirect, to cause the
 *       direction or management of such entity, whether by contract or
 *       otherwise, or (ii) ownership of fifty percent (50%) or more of the
 *       outstanding shares, or (iii) beneficial ownership of such entity.
 *
 *       "You" (or "Your") shall mean an individual or Legal Entity
 *       exercising permissions granted by this License.
 *
 *       "Source" form shall mean the preferred form for making modifications,
 *       including but not limited to software source code, documentation
 *       source, and configuration files.
 *
 *       "Object" form shall mean any form resulting from mechanical
 *       transformation or translation of a Source form, including but
 *       not limited to compiled object code, generated documentation,
 *       and conversions to other media types.
 *
 *       "Work" shall mean the work of authorship, whether in Source or
 *       Object form, made available under the License, as indicated by a
 *       copyright notice that is included in or attached to the work
 *       (an example is provided in the Appendix below).
 *
 *       "Derivative Works" shall mean any work, whether in Source or Object
 *       form, that is based on (or derived from) the Work and for which the
 *       editorial revisions, annotations, elaborations, or other modifications
 *       represent, as a whole, an original work of authorship. For the purposes
 *       of this License, Derivative Works shall not include works that remain
 *       separable from, or merely link (or bind by name) to the interfaces of,
 *       the Work and Derivative Works thereof.
 *
 *       "Contribution" shall mean any work of authorship, including
 *       the original version of the Work and any modifications or additions
 *       to that Work or Derivative Works thereof, that is intentionally
 *       submitted to Licensor for inclusion in the Work by the copyright owner
 *       or by an individual or Legal Entity authorized to submit on behalf of
 *       the copyright owner. For the purposes of this definition, "submitted"
 *       means any form of electronic, verbal, or written communication sent
 *       to the Licensor or its representatives, including but not limited to
 *       communication on electronic mailing lists, source code control systems,
 *       and issue tracking systems that are managed by, or on behalf of, the
 *       Licensor for the purpose of discussing and improving the Work, but
 *       excluding communication that is conspicuously marked or otherwise
 *       designated in writing by the copyright owner as "Not a Contribution."
 *
 *       "Contributor" shall mean Licensor and any individual or Legal Entity
 *       on behalf of whom a Contribution has been received by Licensor and
 *       subsequently incorporated within the Work.
 *
 *    2. Grant of Copyright License. Subject to the terms and conditions of
 *       this License, each Contributor hereby grants to You a perpetual,
 *       worldwide, non-exclusive, no-charge, royalty-free, irrevocable
 *       copyright license to reproduce, prepare Derivative Works of,
 *       publicly display, publicly perform, sublicense, and distribute the
 *       Work and such Derivative Works in Source or Object form.
 *
 *    3. Grant of Patent License. Subject to the terms and conditions of
 *       this License, each Contributor hereby grants to You a perpetual,
 *       worldwide, non-exclusive, no-charge, royalty-free, irrevocable
 *       (except as stated in this section) patent license to make, have made,
 *       use, offer to sell, sell, import, and otherwise transfer the Work,
 *       where such license applies only to those patent claims licensable
 *       by such Contributor that are necessarily infringed by their
 *       Contribution(s) alone or by combination of their Contribution(s)
 *       with the Work to which such Contribution(s) was submitted. If You
 *       institute patent litigation against any entity (including a
 *       cross-claim or counterclaim in a lawsuit) alleging that the Work
 *       or a Contribution incorporated within the Work constitutes direct
 *       or contributory patent infringement, then any patent licenses
 *       granted to You under this License for that Work shall terminate
 *       as of the date such litigation is filed.
 *
 *    4. Redistribution. You may reproduce and distribute copies of the
 *       Work or Derivative Works thereof in any medium, with or without
 *       modifications, and in Source or Object form, provided that You
 *       meet the following conditions:
 *
 *       (a) You must give any other recipients of the Work or
 *           Derivative Works a copy of this License; and
 *
 *       (b) You must cause any modified files to carry prominent notices
 *           stating that You changed the files; and
 *
 *       (c) You must retain, in the Source form of any Derivative Works
 *           that You distribute, all copyright, patent, trademark, and
 *           attribution notices from the Source form of the Work,
 *           excluding those notices that do not pertain to any part of
 *           the Derivative Works; and
 *
 *       (d) If the Work includes a "NOTICE" text file as part of its
 *           distribution, then any Derivative Works that You distribute must
 *           include a readable copy of the attribution notices contained
 *           within such NOTICE file, excluding those notices that do not
 *           pertain to any part of the Derivative Works, in at least one
 *           of the following places: within a NOTICE text file distributed
 *           as part of the Derivative Works; within the Source form or
 *           documentation, if provided along with the Derivative Works; or,
 *           within a display generated by the Derivative Works, if and
 *           wherever such third-party notices normally appear. The contents
 *           of the NOTICE file are for informational purposes only and
 *           do not modify the License. You may add Your own attribution
 *           notices within Derivative Works that You distribute, alongside
 *           or as an addendum to the NOTICE text from the Work, provided
 *           that such additional attribution notices cannot be construed
 *           as modifying the License.
 *
 *       You may add Your own copyright statement to Your modifications and
 *       may provide additional or different license terms and conditions
 *       for use, reproduction, or distribution of Your modifications, or
 *       for any such Derivative Works as a whole, provided Your use,
 *       reproduction, and distribution of the Work otherwise complies with
 *       the conditions stated in this License.
 *
 *    5. Submission of Contributions. Unless You explicitly state otherwise,
 *       any Contribution intentionally submitted for inclusion in the Work
 *       by You to the Licensor shall be under the terms and conditions of
 *       this License, without any additional terms or conditions.
 *       Notwithstanding the above, nothing herein shall supersede or modify
 *       the terms of any separate license agreement you may have executed
 *       with Licensor regarding such Contributions.
 *
 *    6. Trademarks. This License does not grant permission to use the trade
 *       names, trademarks, service marks, or product names of the Licensor,
 *       except as required for reasonable and customary use in describing the
 *       origin of the Work and reproducing the content of the NOTICE file.
 *
 *    7. Disclaimer of Warranty. Unless required by applicable law or
 *       agreed to in writing, Licensor provides the Work (and each
 *       Contributor provides its Contributions) on an "AS IS" BASIS,
 *       WITHOUT WARRANTIES OR CONDITIONS OF ANY KIND, either express or
 *       implied, including, without limitation, any warranties or conditions
 *       of TITLE, NON-INFRINGEMENT, MERCHANTABILITY, or FITNESS FOR A
 *       PARTICULAR PURPOSE. You are solely responsible for determining the
 *       appropriateness of using or redistributing the Work and assume any
 *       risks associated with Your exercise of permissions under this License.
 *
 *    8. Limitation of Liability. In no event and under no legal theory,
 *       whether in tort (including negligence), contract, or otherwise,
 *       unless required by applicable law (such as deliberate and grossly
 *       negligent acts) or agreed to in writing, shall any Contributor be
 *       liable to You for damages, including any direct, indirect, special,
 *       incidental, or consequential damages of any character arising as a
 *       result of this License or out of the use or inability to use the
 *       Work (including but not limited to damages for loss of goodwill,
 *       work stoppage, computer failure or malfunction, or any and all
 *       other commercial damages or losses), even if such Contributor
 *       has been advised of the possibility of such damages.
 *
 *    9. Accepting Warranty or Additional Liability. While redistributing
 *       the Work or Derivative Works thereof, You may choose to offer,
 *       and charge a fee for, acceptance of support, warranty, indemnity,
 *       or other liability obligations and/or rights consistent with this
 *       License. However, in accepting such obligations, You may act only
 *       on Your own behalf and on Your sole responsibility, not on behalf
 *       of any other Contributor, and only if You agree to indemnify,
 *       defend, and hold each Contributor harmless for any liability
 *       incurred by, or claims asserted against, such Contributor by reason
 *       of your accepting any such warranty or additional liability.
 *
 *    END OF TERMS AND CONDITIONS
 *
 *    APPENDIX: How to apply the Apache License to your work.
 *
 *       To apply the Apache License to your work, attach the following
 *       boilerplate notice, with the fields enclosed by brackets "[]"
 *       replaced with your own identifying information. (Don't include
 *       the brackets!)  The text should be enclosed in the appropriate
 *       comment syntax for the file format. We also recommend that a
 *       file or class name and description of purpose be included on the
 *       same "printed page" as the copyright notice for easier
 *       identification within third-party archives.
 *
 *    Copyright 2016 Alibaba Group
 *
 *    Licensed under the Apache License, Version 2.0 (the "License");
 *    you may not use this file except in compliance with the License.
 *    You may obtain a copy of the License at
 *
 *        http://www.apache.org/licenses/LICENSE-2.0
 *
 *    Unless required by applicable law or agreed to in writing, software
 *    distributed under the License is distributed on an "AS IS" BASIS,
 *    WITHOUT WARRANTIES OR CONDITIONS OF ANY KIND, either express or implied.
 *    See the License for the specific language governing permissions and
 *    limitations under the License.
 */
package com.taobao.weex.utils;

import android.content.Context;
import android.content.pm.ApplicationInfo;
import android.os.Build;

import com.taobao.weex.adapter.IWXUserTrackAdapter;
import com.taobao.weex.common.WXErrorCode;
import com.taobao.weex.common.WXPerformance;

import java.io.File;
import java.io.FileOutputStream;
import java.io.IOException;
import java.io.InputStream;
import java.lang.reflect.Field;
import java.nio.ByteBuffer;
import java.nio.channels.FileChannel;
import java.util.Enumeration;
import java.util.zip.ZipEntry;
import java.util.zip.ZipException;
import java.util.zip.ZipFile;

import dalvik.system.PathClassLoader;


/**
 * Utility class for managing so library, including load native library and version management.
 * <ol>
 *   <li>Load library<br>
 *     It Will try to use {@link System#loadLibrary(String)} to load native library. If it successes,
 *     the Android Framework will be responsible for managing library and library version.
 *     If it fails in case of some ceratin armebi-v7a architecture device, it will try to extract
 *     native library from apk and copy it the data directory of the app. Then load it using
 *     {@link System#load(String)}.
 *     </li>
 *  <li>
 *       Version control for extracting native library from apk.
 *  </li>
 * </ol>
 */
public class WXSoInstallMgrSdk {

  final static String LOGTAG = "INIT_SO";
  //below is the CPU string types
  private final static String ARMEABI = "armeabi"; //default
  private final static String X86 = "x86";
  private final static String MIPS = "mips";
  private final static int ARMEABI_Size = 3559244;
  private final static int X86_Size = 4304032;

  static Context mContext = null;

  public static void init(Context c) {
    mContext = c;
  }

  public static boolean isX86(){
    String cpuType = _cpuType();
    return cpuType.equalsIgnoreCase(X86);
  }

  public static boolean isCPUSupport(){
    String cpuType = _cpuType();
    return !cpuType.equalsIgnoreCase(MIPS);
  }

  /**
   * Load so library.
   * First, it will try use {@link System#loadLibrary(String)} to load library.
   * If it fails, then it will try to extract the so library and load it from arembi in the .apk
   *
   * @param libName library name, like webp, not necessary to be libwep.so
   * @param version the version of the so library
   */
  public static boolean initSo(String libName, int version, IWXUserTrackAdapter utAdapter) {
    String cpuType = _cpuType();
    if (cpuType.equalsIgnoreCase(MIPS) ) {
      return false;
    }

    boolean InitSuc = false;

    if (checkSoIsInValid(libName, ARMEABI_Size) ||checkSoIsInValid(libName, X86_Size)) {

      /**
       * Load library with {@link System#loadLibrary(String)}
       */
      try {
        System.loadLibrary(libName);
        commit(utAdapter, null, null);

        InitSuc = true;
      } catch (Exception | Error e2) {
        if (cpuType.contains(ARMEABI) || cpuType.contains(X86)) {
          commit(utAdapter, WXErrorCode.WX_ERR_LOAD_SO.getErrorCode(), WXErrorCode.WX_ERR_LOAD_SO.getErrorMsg() + ":" + e2.getMessage());
        }
        InitSuc = false;
      }

      try {

        if (!InitSuc) {

          //File extracted from apk already exists.
          if (isExist(libName, version)) {
            boolean res = _loadUnzipSo(libName, version, utAdapter);
            if (res) {
              return res;
            } else {
              //Delete the corrupt so library, and extract it again.
              removeSoIfExit(libName, version);
            }
          }

          //Fail for loading file from libs, extract so library from so and load it.
          if (cpuType.equalsIgnoreCase(MIPS)) {
            return false;
          } else {
            try {
              InitSuc = unZipSelectedFiles(libName, version, utAdapter);
            } catch (IOException e2) {
              e2.printStackTrace();
            }
          }

        }
      } catch (Exception | Error e) {
        InitSuc = false;
        e.printStackTrace();
      }
<<<<<<< HEAD
=======
    } catch (Throwable e) {
      InitSuc = false;
      WXLogUtils.e("", e);
>>>>>>> 3b70f2c6
    }
    return InitSuc;
  }

  private static String _getFieldReflectively(Build build, String fieldName) {
    try {
      final Field field = Build.class.getField(fieldName);
      return field.get(build).toString();
    } catch (Exception ex) {
      return "Unknown";
    }
  }

  private static String _cpuType() {

    String abi = _getFieldReflectively(new Build(), "CPU_ABI");
    if (abi == null || abi.length() == 0 || abi.equals("Unknown")) {
      abi = ARMEABI;
    }
    abi = abi.toLowerCase();
    return abi;
  }

  static boolean checkSoIsInValid(String libName, int size) {
    Context context = mContext;
    if (null == context) {
      return false;
    }
    try{
      long start=System.currentTimeMillis();
      if(WXSoInstallMgrSdk.class.getClassLoader() instanceof PathClassLoader ) {

        String path = ((PathClassLoader) (WXSoInstallMgrSdk.class.getClassLoader())).findLibrary(libName);
        File file = new File(path);

        if (!file.exists() || size == file.length()) {
          WXLogUtils.w("weex so size check path :" + path+"   "+(System.currentTimeMillis() - start));
          return true;
        } else {
          return false;
        }
      }
    }catch(Throwable e ){
      WXLogUtils.e("weex so size check fail exception :"+e.getMessage());
    }

    return true;
  }

  /**
   * Concatenate the path of the so library, including directory.
   * @param libName the raw name of the lib
   * @param version the version of the so library
   * @return the path of the so library
   */
  static String _targetSoFile(String libName, int version) {
    Context context = mContext;
    if (null == context) {
      return "";
    }

    String path = "/data/data/" + context.getPackageName() + "/files";

    File f = context.getFilesDir();
    if (f != null) {
      path = f.getPath();
    }
    return path + "/lib" + libName + "bk" + version + ".so";

  }

  /**
   * Remove the so library if it had been extracted.
   * @param libName
   * @param version
   */
  static void removeSoIfExit(String libName, int version) {

    String file = _targetSoFile(libName, version);
    File a = new File(file);
    if (a.exists()) {
      a.delete();
    }

  }

  /**
   * Tell whether the so is extracted.
   */
  static boolean isExist(String libName, int version) {

    String file = _targetSoFile(libName, version);
    File a = new File(file);
    return a.exists();

  }


  /**
   * Load .so library
   */
  static boolean _loadUnzipSo(String libName, int version, IWXUserTrackAdapter utAdapter) {
    boolean initSuc = false;
    try {
      if (isExist(libName, version)) {
        System.load(_targetSoFile(libName, version));
        commit(utAdapter, "2000", "Load file extract from apk successfully.");
      }
      initSuc = true;
    } catch (Throwable e) {
      commit(utAdapter, WXErrorCode.WX_ERR_COPY_FROM_APK.getErrorCode(), WXErrorCode.WX_ERR_COPY_FROM_APK.getErrorMsg() + ":" + e.getMessage());
      initSuc = false;
      WXLogUtils.e("", e);
    }
    return initSuc;
  }

  static boolean unZipSelectedFiles(String libName, int version, IWXUserTrackAdapter utAdapter) throws ZipException, IOException {

    String sourcePath = "lib/armeabi/lib" + libName + ".so";

    String zipPath = "";
    Context context = mContext;
    if (context == null) {
      return false;
    }

    ApplicationInfo aInfo = context.getApplicationInfo();
    if (null != aInfo) {
      zipPath = aInfo.sourceDir;
    }

    ZipFile zf;
    zf = new ZipFile(zipPath);
    try {

      for (Enumeration<?> entries = zf.entries(); entries.hasMoreElements(); ) {
        ZipEntry entry = ((ZipEntry) entries.nextElement());
        if (entry.getName().startsWith(sourcePath)) {

          InputStream in = null;
          FileOutputStream os = null;
          FileChannel channel = null;
          int total = 0;
          try {

            //Make sure the old library is deleted.
            removeSoIfExit(libName, version);

            //Copy file
            in = zf.getInputStream(entry);
            os = context.openFileOutput("lib" + libName + "bk" + version + ".so",
                                        Context.MODE_PRIVATE);
            channel = os.getChannel();

            byte[] buffers = new byte[1024];
            int realLength;

            while ((realLength = in.read(buffers)) > 0) {
              //os.write(buffers);
              channel.write(ByteBuffer.wrap(buffers, 0, realLength));
              total += realLength;

            }
          } finally {
            if (in != null) {
              try {
                in.close();
              } catch (Exception e) {
                e.printStackTrace();
              }
            }

            if (channel != null) {
              try {
                channel.close();
              } catch (Exception e) {
                e.printStackTrace();
              }
            }

            if (os != null) {
              try {
                os.close();
              } catch (Exception e) {
                e.printStackTrace();
              }
            }

            if (zf != null) {
              zf.close();
              zf = null;
            }
          }

          if (total > 0) {
            return _loadUnzipSo(libName, version, utAdapter);
          } else {
            return false;
          }
        }
      }
    } catch (java.io.IOException e) {
      e.printStackTrace();

    } finally {

      if (zf != null) {
        zf.close();
        zf = null;
      }
    }
    return false;
  }

  static void commit(IWXUserTrackAdapter utAdapter, String errCode, String errMsg) {
    if (utAdapter == null) {
      return;
    }
    if (errCode != null && errMsg != null) {
      WXPerformance p = new WXPerformance();
      p.errCode = errCode;
      p.errMsg = errMsg;
      utAdapter.commit(null, null, WXConst.ENVIRONMENT, p, null);
    } else {
      utAdapter.commit(null, null, WXConst.ENVIRONMENT, null, null);

    }
  }

}<|MERGE_RESOLUTION|>--- conflicted
+++ resolved
@@ -332,12 +332,6 @@
         InitSuc = false;
         e.printStackTrace();
       }
-<<<<<<< HEAD
-=======
-    } catch (Throwable e) {
-      InitSuc = false;
-      WXLogUtils.e("", e);
->>>>>>> 3b70f2c6
     }
     return InitSuc;
   }
