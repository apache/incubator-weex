/*
 * Licensed to the Apache Software Foundation (ASF) under one
 * or more contributor license agreements.  See the NOTICE file
 * distributed with this work for additional information
 * regarding copyright ownership.  The ASF licenses this file
 * to you under the Apache License, Version 2.0 (the
 * "License"); you may not use this file except in compliance
 * with the License.  You may obtain a copy of the License at
 * 
 *   http://www.apache.org/licenses/LICENSE-2.0
 * 
 * Unless required by applicable law or agreed to in writing,
 * software distributed under the License is distributed on an
 * "AS IS" BASIS, WITHOUT WARRANTIES OR CONDITIONS OF ANY
 * KIND, either express or implied.  See the License for the
 * specific language governing permissions and limitations
 * under the License.
 */
package com.taobao.weex.utils;

import android.content.Context;
import android.content.pm.ApplicationInfo;
import android.os.Build;
import android.system.ErrnoException;
import android.system.Os;
import android.text.TextUtils;

import com.taobao.weex.IWXStatisticsListener;
import com.taobao.weex.WXEnvironment;
import com.taobao.weex.adapter.IWXSoLoaderAdapter;
import com.taobao.weex.adapter.IWXUserTrackAdapter;
import com.taobao.weex.common.WXErrorCode;

import java.io.BufferedReader;
import java.io.Closeable;
import java.io.File;
import java.io.FileNotFoundException;
import java.io.FileOutputStream;
import java.io.FileReader;
import java.io.FileWriter;
import java.io.IOException;
import java.io.InputStream;
import java.lang.reflect.Field;
import java.nio.ByteBuffer;
import java.nio.channels.FileChannel;
import java.util.Enumeration;
import java.util.zip.ZipEntry;
import java.util.zip.ZipException;
import java.util.zip.ZipFile;

import dalvik.system.PathClassLoader;


/**
 * Utility class for managing so library, including load native library and version management.
 * <ol>
 *   <li>Load library<br>
 *     It Will try to use {@link System#loadLibrary(String)} to load native library. If it successes,
 *     the Android Framework will be responsible for managing library and library version.
 *     If it fails in case of some ceratin armebi-v7a architecture device, it will try to extract
 *     native library from apk and copy it the data directory of the app. Then load it using
 *     {@link System#load(String)}.
 *     </li>
 *  <li>
 *       Version control for extracting native library from apk.
 *  </li>
 * </ol>
 */
public class WXSoInstallMgrSdk {

  final static String LOGTAG = "INIT_SO";
  //below is the CPU string types
  private final static String ARMEABI = "armeabi"; //default
  private final static String X86 = "x86";
  private final static String MIPS = "mips";
  private final static String STARTUPSO = "/libweexjsb.so";
  private final static String STARTUPSOANDROID15 = "/libweexjst.so";

  private final static int ARMEABI_Size = 3583820;
  private final static int X86_Size = 4340864;

  static Context mContext = null;
  private static IWXSoLoaderAdapter mSoLoader = null;
  private static IWXStatisticsListener mStatisticsListener = null;

  public static void init(Context c,
                          IWXSoLoaderAdapter loader,
                          IWXStatisticsListener listener) {
    mContext = c;
    mSoLoader = loader;
    mStatisticsListener = listener;
  }

  public static boolean isX86(){
    String cpuType = _cpuType();
    return cpuType.equalsIgnoreCase(X86);
  }

  public static boolean isCPUSupport(){
    String cpuType = _cpuType();
    return !cpuType.equalsIgnoreCase(MIPS);
  }

  /**
   * Load so library.
   *
   * If a library loader adapter exists, use this adapter to load library,
   * otherwise use {@link System#loadLibrary(String)} to load library.
   * If failed to load library, try to extract the so library and load it
   * from arembi in the .apk
   *
   * @param libName library name, like webp, not necessary to be libwep.so
   * @param version the version of the so library
   */
  public static boolean initSo(String libName, int version, IWXUserTrackAdapter utAdapter) {
    String cpuType = _cpuType();
    if (cpuType.equalsIgnoreCase(MIPS) ) {
      WXExceptionUtils.commitCriticalExceptionRT(null,
              WXErrorCode.WX_KEY_EXCEPTION_SDK_INIT,
              "initSo", "[WX_KEY_EXCEPTION_SDK_INIT_CPU_NOT_SUPPORT] for android cpuType is MIPS",
              null);
      return false;
    }

    // copy startup so
    copyStartUpSo();
<<<<<<< HEAD
    prepareJsc(libName);
=======
//    prepareJsc(libName);
>>>>>>> f54c93b2

    boolean InitSuc = false;
//    if (checkSoIsValid(libName, BuildConfig.ARMEABI_Size) ||checkSoIsValid(libName, BuildConfig.X86_Size)) {

      /**
       * Load library with {@link System#loadLibrary(String)}
       */
      try {
        // If a library loader adapter exists, use this adapter to load library
        // instead of System.loadLibrary.
        if (mSoLoader != null) {
          mSoLoader.doLoadLibrary(libName);
        } else {
          System.loadLibrary(libName);
        }

        InitSuc = true;
      } catch (Exception | Error e2) {
        if (cpuType.contains(ARMEABI) || cpuType.contains(X86)) {
          WXExceptionUtils.commitCriticalExceptionRT(null,
                  WXErrorCode.WX_KEY_EXCEPTION_SDK_INIT,
                  "initSo", "[WX_KEY_EXCEPTION_SDK_INIT_CPU_NOT_SUPPORT] for android cpuType is " +cpuType +
                          "\n Detail Error is: " +e2.getMessage(),
                  null);
        }
        InitSuc = false;
      }

      try {

        if (!InitSuc) {

          //File extracted from apk already exists.
          if (isExist(libName, version)) {
            boolean res = _loadUnzipSo(libName, version, utAdapter);
            if (res) {
              return res;
            } else {
              //Delete the corrupt so library, and extract it again.
              removeSoIfExit(libName, version);
            }
          }

          //Fail for loading file from libs, extract so library from so and load it.
          if (cpuType.equalsIgnoreCase(MIPS)) {
            return false;
          } else {
            try {
              InitSuc = unZipSelectedFiles(libName, version, utAdapter);
            } catch (IOException e2) {
              e2.printStackTrace();
            }
          }

        }
      } catch (Exception | Error e) {
        InitSuc = false;
        e.printStackTrace();
      }
  //  }
    return InitSuc;
  }

  private static void prepareJsc(String libName) {
    String libPath = WXEnvironment.findSoPath(libName);
<<<<<<< HEAD
=======

    if(libPath == null || !libPath.contains("maindex"))
      return;

>>>>>>> f54c93b2
    String libJScRealPath = WXEnvironment.getLibJScRealPath();

    File jscFile = new File(libJScRealPath);
    File libFile = new File(libPath);

<<<<<<< HEAD
=======

>>>>>>> f54c93b2
    if (!TextUtils.equals(jscFile.getParent(), libFile.getParent())) {
      File newJsc = new File(libFile.getParentFile(), jscFile.getName());
      if (Build.VERSION.SDK_INT >= 21) {
        try {
          Os.symlink(jscFile.getAbsolutePath(), newJsc.getAbsolutePath());
        } catch (ErrnoException e) {
<<<<<<< HEAD
//          e.printStackTrace();
=======
          WXLogUtils.e("symlink error " + e.getMessage());
>>>>>>> f54c93b2
          WXFileUtils.copyFile(jscFile, newJsc);
        }
      } else {
        WXFileUtils.copyFile(jscFile, newJsc);
      }

    }
<<<<<<< HEAD


=======
>>>>>>> f54c93b2
  }


  /**
   * copyStartUpSo
   */
  public static void copyStartUpSo() {
    try {
      boolean installOnSdcard = true;
      String pkgName = WXEnvironment.getApplication().getPackageName();
      // cp weexjsb any way
//      try {
//        PackageManager pm = WXEnvironment.getApplication().getApplicationContext().getPackageManager();
//        ApplicationInfo appInfo = pm.getApplicationInfo(pkgName, 0);
//        if ((appInfo.flags & ApplicationInfo.FLAG_EXTERNAL_STORAGE) != 0) {
//          // App on sdcard
//          installOnSdcard = true;
//        }
//      } catch (Throwable e) {
//      }

      if (installOnSdcard) {

        String cacheFile = WXEnvironment.getApplication().getApplicationContext().getCacheDir().getPath();
        // if android api < 16 copy libweexjst.so else copy libweexjsb.so
        boolean pieSupport = true;
        File newfile;
        if (Build.VERSION.SDK_INT < Build.VERSION_CODES.JELLY_BEAN) {
          pieSupport = false;
          newfile = new File(cacheFile + STARTUPSOANDROID15);
        } else {
          newfile = new File(cacheFile + STARTUPSO);
        }

        String jsbVersionFile = "jsb.version";

        File versionFile = new File(cacheFile,jsbVersionFile);
        Closeable r = null;

        if(newfile.exists() && versionFile.exists()) {
          try {
            FileReader fileReader = new FileReader(versionFile);
            r = fileReader;
            BufferedReader br = new BufferedReader(fileReader);
            String s = br.readLine();
            if(!TextUtils.isEmpty(s)) {
              boolean same = String.valueOf(WXEnvironment.CORE_JSB_SO_VERSION).equals(s.trim());
              if(same)
                return;
            }
          } catch (FileNotFoundException e) {
            //do nothing and copy so file
          } finally {
            if (r != null)
              r.close();
          }
        }

        String path = "/data/data/" + pkgName + "/lib";
        if (cacheFile != null && cacheFile.indexOf("/cache") > 0) {
          path = cacheFile.replace("/cache", "/lib");
        }

        String soName;
        if (pieSupport) {
          soName = path + STARTUPSO;
        } else {
          soName = path + STARTUPSOANDROID15;
        }

        File oldfile = new File(soName);
        if (oldfile.exists()) {
          WXFileUtils.copyFile(oldfile, newfile);
        } else {
          WXEnvironment.extractSo();
        }

        Closeable w = null;
        try {
          if(!versionFile.exists())
            versionFile.createNewFile();
          FileWriter fileWriter = new FileWriter(versionFile);
          w = fileWriter;
          fileWriter.write(String.valueOf(WXEnvironment.CORE_JSB_SO_VERSION));
          fileWriter.flush();
        } catch (Exception e ) {
          // do nothing
        } finally {
          if(w != null)
            w.close();
        }

      }
    } catch (Throwable e) {
      e.printStackTrace();
    }
  }

  private static String _getFieldReflectively(Build build, String fieldName) {
    try {
      final Field field = Build.class.getField(fieldName);
      return field.get(build).toString();
    } catch (Exception ex) {
      return "Unknown";
    }
  }

  private static String _cpuType() {

    String abi = _getFieldReflectively(new Build(), "CPU_ABI");
    if (abi == null || abi.length() == 0 || abi.equals("Unknown")) {
      abi = ARMEABI;
    }
    abi = abi.toLowerCase();
    return abi;
  }

  /**
   *
   * @param libName lib name
   * @param size  the right size of lib
   * @return true for valid  ; false for InValid
   */
  static boolean checkSoIsValid(String libName, long size) {
    Context context = mContext;
    if (null == context) {
      return false;
    }
    try{
      long start=System.currentTimeMillis();
      if(WXSoInstallMgrSdk.class.getClassLoader() instanceof PathClassLoader ) {

        String path = ((PathClassLoader) (WXSoInstallMgrSdk.class.getClassLoader())).findLibrary(libName);
        if(TextUtils.isEmpty(path) ){
          return false;
        }
        File file = new File(path);

        if (!file.exists() || size == file.length()) {
          WXLogUtils.w("weex so size check path :" + path+"   "+(System.currentTimeMillis() - start));
          return true;
        } else {
          return false;
        }
      }
    }catch(Throwable e ){
      WXExceptionUtils.commitCriticalExceptionRT(null,
              WXErrorCode.WX_KEY_EXCEPTION_SDK_INIT,
              "checkSoIsValid", "[WX_KEY_EXCEPTION_SDK_INIT_CPU_NOT_SUPPORT] for " +
                      "weex so size check fail exception :"+e.getMessage(),
              null);
      WXLogUtils.e("weex so size check fail exception :"+e.getMessage());
    }

    return true;
  }

  /**
   * Concatenate the path of the so library, including directory.
   * @param libName the raw name of the lib
   * @param version the version of the so library
   * @return the path of the so library
   */
  static String _targetSoFile(String libName, int version) {
    Context context = mContext;
    if (null == context) {
      return "";
    }

    String path = "/data/data/" + context.getPackageName() + "/files";

    File f = context.getFilesDir();
    if (f != null) {
      path = f.getPath();
    }
    return path + "/lib" + libName + "bk" + version + ".so";

  }

  /**
   * Remove the so library if it had been extracted.
   * @param libName
   * @param version
   */
  static void removeSoIfExit(String libName, int version) {

    String file = _targetSoFile(libName, version);
    File a = new File(file);
    if (a.exists()) {
      a.delete();
    }

  }

  /**
   * Tell whether the so is extracted.
   */
  static boolean isExist(String libName, int version) {

    String file = _targetSoFile(libName, version);
    File a = new File(file);
    return a.exists();

  }


  /**
   * Load .so library
   */
  static boolean _loadUnzipSo(String libName,
                              int version,
                              IWXUserTrackAdapter utAdapter) {
    boolean initSuc = false;
    try {
      if (isExist(libName, version)) {
        // If a library loader adapter exists, use this adapter to load library
        // instead of System.load.
        if (mSoLoader != null) {
          mSoLoader.doLoad(_targetSoFile(libName, version));
        } else {
          System.load(_targetSoFile(libName, version));
        }
      }
      initSuc = true;
    } catch (Throwable e) {
      initSuc = false;
      WXExceptionUtils.commitCriticalExceptionRT(null,
              WXErrorCode.WX_KEY_EXCEPTION_SDK_INIT_CPU_NOT_SUPPORT,
              "_loadUnzipSo", "[WX_KEY_EXCEPTION_SDK_INIT_WX_ERR_COPY_FROM_APK] " +
                      "\n Detail Msg is : " +  e.getMessage(),
              null);
      WXLogUtils.e("", e);
    }
    return initSuc;
  }

  static boolean unZipSelectedFiles(String libName,
                                    int version,
                                    IWXUserTrackAdapter utAdapter) throws ZipException, IOException {
    String sourcePath = "lib/armeabi/lib" + libName + ".so";

    String zipPath = "";
    Context context = mContext;
    if (context == null) {
      return false;
    }

    ApplicationInfo aInfo = context.getApplicationInfo();
    if (null != aInfo) {
      zipPath = aInfo.sourceDir;
    }

    ZipFile zf;
    zf = new ZipFile(zipPath);
    try {

      for (Enumeration<?> entries = zf.entries(); entries.hasMoreElements(); ) {
        ZipEntry entry = ((ZipEntry) entries.nextElement());
        if (entry.getName().startsWith(sourcePath)) {

          InputStream in = null;
          FileOutputStream os = null;
          FileChannel channel = null;
          int total = 0;
          try {

            //Make sure the old library is deleted.
            removeSoIfExit(libName, version);

            //Copy file
            in = zf.getInputStream(entry);
            os = context.openFileOutput("lib" + libName + "bk" + version + ".so",
                    Context.MODE_PRIVATE);
            channel = os.getChannel();

            byte[] buffers = new byte[1024];
            int realLength;

            while ((realLength = in.read(buffers)) > 0) {
              //os.write(buffers);
              channel.write(ByteBuffer.wrap(buffers, 0, realLength));
              total += realLength;

            }
          } finally {
            if (in != null) {
              try {
                in.close();
              } catch (Exception e) {
                e.printStackTrace();
              }
            }

            if (channel != null) {
              try {
                channel.close();
              } catch (Exception e) {
                e.printStackTrace();
              }
            }

            if (os != null) {
              try {
                os.close();
              } catch (Exception e) {
                e.printStackTrace();
              }
            }

            if (zf != null) {
              zf.close();
              zf = null;
            }
          }

          if (total > 0) {
            return _loadUnzipSo(libName, version, utAdapter);
          } else {
            return false;
          }
        }
      }
    } catch (java.io.IOException e) {
      e.printStackTrace();
      WXExceptionUtils.commitCriticalExceptionRT(null,
              WXErrorCode.WX_KEY_EXCEPTION_SDK_INIT_CPU_NOT_SUPPORT,
              "unZipSelectedFiles", "[WX_KEY_EXCEPTION_SDK_INIT_unZipSelectedFiles] " +
                      "\n Detail msg is: " + e.getMessage(),
              null);

    } finally {

      if (zf != null) {
        zf.close();
        zf = null;
      }
    }
    return false;
  }

  /**
   * Using {@Code WXExceptionUtils.commitCriticalExceptionRT}  insted
   */
//  static void commit(IWXUserTrackAdapter utAdapter, String errCode, String errMsg) {
//    if (mStatisticsListener != null) {
//      mStatisticsListener.onException("0", errCode, errMsg);
//    }
//
//    if (utAdapter == null) {
//      return;
//    }
//    if (errCode != null && errMsg != null) {
//      WXPerformance p = new WXPerformance();
//      p.errCode = errCode;
//      p.errMsg = errMsg;
//      utAdapter.commit(null, null, WXEnvironment.ENVIRONMENT, p, null);
//    } else {
//      utAdapter.commit(null, null, WXEnvironment.ENVIRONMENT, null, null);
//
//    }
//  }

}<|MERGE_RESOLUTION|>--- conflicted
+++ resolved
@@ -124,11 +124,7 @@
 
     // copy startup so
     copyStartUpSo();
-<<<<<<< HEAD
-    prepareJsc(libName);
-=======
 //    prepareJsc(libName);
->>>>>>> f54c93b2
 
     boolean InitSuc = false;
 //    if (checkSoIsValid(libName, BuildConfig.ARMEABI_Size) ||checkSoIsValid(libName, BuildConfig.X86_Size)) {
@@ -194,33 +190,21 @@
 
   private static void prepareJsc(String libName) {
     String libPath = WXEnvironment.findSoPath(libName);
-<<<<<<< HEAD
-=======
-
     if(libPath == null || !libPath.contains("maindex"))
       return;
 
->>>>>>> f54c93b2
     String libJScRealPath = WXEnvironment.getLibJScRealPath();
 
     File jscFile = new File(libJScRealPath);
     File libFile = new File(libPath);
 
-<<<<<<< HEAD
-=======
-
->>>>>>> f54c93b2
     if (!TextUtils.equals(jscFile.getParent(), libFile.getParent())) {
       File newJsc = new File(libFile.getParentFile(), jscFile.getName());
       if (Build.VERSION.SDK_INT >= 21) {
         try {
           Os.symlink(jscFile.getAbsolutePath(), newJsc.getAbsolutePath());
         } catch (ErrnoException e) {
-<<<<<<< HEAD
-//          e.printStackTrace();
-=======
           WXLogUtils.e("symlink error " + e.getMessage());
->>>>>>> f54c93b2
           WXFileUtils.copyFile(jscFile, newJsc);
         }
       } else {
@@ -228,11 +212,6 @@
       }
 
     }
-<<<<<<< HEAD
-
-
-=======
->>>>>>> f54c93b2
   }
 
 
