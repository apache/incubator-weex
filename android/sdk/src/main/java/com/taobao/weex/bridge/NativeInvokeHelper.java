--- conflicted
+++ resolved
@@ -45,19 +45,12 @@
       WXSDKManager.getInstance().postOnUiThread(new Runnable() {
         @Override
         public void run() {
-<<<<<<< HEAD
-          try {
-            invoker.invoke(target, params);
-          } catch (Exception e) {
-            throw new RuntimeException(target + "Invoker " + invoker.toString() ,e);
-=======
           if (invoker != null) {
             try {
               invoker.invoke(target, params);
             } catch (Exception e) {
               throw new RuntimeException(target + "Invoker " + invoker.toString(), e);
             }
->>>>>>> d557a63d
           }
         }
       }, 0);
