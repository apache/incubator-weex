/**
 *
 *                                  Apache License
 *                            Version 2.0, January 2004
 *                         http://www.apache.org/licenses/
 *
 *    TERMS AND CONDITIONS FOR USE, REPRODUCTION, AND DISTRIBUTION
 *
 *    1. Definitions.
 *
 *       "License" shall mean the terms and conditions for use, reproduction,
 *       and distribution as defined by Sections 1 through 9 of this document.
 *
 *       "Licensor" shall mean the copyright owner or entity authorized by
 *       the copyright owner that is granting the License.
 *
 *       "Legal Entity" shall mean the union of the acting entity and all
 *       other entities that control, are controlled by, or are under common
 *       control with that entity. For the purposes of this definition,
 *       "control" means (i) the power, direct or indirect, to cause the
 *       direction or management of such entity, whether by contract or
 *       otherwise, or (ii) ownership of fifty percent (50%) or more of the
 *       outstanding shares, or (iii) beneficial ownership of such entity.
 *
 *       "You" (or "Your") shall mean an individual or Legal Entity
 *       exercising permissions granted by this License.
 *
 *       "Source" form shall mean the preferred form for making modifications,
 *       including but not limited to software source code, documentation
 *       source, and configuration files.
 *
 *       "Object" form shall mean any form resulting from mechanical
 *       transformation or translation of a Source form, including but
 *       not limited to compiled object code, generated documentation,
 *       and conversions to other media types.
 *
 *       "Work" shall mean the work of authorship, whether in Source or
 *       Object form, made available under the License, as indicated by a
 *       copyright notice that is included in or attached to the work
 *       (an example is provided in the Appendix below).
 *
 *       "Derivative Works" shall mean any work, whether in Source or Object
 *       form, that is based on (or derived from) the Work and for which the
 *       editorial revisions, annotations, elaborations, or other modifications
 *       represent, as a whole, an original work of authorship. For the purposes
 *       of this License, Derivative Works shall not include works that remain
 *       separable from, or merely link (or bind by name) to the interfaces of,
 *       the Work and Derivative Works thereof.
 *
 *       "Contribution" shall mean any work of authorship, including
 *       the original version of the Work and any modifications or additions
 *       to that Work or Derivative Works thereof, that is intentionally
 *       submitted to Licensor for inclusion in the Work by the copyright owner
 *       or by an individual or Legal Entity authorized to submit on behalf of
 *       the copyright owner. For the purposes of this definition, "submitted"
 *       means any form of electronic, verbal, or written communication sent
 *       to the Licensor or its representatives, including but not limited to
 *       communication on electronic mailing lists, source code control systems,
 *       and issue tracking systems that are managed by, or on behalf of, the
 *       Licensor for the purpose of discussing and improving the Work, but
 *       excluding communication that is conspicuously marked or otherwise
 *       designated in writing by the copyright owner as "Not a Contribution."
 *
 *       "Contributor" shall mean Licensor and any individual or Legal Entity
 *       on behalf of whom a Contribution has been received by Licensor and
 *       subsequently incorporated within the Work.
 *
 *    2. Grant of Copyright License. Subject to the terms and conditions of
 *       this License, each Contributor hereby grants to You a perpetual,
 *       worldwide, non-exclusive, no-charge, royalty-free, irrevocable
 *       copyright license to reproduce, prepare Derivative Works of,
 *       publicly display, publicly perform, sublicense, and distribute the
 *       Work and such Derivative Works in Source or Object form.
 *
 *    3. Grant of Patent License. Subject to the terms and conditions of
 *       this License, each Contributor hereby grants to You a perpetual,
 *       worldwide, non-exclusive, no-charge, royalty-free, irrevocable
 *       (except as stated in this section) patent license to make, have made,
 *       use, offer to sell, sell, import, and otherwise transfer the Work,
 *       where such license applies only to those patent claims licensable
 *       by such Contributor that are necessarily infringed by their
 *       Contribution(s) alone or by combination of their Contribution(s)
 *       with the Work to which such Contribution(s) was submitted. If You
 *       institute patent litigation against any entity (including a
 *       cross-claim or counterclaim in a lawsuit) alleging that the Work
 *       or a Contribution incorporated within the Work constitutes direct
 *       or contributory patent infringement, then any patent licenses
 *       granted to You under this License for that Work shall terminate
 *       as of the date such litigation is filed.
 *
 *    4. Redistribution. You may reproduce and distribute copies of the
 *       Work or Derivative Works thereof in any medium, with or without
 *       modifications, and in Source or Object form, provided that You
 *       meet the following conditions:
 *
 *       (a) You must give any other recipients of the Work or
 *           Derivative Works a copy of this License; and
 *
 *       (b) You must cause any modified files to carry prominent notices
 *           stating that You changed the files; and
 *
 *       (c) You must retain, in the Source form of any Derivative Works
 *           that You distribute, all copyright, patent, trademark, and
 *           attribution notices from the Source form of the Work,
 *           excluding those notices that do not pertain to any part of
 *           the Derivative Works; and
 *
 *       (d) If the Work includes a "NOTICE" text file as part of its
 *           distribution, then any Derivative Works that You distribute must
 *           include a readable copy of the attribution notices contained
 *           within such NOTICE file, excluding those notices that do not
 *           pertain to any part of the Derivative Works, in at least one
 *           of the following places: within a NOTICE text file distributed
 *           as part of the Derivative Works; within the Source form or
 *           documentation, if provided along with the Derivative Works; or,
 *           within a display generated by the Derivative Works, if and
 *           wherever such third-party notices normally appear. The contents
 *           of the NOTICE file are for informational purposes only and
 *           do not modify the License. You may add Your own attribution
 *           notices within Derivative Works that You distribute, alongside
 *           or as an addendum to the NOTICE text from the Work, provided
 *           that such additional attribution notices cannot be construed
 *           as modifying the License.
 *
 *       You may add Your own copyright statement to Your modifications and
 *       may provide additional or different license terms and conditions
 *       for use, reproduction, or distribution of Your modifications, or
 *       for any such Derivative Works as a whole, provided Your use,
 *       reproduction, and distribution of the Work otherwise complies with
 *       the conditions stated in this License.
 *
 *    5. Submission of Contributions. Unless You explicitly state otherwise,
 *       any Contribution intentionally submitted for inclusion in the Work
 *       by You to the Licensor shall be under the terms and conditions of
 *       this License, without any additional terms or conditions.
 *       Notwithstanding the above, nothing herein shall supersede or modify
 *       the terms of any separate license agreement you may have executed
 *       with Licensor regarding such Contributions.
 *
 *    6. Trademarks. This License does not grant permission to use the trade
 *       names, trademarks, service marks, or product names of the Licensor,
 *       except as required for reasonable and customary use in describing the
 *       origin of the Work and reproducing the content of the NOTICE file.
 *
 *    7. Disclaimer of Warranty. Unless required by applicable law or
 *       agreed to in writing, Licensor provides the Work (and each
 *       Contributor provides its Contributions) on an "AS IS" BASIS,
 *       WITHOUT WARRANTIES OR CONDITIONS OF ANY KIND, either express or
 *       implied, including, without limitation, any warranties or conditions
 *       of TITLE, NON-INFRINGEMENT, MERCHANTABILITY, or FITNESS FOR A
 *       PARTICULAR PURPOSE. You are solely responsible for determining the
 *       appropriateness of using or redistributing the Work and assume any
 *       risks associated with Your exercise of permissions under this License.
 *
 *    8. Limitation of Liability. In no event and under no legal theory,
 *       whether in tort (including negligence), contract, or otherwise,
 *       unless required by applicable law (such as deliberate and grossly
 *       negligent acts) or agreed to in writing, shall any Contributor be
 *       liable to You for damages, including any direct, indirect, special,
 *       incidental, or consequential damages of any character arising as a
 *       result of this License or out of the use or inability to use the
 *       Work (including but not limited to damages for loss of goodwill,
 *       work stoppage, computer failure or malfunction, or any and all
 *       other commercial damages or losses), even if such Contributor
 *       has been advised of the possibility of such damages.
 *
 *    9. Accepting Warranty or Additional Liability. While redistributing
 *       the Work or Derivative Works thereof, You may choose to offer,
 *       and charge a fee for, acceptance of support, warranty, indemnity,
 *       or other liability obligations and/or rights consistent with this
 *       License. However, in accepting such obligations, You may act only
 *       on Your own behalf and on Your sole responsibility, not on behalf
 *       of any other Contributor, and only if You agree to indemnify,
 *       defend, and hold each Contributor harmless for any liability
 *       incurred by, or claims asserted against, such Contributor by reason
 *       of your accepting any such warranty or additional liability.
 *
 *    END OF TERMS AND CONDITIONS
 *
 *    APPENDIX: How to apply the Apache License to your work.
 *
 *       To apply the Apache License to your work, attach the following
 *       boilerplate notice, with the fields enclosed by brackets "[]"
 *       replaced with your own identifying information. (Don't include
 *       the brackets!)  The text should be enclosed in the appropriate
 *       comment syntax for the file format. We also recommend that a
 *       file or class name and description of purpose be included on the
 *       same "printed page" as the copyright notice for easier
 *       identification within third-party archives.
 *
 *    Copyright 2016 Alibaba Group
 *
 *    Licensed under the Apache License, Version 2.0 (the "License");
 *    you may not use this file except in compliance with the License.
 *    You may obtain a copy of the License at
 *
 *        http://www.apache.org/licenses/LICENSE-2.0
 *
 *    Unless required by applicable law or agreed to in writing, software
 *    distributed under the License is distributed on an "AS IS" BASIS,
 *    WITHOUT WARRANTIES OR CONDITIONS OF ANY KIND, either express or implied.
 *    See the License for the specific language governing permissions and
 *    limitations under the License.
 */
package com.taobao.weex.ui;

import com.taobao.weex.WXSDKInstance;
import com.taobao.weex.bridge.Invoker;
import com.taobao.weex.dom.WXDomObject;
import com.taobao.weex.ui.component.WXComponent;
import com.taobao.weex.ui.component.WXVContainer;

import java.lang.reflect.InvocationTargetException;

/**
 * Created by sospartan on 6/23/16.
 */
<<<<<<< HEAD
public interface IFComponentHolder extends ComponentCreator{
=======
public interface IFComponentHolder {
>>>>>>> f4cbfd0f
  /** Prepare component if not a lazy load componnet.**/
  void loadIfNonLazy();
  Invoker getMethod(String name);
}<|MERGE_RESOLUTION|>--- conflicted
+++ resolved
@@ -215,11 +215,8 @@
 /**
  * Created by sospartan on 6/23/16.
  */
-<<<<<<< HEAD
 public interface IFComponentHolder extends ComponentCreator{
-=======
-public interface IFComponentHolder {
->>>>>>> f4cbfd0f
+
   /** Prepare component if not a lazy load componnet.**/
   void loadIfNonLazy();
   Invoker getMethod(String name);
