/**
 *
 *                                  Apache License
 *                            Version 2.0, January 2004
 *                         http://www.apache.org/licenses/
 *
 *    TERMS AND CONDITIONS FOR USE, REPRODUCTION, AND DISTRIBUTION
 *
 *    1. Definitions.
 *
 *       "License" shall mean the terms and conditions for use, reproduction,
 *       and distribution as defined by Sections 1 through 9 of this document.
 *
 *       "Licensor" shall mean the copyright owner or entity authorized by
 *       the copyright owner that is granting the License.
 *
 *       "Legal Entity" shall mean the union of the acting entity and all
 *       other entities that control, are controlled by, or are under common
 *       control with that entity. For the purposes of this definition,
 *       "control" means (i) the power, direct or indirect, to cause the
 *       direction or management of such entity, whether by contract or
 *       otherwise, or (ii) ownership of fifty percent (50%) or more of the
 *       outstanding shares, or (iii) beneficial ownership of such entity.
 *
 *       "You" (or "Your") shall mean an individual or Legal Entity
 *       exercising permissions granted by this License.
 *
 *       "Source" form shall mean the preferred form for making modifications,
 *       including but not limited to software source code, documentation
 *       source, and configuration files.
 *
 *       "Object" form shall mean any form resulting from mechanical
 *       transformation or translation of a Source form, including but
 *       not limited to compiled object code, generated documentation,
 *       and conversions to other media types.
 *
 *       "Work" shall mean the work of authorship, whether in Source or
 *       Object form, made available under the License, as indicated by a
 *       copyright notice that is included in or attached to the work
 *       (an example is provided in the Appendix below).
 *
 *       "Derivative Works" shall mean any work, whether in Source or Object
 *       form, that is based on (or derived from) the Work and for which the
 *       editorial revisions, annotations, elaborations, or other modifications
 *       represent, as a whole, an original work of authorship. For the purposes
 *       of this License, Derivative Works shall not include works that remain
 *       separable from, or merely link (or bind by name) to the interfaces of,
 *       the Work and Derivative Works thereof.
 *
 *       "Contribution" shall mean any work of authorship, including
 *       the original version of the Work and any modifications or additions
 *       to that Work or Derivative Works thereof, that is intentionally
 *       submitted to Licensor for inclusion in the Work by the copyright owner
 *       or by an individual or Legal Entity authorized to submit on behalf of
 *       the copyright owner. For the purposes of this definition, "submitted"
 *       means any form of electronic, verbal, or written communication sent
 *       to the Licensor or its representatives, including but not limited to
 *       communication on electronic mailing lists, source code control systems,
 *       and issue tracking systems that are managed by, or on behalf of, the
 *       Licensor for the purpose of discussing and improving the Work, but
 *       excluding communication that is conspicuously marked or otherwise
 *       designated in writing by the copyright owner as "Not a Contribution."
 *
 *       "Contributor" shall mean Licensor and any individual or Legal Entity
 *       on behalf of whom a Contribution has been received by Licensor and
 *       subsequently incorporated within the Work.
 *
 *    2. Grant of Copyright License. Subject to the terms and conditions of
 *       this License, each Contributor hereby grants to You a perpetual,
 *       worldwide, non-exclusive, no-charge, royalty-free, irrevocable
 *       copyright license to reproduce, prepare Derivative Works of,
 *       publicly display, publicly perform, sublicense, and distribute the
 *       Work and such Derivative Works in Source or Object form.
 *
 *    3. Grant of Patent License. Subject to the terms and conditions of
 *       this License, each Contributor hereby grants to You a perpetual,
 *       worldwide, non-exclusive, no-charge, royalty-free, irrevocable
 *       (except as stated in this section) patent license to make, have made,
 *       use, offer to sell, sell, import, and otherwise transfer the Work,
 *       where such license applies only to those patent claims licensable
 *       by such Contributor that are necessarily infringed by their
 *       Contribution(s) alone or by combination of their Contribution(s)
 *       with the Work to which such Contribution(s) was submitted. If You
 *       institute patent litigation against any entity (including a
 *       cross-claim or counterclaim in a lawsuit) alleging that the Work
 *       or a Contribution incorporated within the Work constitutes direct
 *       or contributory patent infringement, then any patent licenses
 *       granted to You under this License for that Work shall terminate
 *       as of the date such litigation is filed.
 *
 *    4. Redistribution. You may reproduce and distribute copies of the
 *       Work or Derivative Works thereof in any medium, with or without
 *       modifications, and in Source or Object form, provided that You
 *       meet the following conditions:
 *
 *       (a) You must give any other recipients of the Work or
 *           Derivative Works a copy of this License; and
 *
 *       (b) You must cause any modified files to carry prominent notices
 *           stating that You changed the files; and
 *
 *       (c) You must retain, in the Source form of any Derivative Works
 *           that You distribute, all copyright, patent, trademark, and
 *           attribution notices from the Source form of the Work,
 *           excluding those notices that do not pertain to any part of
 *           the Derivative Works; and
 *
 *       (d) If the Work includes a "NOTICE" text file as part of its
 *           distribution, then any Derivative Works that You distribute must
 *           include a readable copy of the attribution notices contained
 *           within such NOTICE file, excluding those notices that do not
 *           pertain to any part of the Derivative Works, in at least one
 *           of the following places: within a NOTICE text file distributed
 *           as part of the Derivative Works; within the Source form or
 *           documentation, if provided along with the Derivative Works; or,
 *           within a display generated by the Derivative Works, if and
 *           wherever such third-party notices normally appear. The contents
 *           of the NOTICE file are for informational purposes only and
 *           do not modify the License. You may add Your own attribution
 *           notices within Derivative Works that You distribute, alongside
 *           or as an addendum to the NOTICE text from the Work, provided
 *           that such additional attribution notices cannot be construed
 *           as modifying the License.
 *
 *       You may add Your own copyright statement to Your modifications and
 *       may provide additional or different license terms and conditions
 *       for use, reproduction, or distribution of Your modifications, or
 *       for any such Derivative Works as a whole, provided Your use,
 *       reproduction, and distribution of the Work otherwise complies with
 *       the conditions stated in this License.
 *
 *    5. Submission of Contributions. Unless You explicitly state otherwise,
 *       any Contribution intentionally submitted for inclusion in the Work
 *       by You to the Licensor shall be under the terms and conditions of
 *       this License, without any additional terms or conditions.
 *       Notwithstanding the above, nothing herein shall supersede or modify
 *       the terms of any separate license agreement you may have executed
 *       with Licensor regarding such Contributions.
 *
 *    6. Trademarks. This License does not grant permission to use the trade
 *       names, trademarks, service marks, or product names of the Licensor,
 *       except as required for reasonable and customary use in describing the
 *       origin of the Work and reproducing the content of the NOTICE file.
 *
 *    7. Disclaimer of Warranty. Unless required by applicable law or
 *       agreed to in writing, Licensor provides the Work (and each
 *       Contributor provides its Contributions) on an "AS IS" BASIS,
 *       WITHOUT WARRANTIES OR CONDITIONS OF ANY KIND, either express or
 *       implied, including, without limitation, any warranties or conditions
 *       of TITLE, NON-INFRINGEMENT, MERCHANTABILITY, or FITNESS FOR A
 *       PARTICULAR PURPOSE. You are solely responsible for determining the
 *       appropriateness of using or redistributing the Work and assume any
 *       risks associated with Your exercise of permissions under this License.
 *
 *    8. Limitation of Liability. In no event and under no legal theory,
 *       whether in tort (including negligence), contract, or otherwise,
 *       unless required by applicable law (such as deliberate and grossly
 *       negligent acts) or agreed to in writing, shall any Contributor be
 *       liable to You for damages, including any direct, indirect, special,
 *       incidental, or consequential damages of any character arising as a
 *       result of this License or out of the use or inability to use the
 *       Work (including but not limited to damages for loss of goodwill,
 *       work stoppage, computer failure or malfunction, or any and all
 *       other commercial damages or losses), even if such Contributor
 *       has been advised of the possibility of such damages.
 *
 *    9. Accepting Warranty or Additional Liability. While redistributing
 *       the Work or Derivative Works thereof, You may choose to offer,
 *       and charge a fee for, acceptance of support, warranty, indemnity,
 *       or other liability obligations and/or rights consistent with this
 *       License. However, in accepting such obligations, You may act only
 *       on Your own behalf and on Your sole responsibility, not on behalf
 *       of any other Contributor, and only if You agree to indemnify,
 *       defend, and hold each Contributor harmless for any liability
 *       incurred by, or claims asserted against, such Contributor by reason
 *       of your accepting any such warranty or additional liability.
 *
 *    END OF TERMS AND CONDITIONS
 *
 *    APPENDIX: How to apply the Apache License to your work.
 *
 *       To apply the Apache License to your work, attach the following
 *       boilerplate notice, with the fields enclosed by brackets "[]"
 *       replaced with your own identifying information. (Don't include
 *       the brackets!)  The text should be enclosed in the appropriate
 *       comment syntax for the file format. We also recommend that a
 *       file or class name and description of purpose be included on the
 *       same "printed page" as the copyright notice for easier
 *       identification within third-party archives.
 *
 *    Copyright 2016 Alibaba Group
 *
 *    Licensed under the Apache License, Version 2.0 (the "License");
 *    you may not use this file except in compliance with the License.
 *    You may obtain a copy of the License at
 *
 *        http://www.apache.org/licenses/LICENSE-2.0
 *
 *    Unless required by applicable law or agreed to in writing, software
 *    distributed under the License is distributed on an "AS IS" BASIS,
 *    WITHOUT WARRANTIES OR CONDITIONS OF ANY KIND, either express or implied.
 *    See the License for the specific language governing permissions and
 *    limitations under the License.
 */
package com.taobao.weex.common;

public class Constants {

  public interface Orientation {

    int HORIZONTAL = 0;
    int VERTICAL = 1;
  }

  public interface Name {

    String DEFAULT_WIDTH = "defaultWidth";
    String DEFAULT_HEIGHT = "defaultHeight";
    String HREF = "href";
    String WIDTH = "width";
    String MIN_WIDTH = "minWidth";
    String MAX_WIDTH = "maxWidth";
    String HEIGHT = "height";
    String MIN_HEIGHT = "minHeight";
    String MAX_HEIGHT = "maxHeight";
    String ALIGN_ITEMS = "alignItems";
    String ALIGN_SELF = "alignSelf";
    String FLEX = "flex";
    String FLEX_DIRECTION = "flexDirection";
    String JUSTIFY_CONTENT = "justifyContent";
    String FLEX_WRAP = "flexWrap";

    String MARGIN = "margin";
    String MARGIN_TOP = "marginTop";
    String MARGIN_LEFT = "marginLeft";
    String MARGIN_RIGHT = "marginRight";
    String MARGIN_BOTTOM = "marginBottom";
    String PADDING = "padding";
    String PADDING_TOP = "paddingTop";
    String PADDING_LEFT = "paddingLeft";
    String PADDING_RIGHT = "paddingRight";
    String PADDING_BOTTOM = "paddingBottom";

    String LEFT = "left";
    String TOP = "top";
    String RIGHT = "right";
    String BOTTOM = "bottom";


    String BACKGROUND_COLOR = "backgroundColor";
    String BACKGROUND_IMAGE = "backgroundImage";
    String OPACITY = "opacity";
    String BORDER_RADIUS = "borderRadius";
    String BORDER_WIDTH = "borderWidth";
    String BORDER_COLOR = "borderColor";
    String BORDER_STYLE = "borderStyle";
    String BORDER_TOP_WIDTH = "borderTopWidth";
    String BORDER_RIGHT_WIDTH = "borderRightWidth";
    String BORDER_BOTTOM_WIDTH = "borderBottomWidth";
    String BORDER_LEFT_WIDTH = "borderLeftWidth";
    String BORDER_TOP_COLOR = "borderTopColor";
    String BORDER_RIGHT_COLOR = "borderRightColor";
    String BORDER_BOTTOM_COLOR = "borderBottomColor";
    String BORDER_LEFT_COLOR = "borderLeftColor";
    String BORDER_TOP_LEFT_RADIUS = "borderTopLeftRadius";
    String BORDER_TOP_RIGHT_RADIUS = "borderTopRightRadius";
    String BORDER_BOTTOM_RIGHT_RADIUS = "borderBottomRightRadius";
    String BORDER_BOTTOM_LEFT_RADIUS = "borderBottomLeftRadius";
    String BORDER_RIGHT_STYLE = "borderRightStyle";
    String BORDER_BOTTOM_STYLE = "borderBottomStyle";
    String BORDER_LEFT_STYLE = "borderLeftStyle";
    String BORDER_TOP_STYLE = "borderTopStyle";

    String POSITION = "position";

    String TEXT_DECORATION = "textDecoration";
    String TEXT_ALIGN = "textAlign";
    String FONT_WEIGHT = "fontWeight";
    String FONT_STYLE = "fontStyle";
    String FONT_SIZE = "fontSize";
    String COLOR = "color";
    String LINES = "lines";
    String FONT_FAMILY = "fontFamily";
    String TEXT_OVERFLOW = "textOverflow";
    String ELLIPSIS = "ellipsis";
    String LINE_HEIGHT = "lineHeight";
    String DISABLED = "disabled";
    String VALUE = "value";
    String IMAGE_QUALITY = "imageQuality";
    String FILTER = "filter";
    String QUALITY = "quality";
    String SRC = "src";
    String PLACE_HOLDER = "placeHolder";
    String RESIZE_MODE = "resizeMode";
    String SHOW_INDICATORS = "showIndicators";
    String AUTO_PLAY = "autoPlay";
    String SHOW_SCROLLBAR = "showScrollbar";
    String SCROLL_DIRECTION = "scrollDirection";
    String SCOPE = "scope";
    String LOADMORERETRY = "loadmoreretry";
    String LOADMOREOFFSET = "loadmoreoffset";
    String RECYCLE_IMAGE = "recycleImage";
    String OVERFLOW = "overflow";
    String TYPE = "type";
    String PLACEHOLDER = "placeholder";
    String PLACEHOLDER_COLOR = "placeholderColor";
    String AUTOFOCUS = "autofocus";
    String SINGLELINE = "singleline";
    String MAX_LENGTH = "maxLength";
    String MAXLENGTH = "maxlength";
    String ROWS = "rows";
    String CHECKED = "checked";
    String VISIBILITY = "visibility";
    String ITEM_COLOR = "itemColor";
    String ITEM_SELECTED_COLOR = "itemSelectedColor";
    String ITEM_SIZE = "itemSize";
    String DISPLAY = "display";
    String SHOW_LOADING = "show-loading";
    String SUFFIX = "suffix";
    String RESIZE = "resize";
    String IMAGE_SHARPEN = "imageSharpen";
    String SHARPEN = "sharpen";
    String PREFIX = "prefix";
    String INDEX = "index";
    String INTERVAL = "interval";
    String PLAY_STATUS = "playStatus";
    String FONT_FACE = "fontFace";
    String MAX = "max";
    String MIN = "min";
    String NAV_BAR_VISIBILITY = "hidden";
    String OFFSET_X_ACCURACY = "offsetXAccuracy";
    String OFFSET_X_RATIO = "offsetXRatio";
    String ELEVATION = "elevation";
    String SCROLLABLE = "scrollable";
    String DISTANCE_Y = "dy";
    String PULLING_DISTANCE = "pullingDistance";
    String VIEW_HEIGHT = "viewHeight";
    String PREVENT_MOVE_EVENT = "preventMoveEvent";
    String SELECTION_START = "selectionStart";
    String SELECTION_END = "selectionEnd";
    String OFFSET_ACCURACY = "offsetAccuracy";
    String CONTENT_SIZE = "contentSize";
    String CONTENT_OFFSET = "contentOffset";
    String X = "x";
    String Y = "y";
<<<<<<< HEAD
    String OFFSET = "offset";
    String ANIMATED = "animated";
=======
    String RETURN_KEY_TYPE = "returnKeyType";
>>>>>>> b57ca0cd
  }

  public interface Value {

    int NAV_BAR_SHOWN = 0;
    int NAV_BAR_HIDDEN = 1;
    String STICKY = "sticky";
    String FIXED = "fixed";
    String LEFT = "left";
    String RIGHT = "right";
    String CENTER = "center";
    String BOLD = "bold";
    String ITALIC = "italic";
    String ORIGINAL = "original";
    String LOW = "low";
    String NORMAL = "normal";
    String HIGH = "high";
    String VISIBLE = "visible";
    String HIDDEN = "hidden";
    String TEXT = "text";
    String PASSWORD = "password";
    String TEL = "tel";
    String EMAIL = "email";
    String URL = "url";
    String DATE = "date";
    String TIME = "time";
    String DATETIME = "datetime";
    String PLAY = "play";
    String PAUSE = "pause";
    String STOP = "stop";
    String DIRECTION_LEFT = "left";
    String DIRECTION_RIGHT = "right";
    String DIRECTION_UP = "up";
    String DIRECTION_DOWN = "down";
  }

  public interface Event {

    String CLICK = "click";
    String APPEAR = "appear";
    String DISAPPEAR = "disappear";
    String LOADMORE = "loadmore";
    String FOCUS = "focus";
    String BLUR = "blur";
    String INPUT = "input";
    String VIEWAPPEAR = "viewappear";
    String VIEWDISAPPEAR = "viewdisappear";
    String START = "start";
    String PAUSE = "pause";
    String FINISH = "finish";
    String FAIL = "fail";
    String ERROR = "error";
    String RECEIVEDTITLE = "receivedtitle";
    String PAGEFINISH = "pagefinish";
    String PAGESTART = "pagestart";
    String ONREFRESH = "refresh";
    String ONLOADING = "loading";
    String ONLOAD = "load";
    String CHANGE = "change";
    String ONPULLING_DOWN = "pullingdown";
    String ONPULLING_UP = "pullingup";
    String SCROLL = "scroll";
    String CLICKBACKITEM = "clickbackitem";
    String RESUME_EVENT = "WXApplicationDidBecomeActiveEvent";
    String PAUSE_EVENT = "WXApplicationWillResignActiveEvent";
    String RETURN = "return";
  }

  public interface PSEUDO {
    String ACTIVE = ":active";
    String ENABLED = ":enabled";
    String DISABLED = ":disabled";
    String FOCUS = ":focus";
  }

  public interface Scheme {

    String FILE = "file";
    String HTTPS = "https";
    String HTTP = "http";
    String LOCAL = "local";
  }
}<|MERGE_RESOLUTION|>--- conflicted
+++ resolved
@@ -343,12 +343,9 @@
     String CONTENT_OFFSET = "contentOffset";
     String X = "x";
     String Y = "y";
-<<<<<<< HEAD
+    String RETURN_KEY_TYPE = "returnKeyType";
     String OFFSET = "offset";
     String ANIMATED = "animated";
-=======
-    String RETURN_KEY_TYPE = "returnKeyType";
->>>>>>> b57ca0cd
   }
 
   public interface Value {
