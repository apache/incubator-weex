/**
 *
 *                                  Apache License
 *                            Version 2.0, January 2004
 *                         http://www.apache.org/licenses/
 *
 *    TERMS AND CONDITIONS FOR USE, REPRODUCTION, AND DISTRIBUTION
 *
 *    1. Definitions.
 *
 *       "License" shall mean the terms and conditions for use, reproduction,
 *       and distribution as defined by Sections 1 through 9 of this document.
 *
 *       "Licensor" shall mean the copyright owner or entity authorized by
 *       the copyright owner that is granting the License.
 *
 *       "Legal Entity" shall mean the union of the acting entity and all
 *       other entities that control, are controlled by, or are under common
 *       control with that entity. For the purposes of this definition,
 *       "control" means (i) the power, direct or indirect, to cause the
 *       direction or management of such entity, whether by contract or
 *       otherwise, or (ii) ownership of fifty percent (50%) or more of the
 *       outstanding shares, or (iii) beneficial ownership of such entity.
 *
 *       "You" (or "Your") shall mean an individual or Legal Entity
 *       exercising permissions granted by this License.
 *
 *       "Source" form shall mean the preferred form for making modifications,
 *       including but not limited to software source code, documentation
 *       source, and configuration files.
 *
 *       "Object" form shall mean any form resulting from mechanical
 *       transformation or translation of a Source form, including but
 *       not limited to compiled object code, generated documentation,
 *       and conversions to other media types.
 *
 *       "Work" shall mean the work of authorship, whether in Source or
 *       Object form, made available under the License, as indicated by a
 *       copyright notice that is included in or attached to the work
 *       (an example is provided in the Appendix below).
 *
 *       "Derivative Works" shall mean any work, whether in Source or Object
 *       form, that is based on (or derived from) the Work and for which the
 *       editorial revisions, annotations, elaborations, or other modifications
 *       represent, as a whole, an original work of authorship. For the purposes
 *       of this License, Derivative Works shall not include works that remain
 *       separable from, or merely link (or bind by name) to the interfaces of,
 *       the Work and Derivative Works thereof.
 *
 *       "Contribution" shall mean any work of authorship, including
 *       the original version of the Work and any modifications or additions
 *       to that Work or Derivative Works thereof, that is intentionally
 *       submitted to Licensor for inclusion in the Work by the copyright owner
 *       or by an individual or Legal Entity authorized to submit on behalf of
 *       the copyright owner. For the purposes of this definition, "submitted"
 *       means any form of electronic, verbal, or written communication sent
 *       to the Licensor or its representatives, including but not limited to
 *       communication on electronic mailing lists, source code control systems,
 *       and issue tracking systems that are managed by, or on behalf of, the
 *       Licensor for the purpose of discussing and improving the Work, but
 *       excluding communication that is conspicuously marked or otherwise
 *       designated in writing by the copyright owner as "Not a Contribution."
 *
 *       "Contributor" shall mean Licensor and any individual or Legal Entity
 *       on behalf of whom a Contribution has been received by Licensor and
 *       subsequently incorporated within the Work.
 *
 *    2. Grant of Copyright License. Subject to the terms and conditions of
 *       this License, each Contributor hereby grants to You a perpetual,
 *       worldwide, non-exclusive, no-charge, royalty-free, irrevocable
 *       copyright license to reproduce, prepare Derivative Works of,
 *       publicly display, publicly perform, sublicense, and distribute the
 *       Work and such Derivative Works in Source or Object form.
 *
 *    3. Grant of Patent License. Subject to the terms and conditions of
 *       this License, each Contributor hereby grants to You a perpetual,
 *       worldwide, non-exclusive, no-charge, royalty-free, irrevocable
 *       (except as stated in this section) patent license to make, have made,
 *       use, offer to sell, sell, import, and otherwise transfer the Work,
 *       where such license applies only to those patent claims licensable
 *       by such Contributor that are necessarily infringed by their
 *       Contribution(s) alone or by combination of their Contribution(s)
 *       with the Work to which such Contribution(s) was submitted. If You
 *       institute patent litigation against any entity (including a
 *       cross-claim or counterclaim in a lawsuit) alleging that the Work
 *       or a Contribution incorporated within the Work constitutes direct
 *       or contributory patent infringement, then any patent licenses
 *       granted to You under this License for that Work shall terminate
 *       as of the date such litigation is filed.
 *
 *    4. Redistribution. You may reproduce and distribute copies of the
 *       Work or Derivative Works thereof in any medium, with or without
 *       modifications, and in Source or Object form, provided that You
 *       meet the following conditions:
 *
 *       (a) You must give any other recipients of the Work or
 *           Derivative Works a copy of this License; and
 *
 *       (b) You must cause any modified files to carry prominent notices
 *           stating that You changed the files; and
 *
 *       (c) You must retain, in the Source form of any Derivative Works
 *           that You distribute, all copyright, patent, trademark, and
 *           attribution notices from the Source form of the Work,
 *           excluding those notices that do not pertain to any part of
 *           the Derivative Works; and
 *
 *       (d) If the Work includes a "NOTICE" text file as part of its
 *           distribution, then any Derivative Works that You distribute must
 *           include a readable copy of the attribution notices contained
 *           within such NOTICE file, excluding those notices that do not
 *           pertain to any part of the Derivative Works, in at least one
 *           of the following places: within a NOTICE text file distributed
 *           as part of the Derivative Works; within the Source form or
 *           documentation, if provided along with the Derivative Works; or,
 *           within a display generated by the Derivative Works, if and
 *           wherever such third-party notices normally appear. The contents
 *           of the NOTICE file are for informational purposes only and
 *           do not modify the License. You may add Your own attribution
 *           notices within Derivative Works that You distribute, alongside
 *           or as an addendum to the NOTICE text from the Work, provided
 *           that such additional attribution notices cannot be construed
 *           as modifying the License.
 *
 *       You may add Your own copyright statement to Your modifications and
 *       may provide additional or different license terms and conditions
 *       for use, reproduction, or distribution of Your modifications, or
 *       for any such Derivative Works as a whole, provided Your use,
 *       reproduction, and distribution of the Work otherwise complies with
 *       the conditions stated in this License.
 *
 *    5. Submission of Contributions. Unless You explicitly state otherwise,
 *       any Contribution intentionally submitted for inclusion in the Work
 *       by You to the Licensor shall be under the terms and conditions of
 *       this License, without any additional terms or conditions.
 *       Notwithstanding the above, nothing herein shall supersede or modify
 *       the terms of any separate license agreement you may have executed
 *       with Licensor regarding such Contributions.
 *
 *    6. Trademarks. This License does not grant permission to use the trade
 *       names, trademarks, service marks, or product names of the Licensor,
 *       except as required for reasonable and customary use in describing the
 *       origin of the Work and reproducing the content of the NOTICE file.
 *
 *    7. Disclaimer of Warranty. Unless required by applicable law or
 *       agreed to in writing, Licensor provides the Work (and each
 *       Contributor provides its Contributions) on an "AS IS" BASIS,
 *       WITHOUT WARRANTIES OR CONDITIONS OF ANY KIND, either express or
 *       implied, including, without limitation, any warranties or conditions
 *       of TITLE, NON-INFRINGEMENT, MERCHANTABILITY, or FITNESS FOR A
 *       PARTICULAR PURPOSE. You are solely responsible for determining the
 *       appropriateness of using or redistributing the Work and assume any
 *       risks associated with Your exercise of permissions under this License.
 *
 *    8. Limitation of Liability. In no event and under no legal theory,
 *       whether in tort (including negligence), contract, or otherwise,
 *       unless required by applicable law (such as deliberate and grossly
 *       negligent acts) or agreed to in writing, shall any Contributor be
 *       liable to You for damages, including any direct, indirect, special,
 *       incidental, or consequential damages of any character arising as a
 *       result of this License or out of the use or inability to use the
 *       Work (including but not limited to damages for loss of goodwill,
 *       work stoppage, computer failure or malfunction, or any and all
 *       other commercial damages or losses), even if such Contributor
 *       has been advised of the possibility of such damages.
 *
 *    9. Accepting Warranty or Additional Liability. While redistributing
 *       the Work or Derivative Works thereof, You may choose to offer,
 *       and charge a fee for, acceptance of support, warranty, indemnity,
 *       or other liability obligations and/or rights consistent with this
 *       License. However, in accepting such obligations, You may act only
 *       on Your own behalf and on Your sole responsibility, not on behalf
 *       of any other Contributor, and only if You agree to indemnify,
 *       defend, and hold each Contributor harmless for any liability
 *       incurred by, or claims asserted against, such Contributor by reason
 *       of your accepting any such warranty or additional liability.
 *
 *    END OF TERMS AND CONDITIONS
 *
 *    APPENDIX: How to apply the Apache License to your work.
 *
 *       To apply the Apache License to your work, attach the following
 *       boilerplate notice, with the fields enclosed by brackets "[]"
 *       replaced with your own identifying information. (Don't include
 *       the brackets!)  The text should be enclosed in the appropriate
 *       comment syntax for the file format. We also recommend that a
 *       file or class name and description of purpose be included on the
 *       same "printed page" as the copyright notice for easier
 *       identification within third-party archives.
 *
 *    Copyright 2016 Alibaba Group
 *
 *    Licensed under the Apache License, Version 2.0 (the "License");
 *    you may not use this file except in compliance with the License.
 *    You may obtain a copy of the License at
 *
 *        http://www.apache.org/licenses/LICENSE-2.0
 *
 *    Unless required by applicable law or agreed to in writing, software
 *    distributed under the License is distributed on an "AS IS" BASIS,
 *    WITHOUT WARRANTIES OR CONDITIONS OF ANY KIND, either express or implied.
 *    See the License for the specific language governing permissions and
 *    limitations under the License.
 */
package com.taobao.weex.common;

public class Constants {

  public interface Orientation {

    int HORIZONTAL = 0;
    int VERTICAL = 1;
  }

  public interface Name {
<<<<<<< HEAD
    String DEFAULT_WIDTH = "defaultWidth";
    String DEFAULT_HEIGHT = "defaultHeight";
=======

>>>>>>> 57af3280
    String HREF = "href";
    String WIDTH = "width";
    String MIN_WIDTH = "minWidth";
    String MAX_WIDTH = "maxWidth";
    String HEIGHT = "height";
    String MIN_HEIGHT = "minHeight";
    String MAX_HEIGHT = "maxHeight";
    String ALIGN_ITEMS = "alignItems";
    String ALIGN_SELF = "alignSelf";
    String FLEX = "flex";
    String FLEX_DIRECTION = "flexDirection";
    String JUSTIFY_CONTENT = "justifyContent";
    String FLEX_WRAP = "flexWrap";

    String MARGIN = "margin";
    String MARGIN_TOP = "marginTop";
    String MARGIN_LEFT = "marginLeft";
    String MARGIN_RIGHT = "marginRight";
    String MARGIN_BOTTOM = "marginBottom";
    String PADDING = "padding";
    String PADDING_TOP = "paddingTop";
    String PADDING_LEFT = "paddingLeft";
    String PADDING_RIGHT = "paddingRight";
    String PADDING_BOTTOM = "paddingBottom";

    String LEFT = "left";
    String TOP = "top";
    String RIGHT = "right";
    String BOTTOM = "bottom";


    String BACKGROUND_COLOR = "backgroundColor";
    String OPACITY = "opacity";
    String BORDER_RADIUS = "borderRadius";
    String BORDER_WIDTH = "borderWidth";
    String BORDER_COLOR = "borderColor";
    String BORDER_STYLE = "borderStyle";
    String BORDER_TOP_WIDTH = "borderTopWidth";
    String BORDER_RIGHT_WIDTH = "borderRightWidth";
    String BORDER_BOTTOM_WIDTH = "borderBottomWidth";
    String BORDER_LEFT_WIDTH = "borderLeftWidth";
    String BORDER_TOP_COLOR = "borderTopColor";
    String BORDER_RIGHT_COLOR = "borderRightColor";
    String BORDER_BOTTOM_COLOR = "borderBottomColor";
    String BORDER_LEFT_COLOR = "borderLeftColor";
    String BORDER_TOP_LEFT_RADIUS = "borderTopLeftRadius";
    String BORDER_TOP_RIGHT_RADIUS = "borderTopRightRadius";
    String BORDER_BOTTOM_RIGHT_RADIUS = "borderBottomRightRadius";
    String BORDER_BOTTOM_LEFT_RADIUS = "borderBottomLeftRadius";
    String BORDER_RIGHT_STYLE = "borderRightStyle";
    String BORDER_BOTTOM_STYLE = "borderBottomStyle";
    String BORDER_LEFT_STYLE = "borderLeftStyle";
    String BORDER_TOP_STYLE = "borderTopStyle";

    String POSITION = "position";

    String TEXT_DECORATION = "textDecoration";
    String TEXT_ALIGN = "textAlign";
    String FONT_WEIGHT = "fontWeight";
    String FONT_STYLE = "fontStyle";
    String FONT_SIZE = "fontSize";
    String COLOR = "color";
    String LINES = "lines";
    String FONT_FAMILY = "fontFamily";
    String TEXT_OVERFLOW = "textOverflow";
    String ELLIPSIS = "ellipsis";
    String LINE_HEIGHT = "lineHeight";
    String DISABLED = "disabled";
    String VALUE = "value";
    String IMAGE_QUALITY = "imageQuality";
    String QUALITY = "quality";
    String SRC = "src";
    String PLACE_HOLDER = "placeHolder";
    String RESIZE_MODE = "resizeMode";
    String SHOW_INDICATORS = "showIndicators";
    String AUTO_PLAY = "autoPlay";
    String SHOW_SCROLLBAR = "showScrollbar";
    String SCROLL_DIRECTION = "scrollDirection";
    String SCOPE = "scope";
    String LOADMORERETRY = "loadmoreretry";
    String LOADMOREOFFSET = "loadmoreoffset";
    String RECYCLE_IMAGE = "recycleImage";
    String OVERFLOW = "overflow";
    String TYPE = "type";
    String PLACEHOLDER = "placeholder";
    String PLACEHOLDER_COLOR = "placeholderColor";
    String AUTOFOCUS = "autofocus";
    String SINGLELINE = "singleline";
    String MAX_LENGTH = "maxLength";
    String MAXLENGTH = "maxlength";
    String ROWS = "rows";
    String CHECKED = "checked";
    String VISIBILITY = "visibility";
    String ITEM_COLOR = "itemColor";
    String ITEM_SELECTED_COLOR = "itemSelectedColor";
    String ITEM_SIZE = "itemSize";
    String DISPLAY = "display";
    String SHOW_LOADING = "show-loading";
    String SUFFIX = "suffix";
    String RESIZE = "resize";
    String IMAGE_SHARPEN = "imageSharpen";
    String SHARPEN = "sharpen";
    String PREFIX = "prefix";
    String INDEX = "index";
    String INTERVAL = "interval";
    String PLAY_STATUS = "playStatus";
    String FONT_FACE = "fontFace";
    String MAX = "max";
    String MIN = "min";
    String NAV_BAR_VISIBILITY = "hidden";
  }

  public interface Value {

    int NAV_BAR_SHOWN = 0;
    int NAV_BAR_HIDDEN = 1;
    String STICKY = "sticky";
    String FIXED = "fixed";
    String LEFT = "left";
    String RIGHT = "right";
    String CENTER = "center";
    String BOLD = "bold";
    String ITALIC = "italic";
    String ORIGINAL = "original";
    String LOW = "low";
    String NORMAL = "normal";
    String HIGH = "high";
    String VISIBLE = "visible";
    String HIDDEN = "hidden";
    String TEXT = "text";
    String PASSWORD = "password";
    String TEL = "tel";
    String EMAIL = "email";
    String URL = "url";
    String DATE = "date";
    String TIME = "time";
    String DATETIME = "datetime";
    String PLAY = "play";
    String PAUSE = "pause";
    String STOP = "stop";
  }

  public interface Event {

    String CLICK = "click";
    String APPEAR = "appear";
    String DISAPPEAR = "disappear";
    String LOADMORE = "loadmore";
    String FOCUS = "focus";
    String BLUR = "blur";
    String INPUT = "input";
    String VIEWAPPEAR = "viewappear";
    String VIEWDISAPPEAR = "viewdisappear";
    String START = "start";
    String PAUSE = "pause";
    String FINISH = "finish";
    String FAIL = "fail";
    String ERROR = "error";
    String RECEIVEDTITLE = "receivedtitle";
    String PAGEFINISH = "pagefinish";
    String PAGESTART = "pagestart";
    String ONREFRESH = "refresh";
    String ONLOADING = "loading";
    String ONLOAD = "load";
    String CHANGE = "change";
    String ONPULLING_DOWN = "pullingdown";
  }

  public interface Scheme {

    String FILE = "file";
    String HTTPS = "https";
    String HTTP = "http";
    String LOCAL = "local";
  }
}<|MERGE_RESOLUTION|>--- conflicted
+++ resolved
@@ -213,12 +213,8 @@
   }
 
   public interface Name {
-<<<<<<< HEAD
     String DEFAULT_WIDTH = "defaultWidth";
     String DEFAULT_HEIGHT = "defaultHeight";
-=======
-
->>>>>>> 57af3280
     String HREF = "href";
     String WIDTH = "width";
     String MIN_WIDTH = "minWidth";
