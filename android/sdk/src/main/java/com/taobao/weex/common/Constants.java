--- conflicted
+++ resolved
@@ -121,21 +121,12 @@
     String LOADMOREOFFSET = "loadmoreoffset";
     String RECYCLE_IMAGE = "recycleImage";
     String LAYOUT = "layout";
-<<<<<<< HEAD
-    String COLUMN_WIDTH= "columnWidth";
-    String COLUMN_COUNT= "columnCount";
-    String COLUMN_GAP= "columnGap";
-    String LEFT_GAP= "leftGap";
-    String RIGHT_GAP= "rightGap";
-    String SHOW_SCROLLBAR= "showScrollbar";
-=======
     String COLUMN_WIDTH = "columnWidth";
     String COLUMN_COUNT = "columnCount";
     String COLUMN_GAP = "columnGap";
     String SHOW_SCROLLBAR = "showScrollbar";
     String LEFT_GAP= "leftGap";
     String RIGHT_GAP= "rightGap";
->>>>>>> d557a63d
     String OVERFLOW = "overflow";
     String TYPE = "type";
     String PLACEHOLDER = "placeholder";
@@ -200,11 +191,7 @@
 
     String DIRECTION = "direction";
     String RTL = "rtl";
-<<<<<<< HEAD
-    
-=======
-
->>>>>>> d557a63d
+
     String STICKY_OFFSET = "stickyOffset";
     String HAS_FIXED_SIZE = "hasFixedSize";
     String KEEP_POSITION_LAYOUT_DELAY = "keepPositionLayoutDelay";
@@ -220,13 +207,6 @@
     String INCLUDE_FONT_PADDING = "includeFontPadding";
     String ENABLE_COPY = "enableCopy";
 
-<<<<<<< HEAD
-    String THUMB_TINT_COLOR = "thumbTintColor";
-    String ON_THUMB_TINT_COLOR = "onThumbTintColor";
-    String TINT_COLOR = "tintColor";
-    String ON_TINT_COLOR = "onTintColor";
-=======
->>>>>>> d557a63d
 
     interface  Recycler{
       String LIST_DATA = "listData";
@@ -245,10 +225,6 @@
     String FLAT = "flat";
     String RIPPLE_ENABLED = "rippleEnabled";
 
-<<<<<<< HEAD
-
-=======
->>>>>>> d557a63d
     String SHOULD_STOP_PROPAGATION_INIT_RESULT = "shouldStopPropagationInitResult";
     String SHOULD_STOP_PROPAGATION_INTERVAL = "shouldStopPropagationInterval";
 
@@ -341,11 +317,7 @@
 
     String ON_TRANSITION_END = "transitionEnd";
 
-<<<<<<< HEAD
-    interface SLOT_LIFECYCLE{
-=======
     interface SLOT_LIFECYCLE {
->>>>>>> d557a63d
       String CREATE = "create";
       String ATTACH = "attach";
       String DETACH = "detach";
@@ -380,11 +352,7 @@
     String SAVE_PATH = "v8";
   }
 
-<<<<<<< HEAD
-  public interface  TimeFunction{
-=======
   public interface TimeFunction {
->>>>>>> d557a63d
     String LINEAR = "linear";
     String EASE_IN_OUT = "ease-in-out";
     String EASE_IN = "ease-in";
