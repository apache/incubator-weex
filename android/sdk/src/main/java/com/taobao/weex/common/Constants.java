--- conflicted
+++ resolved
@@ -336,16 +336,13 @@
     String PULLING_DISTANCE = "pullingDistance";
     String VIEW_HEIGHT = "viewHeight";
     String PREVENT_MOVE_EVENT = "preventMoveEvent";
-<<<<<<< HEAD
+    String SELECTION_START = "selectionStart";
+    String SELECTION_END = "selectionEnd";
     String OFFSET_ACCURACY = "offsetAccuracy";
     String CONTENT_SIZE = "contentSize";
     String CONTENT_OFFSET = "contentOffset";
     String X = "x";
     String Y = "y";
-=======
-    String SELECTION_START = "selectionStart";
-    String SELECTION_END = "selectionEnd";
->>>>>>> 0afd0784
   }
 
   public interface Value {
