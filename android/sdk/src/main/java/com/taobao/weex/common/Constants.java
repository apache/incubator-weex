--- conflicted
+++ resolved
@@ -170,12 +170,9 @@
     String OFFSET = "offset";
     String ANIMATED = "animated";
     String STABLE = "stable";
-<<<<<<< HEAD
-    String KEEP_INDEX = "keepIndex";
-=======
     String TRANSFORM = "transform";
     String TRANSFORM_ORIGIN = "transformOrigin";
->>>>>>> 8a8dfb81
+    String KEEP_INDEX = "keepIndex";
 
     String INSERT_CELL_ANIMATION = "insertAnimation";
     String DELETE_CELL_ANIMATION = "deleteAnimation";
