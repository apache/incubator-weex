/*
 * Licensed to the Apache Software Foundation (ASF) under one
 * or more contributor license agreements.  See the NOTICE file
 * distributed with this work for additional information
 * regarding copyright ownership.  The ASF licenses this file
 * to you under the Apache License, Version 2.0 (the
 * "License"); you may not use this file except in compliance
 * with the License.  You may obtain a copy of the License at
 * 
 *   http://www.apache.org/licenses/LICENSE-2.0
 * 
 * Unless required by applicable law or agreed to in writing,
 * software distributed under the License is distributed on an
 * "AS IS" BASIS, WITHOUT WARRANTIES OR CONDITIONS OF ANY
 * KIND, either express or implied.  See the License for the
 * specific language governing permissions and limitations
 * under the License.
 */
package com.taobao.weex.ui.animation;

import android.animation.PropertyValuesHolder;
import android.support.annotation.NonNull;
import android.support.annotation.Nullable;
import android.support.v4.util.ArrayMap;
import android.text.TextUtils;
import android.util.Pair;
import android.util.Property;
import android.view.View;
import com.taobao.weex.WXEnvironment;
import com.taobao.weex.common.Constants;
import com.taobao.weex.common.Constants.Name;
import com.taobao.weex.utils.FunctionParser;
import com.taobao.weex.utils.WXDataStructureUtil;
import com.taobao.weex.utils.WXUtils;
import com.taobao.weex.utils.WXViewUtils;
import java.util.ArrayList;
import java.util.Arrays;
import java.util.Collections;
import java.util.HashMap;
import java.util.LinkedHashMap;
import java.util.LinkedList;
import java.util.List;
import java.util.Map;
import java.util.Map.Entry;

public class WXAnimationBean {

  public final static int NUM_CUBIC_PARAM = 4;
  public long delay;
  public long duration;
  public String timingFunction;
  public @Nullable Style styles;
  public boolean needLayout;

  public static class Style {

    public final static String WX_TRANSLATE = "translate";
    public final static String WX_TRANSLATE_X = "translateX";
    public final static String WX_TRANSLATE_Y = "translateY";
    public final static String WX_ROTATE = "rotate";
    public final static String WX_SCALE_X = "scaleX";
    public final static String WX_SCALE_Y = "scaleY";
    public final static String WX_SCALE = "scale";
    public final static String WX_ROTATE_X ="rotateX";
    public final static String WX_ROTATE_Y ="rotateY";
    public final static String BACKGROUND_COLOR = Constants.Name.BACKGROUND_COLOR;
    public final static String WIDTH = Constants.Name.WIDTH;
    public final static String HEIGHT = Constants.Name.HEIGHT;
    public final static String TOP = "top";
    public final static String BOTTOM = "bottom";
    public final static String RIGHT = "right";
    public final static String LEFT = "left";
    public final static String CENTER = "center";
    private static final String HALF = "50%";
    private static final String FULL = "100%";
    private static final String ZERO = "0%";
    private static final String PX = "px";
    private static final String DEG = "deg";
    public static Map<String, List<Property<View,Float>>> wxToAndroidMap = new ArrayMap<>();
    private static Map<Property<View, Float>, Float> defaultMap= new ArrayMap<>();


    static {
      wxToAndroidMap.put(WX_TRANSLATE, Arrays.asList
              (View.TRANSLATION_X, View.TRANSLATION_Y));
      wxToAndroidMap.put(WX_TRANSLATE_X, Collections.singletonList(View.TRANSLATION_X));
      wxToAndroidMap.put(WX_TRANSLATE_Y, Collections.singletonList(View.TRANSLATION_Y));
      wxToAndroidMap.put(WX_ROTATE, Collections.singletonList(View.ROTATION));
      wxToAndroidMap.put(WX_ROTATE_X, Collections.singletonList(View.ROTATION_X));
      wxToAndroidMap.put(WX_ROTATE_Y, Collections.singletonList(View.ROTATION_Y));
      wxToAndroidMap.put(WX_SCALE, Arrays.asList(View.SCALE_X, View.SCALE_Y));
      wxToAndroidMap.put(WX_SCALE_X, Collections.singletonList(View.SCALE_X));
      wxToAndroidMap.put(WX_SCALE_Y, Collections.singletonList(View.SCALE_Y));
      wxToAndroidMap.put(Name.PERSPECTIVE, Collections.singletonList(CameraDistanceProperty.getInstance()));
      wxToAndroidMap = Collections.unmodifiableMap(wxToAndroidMap);
      defaultMap.put(View.TRANSLATION_X, 0f);
      defaultMap.put(View.TRANSLATION_Y, 0f);
      defaultMap.put(View.SCALE_X, 1f);
      defaultMap.put(View.SCALE_Y, 1f);
      defaultMap.put(View.ROTATION, 0f);
      defaultMap.put(View.ROTATION_X, 0f);
      defaultMap.put(View.ROTATION_Y, 0f);
    }

    public String opacity;
    public String backgroundColor;
    public String width;
    public String height;
    public String transform;
    public String transformOrigin;
    private Map<Property<View, Float>, Float> transformMap = new LinkedHashMap<>();
    private Pair<Float, Float> pivot;
    private List<PropertyValuesHolder> holders=new LinkedList<>();
    private float cameraDistance = Float.MAX_VALUE;

    private static Map<Property<View,Float>, Float> parseTransForm(@Nullable String rawTransform, final int width,
<<<<<<< HEAD
                                                final int height,final int viewportW) {
=======
                                                                   final int height,final int viewportW) {
>>>>>>> d557a63d
      return  TransformParser.parseTransForm(rawTransform, width, height, viewportW);
    }

    private static Pair<Float, Float> parsePivot(@Nullable String transformOrigin,
                                                 int width, int height,int viewportW) {
      if (!TextUtils.isEmpty(transformOrigin)) {
        int firstSpace = transformOrigin.indexOf(FunctionParser.SPACE);
        if (firstSpace != -1) {
          int i = firstSpace;
          for (; i < transformOrigin.length(); i++) {
            if (transformOrigin.charAt(i) != FunctionParser.SPACE) {
              break;
            }
          }
          if (i < transformOrigin.length() && transformOrigin.charAt(i) != FunctionParser.SPACE) {
            List<String> list = new ArrayList<>(2);
            list.add(transformOrigin.substring(0, firstSpace).trim());
            list.add(transformOrigin.substring(i, transformOrigin.length()).trim());
            return parsePivot(list, width, height,viewportW);
          }
        }
      }
      return null;
    }

    private static Pair<Float, Float> parsePivot(@NonNull List<String> list, int width, int height,int viewportW) {
      return new Pair<>(
              parsePivotX(list.get(0), width,viewportW), parsePivotY(list.get(1), height,viewportW));
    }

    private static float parsePivotX(String x, int width,int viewportW) {
      String value = x;
      if (WXAnimationBean.Style.LEFT.equals(x)) {
        value = ZERO;
      } else if (WXAnimationBean.Style.RIGHT.equals(x)) {
        value = FULL;
      } else if (WXAnimationBean.Style.CENTER.equals(x)) {
        value = HALF;
      }
      return parsePercentOrPx(value, width,viewportW);
    }

    private static float parsePivotY(String y, int height,int viewportW) {
      String value = y;
      if (WXAnimationBean.Style.TOP.equals(y)) {
        value = ZERO;
      } else if (WXAnimationBean.Style.BOTTOM.equals(y)) {
        value = FULL;
      } else if (WXAnimationBean.Style.CENTER.equals(y)) {
        value = HALF;
      }
      return parsePercentOrPx(value, height,viewportW);
    }

    private static float parsePercentOrPx(String raw, int unit,int viewportW) {
      final int precision = 1;
      int suffix;
      if ((suffix = raw.lastIndexOf(WXUtils.PERCENT)) != -1) {
        return parsePercent(raw.substring(0, suffix), unit, precision);
      } else if ((suffix = raw.lastIndexOf(PX)) != -1) {
        return WXViewUtils.getRealPxByWidth(WXUtils.fastGetFloat(raw.substring(0, suffix), precision),viewportW);
      }
      return WXViewUtils.getRealPxByWidth(WXUtils.fastGetFloat(raw, precision),viewportW);
    }

    private static float parsePercent(String percent, int unit, int precision) {
      return WXUtils.fastGetFloat(percent, precision) / 100 * unit;
    }

    private void resetToDefaultIfAbsent() {
      for (Entry<Property<View, Float>, Float> entry : defaultMap.entrySet()) {
        if (!transformMap.containsKey(entry.getKey())) {
          transformMap.put(entry.getKey(), entry.getValue());
        }
      }
    }

    public @Nullable Pair<Float, Float> getPivot() {
      return pivot;
    }

    public void init(@Nullable String transformOrigin,@Nullable String rawTransform,
                     final int width, final int height,int viewportW){
      pivot = parsePivot(transformOrigin,width,height,viewportW);
      transformMap.putAll(parseTransForm(rawTransform,width,height,viewportW));
      resetToDefaultIfAbsent();
      if (transformMap.containsKey(CameraDistanceProperty.getInstance())) {
        cameraDistance = transformMap.remove(CameraDistanceProperty.getInstance());
      }
      initHolders();
    }

    /**
     * Use this method to init if you already have a list of Property
     * The key is something like {@link View#TRANSLATION_X} and the value is a {@link Pair},
     * of which the first is beginning value and the second is ending value.
     * @param styles a list of Property
     */
    public void init(@NonNull Map<Property<View, Float>, Pair<Float, Float>> styles){
      for(Entry<Property<View, Float>, Pair<Float, Float>> entry:styles.entrySet()){
        holders.add(PropertyValuesHolder.ofFloat(entry.getKey(), entry.getValue().first, entry.getValue().second));
      }
    }

    private void initHolders(){
      for (Map.Entry<Property<View, Float>, Float> entry : transformMap.entrySet()) {
        holders.add(PropertyValuesHolder.ofFloat(entry.getKey(), entry.getValue()));
      }
      if (!TextUtils.isEmpty(opacity)) {
        holders.add(PropertyValuesHolder.ofFloat(View.ALPHA, WXUtils.fastGetFloat(opacity, 3)));
      }
    }

    public List<PropertyValuesHolder> getHolders(){
      return holders;
    }

    public float getCameraDistance(){
      return cameraDistance;
    }
  }
}
<|MERGE_RESOLUTION|>--- conflicted
+++ resolved
@@ -45,6 +45,11 @@
 
 public class WXAnimationBean {
 
+  public final static String LINEAR = "linear";
+  public final static String EASE_IN_OUT = "ease-in-out";
+  public final static String EASE_IN = "ease-in";
+  public final static String EASE_OUT = "ease-out";
+  public final static String CUBIC_BEZIER = "cubic-bezier";
   public final static int NUM_CUBIC_PARAM = 4;
   public long delay;
   public long duration;
@@ -114,11 +119,7 @@
     private float cameraDistance = Float.MAX_VALUE;
 
     private static Map<Property<View,Float>, Float> parseTransForm(@Nullable String rawTransform, final int width,
-<<<<<<< HEAD
-                                                final int height,final int viewportW) {
-=======
                                                                    final int height,final int viewportW) {
->>>>>>> d557a63d
       return  TransformParser.parseTransForm(rawTransform, width, height, viewportW);
     }
 
