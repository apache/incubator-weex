/*
 * Licensed to the Apache Software Foundation (ASF) under one
 * or more contributor license agreements.  See the NOTICE file
 * distributed with this work for additional information
 * regarding copyright ownership.  The ASF licenses this file
 * to you under the Apache License, Version 2.0 (the
 * "License"); you may not use this file except in compliance
 * with the License.  You may obtain a copy of the License at
 * 
 *   http://www.apache.org/licenses/LICENSE-2.0
 * 
 * Unless required by applicable law or agreed to in writing,
 * software distributed under the License is distributed on an
 * "AS IS" BASIS, WITHOUT WARRANTIES OR CONDITIONS OF ANY
 * KIND, either express or implied.  See the License for the
 * specific language governing permissions and limitations
 * under the License.
 */
package com.taobao.weex.bridge;

import android.content.Intent;
import android.support.annotation.NonNull;
import android.text.TextUtils;
import android.view.Menu;

import com.alibaba.fastjson.JSONArray;
import com.taobao.weex.WXSDKInstance;
import com.taobao.weex.WXSDKManager;
import com.taobao.weex.adapter.IWXUserTrackAdapter;
import com.taobao.weex.common.Destroyable;
import com.taobao.weex.common.WXErrorCode;
import com.taobao.weex.common.WXException;
import com.taobao.weex.common.WXModule;
import com.taobao.weex.dom.DOMAction;
import com.taobao.weex.dom.WXDomModule;
import com.taobao.weex.dom.action.Actions;
import com.taobao.weex.ui.config.ConfigModuleFactory;
import com.taobao.weex.ui.module.WXTimerModule;
import com.taobao.weex.utils.WXExceptionUtils;
import com.taobao.weex.utils.WXLogUtils;

import java.io.Serializable;
import java.util.HashMap;
import java.util.Iterator;
import java.util.Map;
import java.util.Map.Entry;
import java.util.concurrent.ConcurrentHashMap;
import java.util.concurrent.ConcurrentMap;

/**
 * Manager class for weex module. There are two types of modules in weex, one is instance-level module,
 * the other is global-level module. Instance-level module will be created every time an instance
 * is created, while global-level module will be singleton in {@link com.taobao.weex.WXSDKEngine}.
 */
public class WXModuleManager {

  /**
   * module class object dictionary
   */
  private static volatile ConcurrentMap<String, ModuleFactoryImpl> sModuleFactoryMap = new ConcurrentHashMap<>();
  private static Map<String, WXModule> sGlobalModuleMap = new HashMap<>();
  private static Map<String, WXDomModule> sDomModuleMap = new HashMap<>();

  /**
   * monitor keys
   */
  private static String MONITOR_ERROR_CODE = "errCode";
  private static String MONITOR_ARG = "arg";
  private static String MONITOR_ERROR_MSG = "errMsg";

  /**
   * module object dictionary
   * K : instanceId, V : Modules
   */
  private static Map<String, Map<String, WXModule>> sInstanceModuleMap = new ConcurrentHashMap<>();

  /**
   * Register module to JavaScript and Android
   */
  public static boolean registerModule(final String moduleName, final ModuleFactory factory, final boolean global) throws WXException {
    if (moduleName == null || factory == null) {
      return false;
    }

    if (TextUtils.equals(moduleName, WXDomModule.WXDOM)) {
      WXLogUtils.e("Cannot registered module with name 'dom'.");
      return false;
    }

    try {
      sModuleFactoryMap.put(moduleName, new ModuleFactoryImpl(factory));
    } catch (Throwable e) {

    }

    //execute task in js thread to make sure register order is same as the order invoke register method.
    WXBridgeManager.getInstance()
            .post(new Runnable() {
              @Override
              public void run() {
                if (sModuleFactoryMap != null && sModuleFactoryMap.containsKey(moduleName)) {
                  WXLogUtils.w("WXComponentRegistry Duplicate the Module name: " + moduleName);
                }
                try {
                  registerNativeModule(moduleName, factory);
                } catch (WXException e) {
                  WXLogUtils.e("registerNativeModule" + e);
                }

                if (global) {
                  try {
                    WXModule wxModule = factory.buildInstance();
                    wxModule.setModuleName(moduleName);
                    sGlobalModuleMap.put(moduleName, wxModule);
                  } catch (Exception e) {
                    WXLogUtils.e(moduleName + " class must have a default constructor without params. ", e);
                  }
                }

                registerJSModule(moduleName, factory);
              }
            });
    return true;
  }

  static boolean registerNativeModule(String moduleName, ModuleFactory factory) throws WXException {
    if (factory == null) {
      return false;
    }

    try {
      if (!sModuleFactoryMap.containsKey(moduleName) ) {
        sModuleFactoryMap.put(moduleName, new ModuleFactoryImpl(factory));
      }
    }catch (ArrayStoreException e){
      e.printStackTrace();
      //ignore:
      //may throw this exception:
      //java.lang.String cannot be stored in an array of type java.util.HashMap$HashMapEntry[]

      WXLogUtils.e("[WXModuleManager] registerNativeModule Error moduleName:"  + moduleName + " Error:" + e.toString());
    }
    return true;
  }

  static boolean registerJSModule(String moduleName, ModuleFactory factory) {
    Map<String, Object> modules = new HashMap<>();
    modules.put(moduleName, factory.getMethods());
    WXSDKManager.getInstance().registerModules(modules);
    return true;
  }

  static Object callModuleMethod(final String instanceId, String moduleStr, String methodStr, JSONArray args) {
    ModuleFactory factory = sModuleFactoryMap.get(moduleStr).mFactory;
    if(factory == null){
      WXLogUtils.e("[WXModuleManager] module factory not found.");
      return null;
    }
    final WXModule wxModule = findModule(instanceId, moduleStr,factory);
    if (wxModule == null) {
      return null;
    }
    WXSDKInstance instance = WXSDKManager.getInstance().getSDKInstance(instanceId);
    wxModule.mWXSDKInstance = instance;

    final Invoker invoker = factory.getMethodInvoker(methodStr);
    try {
      if(instance != null) {
        IWXUserTrackAdapter userTrackAdapter = WXSDKManager.getInstance().getIWXUserTrackAdapter();
        if(userTrackAdapter != null) {
          HashMap<String, Serializable> data = new HashMap<String, Serializable>();
          data.put(MONITOR_ERROR_CODE, "101");
          data.put(MONITOR_ARG, moduleStr + "." + methodStr);
          data.put(MONITOR_ERROR_MSG, instance.getBundleUrl());
          userTrackAdapter.commit(instance.getContext(), null, IWXUserTrackAdapter.INVOKE_MODULE, null, data);
        }
        return dispatchCallModuleMethod(instance,wxModule,args,invoker);
      } else {
        WXLogUtils.e("callModuleMethod >>> instance is null");
        return null;
      }
    } catch (Exception e) {
<<<<<<< HEAD
      WXExceptionUtils.commitCriticalExceptionRT(instanceId,
              WXErrorCode.WX_KEY_EXCEPTION_INVOKE_REGISTER_CONTENT_FAILED.getErrorCode(),
              "callModuleMethod",
              WXErrorCode.WX_KEY_EXCEPTION_INVOKE_REGISTER_CONTENT_FAILED.getErrorMsg()
                      + "callModuleMethod >>> invoke module:" + moduleStr + ", method:" + methodStr + " failed. "
                      + WXLogUtils.getStackTrace(e),
              null);
      WXLogUtils.e("callModuleMethod >>> invoke module:" + moduleStr + ", method:" + methodStr + " failed. ", e);
=======
	  WXExceptionUtils.commitCriticalExceptionRT(instanceId,
			  WXErrorCode.WX_KEY_EXCEPTION_INVOKE_REGISTER_CONTENT_FAILED,
			  "callModuleMethod",
			  WXErrorCode.WX_KEY_EXCEPTION_INVOKE_REGISTER_CONTENT_FAILED.getErrorMsg()
			  + "callModuleMethod >>> invoke module:" + moduleStr + ", method:" + methodStr + " failed. "
			  + WXLogUtils.getStackTrace(e),
			  null);
	  WXLogUtils.e("callModuleMethod >>> invoke module:" + moduleStr + ", method:" + methodStr + " failed. ", e);
>>>>>>> aad36055
      return null;
    } finally {
      if (wxModule instanceof WXDomModule || wxModule instanceof WXTimerModule) {
        wxModule.mWXSDKInstance = null;
      }
    }
  }

  private static Object dispatchCallModuleMethod(@NonNull WXSDKInstance instance, @NonNull WXModule wxModule,
                                                 @NonNull JSONArray args, @NonNull Invoker invoker) throws Exception{
    if(!instance.isPreRenderMode()) {
      return instance.getNativeInvokeHelper().invoke(wxModule,invoker,args);
    }
    // we are in preRender mode
    if(invoker.isRunOnUIThread()) {/*ASYNC CALL*/
      DOMAction moduleInvocationAction = Actions.getModuleInvocationAction(wxModule,args,invoker);
      WXSDKManager.getInstance().getWXDomManager().postAction(instance.getInstanceId(), moduleInvocationAction,false);
      return null;
    } else {/*SYNC CALL*/
      return instance.getNativeInvokeHelper().invoke(wxModule,invoker,args);
    }
  }



  private static WXModule findModule(String instanceId, String moduleStr,ModuleFactory factory) {
    // find WXModule
    WXModule wxModule = sGlobalModuleMap.get(moduleStr);

    //not global module
    if (wxModule == null) {
      Map<String, WXModule> moduleMap = sInstanceModuleMap.get(instanceId);
      if (moduleMap == null) {
        moduleMap = new ConcurrentHashMap<>();
        sInstanceModuleMap.put(instanceId, moduleMap);
      }
      // if cannot find the Module, create a new Module and save it
      wxModule = moduleMap.get(moduleStr);
      if (wxModule == null) {
        try {
          if(factory instanceof ConfigModuleFactory){
            WXSDKInstance instance = WXSDKManager.getInstance().getSDKInstance(instanceId);
            wxModule = ((ConfigModuleFactory) factory).buildInstance(instance);
          }else{
            wxModule = factory.buildInstance();
          }
          wxModule.setModuleName(moduleStr);
        } catch (Exception e) {
          WXLogUtils.e(moduleStr + " module build instace failed.", e);
          return null;
        }
        moduleMap.put(moduleStr, wxModule);
      }
    }

    return wxModule;
  }

  /**Hook Activity life cycle callback begin***/


  public static void onActivityCreate(String instanceId){

    Map<String, WXModule> modules = sInstanceModuleMap.get(instanceId);
    if(modules!=null) {
      for (String key : modules.keySet()) {
        WXModule module = modules.get(key);
        if (module != null) {
          module.onActivityCreate();
        } else {
          WXLogUtils.w("onActivityCreate can not find the " + key + " module");
        }
      }
    }

  }

  public static void onActivityStart(String instanceId){

    Map<String, WXModule> modules = sInstanceModuleMap.get(instanceId);
    if(modules!=null) {
      for (String key : modules.keySet()) {
        WXModule module = modules.get(key);
        if (module != null) {
          module.onActivityStart();
        } else {
          WXLogUtils.w("onActivityStart can not find the " + key + " module");
        }
      }
    }
  }

  public static void onActivityPause(String instanceId){
    Map<String, WXModule> modules = sInstanceModuleMap.get(instanceId);
    if(modules!=null) {
      for (String key : modules.keySet()) {
        WXModule module = modules.get(key);
        if (module != null) {
          module.onActivityPause();
        } else {
          WXLogUtils.w("onActivityPause can not find the " + key + " module");
        }
      }
    }
  }

  public static void onActivityResume(String instanceId){
    Map<String, WXModule> modules = sInstanceModuleMap.get(instanceId);
    if(modules!=null) {
      for (String key : modules.keySet()) {
        WXModule module = modules.get(key);
        if (module != null) {
          module.onActivityResume();
        } else {
          WXLogUtils.w("onActivityResume can not find the " + key + " module");
        }
      }
    }
  }

  public static void onActivityStop(String instanceId){
    Map<String, WXModule> modules = sInstanceModuleMap.get(instanceId);
    if(modules!=null) {
      for (String key : modules.keySet()) {
        WXModule module = modules.get(key);
        if (module != null) {
          module.onActivityStop();
        } else {
          WXLogUtils.w("onActivityStop can not find the " + key + " module");
        }
      }
    }
  }

  public static void onActivityDestroy(String instanceId){
    Map<String, WXModule> modules = sInstanceModuleMap.get(instanceId);
    if(modules!=null) {
      for (String key : modules.keySet()) {
        WXModule module = modules.get(key);
        if (module != null) {
          module.onActivityDestroy();
        } else {
          WXLogUtils.w("onActivityDestroy can not find the " + key + " module");
        }
      }
    }
  }

  public static boolean onActivityBack(String instanceId){
    Map<String, WXModule> modules = sInstanceModuleMap.get(instanceId);
    if(modules!=null) {
      for (String key : modules.keySet()) {
        WXModule module = modules.get(key);
        if (module != null) {
          return module.onActivityBack();
        } else {
          WXLogUtils.w("onActivityCreate can not find the " + key + " module");
        }
      }
    }
    return false;
  }

  public static void onActivityResult(String instanceId,int requestCode, int resultCode, Intent data){

    Map<String, WXModule> modules = sInstanceModuleMap.get(instanceId);
    if(modules!=null) {
      for (String key : modules.keySet()) {
        WXModule module = modules.get(key);
        if (module != null) {
          module.onActivityResult(requestCode, resultCode, data);
        } else {
          WXLogUtils.w("onActivityResult can not find the " + key + " module");
        }
      }
    }
  }

  public static boolean onCreateOptionsMenu(String instanceId,Menu menu) {
    Map<String, WXModule> modules = sInstanceModuleMap.get(instanceId);
    if(modules!=null) {
      for (String key : modules.keySet()) {
        WXModule module = modules.get(key);
        if (module != null) {
          module.onCreateOptionsMenu(menu);
        } else {
          WXLogUtils.w("onActivityResult can not find the " + key + " module");
        }
      }
    }
    return false;
  }

  public static void onRequestPermissionsResult(String instanceId ,int requestCode, String[] permissions, int[] grantResults) {
    Map<String, WXModule> modules = sInstanceModuleMap.get(instanceId);
    if(modules!=null) {
      for (String key : modules.keySet()) {
        WXModule module = modules.get(key);
        if (module != null) {
          module.onRequestPermissionsResult(requestCode, permissions, grantResults);
        } else {
          WXLogUtils.w("onActivityResult can not find the " + key + " module");
        }
      }
    }
  }

  public static void destroyInstanceModules(String instanceId) {
    sDomModuleMap.remove(instanceId);
    Map<String, WXModule> moduleMap = sInstanceModuleMap.remove(instanceId);
    if (moduleMap == null || moduleMap.size() < 1) {
      return;
    }
    Iterator<Entry<String, WXModule>> iterator = moduleMap.entrySet().iterator();
    Entry<String, WXModule> entry;
    while (iterator.hasNext()) {
      entry = iterator.next();
      WXModule module = entry.getValue();
      if(module instanceof Destroyable){
        ((Destroyable)module).destroy();
      }

    }
  }

  public static void createDomModule(WXSDKInstance instance){
    if(instance != null) {
      sDomModuleMap.put(instance.getInstanceId(), new WXDomModule(instance));
    }
  }

  public static void destoryDomModule(String instanceID){
    sDomModuleMap.remove(instanceID);
  }

  public static WXDomModule getDomModule(String instanceId){
    return sDomModuleMap.get(instanceId);
  }

  public static void reload(){
    if (sModuleFactoryMap != null && sModuleFactoryMap.size() > 0) {
      for (Map.Entry<String, ModuleFactoryImpl> entry : sModuleFactoryMap.entrySet()) {
        try {
          registerJSModule(entry.getKey(), entry.getValue().mFactory);
        } catch (Throwable e) {

        }
      }
    }
  }

  /**
   * registerWhenCreateInstance
   */
  public static void registerWhenCreateInstance(){
    if (sModuleFactoryMap != null && sModuleFactoryMap.size() > 0) {
      for (Map.Entry<String, ModuleFactoryImpl> entry : sModuleFactoryMap.entrySet()) {
        try {
          if (!entry.getValue().hasRigster) {
            registerJSModule(entry.getKey(), entry.getValue().mFactory);
          }
        } catch (Throwable e) {

        }
      }
    }
  }

  /**
   * resetAllModuleState
   */
  public static void resetAllModuleState() {
    if (sModuleFactoryMap != null && sModuleFactoryMap.size() > 0) {
      for (Map.Entry<String, ModuleFactoryImpl> entry : sModuleFactoryMap.entrySet()) {
        entry.getValue().hasRigster = false;
      }
    }
  }

  /**
   * resetModuleState
   * @param module
   * @param state
   */
  public static void resetModuleState(String module, boolean state) {
    if (sModuleFactoryMap != null && sModuleFactoryMap.size() > 0) {
      for (Map.Entry<String, ModuleFactoryImpl> entry : sModuleFactoryMap.entrySet()) {
        try {
          if (entry.getKey() != null && entry.getKey().equals(module)) {
            entry.getValue().hasRigster = state;
          }
        } catch (Throwable e) {

        }
      }
    }
  }

}<|MERGE_RESOLUTION|>--- conflicted
+++ resolved
@@ -180,16 +180,6 @@
         return null;
       }
     } catch (Exception e) {
-<<<<<<< HEAD
-      WXExceptionUtils.commitCriticalExceptionRT(instanceId,
-              WXErrorCode.WX_KEY_EXCEPTION_INVOKE_REGISTER_CONTENT_FAILED.getErrorCode(),
-              "callModuleMethod",
-              WXErrorCode.WX_KEY_EXCEPTION_INVOKE_REGISTER_CONTENT_FAILED.getErrorMsg()
-                      + "callModuleMethod >>> invoke module:" + moduleStr + ", method:" + methodStr + " failed. "
-                      + WXLogUtils.getStackTrace(e),
-              null);
-      WXLogUtils.e("callModuleMethod >>> invoke module:" + moduleStr + ", method:" + methodStr + " failed. ", e);
-=======
 	  WXExceptionUtils.commitCriticalExceptionRT(instanceId,
 			  WXErrorCode.WX_KEY_EXCEPTION_INVOKE_REGISTER_CONTENT_FAILED,
 			  "callModuleMethod",
@@ -198,7 +188,6 @@
 			  + WXLogUtils.getStackTrace(e),
 			  null);
 	  WXLogUtils.e("callModuleMethod >>> invoke module:" + moduleStr + ", method:" + methodStr + " failed. ", e);
->>>>>>> aad36055
       return null;
     } finally {
       if (wxModule instanceof WXDomModule || wxModule instanceof WXTimerModule) {
