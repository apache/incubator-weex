/**
 *
 *                                  Apache License
 *                            Version 2.0, January 2004
 *                         http://www.apache.org/licenses/
 *
 *    TERMS AND CONDITIONS FOR USE, REPRODUCTION, AND DISTRIBUTION
 *
 *    1. Definitions.
 *
 *       "License" shall mean the terms and conditions for use, reproduction,
 *       and distribution as defined by Sections 1 through 9 of this document.
 *
 *       "Licensor" shall mean the copyright owner or entity authorized by
 *       the copyright owner that is granting the License.
 *
 *       "Legal Entity" shall mean the union of the acting entity and all
 *       other entities that control, are controlled by, or are under common
 *       control with that entity. For the purposes of this definition,
 *       "control" means (i) the power, direct or indirect, to cause the
 *       direction or management of such entity, whether by contract or
 *       otherwise, or (ii) ownership of fifty percent (50%) or more of the
 *       outstanding shares, or (iii) beneficial ownership of such entity.
 *
 *       "You" (or "Your") shall mean an individual or Legal Entity
 *       exercising permissions granted by this License.
 *
 *       "Source" form shall mean the preferred form for making modifications,
 *       including but not limited to software source code, documentation
 *       source, and configuration files.
 *
 *       "Object" form shall mean any form resulting from mechanical
 *       transformation or translation of a Source form, including but
 *       not limited to compiled object code, generated documentation,
 *       and conversions to other media types.
 *
 *       "Work" shall mean the work of authorship, whether in Source or
 *       Object form, made available under the License, as indicated by a
 *       copyright notice that is included in or attached to the work
 *       (an example is provided in the Appendix below).
 *
 *       "Derivative Works" shall mean any work, whether in Source or Object
 *       form, that is based on (or derived from) the Work and for which the
 *       editorial revisions, annotations, elaborations, or other modifications
 *       represent, as a whole, an original work of authorship. For the purposes
 *       of this License, Derivative Works shall not include works that remain
 *       separable from, or merely link (or bind by name) to the interfaces of,
 *       the Work and Derivative Works thereof.
 *
 *       "Contribution" shall mean any work of authorship, including
 *       the original version of the Work and any modifications or additions
 *       to that Work or Derivative Works thereof, that is intentionally
 *       submitted to Licensor for inclusion in the Work by the copyright owner
 *       or by an individual or Legal Entity authorized to submit on behalf of
 *       the copyright owner. For the purposes of this definition, "submitted"
 *       means any form of electronic, verbal, or written communication sent
 *       to the Licensor or its representatives, including but not limited to
 *       communication on electronic mailing lists, source code control systems,
 *       and issue tracking systems that are managed by, or on behalf of, the
 *       Licensor for the purpose of discussing and improving the Work, but
 *       excluding communication that is conspicuously marked or otherwise
 *       designated in writing by the copyright owner as "Not a Contribution."
 *
 *       "Contributor" shall mean Licensor and any individual or Legal Entity
 *       on behalf of whom a Contribution has been received by Licensor and
 *       subsequently incorporated within the Work.
 *
 *    2. Grant of Copyright License. Subject to the terms and conditions of
 *       this License, each Contributor hereby grants to You a perpetual,
 *       worldwide, non-exclusive, no-charge, royalty-free, irrevocable
 *       copyright license to reproduce, prepare Derivative Works of,
 *       publicly display, publicly perform, sublicense, and distribute the
 *       Work and such Derivative Works in Source or Object form.
 *
 *    3. Grant of Patent License. Subject to the terms and conditions of
 *       this License, each Contributor hereby grants to You a perpetual,
 *       worldwide, non-exclusive, no-charge, royalty-free, irrevocable
 *       (except as stated in this section) patent license to make, have made,
 *       use, offer to sell, sell, import, and otherwise transfer the Work,
 *       where such license applies only to those patent claims licensable
 *       by such Contributor that are necessarily infringed by their
 *       Contribution(s) alone or by combination of their Contribution(s)
 *       with the Work to which such Contribution(s) was submitted. If You
 *       institute patent litigation against any entity (including a
 *       cross-claim or counterclaim in a lawsuit) alleging that the Work
 *       or a Contribution incorporated within the Work constitutes direct
 *       or contributory patent infringement, then any patent licenses
 *       granted to You under this License for that Work shall terminate
 *       as of the date such litigation is filed.
 *
 *    4. Redistribution. You may reproduce and distribute copies of the
 *       Work or Derivative Works thereof in any medium, with or without
 *       modifications, and in Source or Object form, provided that You
 *       meet the following conditions:
 *
 *       (a) You must give any other recipients of the Work or
 *           Derivative Works a copy of this License; and
 *
 *       (b) You must cause any modified files to carry prominent notices
 *           stating that You changed the files; and
 *
 *       (c) You must retain, in the Source form of any Derivative Works
 *           that You distribute, all copyright, patent, trademark, and
 *           attribution notices from the Source form of the Work,
 *           excluding those notices that do not pertain to any part of
 *           the Derivative Works; and
 *
 *       (d) If the Work includes a "NOTICE" text file as part of its
 *           distribution, then any Derivative Works that You distribute must
 *           include a readable copy of the attribution notices contained
 *           within such NOTICE file, excluding those notices that do not
 *           pertain to any part of the Derivative Works, in at least one
 *           of the following places: within a NOTICE text file distributed
 *           as part of the Derivative Works; within the Source form or
 *           documentation, if provided along with the Derivative Works; or,
 *           within a display generated by the Derivative Works, if and
 *           wherever such third-party notices normally appear. The contents
 *           of the NOTICE file are for informational purposes only and
 *           do not modify the License. You may add Your own attribution
 *           notices within Derivative Works that You distribute, alongside
 *           or as an addendum to the NOTICE text from the Work, provided
 *           that such additional attribution notices cannot be construed
 *           as modifying the License.
 *
 *       You may add Your own copyright statement to Your modifications and
 *       may provide additional or different license terms and conditions
 *       for use, reproduction, or distribution of Your modifications, or
 *       for any such Derivative Works as a whole, provided Your use,
 *       reproduction, and distribution of the Work otherwise complies with
 *       the conditions stated in this License.
 *
 *    5. Submission of Contributions. Unless You explicitly state otherwise,
 *       any Contribution intentionally submitted for inclusion in the Work
 *       by You to the Licensor shall be under the terms and conditions of
 *       this License, without any additional terms or conditions.
 *       Notwithstanding the above, nothing herein shall supersede or modify
 *       the terms of any separate license agreement you may have executed
 *       with Licensor regarding such Contributions.
 *
 *    6. Trademarks. This License does not grant permission to use the trade
 *       names, trademarks, service marks, or product names of the Licensor,
 *       except as required for reasonable and customary use in describing the
 *       origin of the Work and reproducing the content of the NOTICE file.
 *
 *    7. Disclaimer of Warranty. Unless required by applicable law or
 *       agreed to in writing, Licensor provides the Work (and each
 *       Contributor provides its Contributions) on an "AS IS" BASIS,
 *       WITHOUT WARRANTIES OR CONDITIONS OF ANY KIND, either express or
 *       implied, including, without limitation, any warranties or conditions
 *       of TITLE, NON-INFRINGEMENT, MERCHANTABILITY, or FITNESS FOR A
 *       PARTICULAR PURPOSE. You are solely responsible for determining the
 *       appropriateness of using or redistributing the Work and assume any
 *       risks associated with Your exercise of permissions under this License.
 *
 *    8. Limitation of Liability. In no event and under no legal theory,
 *       whether in tort (including negligence), contract, or otherwise,
 *       unless required by applicable law (such as deliberate and grossly
 *       negligent acts) or agreed to in writing, shall any Contributor be
 *       liable to You for damages, including any direct, indirect, special,
 *       incidental, or consequential damages of any character arising as a
 *       result of this License or out of the use or inability to use the
 *       Work (including but not limited to damages for loss of goodwill,
 *       work stoppage, computer failure or malfunction, or any and all
 *       other commercial damages or losses), even if such Contributor
 *       has been advised of the possibility of such damages.
 *
 *    9. Accepting Warranty or Additional Liability. While redistributing
 *       the Work or Derivative Works thereof, You may choose to offer,
 *       and charge a fee for, acceptance of support, warranty, indemnity,
 *       or other liability obligations and/or rights consistent with this
 *       License. However, in accepting such obligations, You may act only
 *       on Your own behalf and on Your sole responsibility, not on behalf
 *       of any other Contributor, and only if You agree to indemnify,
 *       defend, and hold each Contributor harmless for any liability
 *       incurred by, or claims asserted against, such Contributor by reason
 *       of your accepting any such warranty or additional liability.
 *
 *    END OF TERMS AND CONDITIONS
 *
 *    APPENDIX: How to apply the Apache License to your work.
 *
 *       To apply the Apache License to your work, attach the following
 *       boilerplate notice, with the fields enclosed by brackets "[]"
 *       replaced with your own identifying information. (Don't include
 *       the brackets!)  The text should be enclosed in the appropriate
 *       comment syntax for the file format. We also recommend that a
 *       file or class name and description of purpose be included on the
 *       same "printed page" as the copyright notice for easier
 *       identification within third-party archives.
 *
 *    Copyright 2016 Alibaba Group
 *
 *    Licensed under the Apache License, Version 2.0 (the "License");
 *    you may not use this file except in compliance with the License.
 *    You may obtain a copy of the License at
 *
 *        http://www.apache.org/licenses/LICENSE-2.0
 *
 *    Unless required by applicable law or agreed to in writing, software
 *    distributed under the License is distributed on an "AS IS" BASIS,
 *    WITHOUT WARRANTIES OR CONDITIONS OF ANY KIND, either express or implied.
 *    See the License for the specific language governing permissions and
 *    limitations under the License.
 */
package com.taobao.weex.bridge;

import android.text.TextUtils;

import com.alibaba.fastjson.JSONArray;
import com.taobao.weex.WXSDKManager;
import com.taobao.weex.common.Destroyable;
import com.taobao.weex.common.WXException;
import com.taobao.weex.common.WXModule;
import com.taobao.weex.dom.WXDomModule;
import com.taobao.weex.ui.module.WXTimerModule;
import com.taobao.weex.utils.WXLogUtils;
import com.taobao.weex.utils.WXReflectionUtils;

import java.util.*;
import java.util.Map.Entry;

/**
 * Manager class for weex module. There are two types of modules in weex, one is instance-level module,
 * the other is global-level module. Instance-level module will be created every time an instance
 * is created, while global-level module will be singleton in {@link com.taobao.weex.WXSDKEngine}.
 */
public class WXModuleManager {

  /**
   * module class object dictionary
   */
  private static Map<String, ModuleFactory> sModuleFactoryMap = new HashMap<>();
  private static Map<String, WXModule> sGlobalModuleMap = new HashMap<>();

  /**
   * module object dictionary
   * K : instanceId, V : Modules
   */
  private static Map<String, HashMap<String, WXModule>> sInstanceModuleMap = new HashMap<>();

  /**
   * Register module to JavaScript and Android
   */
  public static boolean registerModule(final String moduleName, final ModuleFactory factory, final boolean global) throws WXException {
    if (moduleName == null || factory == null) {
      return false;
    }

    if (TextUtils.equals(moduleName,WXDomModule.WXDOM)) {
      WXLogUtils.e("Cannot registered module with name 'dom'.");
      return false;
    }

    //execute task in js thread to make sure register order is same as the order invoke register method.
    WXBridgeManager.getInstance()
        .post(new Runnable() {
      @Override
      public void run() {
        if (sModuleFactoryMap.containsKey(moduleName)) {
          WXLogUtils.w("WXComponentRegistry Duplicate the Module name: " + moduleName);
        }

        if (global) {
          try {
            WXModule wxModule = factory.buildInstance();
            sGlobalModuleMap.put(moduleName, wxModule);
          } catch (Exception e) {
            WXLogUtils.e(moduleName + " class must have a default constructor without params. ", e);
          }
        }

        try {
          registerNativeModule(moduleName, factory);
        } catch (WXException e) {
          WXLogUtils.e("", e);
        }
        registerJSModule(moduleName, factory);
      }
    });
    return true;

  }

  static boolean registerNativeModule(String moduleName, ModuleFactory factory) throws WXException {
    if (factory == null) {
      return false;
    }

    try {
      sModuleFactoryMap.put(moduleName, factory);
    }catch (ArrayStoreException e){
      e.printStackTrace();
      //ignore:
      //may throw this exception:
      //java.lang.String cannot be stored in an array of type java.util.HashMap$HashMapEntry[]
    }
    return true;
  }

  static boolean registerJSModule(String moduleName, ModuleFactory factory) {
    Map<String, Object> modules = new HashMap<>();
    modules.put(moduleName, factory.getMethodNames());
    WXSDKManager.getInstance().registerModules(modules);
    return true;
  }

  static boolean callModuleMethod(final String instanceId, String moduleStr, String methodStr, JSONArray args) {
    ModuleFactory factory = sModuleFactoryMap.get(moduleStr);
    if(factory == null){
      WXLogUtils.e("[WXModuleManager] module factory not found.");
      return false;
    }
    final WXModule wxModule = findModule(instanceId, moduleStr,factory);
    if (wxModule == null) {
      return false;
    }
    wxModule.mWXSDKInstance = WXSDKManager.getInstance().getSDKInstance(instanceId);

    Map<String, Invoker> methodsMap = factory.getMethodMap();
    if (methodsMap == null) {
      WXLogUtils.e("[WXModuleManager] callModuleMethod methodsMap is null.");
      return false;
    }
    final Invoker invoker = methodsMap.get(methodStr);
    try {
      final Object[] params = WXReflectionUtils.prepareArguments(
          invoker.getParameterTypes(),
          args,
          new JSCallbackCreator() {
        @Override
        public JSCallback create(String callbackId) {
          return new SimpleJSCallback(instanceId,callbackId);
        }
<<<<<<< HEAD
      }
      if (invoker.isRunOnUIThread()) {
=======
      });
      if (invoker.isRunInUIThread()) {
>>>>>>> 8bd4e8b6
        WXSDKManager.getInstance().postOnUiThread(new Runnable() {
          @Override
          public void run() {
            try {
              invoker.invoke(wxModule, params);
            } catch (Exception e) {
              WXLogUtils.e("callModuleMethod >>> invoke module:", e);
            }
          }
        }, 0);
      } else {
        invoker.invoke(wxModule, params);
      }
    } catch (Exception e) {
      WXLogUtils.e("callModuleMethod >>> invoke module:" + moduleStr + ", method:" + methodStr + " failed. ", e);
      return false;
    } finally {
      if (wxModule instanceof WXDomModule || wxModule instanceof WXTimerModule) {
        wxModule.mWXSDKInstance = null;
      }
    }
    return true;
  }



  private static WXModule findModule(String instanceId, String moduleStr,ModuleFactory factory) {
    // find WXModule
    WXModule wxModule = sGlobalModuleMap.get(moduleStr);

    //not global module
    if (wxModule == null) {
      HashMap<String, WXModule> moduleMap = sInstanceModuleMap.get(instanceId);
      if (moduleMap == null) {
        moduleMap = new HashMap<>();
        sInstanceModuleMap.put(instanceId, moduleMap);
      }
      // if cannot find the Module, create a new Module and save it
      wxModule = moduleMap.get(moduleStr);
      if (wxModule == null) {
        try {
          wxModule = factory.buildInstance();
        } catch (Exception e) {
          WXLogUtils.e(moduleStr + " module build instace failed.", e);
          return null;
        }
        moduleMap.put(moduleStr, wxModule);
      }
    }

    return wxModule;
  }

  public static void destroyInstanceModules(String instanceId) {
    HashMap<String, WXModule> moduleMap = sInstanceModuleMap.remove(instanceId);
    if (moduleMap == null || moduleMap.size() < 1) {
      return;
    }
    Iterator<Entry<String, WXModule>> iterator = moduleMap.entrySet().iterator();
    Entry<String, WXModule> entry;
    while (iterator.hasNext()) {
      entry = iterator.next();
      WXModule module = entry.getValue();
      if(module instanceof Destroyable){
        ((Destroyable)module).destroy();
      }

    }
  }

  public static void reload(){
    if(sModuleFactoryMap!=null){
      Set<String> keys=sModuleFactoryMap.keySet();
      for(String key:keys){
        registerJSModule(key,sModuleFactoryMap.get(key));
      }
    }
  }

}<|MERGE_RESOLUTION|>--- conflicted
+++ resolved
@@ -331,13 +331,8 @@
         public JSCallback create(String callbackId) {
           return new SimpleJSCallback(instanceId,callbackId);
         }
-<<<<<<< HEAD
-      }
+      });
       if (invoker.isRunOnUIThread()) {
-=======
-      });
-      if (invoker.isRunInUIThread()) {
->>>>>>> 8bd4e8b6
         WXSDKManager.getInstance().postOnUiThread(new Runnable() {
           @Override
           public void run() {
