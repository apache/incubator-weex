/*
 * Licensed to the Apache Software Foundation (ASF) under one
 * or more contributor license agreements.  See the NOTICE file
 * distributed with this work for additional information
 * regarding copyright ownership.  The ASF licenses this file
 * to you under the Apache License, Version 2.0 (the
 * "License"); you may not use this file except in compliance
 * with the License.  You may obtain a copy of the License at
 *
 *   http://www.apache.org/licenses/LICENSE-2.0
 *
 * Unless required by applicable law or agreed to in writing,
 * software distributed under the License is distributed on an
 * "AS IS" BASIS, WITHOUT WARRANTIES OR CONDITIONS OF ANY
 * KIND, either express or implied.  See the License for the
 * specific language governing permissions and limitations
 * under the License.
 */
package com.taobao.weex.bridge;

import android.content.Intent;
import android.support.annotation.NonNull;
import android.text.TextUtils;
import android.view.Menu;

import com.alibaba.fastjson.JSONArray;
import com.taobao.weex.WXSDKInstance;
import com.taobao.weex.WXSDKManager;
import com.taobao.weex.adapter.IWXUserTrackAdapter;
import com.taobao.weex.common.Destroyable;
import com.taobao.weex.common.WXErrorCode;
import com.taobao.weex.common.WXException;
import com.taobao.weex.common.WXModule;
<<<<<<< HEAD
import com.taobao.weex.dom.DOMAction;
import com.taobao.weex.dom.WXDomModule;
import com.taobao.weex.dom.action.Actions;
import com.taobao.weex.ui.config.AutoScanConfigRegister;
=======
>>>>>>> 67d3f1dc
import com.taobao.weex.ui.config.ConfigModuleFactory;
import com.taobao.weex.ui.module.WXDomModule;
import com.taobao.weex.ui.module.WXTimerModule;
import com.taobao.weex.utils.WXExceptionUtils;
import com.taobao.weex.utils.WXLogUtils;

import java.io.Serializable;
import java.util.HashMap;
import java.util.Iterator;
import java.util.Map;
import java.util.Map.Entry;
import java.util.concurrent.ConcurrentHashMap;
import java.util.concurrent.ConcurrentMap;

/**
 * Manager class for weex module. There are two types of modules in weex, one is instance-level module,
 * the other is global-level module. Instance-level module will be created every time an instance
 * is created, while global-level module will be singleton in {@link com.taobao.weex.WXSDKEngine}.
 */
public class WXModuleManager {

  /**
   * module class object dictionary
   */
  private static volatile ConcurrentMap<String, ModuleFactoryImpl> sModuleFactoryMap = new ConcurrentHashMap<>();
  private static Map<String, WXModule> sGlobalModuleMap = new HashMap<>();
  private static Map<String, WXDomModule> sDomModuleMap = new HashMap<>();

  /**
   * monitor keys
   */
  private static String MONITOR_ERROR_CODE = "errCode";
  private static String MONITOR_ARG = "arg";
  private static String MONITOR_ERROR_MSG = "errMsg";

  /**
   * module object dictionary
   * K : instanceId, V : Modules
   */
  private static Map<String, Map<String, WXModule>> sInstanceModuleMap = new ConcurrentHashMap<>();

  /**
   * Register module to JavaScript and Android
   */
  public static boolean registerModule(final String moduleName, final ModuleFactory factory, final boolean global) throws WXException {
    if (moduleName == null || factory == null) {
      return false;
    }

    if (TextUtils.equals(moduleName,WXDomModule.WXDOM)) {
      WXLogUtils.e("Cannot registered module with name 'dom'.");
      return false;
    }

    try {
      sModuleFactoryMap.put(moduleName, new ModuleFactoryImpl(factory));
    } catch (Throwable e) {

    }
    AutoScanConfigRegister.preLoad(factory);
    //execute task in js thread to make sure register order is same as the order invoke register method.
    WXBridgeManager.getInstance()
            .post(new Runnable() {
              @Override
              public void run() {
                if (sModuleFactoryMap != null && sModuleFactoryMap.containsKey(moduleName)) {
                  WXLogUtils.w("WXComponentRegistry Duplicate the Module name: " + moduleName);
                }
                try {
                  registerNativeModule(moduleName, factory);
                } catch (WXException e) {
                  WXLogUtils.e("registerNativeModule" + e);
                }

                if (global) {
                  try {
                    WXModule wxModule = factory.buildInstance();
                    wxModule.setModuleName(moduleName);
                    sGlobalModuleMap.put(moduleName, wxModule);
                  } catch (Exception e) {
                    WXLogUtils.e(moduleName + " class must have a default constructor without params. ", e);
                  }
                }

                registerJSModule(moduleName, factory);
              }
            });
    return true;

  }

  static boolean registerNativeModule(String moduleName, ModuleFactory factory) throws WXException {
    if (factory == null) {
      return false;
    }

    try {
      if (!sModuleFactoryMap.containsKey(moduleName) ) {
        sModuleFactoryMap.put(moduleName, new ModuleFactoryImpl(factory));
      }
    }catch (ArrayStoreException e){
      e.printStackTrace();
      //ignore:
      //may throw this exception:
      //java.lang.String cannot be stored in an array of type java.util.HashMap$HashMapEntry[]

      WXLogUtils.e("[WXModuleManager] registerNativeModule Error moduleName:"  + moduleName + " Error:" + e.toString());
    }
    return true;
  }

  static boolean registerJSModule(String moduleName, ModuleFactory factory) {
    Map<String, Object> modules = new HashMap<>();
    modules.put(moduleName, factory.getMethods());
    WXSDKManager.getInstance().registerModules(modules);
    return true;
  }

  static Object callModuleMethod(final String instanceId, String moduleStr, String methodStr, JSONArray args) {
    ModuleFactory factory = sModuleFactoryMap.get(moduleStr).mFactory;
    if(factory == null){
      WXLogUtils.e("[WXModuleManager] module factory not found.");
      return null;
    }
    final WXModule wxModule = findModule(instanceId, moduleStr,factory);
    if (wxModule == null) {
      return null;
    }
    WXSDKInstance instance = WXSDKManager.getInstance().getSDKInstance(instanceId);
    wxModule.mWXSDKInstance = instance;

    final Invoker invoker = factory.getMethodInvoker(methodStr);
    try {
      if(instance != null) {
        IWXUserTrackAdapter userTrackAdapter = WXSDKManager.getInstance().getIWXUserTrackAdapter();
        if(userTrackAdapter != null) {
          HashMap<String, Serializable> data = new HashMap<String, Serializable>();
          data.put(MONITOR_ERROR_CODE, "101");
          data.put(MONITOR_ARG, moduleStr + "." + methodStr);
          data.put(MONITOR_ERROR_MSG, instance.getBundleUrl());
          userTrackAdapter.commit(instance.getContext(), null, IWXUserTrackAdapter.INVOKE_MODULE, null, data);
        }
        return dispatchCallModuleMethod(instance,wxModule,args,invoker);
      } else {
        WXLogUtils.e("callModuleMethod >>> instance is null");
        return null;
      }
    } catch (Exception e) {
      WXExceptionUtils.commitCriticalExceptionRT(instanceId,
              WXErrorCode.WX_KEY_EXCEPTION_INVOKE_REGISTER_CONTENT_FAILED,
              "callModuleMethod",
              WXErrorCode.WX_KEY_EXCEPTION_INVOKE_REGISTER_CONTENT_FAILED.getErrorMsg()
                      + "callModuleMethod >>> invoke module:" + moduleStr + ", method:" + methodStr + " failed. "
                      + WXLogUtils.getStackTrace(e),
              null);
      WXLogUtils.e("callModuleMethod >>> invoke module:" + moduleStr + ", method:" + methodStr + " failed. ", e);
      return null;
    } finally {
      if (wxModule instanceof WXDomModule || wxModule instanceof WXTimerModule) {
        wxModule.mWXSDKInstance = null;
      }
    }
  }

  private static Object dispatchCallModuleMethod(@NonNull WXSDKInstance instance, @NonNull WXModule wxModule,
                                                 @NonNull JSONArray args, @NonNull Invoker invoker) throws Exception{
    if(!instance.isPreRenderMode()) {
      return instance.getNativeInvokeHelper().invoke(wxModule,invoker,args);
    }
    // we are in preRender mode
    if(invoker.isRunOnUIThread()) {/*ASYNC CALL*/
//      DOMAction moduleInvocationAction = Actions.getModuleInvocationAction(wxModule,args,invoker);
//      WXSDKManager.getInstance().getWXDomManager().postAction(instance.getInstanceId(), moduleInvocationAction,false);
      return null;
    } else {/*SYNC CALL*/
      return instance.getNativeInvokeHelper().invoke(wxModule,invoker,args);
    }
  }



  private static WXModule findModule(String instanceId, String moduleStr,ModuleFactory factory) {
    // find WXModule
    WXModule wxModule = sGlobalModuleMap.get(moduleStr);

    //not global module
    if (wxModule == null) {
      Map<String, WXModule> moduleMap = sInstanceModuleMap.get(instanceId);
      if (moduleMap == null) {
        moduleMap = new ConcurrentHashMap<>();
        sInstanceModuleMap.put(instanceId, moduleMap);
      }
      // if cannot find the Module, create a new Module and save it
      wxModule = moduleMap.get(moduleStr);
      if (wxModule == null) {
        try {
          if(factory instanceof ConfigModuleFactory){
            WXSDKInstance instance = WXSDKManager.getInstance().getSDKInstance(instanceId);
            wxModule = ((ConfigModuleFactory) factory).buildInstance(instance);
          }else{
            wxModule = factory.buildInstance();
          }
          wxModule.setModuleName(moduleStr);
        } catch (Exception e) {
          WXLogUtils.e(moduleStr + " module build instace failed.", e);
          return null;
        }
        moduleMap.put(moduleStr, wxModule);
      }
    }

    return wxModule;
  }

  /**Hook Activity life cycle callback begin***/


  public static void onActivityCreate(String instanceId){

    Map<String, WXModule> modules = sInstanceModuleMap.get(instanceId);
    if(modules!=null) {
      for (String key : modules.keySet()) {
        WXModule module = modules.get(key);
        if (module != null) {
          module.onActivityCreate();
        } else {
          WXLogUtils.w("onActivityCreate can not find the " + key + " module");
        }
      }
    }

  }

  public static void onActivityStart(String instanceId){

    Map<String, WXModule> modules = sInstanceModuleMap.get(instanceId);
    if(modules!=null) {
      for (String key : modules.keySet()) {
        WXModule module = modules.get(key);
        if (module != null) {
          module.onActivityStart();
        } else {
          WXLogUtils.w("onActivityStart can not find the " + key + " module");
        }
      }
    }
  }

  public static void onActivityPause(String instanceId){
    Map<String, WXModule> modules = sInstanceModuleMap.get(instanceId);
    if(modules!=null) {
      for (String key : modules.keySet()) {
        WXModule module = modules.get(key);
        if (module != null) {
          module.onActivityPause();
        } else {
          WXLogUtils.w("onActivityPause can not find the " + key + " module");
        }
      }
    }
  }

  public static void onActivityResume(String instanceId){
    Map<String, WXModule> modules = sInstanceModuleMap.get(instanceId);
    if(modules!=null) {
      for (String key : modules.keySet()) {
        WXModule module = modules.get(key);
        if (module != null) {
          module.onActivityResume();
        } else {
          WXLogUtils.w("onActivityResume can not find the " + key + " module");
        }
      }
    }
  }

  public static void onActivityStop(String instanceId){
    Map<String, WXModule> modules = sInstanceModuleMap.get(instanceId);
    if(modules!=null) {
      for (String key : modules.keySet()) {
        WXModule module = modules.get(key);
        if (module != null) {
          module.onActivityStop();
        } else {
          WXLogUtils.w("onActivityStop can not find the " + key + " module");
        }
      }
    }
  }

  public static void onActivityDestroy(String instanceId){
    Map<String, WXModule> modules = sInstanceModuleMap.get(instanceId);
    if(modules!=null) {
      for (String key : modules.keySet()) {
        WXModule module = modules.get(key);
        if (module != null) {
          module.onActivityDestroy();
        } else {
          WXLogUtils.w("onActivityDestroy can not find the " + key + " module");
        }
      }
    }
  }

  public static boolean onActivityBack(String instanceId){
    Map<String, WXModule> modules = sInstanceModuleMap.get(instanceId);
    if(modules!=null) {
      for (String key : modules.keySet()) {
        WXModule module = modules.get(key);
        if (module != null) {
          return module.onActivityBack();
        } else {
          WXLogUtils.w("onActivityCreate can not find the " + key + " module");
        }
      }
    }
    return false;
  }

  public static void onActivityResult(String instanceId,int requestCode, int resultCode, Intent data){

    Map<String, WXModule> modules = sInstanceModuleMap.get(instanceId);
    if(modules!=null) {
      for (String key : modules.keySet()) {
        WXModule module = modules.get(key);
        if (module != null) {
          module.onActivityResult(requestCode, resultCode, data);
        } else {
          WXLogUtils.w("onActivityResult can not find the " + key + " module");
        }
      }
    }
  }

  public static boolean onCreateOptionsMenu(String instanceId,Menu menu) {
    Map<String, WXModule> modules = sInstanceModuleMap.get(instanceId);
    if(modules!=null) {
      for (String key : modules.keySet()) {
        WXModule module = modules.get(key);
        if (module != null) {
          module.onCreateOptionsMenu(menu);
        } else {
          WXLogUtils.w("onActivityResult can not find the " + key + " module");
        }
      }
    }
    return false;
  }

  public static void onRequestPermissionsResult(String instanceId ,int requestCode, String[] permissions, int[] grantResults) {
    Map<String, WXModule> modules = sInstanceModuleMap.get(instanceId);
    if(modules!=null) {
      for (String key : modules.keySet()) {
        WXModule module = modules.get(key);
        if (module != null) {
          module.onRequestPermissionsResult(requestCode, permissions, grantResults);
        } else {
          WXLogUtils.w("onActivityResult can not find the " + key + " module");
        }
      }
    }
  }

  public static void destroyInstanceModules(String instanceId) {
    sDomModuleMap.remove(instanceId);
    Map<String, WXModule> moduleMap = sInstanceModuleMap.remove(instanceId);
    if (moduleMap == null || moduleMap.size() < 1) {
      return;
    }
    Iterator<Entry<String, WXModule>> iterator = moduleMap.entrySet().iterator();
    Entry<String, WXModule> entry;
    while (iterator.hasNext()) {
      entry = iterator.next();
      WXModule module = entry.getValue();
      if(module instanceof Destroyable){
        ((Destroyable)module).destroy();
      }

    }
  }

  public static void createDomModule(WXSDKInstance instance){
    if(instance != null) {
      sDomModuleMap.put(instance.getInstanceId(), new WXDomModule(instance));
    }
  }

  public static void destoryDomModule(String instanceID){
    sDomModuleMap.remove(instanceID);
  }

  public static WXDomModule getDomModule(String instanceId){
    return sDomModuleMap.get(instanceId);
  }

  public static void reload(){
    if (sModuleFactoryMap != null && sModuleFactoryMap.size() > 0) {
      for (Map.Entry<String, ModuleFactoryImpl> entry : sModuleFactoryMap.entrySet()) {
        try {
          registerJSModule(entry.getKey(), entry.getValue().mFactory);
        } catch (Throwable e) {

        }
      }
    }
  }

  /**
   * registerWhenCreateInstance
   */
  public static void registerWhenCreateInstance(){
    if (sModuleFactoryMap != null && sModuleFactoryMap.size() > 0) {
      for (Map.Entry<String, ModuleFactoryImpl> entry : sModuleFactoryMap.entrySet()) {
        try {
          if (!entry.getValue().hasRigster) {
            registerJSModule(entry.getKey(), entry.getValue().mFactory);
          }
        } catch (Throwable e) {

        }
      }
    }
  }

  /**
   * resetAllModuleState
   */
  public static void resetAllModuleState() {
    if (sModuleFactoryMap != null && sModuleFactoryMap.size() > 0) {
      for (Map.Entry<String, ModuleFactoryImpl> entry : sModuleFactoryMap.entrySet()) {
        entry.getValue().hasRigster = false;
      }
    }
  }

  /**
   * resetModuleState
   * @param module
   * @param state
   */
  public static void resetModuleState(String module, boolean state) {
    if (sModuleFactoryMap != null && sModuleFactoryMap.size() > 0) {
      for (Map.Entry<String, ModuleFactoryImpl> entry : sModuleFactoryMap.entrySet()) {
        try {
          if (entry.getKey() != null && entry.getKey().equals(module)) {
            entry.getValue().hasRigster = state;
          }
        } catch (Throwable e) {

        }
      }
    }
  }
}<|MERGE_RESOLUTION|>--- conflicted
+++ resolved
@@ -31,13 +31,6 @@
 import com.taobao.weex.common.WXErrorCode;
 import com.taobao.weex.common.WXException;
 import com.taobao.weex.common.WXModule;
-<<<<<<< HEAD
-import com.taobao.weex.dom.DOMAction;
-import com.taobao.weex.dom.WXDomModule;
-import com.taobao.weex.dom.action.Actions;
-import com.taobao.weex.ui.config.AutoScanConfigRegister;
-=======
->>>>>>> 67d3f1dc
 import com.taobao.weex.ui.config.ConfigModuleFactory;
 import com.taobao.weex.ui.module.WXDomModule;
 import com.taobao.weex.ui.module.WXTimerModule;
@@ -97,7 +90,7 @@
     } catch (Throwable e) {
 
     }
-    AutoScanConfigRegister.preLoad(factory);
+
     //execute task in js thread to make sure register order is same as the order invoke register method.
     WXBridgeManager.getInstance()
             .post(new Runnable() {
