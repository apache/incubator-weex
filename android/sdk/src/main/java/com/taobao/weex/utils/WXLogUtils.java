/**
 * Apache License Version 2.0, January 2004 http://www.apache.org/licenses/ TERMS AND CONDITIONS FOR
 * USE, REPRODUCTION, AND DISTRIBUTION 1. Definitions. "License" shall mean the terms and conditions
 * for use, reproduction, and distribution as defined by Sections 1 through 9 of this document.
 * "Licensor" shall mean the copyright owner or entity authorized by the copyright owner that is
 * granting the License. "Legal Entity" shall mean the union of the acting entity and all other
 * entities that control, are controlled by, or are under common control with that entity. For the
 * purposes of this definition, "control" means (i) the power, direct or indirect, to cause the
 * direction or management of such entity, whether by contract or otherwise, or (ii) ownership of
 * fifty percent (50%) or more of the outstanding shares, or (iii) beneficial ownership of such
 * entity. "You" (or "Your") shall mean an individual or Legal Entity exercising permissions granted
 * by this License. "Source" form shall mean the preferred form for making modifications, including
 * but not limited to software source code, documentation source, and configuration files. "Object"
 * form shall mean any form resulting from mechanical transformation or translation of a Source
 * form, including but not limited to compiled object code, generated documentation, and conversions
 * to other media types. "Work" shall mean the work of authorship, whether in Source or Object form,
 * made available under the License, as indicated by a copyright notice that is included in or
 * attached to the work (an example is provided in the Appendix below). "Derivative Works" shall
 * mean any work, whether in Source or Object form, that is based on (or derived from) the Work and
 * for which the editorial revisions, annotations, elaborations, or other modifications represent,
 * as a whole, an original work of authorship. For the purposes of this License, Derivative Works
 * shall not include works that remain separable from, or merely link (or bind by name) to the
 * interfaces of, the Work and Derivative Works thereof. "Contribution" shall mean any work of
 * authorship, including the original version of the Work and any modifications or additions to that
 * Work or Derivative Works thereof, that is intentionally submitted to Licensor for inclusion in
 * the Work by the copyright owner or by an individual or Legal Entity authorized to submit on
 * behalf of the copyright owner. For the purposes of this definition, "submitted" means any form of
 * electronic, verbal, or written communication sent to the Licensor or its representatives,
 * including but not limited to communication on electronic mailing lists, source code control
 * systems, and issue tracking systems that are managed by, or on behalf of, the Licensor for the
 * purpose of discussing and improving the Work, but excluding communication that is conspicuously
 * marked or otherwise designated in writing by the copyright owner as "Not a Contribution."
 * "Contributor" shall mean Licensor and any individual or Legal Entity on behalf of whom a
 * Contribution has been received by Licensor and subsequently incorporated within the Work. 2.
 * Grant of Copyright License. Subject to the terms and conditions of this License, each Contributor
 * hereby grants to You a perpetual, worldwide, non-exclusive, no-charge, royalty-free, irrevocable
 * copyright license to reproduce, prepare Derivative Works of, publicly display, publicly perform,
 * sublicense, and distribute the Work and such Derivative Works in Source or Object form. 3. Grant
 * of Patent License. Subject to the terms and conditions of this License, each Contributor hereby
 * grants to You a perpetual, worldwide, non-exclusive, no-charge, royalty-free, irrevocable (except
 * as stated in this section) patent license to make, have made, use, offer to sell, sell, import,
 * and otherwise transfer the Work, where such license applies only to those patent claims
 * licensable by such Contributor that are necessarily infringed by their Contribution(s) alone or
 * by combination of their Contribution(s) with the Work to which such Contribution(s) was
 * submitted. If You institute patent litigation against any entity (including a cross-claim or
 * counterclaim in a lawsuit) alleging that the Work or a Contribution incorporated within the Work
 * constitutes direct or contributory patent infringement, then any patent licenses granted to You
 * under this License for that Work shall terminate as of the date such litigation is filed. 4.
 * Redistribution. You may reproduce and distribute copies of the Work or Derivative Works thereof
 * in any medium, with or without modifications, and in Source or Object form, provided that You
 * meet the following conditions: (a) You must give any other recipients of the Work or Derivative
 * Works a copy of this License; and (b) You must cause any modified files to carry prominent
 * notices stating that You changed the files; and (c) You must retain, in the Source form of any
 * Derivative Works that You distribute, all copyright, patent, trademark, and attribution notices
 * from the Source form of the Work, excluding those notices that do not pertain to any part of the
 * Derivative Works; and (d) If the Work includes a "NOTICE" text file as part of its distribution,
 * then any Derivative Works that You distribute must include a readable copy of the attribution
 * notices contained within such NOTICE file, excluding those notices that do not pertain to any
 * part of the Derivative Works, in at least one of the following places: within a NOTICE text file
 * distributed as part of the Derivative Works; within the Source form or documentation, if provided
 * along with the Derivative Works; or, within a display generated by the Derivative Works, if and
 * wherever such third-party notices normally appear. The contents of the NOTICE file are for
 * informational purposes only and do not modify the License. You may add Your own attribution
 * notices within Derivative Works that You distribute, alongside or as an addendum to the NOTICE
 * text from the Work, provided that such additional attribution notices cannot be construed as
 * modifying the License. You may add Your own copyright statement to Your modifications and may
 * provide additional or different license terms and conditions for use, reproduction, or
 * distribution of Your modifications, or for any such Derivative Works as a whole, provided Your
 * use, reproduction, and distribution of the Work otherwise complies with the conditions stated in
 * this License. 5. Submission of Contributions. Unless You explicitly state otherwise, any
 * Contribution intentionally submitted for inclusion in the Work by You to the Licensor shall be
 * under the terms and conditions of this License, without any additional terms or conditions.
 * Notwithstanding the above, nothing herein shall supersede or modify the terms of any separate
 * license agreement you may have executed with Licensor regarding such Contributions. 6.
 * Trademarks. This License does not grant permission to use the trade names, trademarks, service
 * marks, or product names of the Licensor, except as required for reasonable and customary use in
 * describing the origin of the Work and reproducing the content of the NOTICE file. 7. Disclaimer
 * of Warranty. Unless required by applicable law or agreed to in writing, Licensor provides the
 * Work (and each Contributor provides its Contributions) on an "AS IS" BASIS, WITHOUT WARRANTIES OR
 * CONDITIONS OF ANY KIND, either express or implied, including, without limitation, any warranties
 * or conditions of TITLE, NON-INFRINGEMENT, MERCHANTABILITY, or FITNESS FOR A PARTICULAR PURPOSE.
 * You are solely responsible for determining the appropriateness of using or redistributing the
 * Work and assume any risks associated with Your exercise of permissions under this License. 8.
 * Limitation of Liability. In no event and under no legal theory, whether in tort (including
 * negligence), contract, or otherwise, unless required by applicable law (such as deliberate and
 * grossly negligent acts) or agreed to in writing, shall any Contributor be liable to You for
 * damages, including any direct, indirect, special, incidental, or consequential damages of any
 * character arising as a result of this License or out of the use or inability to use the Work
 * (including but not limited to damages for loss of goodwill, work stoppage, computer failure or
 * malfunction, or any and all other commercial damages or losses), even if such Contributor has
 * been advised of the possibility of such damages. 9. Accepting Warranty or Additional Liability.
 * While redistributing the Work or Derivative Works thereof, You may choose to offer, and charge a
 * fee for, acceptance of support, warranty, indemnity, or other liability obligations and/or rights
 * consistent with this License. However, in accepting such obligations, You may act only on Your
 * own behalf and on Your sole responsibility, not on behalf of any other Contributor, and only if
 * You agree to indemnify, defend, and hold each Contributor harmless for any liability incurred by,
 * or claims asserted against, such Contributor by reason of your accepting any such warranty or
 * additional liability. END OF TERMS AND CONDITIONS APPENDIX: How to apply the Apache License to
 * your work. To apply the Apache License to your work, attach the following boilerplate notice,
 * with the fields enclosed by brackets "[]" replaced with your own identifying information. (Don't
 * include the brackets!)  The text should be enclosed in the appropriate comment syntax for the
 * file format. We also recommend that a file or class name and description of purpose be included
 * on the same "printed page" as the copyright notice for easier identification within third-party
 * archives. Copyright 2016 Alibaba Group Licensed under the Apache License, Version 2.0 (the
 * "License"); you may not use this file except in compliance with the License. You may obtain a
 * copy of the License at http://www.apache.org/licenses/LICENSE-2.0 Unless required by applicable
 * law or agreed to in writing, software distributed under the License is distributed on an "AS IS"
 * BASIS, WITHOUT WARRANTIES OR CONDITIONS OF ANY KIND, either express or implied. See the License
 * for the specific language governing permissions and limitations under the License.
 */
package com.taobao.weex.utils;

import android.util.Log;

import com.taobao.weex.WXEnvironment;

import java.io.IOException;
import java.io.PrintWriter;
import java.io.StringWriter;
import java.lang.reflect.Method;

public class WXLogUtils {

  public static String WEEX_TAG = "weex";
  public static String WEEX_PERF_TAG = "weex_perf";

  private static StringBuilder builder = new StringBuilder(50);

  public static void renderPerformanceLog(String type, long time) {
    if (WXEnvironment.isApkDebugable() || WXEnvironment.isPerf()) {
      builder.setLength(0);
      builder.append("[render time]").append(type).append(":").append(time);
      Log.d(WEEX_PERF_TAG, builder.substring(0));
      writeConsoleLog("debug", builder.substring(0));
    }
  }

  public static void d(String msg) {
    if (WXEnvironment.isApkDebugable() && msg != null) {
      Log.d(WEEX_TAG, msg);
      writeConsoleLog("debug", msg);
    }
    sendLog(LogLevel.DEBUG, msg);
  }

  public static void info(String msg) {
    if (WXEnvironment.isApkDebugable() && msg != null) {
      Log.i(WEEX_TAG, msg);
      writeConsoleLog("info", msg);
    }
    sendLog(LogLevel.INFO,msg);
  }

  public static void v(String msg) {
    if (WXEnvironment.isApkDebugable() && msg != null) {
      Log.v(WEEX_TAG, msg);
      writeConsoleLog("verbose", msg);
    }
    sendLog(LogLevel.VERBOSE, msg);
  }

  public static void w(String msg) {
    if (WXEnvironment.isApkDebugable() && msg != null) {
      Log.w(WEEX_TAG, msg);
      writeConsoleLog("warning", msg);
    }
    sendLog(LogLevel.WARN, msg);
  }

  public static void e(String msg) {
    if (WXEnvironment.isApkDebugable() && msg != null) {
      Log.e(WEEX_TAG, msg);
      writeConsoleLog("error", msg);
    }
    sendLog(LogLevel.ERROR, msg);
  }

  public static void d(String tag, String msg) {
    if (WXEnvironment.isApkDebugable() && msg != null) {
      Log.d(tag, msg);
      writeConsoleLog("debug", tag + ":" + msg);
    }
    sendLog(LogLevel.DEBUG, tag + ":" + msg);
  }

  public static void i(String tag, String msg) {
    if (WXEnvironment.isApkDebugable() && msg != null) {
      Log.i(tag, msg);
      writeConsoleLog("info", tag + ":" + msg);
    }
    sendLog(LogLevel.INFO, tag+":"+msg);
  }

  public static void v(String tag, String msg) {
    if (WXEnvironment.isApkDebugable() && msg != null) {
      Log.v(tag, msg);
      writeConsoleLog("verbose", tag + ":" + msg);
    }
    sendLog(LogLevel.VERBOSE, tag+":"+msg);
  }

  public static void w(String tag, String msg) {
    if (WXEnvironment.isApkDebugable() && msg != null) {
      Log.w(tag, msg);
      writeConsoleLog("warning", tag + ":" + msg);
    }
    sendLog(LogLevel.WARN, tag+":"+msg);
  }

  public static void e(String tag, String msg) {
    if (WXEnvironment.isApkDebugable() && msg != null) {
      Log.e(tag, msg);
      writeConsoleLog("error", tag + ":" + msg);
    }
    sendLog(LogLevel.ERROR, tag+":"+msg);
  }

  public static void p(String msg) {
    if (WXEnvironment.isApkDebugable() && msg != null) {
      Log.d(WEEX_PERF_TAG, msg);
      writeConsoleLog("debug", msg);
    }
  }

  public static String getStackTrace(Exception e) {
    if (e == null) {
      return "";
    }
    StringWriter sw = null;
    PrintWriter pw = null;
    try {
      sw = new StringWriter();
      pw = new PrintWriter(sw);
      e.printStackTrace(pw);
      pw.flush();
      sw.flush();
    } finally {
      if (sw != null) {
        try {
          sw.close();
        } catch (IOException e1) {
          e1.printStackTrace();
        }
      }
      if (pw != null) {
        pw.close();
      }
    }
    return sw.toString();
  }

<<<<<<< HEAD

  private static void writeConsoleLog(String level, String message) {
    if (WXEnvironment.isApkDebugable()) {
      try {
        Class cls = Class.forName("com.taobao.weex.devtools.common.LogUtil");
        Method m = cls.getMethod("log", new Class[]{String.class, String.class});
        m.invoke(cls, new Object[]{level, message});
      } catch (Exception e) {
        Log.d(WEEX_TAG, "WXDebugTool not found!");
      }
    }

  }
=======
  private static void sendLog(LogLevel level, String msg) {
    if(WXEnvironment.isApkDebugable()){
      try {
        Class cls = Class.forName("com.taobao.weex.WXDebugTool");
        Method m = cls.getMethod("sendLog", new Class[]{LogLevel.class,String.class});
        m.invoke(cls, new Object[]{level,msg});
      } catch (Exception e) {
        Log.d("weex","WXDebugTool not found!");
      }
    }
  }

>>>>>>> 840b7ec8
}<|MERGE_RESOLUTION|>--- conflicted
+++ resolved
@@ -249,7 +249,7 @@
     return sw.toString();
   }
 
-<<<<<<< HEAD
+
 
   private static void writeConsoleLog(String level, String message) {
     if (WXEnvironment.isApkDebugable()) {
@@ -263,7 +263,7 @@
     }
 
   }
-=======
+
   private static void sendLog(LogLevel level, String msg) {
     if(WXEnvironment.isApkDebugable()){
       try {
@@ -276,5 +276,4 @@
     }
   }
 
->>>>>>> 840b7ec8
 }