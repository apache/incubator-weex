/*
 * Licensed to the Apache Software Foundation (ASF) under one
 * or more contributor license agreements.  See the NOTICE file
 * distributed with this work for additional information
 * regarding copyright ownership.  The ASF licenses this file
 * to you under the Apache License, Version 2.0 (the
 * "License"); you may not use this file except in compliance
 * with the License.  You may obtain a copy of the License at
 *
 *   http://www.apache.org/licenses/LICENSE-2.0
 *
 * Unless required by applicable law or agreed to in writing,
 * software distributed under the License is distributed on an
 * "AS IS" BASIS, WITHOUT WARRANTIES OR CONDITIONS OF ANY
 * KIND, either express or implied.  See the License for the
 * specific language governing permissions and limitations
 * under the License.
 */
package com.taobao.weex.utils;

import android.support.annotation.Nullable;
import android.text.TextUtils;
import android.util.Log;

import com.taobao.weex.WXEnvironment;

import java.io.IOException;
import java.io.PrintWriter;
import java.io.StringWriter;
import java.lang.reflect.Method;
import java.util.ArrayList;
import java.util.HashMap;
import java.util.List;

public class WXLogUtils {

  public static final String WEEX_TAG = "weex";
  public static final String WEEX_PERF_TAG = "weex_perf";

  private static final String CLAZZ_NAME_LOG_UTIL = "com.taobao.weex.devtools.common.LogUtil";

  private static StringBuilder builder = new StringBuilder(50);
  private static HashMap<String, Class> clazzMaps = new HashMap<>(2);
  private static List<JsLogWatcher> jsLogWatcherList;
  private static LogWatcher sLogWatcher;

  static {
    clazzMaps.put(CLAZZ_NAME_LOG_UTIL, loadClass(CLAZZ_NAME_LOG_UTIL));
    jsLogWatcherList = new ArrayList<>();
  }

  private static Class loadClass(String clazzName) {
    Class<?> clazz = null;
    try {
      clazz = Class.forName(clazzName);
      if (clazz != null) {
        clazzMaps.put(clazzName, clazz);
      }
    } catch (ClassNotFoundException e) {
      // ignore
    }
    return clazz;
  }

  public static void renderPerformanceLog(String type, long time) {
    if (WXEnvironment.isApkDebugable() || WXEnvironment.isPerf()) {
      builder.setLength(0);
      builder.append("[render time]").append(type).append(":").append(time);
      Log.d(WEEX_PERF_TAG, builder.substring(0));
      writeConsoleLog("debug", builder.substring(0));
    }
  }

  private static void log(String tag, String msg, LogLevel level){
<<<<<<< HEAD
	if(msg != null && tag != null && sLogWatcher !=null){
	  sLogWatcher.onLog(level.getName(), tag, msg);
	}

	if (WXEnvironment.isApkDebugable()) {
        Log.println(level.getPriority(),tag, msg);
      // if not debug level then print log
      if(!level.getName().equals("debug")){
		writeConsoleLog(level.getName(), msg);
	  }
    }else {
	  if(level.getPriority() - LogLevel.WARN.getPriority() >=0){
		Log.println(level.getPriority(),tag, msg);
	  }
	}
=======
    if(msg != null && tag != null && sLogWatcher !=null){
      sLogWatcher.onLog(level.getName(), tag, msg);
    }

    if (WXEnvironment.isApkDebugable()) {
      Log.println(level.getPriority(),tag, msg);
      // if not debug level then print log
      if(!level.getName().equals("debug")){
        writeConsoleLog(level.getName(), msg);
      }
    }else {
      if(level.getPriority() - LogLevel.WARN.getPriority() >=0){
        Log.println(level.getPriority(),tag, msg);
      }
    }
>>>>>>> d557a63d
  }

  public static void d(String msg) {
    d(WEEX_TAG,msg);
  }

  public static void i(String msg) {
    i(WEEX_TAG,msg);
  }

  public static void info(String msg) {
    i(WEEX_TAG,msg);
  }

  public static void v(String msg) {
    v(WEEX_TAG,msg);
  }

  public static void w(String msg) {
    w(WEEX_TAG,msg);
  }

  public static void e(String msg) {
    e(WEEX_TAG,msg);
  }

  public static void d(String tag, byte[] msg) {
    d(tag,new String(msg));
  }

  public static void wtf(String msg){
    wtf(WEEX_TAG, msg);
  }

  public static void d(String tag, String msg) {

<<<<<<< HEAD
	if(!TextUtils.isEmpty(tag) && !TextUtils.isEmpty(msg)){
	  log(tag, msg, LogLevel.DEBUG);

	  if(WXEnvironment.isApkDebugable()){//sLogLevel in debug mode is "LogLevel.DEBUG"
		if ("jsLog".equals(tag) && jsLogWatcherList != null && jsLogWatcherList.size() > 0) {
=======
    if(!TextUtils.isEmpty(tag) && !TextUtils.isEmpty(msg)){
      log(tag, msg, LogLevel.DEBUG);

      if(WXEnvironment.isApkDebugable()){//sLogLevel in debug mode is "LogLevel.DEBUG"
        if ("jsLog".equals(tag) && jsLogWatcherList != null && jsLogWatcherList.size() > 0) {
>>>>>>> d557a63d
          for (JsLogWatcher jsLogWatcher : jsLogWatcherList) {
            if (msg.endsWith("__DEBUG")) {
              jsLogWatcher.onJsLog(Log.DEBUG, msg.replace("__DEBUG", ""));
            } else if (msg.endsWith("__INFO")) {
              jsLogWatcher.onJsLog(Log.DEBUG, msg.replace("__INFO", ""));
            } else if (msg.endsWith("__WARN")) {
              jsLogWatcher.onJsLog(Log.DEBUG, msg.replace("__WARN", ""));
            } else if (msg.endsWith("__ERROR")) {
              jsLogWatcher.onJsLog(Log.DEBUG, msg.replace("__ERROR", ""));
            } else {
              jsLogWatcher.onJsLog(Log.DEBUG, msg);
            }
          }
<<<<<<< HEAD
		}

		/** This log method will be invoked from jni code, so try to extract loglevel from message. **/
		writeConsoleLog("debug", tag + ":" + msg);
		if(msg.contains(" | __")){
		  String[] msgs=msg.split(" | __");
		  LogLevel level;
		  if( msgs!=null && msgs.length==4 && !TextUtils.isEmpty(msgs[0]) && !TextUtils.isEmpty(msgs[2])){
			level=getLogLevel(msgs[2]);
			return;
		  }
		}
	  }
	}
=======
        }

        /** This log method will be invoked from jni code, so try to extract loglevel from message. **/
        writeConsoleLog("debug", tag + ":" + msg);
        if(msg.contains(" | __")){
          String[] msgs=msg.split(" | __");
          LogLevel level;
          if( msgs!=null && msgs.length==4 && !TextUtils.isEmpty(msgs[0]) && !TextUtils.isEmpty(msgs[2])){
            level=getLogLevel(msgs[2]);
            return;
          }
        }
      }
    }
>>>>>>> d557a63d
  }

  private static LogLevel getLogLevel(String level) {
    switch (level.trim()){
      case "__ERROR":
        return LogLevel.ERROR;
      case "__WARN":
        return LogLevel.WARN;
      case "__INFO":
        return LogLevel.INFO;
      case "__LOG":
        return LogLevel.INFO;
      case "__DEBUG":
        return LogLevel.DEBUG;
    }
    return LogLevel.DEBUG;
  }

  public static void i(String tag, String msg) {
    log(tag, msg,LogLevel.INFO);
  }

  public static void v(String tag, String msg) {
    log(tag, msg,LogLevel.VERBOSE);
  }

  public static void w(String tag, String msg) {
    log(tag, msg,LogLevel.WARN);
  }

  public static void e(String tag, String msg) {
    log(tag, msg,LogLevel.ERROR);
  }

  public static void wtf(String tag, String msg){
    log(tag, msg, LogLevel.WTF);
  }

  /**
   * 'p' for 'Performance', use {@link #WEEX_PERF_TAG}
   * @param msg
   */
  public static void p(String msg) {
    d(WEEX_PERF_TAG,msg);
  }

  public static void d(String prefix, Throwable e) {
    if (WXEnvironment.isApkDebugable()) {
      d(prefix + getStackTrace(e));
    }
  }

  public static void i(String prefix, Throwable e) {
    if (WXEnvironment.isApkDebugable()) {
      info(prefix + getStackTrace(e));
    }
  }

  public static void v(String prefix, Throwable e) {
    if (WXEnvironment.isApkDebugable()) {
      v(prefix + getStackTrace(e));
    }
  }

  public static void w(String prefix, Throwable e) {
<<<<<<< HEAD
      w(prefix + getStackTrace(e));
=======
    w(prefix + getStackTrace(e));
>>>>>>> d557a63d

  }

  public static void e(String prefix, Throwable e) {
<<<<<<< HEAD
      e(prefix + getStackTrace(e));
=======
    e(prefix + getStackTrace(e));
>>>>>>> d557a63d

  }

  public static void wtf(String prefix, Throwable e){
    if (WXEnvironment.isApkDebugable()) {
      wtf(prefix + getStackTrace(e));
    }
  }

  /**
   * 'p' for 'Performance', use {@link #WEEX_PERF_TAG}
   */
  public static void p(String prefix, Throwable e) {
    if (WXEnvironment.isApkDebugable()) {
      p(prefix + getStackTrace(e));
    }
  }

  public static void eTag(String tag, Throwable e) {
    if (WXEnvironment.isApkDebugable()) {
      e(tag, getStackTrace(e));
    }
  }

  public static String getStackTrace(@Nullable Throwable e) {
    if (e == null) {
      return "";
    }
    StringWriter sw = null;
    PrintWriter pw = null;
    try {
      sw = new StringWriter();
      pw = new PrintWriter(sw);
      e.printStackTrace(pw);
      pw.flush();
      sw.flush();
    } finally {
      if (sw != null) {
        try {
          sw.close();
        } catch (IOException e1) {
          e1.printStackTrace();
        }
      }
      if (pw != null) {
        pw.close();
      }
    }
    return sw.toString();
  }



  private static void writeConsoleLog(String level, String message) {
    if (WXEnvironment.isApkDebugable()) {
      try {
        Class<?> clazz = clazzMaps.get(CLAZZ_NAME_LOG_UTIL);
        if (clazz != null) {
          Method m = clazz.getMethod("log", String.class, String.class);
          m.invoke(clazz, level, message);
        }
      } catch (Exception e) {
        Log.d(WEEX_TAG, "LogUtil not found!");
      }
    }
  }

  public static void setJsLogWatcher(JsLogWatcher watcher) {
    if (!jsLogWatcherList.contains(watcher)) {
      jsLogWatcherList.add(watcher);
    }
  }

  public static void setLogWatcher(LogWatcher watcher) {
    sLogWatcher = watcher;
  }

  public interface JsLogWatcher {
    void onJsLog(int level, String log);
  }

  public interface LogWatcher {
    void onLog(String level, String tag, String msg);
  }
}<|MERGE_RESOLUTION|>--- conflicted
+++ resolved
@@ -72,23 +72,6 @@
   }
 
   private static void log(String tag, String msg, LogLevel level){
-<<<<<<< HEAD
-	if(msg != null && tag != null && sLogWatcher !=null){
-	  sLogWatcher.onLog(level.getName(), tag, msg);
-	}
-
-	if (WXEnvironment.isApkDebugable()) {
-        Log.println(level.getPriority(),tag, msg);
-      // if not debug level then print log
-      if(!level.getName().equals("debug")){
-		writeConsoleLog(level.getName(), msg);
-	  }
-    }else {
-	  if(level.getPriority() - LogLevel.WARN.getPriority() >=0){
-		Log.println(level.getPriority(),tag, msg);
-	  }
-	}
-=======
     if(msg != null && tag != null && sLogWatcher !=null){
       sLogWatcher.onLog(level.getName(), tag, msg);
     }
@@ -104,7 +87,6 @@
         Log.println(level.getPriority(),tag, msg);
       }
     }
->>>>>>> d557a63d
   }
 
   public static void d(String msg) {
@@ -141,19 +123,11 @@
 
   public static void d(String tag, String msg) {
 
-<<<<<<< HEAD
-	if(!TextUtils.isEmpty(tag) && !TextUtils.isEmpty(msg)){
-	  log(tag, msg, LogLevel.DEBUG);
-
-	  if(WXEnvironment.isApkDebugable()){//sLogLevel in debug mode is "LogLevel.DEBUG"
-		if ("jsLog".equals(tag) && jsLogWatcherList != null && jsLogWatcherList.size() > 0) {
-=======
     if(!TextUtils.isEmpty(tag) && !TextUtils.isEmpty(msg)){
       log(tag, msg, LogLevel.DEBUG);
 
       if(WXEnvironment.isApkDebugable()){//sLogLevel in debug mode is "LogLevel.DEBUG"
         if ("jsLog".equals(tag) && jsLogWatcherList != null && jsLogWatcherList.size() > 0) {
->>>>>>> d557a63d
           for (JsLogWatcher jsLogWatcher : jsLogWatcherList) {
             if (msg.endsWith("__DEBUG")) {
               jsLogWatcher.onJsLog(Log.DEBUG, msg.replace("__DEBUG", ""));
@@ -167,22 +141,6 @@
               jsLogWatcher.onJsLog(Log.DEBUG, msg);
             }
           }
-<<<<<<< HEAD
-		}
-
-		/** This log method will be invoked from jni code, so try to extract loglevel from message. **/
-		writeConsoleLog("debug", tag + ":" + msg);
-		if(msg.contains(" | __")){
-		  String[] msgs=msg.split(" | __");
-		  LogLevel level;
-		  if( msgs!=null && msgs.length==4 && !TextUtils.isEmpty(msgs[0]) && !TextUtils.isEmpty(msgs[2])){
-			level=getLogLevel(msgs[2]);
-			return;
-		  }
-		}
-	  }
-	}
-=======
         }
 
         /** This log method will be invoked from jni code, so try to extract loglevel from message. **/
@@ -197,7 +155,6 @@
         }
       }
     }
->>>>>>> d557a63d
   }
 
   private static LogLevel getLogLevel(String level) {
@@ -263,20 +220,12 @@
   }
 
   public static void w(String prefix, Throwable e) {
-<<<<<<< HEAD
-      w(prefix + getStackTrace(e));
-=======
     w(prefix + getStackTrace(e));
->>>>>>> d557a63d
 
   }
 
   public static void e(String prefix, Throwable e) {
-<<<<<<< HEAD
-      e(prefix + getStackTrace(e));
-=======
     e(prefix + getStackTrace(e));
->>>>>>> d557a63d
 
   }
 
