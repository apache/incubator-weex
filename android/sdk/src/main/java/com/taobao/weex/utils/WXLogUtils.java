--- conflicted
+++ resolved
@@ -180,7 +180,6 @@
     if (WXEnvironment.isApkDebugable() && !TextUtils.isEmpty(msg)) {
       Log.d(tag, msg);
       writeConsoleLog("debug", tag + ":" + msg);
-<<<<<<< HEAD
       if(msg.contains(" | __")){
         String[] msgs=msg.split(" | __");
         LogLevel level;
@@ -190,9 +189,7 @@
           return;
         }
       }
-=======
       sendLog(LogLevel.DEBUG, tag + ":" + msg);
->>>>>>> 3b70f2c6
     }
   }
 
