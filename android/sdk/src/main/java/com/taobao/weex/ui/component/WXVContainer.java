--- conflicted
+++ resolved
@@ -585,19 +585,13 @@
         CSSShorthand padding = this.getPadding();
         CSSShorthand border = this.getBorder();
 
-<<<<<<< HEAD
         int left = (int) (padding.get(CSSShorthand.EDGE.LEFT) + border.get(CSSShorthand.EDGE.LEFT));
         int top = (int) (padding.get(CSSShorthand.EDGE.TOP) + border.get(CSSShorthand.EDGE.TOP));
         int right = (int) (padding.get(CSSShorthand.EDGE.RIGHT) + border.get(CSSShorthand.EDGE.RIGHT));
         int bottom = (int) (padding.get(CSSShorthand.EDGE.BOTTOM) + border.get(CSSShorthand.EDGE.BOTTOM));
 
         ViewGroup.MarginLayoutParams layoutParams = new ViewGroup.MarginLayoutParams(hostView.getLayoutParams()) ;
-        layoutParams.setMargins(-left, -top, -right, -bottom);
-=======
-          ViewGroup.MarginLayoutParams layoutParams = new ViewGroup.MarginLayoutParams(hostView.getLayoutParams()) ;
-          this.setMarginsSupportRTL(layoutParams, -left, -top, -right, -bottom);
-          mBoxShadowHost.setLayoutParams(layoutParams);
->>>>>>> a49f83a6
+        this.setMarginsSupportRTL(layoutParams, -left, -top, -right, -bottom);
 
         mBoxShadowHost.setLayoutParams(layoutParams);
         
