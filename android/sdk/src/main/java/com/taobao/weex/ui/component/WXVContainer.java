--- conflicted
+++ resolved
@@ -20,16 +20,8 @@
 
 import android.content.Context;
 import android.content.Intent;
-<<<<<<< HEAD
-import android.support.annotation.RestrictTo;
-import android.support.annotation.RestrictTo.Scope;
-import android.support.v4.view.ViewCompat;
-import android.util.Pair;
-import android.support.annotation.Nullable;
-=======
 import android.support.annotation.Nullable;
 import android.support.v4.view.ViewCompat;
->>>>>>> d557a63d
 import android.util.Pair;
 import android.view.Menu;
 import android.view.View;
@@ -38,11 +30,7 @@
 import com.taobao.weex.WXSDKInstance;
 import com.taobao.weex.annotation.JSMethod;
 import com.taobao.weex.common.Constants;
-<<<<<<< HEAD
-import com.taobao.weex.dom.WXDomObject;
-=======
 import com.taobao.weex.ui.action.BasicComponentData;
->>>>>>> d557a63d
 import com.taobao.weex.ui.view.WXImageView;
 import com.taobao.weex.utils.WXLogUtils;
 import com.taobao.weex.utils.WXUtils;
@@ -59,10 +47,6 @@
   protected ArrayList<WXComponent> mChildren = new ArrayList<>();
   private BoxShadowHost mBoxShadowHost;
   private  boolean requestDisallowInterceptTouchEvent = false;
-<<<<<<< HEAD
-
-=======
->>>>>>> d557a63d
 
   @Deprecated
   public WXVContainer(WXSDKInstance instance, WXVContainer parent, String instanceId, boolean isLazy, BasicComponentData basicComponentData) {
@@ -120,12 +104,7 @@
 
   @Override
   public void applyLayoutAndEvent(WXComponent component) {
-<<<<<<< HEAD
-    long startNanos = System.nanoTime();
-    if(!isLazy()) {
-=======
     if (!isLazy()) {
->>>>>>> d557a63d
       if (component == null) {
         component = this;
       }
@@ -136,17 +115,12 @@
         child.applyLayoutAndEvent(((WXVContainer) component).getChild(i));
       }
     }
-    mTraceInfo.uiThreadNanos += (System.nanoTime() - startNanos);
   }
 
   /**
    * Get or generate new layout parameter for child view
    */
-<<<<<<< HEAD
-  public ViewGroup.LayoutParams getChildLayoutParams(WXComponent child,View childView, int width, int height, int left, int right, int top, int bottom){
-=======
   public ViewGroup.LayoutParams getChildLayoutParams(WXComponent child, View childView, int width, int height, int left, int right, int top, int bottom) {
->>>>>>> d557a63d
     ViewGroup.LayoutParams lp = null;
     if (childView != null) {
       lp = childView.getLayoutParams();
@@ -181,12 +155,7 @@
 
   @Override
   public void bindData(WXComponent component) {
-<<<<<<< HEAD
-    long startNanos = System.nanoTime();
-    if(!isLazy()) {
-=======
     if (!isLazy()) {
->>>>>>> d557a63d
       if (component == null) {
         component = this;
       }
@@ -196,7 +165,6 @@
         getChild(i).bindData(((WXVContainer) component).getChild(i));
       }
     }
-    mTraceInfo.uiThreadNanos += (System.nanoTime() - startNanos);
   }
 
   @Override
@@ -269,16 +237,10 @@
     return original;
   }
 
-  /**
-   * Use {@link #getChildCount()} instead
-   * @return
-   */
-  @Deprecated
   public int childCount() {
     return mChildren == null ? 0 : mChildren.size();
   }
 
-  @Nullable
   public WXComponent getChild(int index) {
     if (mChildren == null || index < 0 || index >= mChildren.size()) {
       //To avoid index out of bounds
@@ -296,7 +258,6 @@
   }
 
   public void addChild(WXComponent child, int index) {
-    long startNanos = System.nanoTime();
     if (child == null || index < -1) {
       return;
     }
@@ -307,7 +268,6 @@
     } else {
       mChildren.add(index, child);
     }
-    mTraceInfo.uiThreadNanos += (System.nanoTime() - startNanos);
   }
 
   public final int indexOf(WXComponent comp) {
@@ -315,10 +275,6 @@
   }
 
   public void createChildViewAt(int index) {
-<<<<<<< HEAD
-    long startNanos = System.nanoTime();
-=======
->>>>>>> d557a63d
     Pair<WXComponent, Integer> ret = rearrangeIndexAndGetChild(index);
     if (ret.first != null) {
       WXComponent child = ret.first;
@@ -326,22 +282,6 @@
       if (!child.isVirtualComponent()) {
         addSubView(child.getHostView(), ret.second);
       }
-<<<<<<< HEAD
-    }
-    mTraceInfo.uiThreadNanos += (System.nanoTime() - startNanos);
-  }
-
-  protected Pair<WXComponent, Integer> rearrangeIndexAndGetChild(int index){
-    int indexToCreate = index;
-    if(indexToCreate < 0){
-      indexToCreate = childCount()-1;
-    }
-
-    if (indexToCreate<0){
-      return new Pair<>(null, indexToCreate);
-    }
-    else {
-=======
     }
   }
 
@@ -354,15 +294,10 @@
     if (indexToCreate < 0) {
       return new Pair<>(null, indexToCreate);
     } else {
->>>>>>> d557a63d
       return new Pair<>(getChild(indexToCreate), indexToCreate);
     }
   }
 
-<<<<<<< HEAD
-  @RestrictTo(Scope.LIBRARY)
-=======
->>>>>>> d557a63d
   public void addSubView(View child, int index) {
     if (child == null || getRealView() == null) {
       return;
@@ -405,22 +340,11 @@
     if (getHostView() == null || mChildren == null) {
       return;
     }
-<<<<<<< HEAD
-    //appear should not notify child
-    if(getDomObject().getAttrs().containsKey("appearNotifyChild")){
-      for(WXComponent component:mChildren){
-        if(component.getHostView()!=null && !(component.getHostView().getVisibility()==View.VISIBLE)){
-          wxEventType= Constants.Event.DISAPPEAR;
-        }
-        component.notifyAppearStateChange(wxEventType,direction);
-      }
-=======
     for (WXComponent component : mChildren) {
       if (component.getHostView() != null && !(component.getHostView().getVisibility() == View.VISIBLE)) {
         wxEventType = Constants.Event.DISAPPEAR;
       }
       component.notifyAppearStateChange(wxEventType, direction);
->>>>>>> d557a63d
     }
   }
 
@@ -626,110 +550,12 @@
     }
   }
 
-  @Override
-  public void onRenderFinish(@RenderState int state) {
-    for (int i = 0; i < getChildCount(); i++) {
-      WXComponent child = getChild(i);
-      child.mTraceInfo.uiQueueTime = mTraceInfo.uiQueueTime;
-      child.onRenderFinish(state);
-    }
-    super.onRenderFinish(state);
-  }
-
-  @JSMethod
-  public void releaseImageList(String viewTreeRecycle){
-    if(getHostView() == null
-            || !ViewCompat.isAttachedToWindow(getHostView())
-            || !(getHostView() instanceof  ViewGroup)){
-       return;
-    }
-    boolean isViewTree = WXUtils.getBoolean(viewTreeRecycle, false);
-    if(isViewTree){
-      doViewTreeRecycleImageView(getHostView(), true);
-    }else{
-      int count = getChildCount();
-      for(int i=0; i<count; i++){
-        WXComponent component =  getChild(i);
-        if(component instanceof  WXImage && ((WXImage) component).getHostView() instanceof WXImageView){
-          WXImageView imageView = (WXImageView) component.getHostView();
-          if(imageView != null && ViewCompat.isAttachedToWindow(imageView)){
-            imageView.autoReleaseImage();
-          }
-        }else if(component instanceof  WXVContainer){
-          ((WXVContainer) component).releaseImageList(viewTreeRecycle);
-        }
-      }
-    }
-  }
-
-  @JSMethod
-  public void recoverImageList(String viewTreeRecycle){
-    if(getHostView() == null
-            || !ViewCompat.isAttachedToWindow(getHostView())
-            || !(getHostView() instanceof  ViewGroup)){
-         return;
-    }
-    boolean isViewTree = WXUtils.getBoolean(viewTreeRecycle, false);
-    if(isViewTree){
-      doViewTreeRecycleImageView(getHostView(), false);
-    }else{
-      int count = getChildCount();
-      for(int i=0; i<count; i++){
-        WXComponent component =  getChild(i);
-        if(component instanceof  WXImage && ((WXImage) component).getHostView() instanceof WXImageView){
-          WXImageView imageView = (WXImageView) component.getHostView();
-          if(imageView != null && ViewCompat.isAttachedToWindow(imageView)){
-            imageView.autoRecoverImage();
-          }
-        }else if(component instanceof  WXVContainer){
-          ((WXVContainer) component).recoverImageList(viewTreeRecycle);
-        }
-      }
-    }
-  }
-
-  /**
-   * transverse view tree, and recycle wximageview in container
-   * */
-  private void doViewTreeRecycleImageView(ViewGroup viewGroup, boolean isRelease){
-        int count = viewGroup.getChildCount();
-        for(int i=0; i<count; i++){
-            View view = viewGroup.getChildAt(i);
-            if(view instanceof  WXImageView){
-                if(isRelease){
-                   ((WXImageView) view).autoReleaseImage();
-                }else{
-                   ((WXImageView) view).autoRecoverImage();
-                }
-            }else if(view instanceof  ViewGroup){
-               doViewTreeRecycleImageView((ViewGroup) view, isRelease);
-            }
-        }
-  }
-
-
-  public void requestDisallowInterceptTouchEvent(boolean requestDisallowInterceptTouchEvent) {
-    if(this.requestDisallowInterceptTouchEvent != requestDisallowInterceptTouchEvent){
-      this.requestDisallowInterceptTouchEvent = requestDisallowInterceptTouchEvent;
-      if(mGesture != null){
-        mGesture.setRequestDisallowInterceptTouchEvent(requestDisallowInterceptTouchEvent);
-      }
-      if(getParent() != null){
-        getParent().requestDisallowInterceptTouchEvent(requestDisallowInterceptTouchEvent);
-      }
-    }
-  }
-
   /********************************
    *  end hook Activity life cycle callback
    ********************************************************/
 
-<<<<<<< HEAD
-  public @Nullable View getBoxShadowHost(boolean isClear) {
-=======
   public @Nullable
   View getBoxShadowHost(boolean isClear) {
->>>>>>> d557a63d
     if (isClear) {
       // Return existed host if want clear shadow
       return mBoxShadowHost;
@@ -741,11 +567,7 @@
     }
 
     try {
-<<<<<<< HEAD
-      String type = getDomObject().getType();
-=======
       String type = getComponentType();
->>>>>>> d557a63d
       if (WXBasicComponentType.DIV.equals(type)) {
         WXLogUtils.d("BoxShadow", "Draw box-shadow with BoxShadowHost on div: " + toString());
         if (mBoxShadowHost == null) {
