/**
 * Licensed to the Apache Software Foundation (ASF) under one
 * or more contributor license agreements.  See the NOTICE file
 * distributed with this work for additional information
 * regarding copyright ownership.  The ASF licenses this file
 * to you under the Apache License, Version 2.0 (the
 * "License"); you may not use this file except in compliance
 * with the License.  You may obtain a copy of the License at
 *
 *   http://www.apache.org/licenses/LICENSE-2.0
 *
 * Unless required by applicable law or agreed to in writing,
 * software distributed under the License is distributed on an
 * "AS IS" BASIS, WITHOUT WARRANTIES OR CONDITIONS OF ANY
 * KIND, either express or implied.  See the License for the
 * specific language governing permissions and limitations
 * under the License.
 */
package com.taobao.weex.ui.action;

import android.support.annotation.NonNull;
import android.support.annotation.RestrictTo;
import android.support.annotation.RestrictTo.Scope;
import android.support.annotation.WorkerThread;
import android.support.v4.util.ArrayMap;
import android.text.TextUtils;
import com.taobao.weex.WXSDKInstance;
import com.taobao.weex.WXSDKManager;
import com.taobao.weex.common.WXErrorCode;
import com.taobao.weex.dom.transition.WXTransition;
import com.taobao.weex.ui.component.WXComponent;
import com.taobao.weex.ui.component.WXVContainer;
import com.taobao.weex.utils.WXExceptionUtils;
import com.taobao.weex.utils.WXLogUtils;
import java.util.Arrays;
import java.util.Locale;
import java.util.Map;
import java.util.Set;

public class GraphicActionAddElement extends GraphicActionAbstractAddElement {

  private WXVContainer parent;
  private WXComponent child;
  private GraphicPosition layoutPosition;
  private GraphicSize layoutSize;

  public GraphicActionAddElement(@NonNull WXSDKInstance instance, String ref,
                                 String componentType, String parentRef,
                                 int index,
                                 Map<String, String> style,
                                 Map<String, String> attributes,
                                 Set<String> events,
                                 float[] margins,
                                 float[] paddings,
                                 float[] borders) {
    super(instance, ref);
    this.mComponentType = componentType;
    this.mParentRef = parentRef;
    this.mIndex = index;
    this.mStyle = style;
    this.mAttributes = attributes;
    this.mEvents = events;
    this.mPaddings = paddings;
    this.mMargins = margins;
    this.mBorders = borders;

    if (instance.getContext() == null) {
      return;
    }

    try {
      parent = (WXVContainer) WXSDKManager.getInstance().getWXRenderManager()
          .getWXComponent(getPageId(), mParentRef);
      BasicComponentData basicComponentData = new BasicComponentData(ref, mComponentType,
          mParentRef);
      child = createComponent(instance, parent, basicComponentData);
      child.setTransition(WXTransition.fromMap(child.getStyles(), child));

      if (child == null || parent == null) {
        return;
      }
    }catch (ClassCastException e){
      Map<String, String> ext = new ArrayMap<>();
      WXComponent parent = WXSDKManager.getInstance().getWXRenderManager()
          .getWXComponent(getPageId(), mParentRef);

      if (mStyle != null && !mStyle.isEmpty()) {
        ext.put("child.style", mStyle.toString());
      }
      if (parent != null && parent.getStyles() != null && !parent.getStyles().isEmpty()) {
        ext.put("parent.style", parent.getStyles().toString());
      }

      if (mAttributes != null && !mAttributes.isEmpty()) {
        ext.put("child.attr", mAttributes.toString());
      }
      if (parent != null && parent.getAttrs() != null && !parent.getAttrs().isEmpty()) {
        ext.put("parent.attr", parent.getAttrs().toString());
      }

      if (mEvents != null && !mEvents.isEmpty()) {
        ext.put("child.event", mEvents.toString());
      }
      if (parent != null && parent.getEvents() != null && !parent.getEvents().isEmpty()) {
        ext.put("parent.event", parent.getEvents().toString());
      }

      if (mMargins != null && mMargins.length > 0) {
        ext.put("child.margin", Arrays.toString(mMargins));
      }
      if (parent != null && parent.getMargin() != null) {
        ext.put("parent.margin", parent.getMargin().toString());
      }

      if (mPaddings != null && mPaddings.length > 0) {
        ext.put("child.padding", Arrays.toString(mPaddings));
      }
      if (parent != null && parent.getPadding() != null) {
        ext.put("parent.padding", parent.getPadding().toString());
      }

      if (mBorders != null && mBorders.length > 0) {
        ext.put("child.border", Arrays.toString(mBorders));
      }
      if (parent != null && parent.getBorder() != null) {
        ext.put("parent.border", parent.getBorder().toString());
      }

      WXExceptionUtils.commitCriticalExceptionRT(instance.getInstanceId(),
          WXErrorCode.WX_RENDER_ERR_CONTAINER_TYPE,
          "GraphicActionAddElement",
          String.format(Locale.ENGLISH,"You are trying to add a %s to a %2$s, which is illegal as %2$s is not a container",
              componentType,
              WXSDKManager.getInstance().getWXRenderManager().getWXComponent(getPageId(), mParentRef).getComponentType()),
          ext);
    }

  }

  @RestrictTo(Scope.LIBRARY)
  @WorkerThread
  public void setSize(GraphicSize graphicSize){
    this.layoutSize = graphicSize;
  }

  @RestrictTo(Scope.LIBRARY)
  @WorkerThread
  public void setPosition(GraphicPosition position){
    this.layoutPosition = position;
  }

  @RestrictTo(Scope.LIBRARY)
  @WorkerThread
  public void setIndex(int index){
    mIndex = index;
  }

  @Override
  public void executeAction() {
    super.executeAction();
    try {
      if (!TextUtils.equals("mComponentType", "video") && !TextUtils.equals("mComponentType", "videoplus"))
        child.mIsAddElementToTree = true;

      parent.addChild(child, mIndex);
      parent.createChildViewAt(mIndex);

      if(layoutPosition !=null && layoutSize != null) {
        child.setDemission(layoutSize, layoutPosition);
      }
      child.applyLayoutAndEvent(child);
      child.bindData(child);
<<<<<<< HEAD
      WXSDKInstance instance = getWXSDKIntance();
      if (null!=instance){
        instance.onElementChange(isJSCreateFinish);
       // instance.setma
      }
=======

>>>>>>> c223f0d3
    } catch (Exception e) {
      WXLogUtils.e("add component failed.", e);
    }
  }
}<|MERGE_RESOLUTION|>--- conflicted
+++ resolved
@@ -170,15 +170,6 @@
       }
       child.applyLayoutAndEvent(child);
       child.bindData(child);
-<<<<<<< HEAD
-      WXSDKInstance instance = getWXSDKIntance();
-      if (null!=instance){
-        instance.onElementChange(isJSCreateFinish);
-       // instance.setma
-      }
-=======
-
->>>>>>> c223f0d3
     } catch (Exception e) {
       WXLogUtils.e("add component failed.", e);
     }
