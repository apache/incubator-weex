/**
 * Licensed to the Apache Software Foundation (ASF) under one
 * or more contributor license agreements.  See the NOTICE file
 * distributed with this work for additional information
 * regarding copyright ownership.  The ASF licenses this file
 * to you under the Apache License, Version 2.0 (the
 * "License"); you may not use this file except in compliance
 * with the License.  You may obtain a copy of the License at
 *
 *   http://www.apache.org/licenses/LICENSE-2.0
 *
 * Unless required by applicable law or agreed to in writing,
 * software distributed under the License is distributed on an
 * "AS IS" BASIS, WITHOUT WARRANTIES OR CONDITIONS OF ANY
 * KIND, either express or implied.  See the License for the
 * specific language governing permissions and limitations
 * under the License.
 */
package com.taobao.weex.ui.action;

import com.taobao.weex.WXSDKInstance;
import com.taobao.weex.WXSDKManager;
<<<<<<< HEAD
=======
import com.taobao.weex.bridge.WXBridgeManager;
import com.taobao.weex.dom.WXTransition;
>>>>>>> 8cf2fd1a
import com.taobao.weex.ui.component.WXComponent;
import com.taobao.weex.ui.component.WXVContainer;
import com.taobao.weex.utils.WXLogUtils;

import java.util.HashMap;
import java.util.Map;
import java.util.Set;

public class GraphicActionAddElement extends GraphicActionAbstractAddElement {

  private WXVContainer parent;
  private WXComponent child;

  public GraphicActionAddElement(String pageId, String ref,
                                 String componentType, String parentRef,
                                 int index,
                                 Map<String, String> style,
                                 Map<String, String> attributes,
                                 Set<String> events,
                                 HashMap<String, String> paddings,
                                 HashMap<String, String> margins,
                                 HashMap<String, String> borders) {
    super(pageId, ref);
    this.mComponentType = componentType;
    this.mParentRef = parentRef;
    this.mIndex = index;
    this.mStyle = style;
    this.mAttributes = attributes;
    this.mEvents = events;
    this.mPaddings = paddings;
    this.mMargins = margins;
    this.mBorders = borders;

    WXSDKInstance instance = WXSDKManager.getInstance().getWXRenderManager().getWXSDKInstance(getPageId());
    if (instance == null || instance.getContext() == null) {
      return;
    }

    parent = (WXVContainer) WXSDKManager.getInstance().getWXRenderManager().getWXComponent(getPageId(), mParentRef);
<<<<<<< HEAD
    BasicComponentData basicComponentData = new BasicComponentData(getRef(), getComponentType(), getParentRef());
    child = createComponent(instance, parent, basicComponentData);
=======
    CommonCompData commonCompData = new CommonCompData(getPageId(), getRef(), getComponentType(), getParentRef());
    child = createComponent(instance, parent, commonCompData);
    child.setTransition(WXTransition.fromMap(child.getStyles(), child));
>>>>>>> 8cf2fd1a

    if (child == null || parent == null) {
      return;
    }

    WXSDKManager.getInstance().getSDKInstance(getPageId()).nativeBindComponentToWXCore(getPageId(), child, getRef());
  }

  @Override
  public void executeAction() {
    try {
      parent.addChild(child, mIndex);
      parent.createChildViewAt(mIndex);

      long start = System.currentTimeMillis();
      parent.applyLayoutAndEvent(parent);
      WXSDKManager.getInstance().getSDKInstance(getPageId()).callLayoutaAplyLayoutAndEventTime(System.currentTimeMillis() - start);

      start = System.currentTimeMillis();
      parent.bindData(parent);
      WXSDKManager.getInstance().getSDKInstance(getPageId()).callLayoutBindDataCoreTime(System.currentTimeMillis() - start);
    } catch (Exception e) {
      WXLogUtils.e("add component failed.", e);
    }
  }
}<|MERGE_RESOLUTION|>--- conflicted
+++ resolved
@@ -20,11 +20,7 @@
 
 import com.taobao.weex.WXSDKInstance;
 import com.taobao.weex.WXSDKManager;
-<<<<<<< HEAD
-=======
-import com.taobao.weex.bridge.WXBridgeManager;
 import com.taobao.weex.dom.WXTransition;
->>>>>>> 8cf2fd1a
 import com.taobao.weex.ui.component.WXComponent;
 import com.taobao.weex.ui.component.WXVContainer;
 import com.taobao.weex.utils.WXLogUtils;
@@ -64,14 +60,9 @@
     }
 
     parent = (WXVContainer) WXSDKManager.getInstance().getWXRenderManager().getWXComponent(getPageId(), mParentRef);
-<<<<<<< HEAD
     BasicComponentData basicComponentData = new BasicComponentData(getRef(), getComponentType(), getParentRef());
     child = createComponent(instance, parent, basicComponentData);
-=======
-    CommonCompData commonCompData = new CommonCompData(getPageId(), getRef(), getComponentType(), getParentRef());
-    child = createComponent(instance, parent, commonCompData);
     child.setTransition(WXTransition.fromMap(child.getStyles(), child));
->>>>>>> 8cf2fd1a
 
     if (child == null || parent == null) {
       return;
