--- conflicted
+++ resolved
@@ -32,16 +32,6 @@
 
   public static Object parseArgument(Type paramClazz, Object value) {
     if(value != null){
-<<<<<<< HEAD
-        if(value.getClass() == paramClazz){
-          return  value;
-        }
-        if(paramClazz instanceof  Class){
-          if( ((Class<?>) paramClazz).isAssignableFrom(value.getClass()))   {
-            return value;
-          }
-        }
-=======
       if(value.getClass() == paramClazz){
         return  value;
       }
@@ -50,7 +40,6 @@
           return value;
         }
       }
->>>>>>> d557a63d
     }
     if (paramClazz == String.class) {
       return value instanceof String ? value : JSON.toJSONString(value);
