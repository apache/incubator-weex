/*
 * Licensed to the Apache Software Foundation (ASF) under one
 * or more contributor license agreements.  See the NOTICE file
 * distributed with this work for additional information
 * regarding copyright ownership.  The ASF licenses this file
 * to you under the Apache License, Version 2.0 (the
 * "License"); you may not use this file except in compliance
 * with the License.  You may obtain a copy of the License at
 * 
 *   http://www.apache.org/licenses/LICENSE-2.0
 * 
 * Unless required by applicable law or agreed to in writing,
 * software distributed under the License is distributed on an
 * "AS IS" BASIS, WITHOUT WARRANTIES OR CONDITIONS OF ANY
 * KIND, either express or implied.  See the License for the
 * specific language governing permissions and limitations
 * under the License.
 */
package com.taobao.weex.ui.component.list;

import static com.taobao.weex.common.Constants.Name.STICKY_OFFSET;

import android.content.Context;
import android.os.Build;
<<<<<<< HEAD
import android.os.Build.VERSION_CODES;
import android.support.annotation.NonNull;
import android.support.annotation.RestrictTo;
import android.support.annotation.RestrictTo.Scope;
=======
import android.support.annotation.NonNull;
import android.support.annotation.RestrictTo;
>>>>>>> d557a63d
import android.view.View;
import android.view.ViewGroup;
import android.widget.FrameLayout;
import com.taobao.weex.WXSDKInstance;
import com.taobao.weex.annotation.Component;
<<<<<<< HEAD
import com.taobao.weex.common.Constants.Name;
import com.taobao.weex.dom.WXAttr;
import com.taobao.weex.dom.WXDomObject;
=======
import com.taobao.weex.common.Constants;
import com.taobao.weex.dom.WXAttr;
import com.taobao.weex.ui.action.BasicComponentData;
>>>>>>> d557a63d
import com.taobao.weex.ui.component.WXVContainer;
import com.taobao.weex.ui.flat.WidgetContainer;
import com.taobao.weex.ui.view.WXFrameLayout;
import com.taobao.weex.utils.WXLogUtils;
import com.taobao.weex.utils.WXUtils;
import com.taobao.weex.utils.WXViewUtils;
<<<<<<< HEAD

import static com.taobao.weex.common.Constants.Name.STICKY_OFFSET;
=======
import java.util.LinkedList;
>>>>>>> d557a63d

/**
 * Root component for components in {@link WXListComponent}
 */
@Component(lazyload = false)

public class WXCell extends WidgetContainer<WXFrameLayout> {

    private int mLastLocationY = 0;
    private ViewGroup mRealView;
    private View mTempStickyView;
    private View mHeadView;

    /** used in list sticky detect **/
<<<<<<< HEAD
    private int mScrollPositon = -1;
=======
    private int mScrollPosition = -1;
>>>>>>> d557a63d
    private boolean mFlatUIEnabled = false;


    private Object  renderData;
<<<<<<< HEAD

    private boolean isSourceUsed = false;
=======
>>>>>>> d557a63d

    private boolean isSourceUsed = false;

    @Deprecated
<<<<<<< HEAD
    public WXCell(WXSDKInstance instance, WXDomObject dom, WXVContainer parent, String instanceId, boolean isLazy) {
        super(instance, dom, parent);
        lazy(true);
    }

    public WXCell(WXSDKInstance instance, WXDomObject dom, WXVContainer parent, boolean isLazy) {
        super(instance, dom, parent);
        lazy(true);
        if(Build.VERSION.SDK_INT< VERSION_CODES.LOLLIPOP) {
            try {
                //TODO a WTF is necessary if anyone try to change the flat flag during update attrs.
                WXAttr attr = getDomObject().getAttrs();
                if (attr.containsKey(Name.FLAT)) {
                    mFlatUIEnabled = WXUtils.getBoolean(attr.get(Name.FLAT), false);
=======
    public WXCell(WXSDKInstance instance, WXVContainer parent, String instanceId, boolean isLazy, BasicComponentData basicComponentData) {
        super(instance, parent, basicComponentData);
    }

    public WXCell(WXSDKInstance instance, WXVContainer parent, boolean isLazy, BasicComponentData basicComponentData) {
        super(instance, parent, basicComponentData);
        lazy(true);
        if(Build.VERSION.SDK_INT< Build.VERSION_CODES.LOLLIPOP) {
            try {
                //TODO a WTF is necessary if anyone try to change the flat flag during update attrs.
                WXAttr attr = getAttrs();
                if (attr.containsKey(Constants.Name.FLAT)) {
                    mFlatUIEnabled = WXUtils.getBoolean(attr.get(Constants.Name.FLAT), false);
>>>>>>> d557a63d
                }
            } catch (NullPointerException e) {
                WXLogUtils.e("Cell", WXLogUtils.getStackTrace(e));
            }
        }
    }

    @Override
    public boolean isLazy() {
        return super.isLazy() && !isFixed();
    }

<<<<<<< HEAD


    @Override
    @RestrictTo(Scope.LIBRARY)
=======
    @Override
    @RestrictTo(RestrictTo.Scope.LIBRARY)
>>>>>>> d557a63d
    public boolean isFlatUIEnabled() {
        return mFlatUIEnabled;
    }

    /**
     * If Cell is Sticky, need wraped FrameLayout
     */
    @Override
    protected WXFrameLayout initComponentHostView(@NonNull Context context) {
        if (isSticky()) {
            WXFrameLayout view = new WXFrameLayout(context);
            mRealView = new WXFrameLayout(context);
            view.addView(mRealView);
            //TODO Maybe there is a better solution for hardware-acceleration view's display list.
            if (isFlatUIEnabled()) {
                view.setLayerType(View.LAYER_TYPE_HARDWARE, null);
            }
            return view;
        } else {
            WXFrameLayout view = new WXFrameLayout(context);
            mRealView = view;
            if (isFlatUIEnabled()) {
                view.setLayerType(View.LAYER_TYPE_HARDWARE, null);
            }
            return view;
        }
    }

    public int getLocationFromStart(){
        return mLastLocationY;
    }

    public void setLocationFromStart(int l){
        mLastLocationY = l;
    }

<<<<<<< HEAD
    public void setScrollPositon(int pos){
        mScrollPositon = pos;
=======
    void setScrollPositon(int pos){
        mScrollPosition = pos;
>>>>>>> d557a63d
    }

    public int getScrollPositon() {
        return mScrollPosition;
    }

    @Override
    public ViewGroup getRealView() {
        return mRealView;
    }

    public void removeSticky() {
        if(getHostView().getChildCount() > 0) {
            mHeadView = getHostView().getChildAt(0);
            int[] location = new int[2];
            int[] parentLocation = new int[2];
            getHostView().getLocationOnScreen(location);
            getParentScroller().getView().getLocationOnScreen(parentLocation);
            int headerViewOffsetX = location[0] - parentLocation[0];
            int headerViewOffsetY = getParent().getHostView().getTop();
            getHostView().removeView(mHeadView);
            mRealView = (ViewGroup) mHeadView;
            mTempStickyView = new FrameLayout(getContext());
<<<<<<< HEAD
            FrameLayout.LayoutParams lp = new FrameLayout.LayoutParams((int) getDomObject().getLayoutWidth(),
                    (int) getDomObject().getLayoutHeight());
=======
            FrameLayout.LayoutParams lp = new FrameLayout.LayoutParams((int) getLayoutWidth(),
                    (int) getLayoutHeight());
>>>>>>> d557a63d
            getHostView().addView(mTempStickyView, lp);
            mHeadView.setTranslationX(headerViewOffsetX);
            mHeadView.setTranslationY(headerViewOffsetY);
        }
    }

    public void recoverySticky() {
        if(mHeadView != null){
            if(mHeadView.getLayoutParams() != null){
                ViewGroup.MarginLayoutParams params = (ViewGroup.MarginLayoutParams) mHeadView.getLayoutParams();
                if(params.topMargin > 0){
                    params.topMargin = 0;
                }
            }
            if(mHeadView.getVisibility() != View.VISIBLE){
                mHeadView.setVisibility(View.VISIBLE);
            }
            if(mHeadView.getParent() != null){
                ((ViewGroup)mHeadView.getParent()).removeView(mHeadView);
            }
<<<<<<< HEAD
            if(getHostView() != null) {
                getHostView().removeView(mTempStickyView);
                getHostView().addView(mHeadView);
            }
=======
            getHostView().removeView(mTempStickyView);
            getHostView().addView(mHeadView);
>>>>>>> d557a63d
            mHeadView.setTranslationX(0);
            mHeadView.setTranslationY(0);
        }
    }

    @Override
    protected void mountFlatGUI() {
<<<<<<< HEAD
      if(getHostView()!=null) {
        getHostView().mountFlatGUI(widgets);
      }
=======
        if(getHostView()!=null) {
            if(widgets == null){
                widgets = new LinkedList<>();
            }
            getHostView().mountFlatGUI(widgets);
        }
>>>>>>> d557a63d
    }

    @Override
    public void unmountFlatGUI() {
        if (getHostView() != null) {
            getHostView().unmountFlatGUI();
        }
<<<<<<< HEAD
=======
    }

    @Override
    public boolean intendToBeFlatContainer() {
        return getInstance().getFlatUIContext().isFlatUIEnabled(this) && WXCell.class.equals(getClass()) && !isSticky();
    }

    public int getStickyOffset(){
        if(getAttrs().get(STICKY_OFFSET) == null){
            return 0;
        }
        float  offset = WXUtils.getFloat(getAttrs().get(STICKY_OFFSET));
        return (int)(WXViewUtils.getRealPxByWidth(offset, getViewPortWidth()));
    }

    public Object getRenderData() {
        return renderData;
    }

    public void setRenderData(Object renderData) {
        this.renderData = renderData;
    }

    public boolean isSourceUsed() {
        return isSourceUsed;
    }

    public void setSourceUsed(boolean sourceUsed) {
        isSourceUsed = sourceUsed;
>>>>>>> d557a63d
    }

    @Override
    public boolean intendToBeFlatContainer() {
        return getInstance().getFlatUIContext().isFlatUIEnabled(this) && WXCell.class.equals(getClass()) && !isSticky();
    }

    public int getStickyOffset(){
        if(getDomObject() == null){
            return  0;
        }
        WXDomObject domObject = (WXDomObject) getDomObject();
        if(domObject.getAttrs().get(STICKY_OFFSET) == null){
            return 0;
        }
        float  offset = WXUtils.getFloat(domObject.getAttrs().get(STICKY_OFFSET));
        return (int)(WXViewUtils.getRealPxByWidth(offset,domObject.getViewPortWidth()));
    }

    public Object getRenderData() {
        return renderData;
    }

    public void setRenderData(Object renderData) {
        this.renderData = renderData;
    }

    public boolean isSourceUsed() {
        return isSourceUsed;
    }

    public void setSourceUsed(boolean sourceUsed) {
        isSourceUsed = sourceUsed;
    }

}<|MERGE_RESOLUTION|>--- conflicted
+++ resolved
@@ -22,41 +22,23 @@
 
 import android.content.Context;
 import android.os.Build;
-<<<<<<< HEAD
-import android.os.Build.VERSION_CODES;
 import android.support.annotation.NonNull;
 import android.support.annotation.RestrictTo;
-import android.support.annotation.RestrictTo.Scope;
-=======
-import android.support.annotation.NonNull;
-import android.support.annotation.RestrictTo;
->>>>>>> d557a63d
 import android.view.View;
 import android.view.ViewGroup;
 import android.widget.FrameLayout;
 import com.taobao.weex.WXSDKInstance;
 import com.taobao.weex.annotation.Component;
-<<<<<<< HEAD
-import com.taobao.weex.common.Constants.Name;
-import com.taobao.weex.dom.WXAttr;
-import com.taobao.weex.dom.WXDomObject;
-=======
 import com.taobao.weex.common.Constants;
 import com.taobao.weex.dom.WXAttr;
 import com.taobao.weex.ui.action.BasicComponentData;
->>>>>>> d557a63d
 import com.taobao.weex.ui.component.WXVContainer;
 import com.taobao.weex.ui.flat.WidgetContainer;
 import com.taobao.weex.ui.view.WXFrameLayout;
 import com.taobao.weex.utils.WXLogUtils;
 import com.taobao.weex.utils.WXUtils;
 import com.taobao.weex.utils.WXViewUtils;
-<<<<<<< HEAD
-
-import static com.taobao.weex.common.Constants.Name.STICKY_OFFSET;
-=======
 import java.util.LinkedList;
->>>>>>> d557a63d
 
 /**
  * Root component for components in {@link WXListComponent}
@@ -71,40 +53,15 @@
     private View mHeadView;
 
     /** used in list sticky detect **/
-<<<<<<< HEAD
-    private int mScrollPositon = -1;
-=======
     private int mScrollPosition = -1;
->>>>>>> d557a63d
     private boolean mFlatUIEnabled = false;
 
 
     private Object  renderData;
-<<<<<<< HEAD
 
     private boolean isSourceUsed = false;
-=======
->>>>>>> d557a63d
-
-    private boolean isSourceUsed = false;
 
     @Deprecated
-<<<<<<< HEAD
-    public WXCell(WXSDKInstance instance, WXDomObject dom, WXVContainer parent, String instanceId, boolean isLazy) {
-        super(instance, dom, parent);
-        lazy(true);
-    }
-
-    public WXCell(WXSDKInstance instance, WXDomObject dom, WXVContainer parent, boolean isLazy) {
-        super(instance, dom, parent);
-        lazy(true);
-        if(Build.VERSION.SDK_INT< VERSION_CODES.LOLLIPOP) {
-            try {
-                //TODO a WTF is necessary if anyone try to change the flat flag during update attrs.
-                WXAttr attr = getDomObject().getAttrs();
-                if (attr.containsKey(Name.FLAT)) {
-                    mFlatUIEnabled = WXUtils.getBoolean(attr.get(Name.FLAT), false);
-=======
     public WXCell(WXSDKInstance instance, WXVContainer parent, String instanceId, boolean isLazy, BasicComponentData basicComponentData) {
         super(instance, parent, basicComponentData);
     }
@@ -118,7 +75,6 @@
                 WXAttr attr = getAttrs();
                 if (attr.containsKey(Constants.Name.FLAT)) {
                     mFlatUIEnabled = WXUtils.getBoolean(attr.get(Constants.Name.FLAT), false);
->>>>>>> d557a63d
                 }
             } catch (NullPointerException e) {
                 WXLogUtils.e("Cell", WXLogUtils.getStackTrace(e));
@@ -131,15 +87,8 @@
         return super.isLazy() && !isFixed();
     }
 
-<<<<<<< HEAD
-
-
-    @Override
-    @RestrictTo(Scope.LIBRARY)
-=======
     @Override
     @RestrictTo(RestrictTo.Scope.LIBRARY)
->>>>>>> d557a63d
     public boolean isFlatUIEnabled() {
         return mFlatUIEnabled;
     }
@@ -176,13 +125,8 @@
         mLastLocationY = l;
     }
 
-<<<<<<< HEAD
-    public void setScrollPositon(int pos){
-        mScrollPositon = pos;
-=======
     void setScrollPositon(int pos){
         mScrollPosition = pos;
->>>>>>> d557a63d
     }
 
     public int getScrollPositon() {
@@ -206,13 +150,8 @@
             getHostView().removeView(mHeadView);
             mRealView = (ViewGroup) mHeadView;
             mTempStickyView = new FrameLayout(getContext());
-<<<<<<< HEAD
-            FrameLayout.LayoutParams lp = new FrameLayout.LayoutParams((int) getDomObject().getLayoutWidth(),
-                    (int) getDomObject().getLayoutHeight());
-=======
             FrameLayout.LayoutParams lp = new FrameLayout.LayoutParams((int) getLayoutWidth(),
                     (int) getLayoutHeight());
->>>>>>> d557a63d
             getHostView().addView(mTempStickyView, lp);
             mHeadView.setTranslationX(headerViewOffsetX);
             mHeadView.setTranslationY(headerViewOffsetY);
@@ -233,15 +172,8 @@
             if(mHeadView.getParent() != null){
                 ((ViewGroup)mHeadView.getParent()).removeView(mHeadView);
             }
-<<<<<<< HEAD
-            if(getHostView() != null) {
-                getHostView().removeView(mTempStickyView);
-                getHostView().addView(mHeadView);
-            }
-=======
             getHostView().removeView(mTempStickyView);
             getHostView().addView(mHeadView);
->>>>>>> d557a63d
             mHeadView.setTranslationX(0);
             mHeadView.setTranslationY(0);
         }
@@ -249,18 +181,12 @@
 
     @Override
     protected void mountFlatGUI() {
-<<<<<<< HEAD
-      if(getHostView()!=null) {
-        getHostView().mountFlatGUI(widgets);
-      }
-=======
         if(getHostView()!=null) {
             if(widgets == null){
                 widgets = new LinkedList<>();
             }
             getHostView().mountFlatGUI(widgets);
         }
->>>>>>> d557a63d
     }
 
     @Override
@@ -268,8 +194,6 @@
         if (getHostView() != null) {
             getHostView().unmountFlatGUI();
         }
-<<<<<<< HEAD
-=======
     }
 
     @Override
@@ -299,40 +223,5 @@
 
     public void setSourceUsed(boolean sourceUsed) {
         isSourceUsed = sourceUsed;
->>>>>>> d557a63d
-    }
-
-    @Override
-    public boolean intendToBeFlatContainer() {
-        return getInstance().getFlatUIContext().isFlatUIEnabled(this) && WXCell.class.equals(getClass()) && !isSticky();
-    }
-
-    public int getStickyOffset(){
-        if(getDomObject() == null){
-            return  0;
-        }
-        WXDomObject domObject = (WXDomObject) getDomObject();
-        if(domObject.getAttrs().get(STICKY_OFFSET) == null){
-            return 0;
-        }
-        float  offset = WXUtils.getFloat(domObject.getAttrs().get(STICKY_OFFSET));
-        return (int)(WXViewUtils.getRealPxByWidth(offset,domObject.getViewPortWidth()));
-    }
-
-    public Object getRenderData() {
-        return renderData;
-    }
-
-    public void setRenderData(Object renderData) {
-        this.renderData = renderData;
-    }
-
-    public boolean isSourceUsed() {
-        return isSourceUsed;
-    }
-
-    public void setSourceUsed(boolean sourceUsed) {
-        isSourceUsed = sourceUsed;
-    }
-
+    }
 }