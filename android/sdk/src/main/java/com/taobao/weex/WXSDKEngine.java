--- conflicted
+++ resolved
@@ -21,13 +21,10 @@
 import android.app.Application;
 import android.content.Context;
 import android.content.Intent;
-<<<<<<< HEAD
-import android.os.Looper;
-=======
 import android.content.res.Resources;
->>>>>>> d557a63d
 import android.support.v4.content.LocalBroadcastManager;
 import android.text.TextUtils;
+import android.util.Log;
 
 import com.taobao.weex.adapter.IDrawableLoader;
 import com.taobao.weex.adapter.IWXHttpAdapter;
@@ -52,19 +49,6 @@
 import com.taobao.weex.common.WXInstanceWrap;
 import com.taobao.weex.common.WXModule;
 import com.taobao.weex.common.WXPerformance;
-<<<<<<< HEAD
-import com.taobao.weex.dom.BasicEditTextDomObject;
-import com.taobao.weex.dom.TextAreaEditTextDomObject;
-import com.taobao.weex.dom.WXCellDomObject;
-import com.taobao.weex.dom.WXDomObject;
-import com.taobao.weex.dom.WXDomRegistry;
-import com.taobao.weex.dom.WXListDomObject;
-import com.taobao.weex.dom.WXRecyclerDomObject;
-import com.taobao.weex.dom.WXScrollerDomObject;
-import com.taobao.weex.dom.WXSwitchDomObject;
-import com.taobao.weex.dom.WXTextDomObject;
-=======
->>>>>>> d557a63d
 import com.taobao.weex.http.WXStreamModule;
 import com.taobao.weex.ui.ExternalLoaderComponentHolder;
 import com.taobao.weex.ui.IExternalComponentGetter;
@@ -110,10 +94,7 @@
 import com.taobao.weex.utils.WXSoInstallMgrSdk;
 import com.taobao.weex.utils.batch.BatchOperationHelper;
 
-<<<<<<< HEAD
-=======
 import java.io.Serializable;
->>>>>>> d557a63d
 import java.util.HashMap;
 import java.util.Map;
 
@@ -177,29 +158,17 @@
       if(WXEnvironment.isApkDebugable()){
         WXEnvironment.sLogLevel = LogLevel.DEBUG;
       }else{
-<<<<<<< HEAD
-		if(WXEnvironment.sApplication != null){
-		  WXEnvironment.sLogLevel = LogLevel.WARN;
-		}else {
-		  WXLogUtils.e(TAG,"WXEnvironment.sApplication is " + WXEnvironment.sApplication);
-		}
-=======
         if(WXEnvironment.sApplication != null){
           WXEnvironment.sLogLevel = LogLevel.WARN;
         }else {
           WXLogUtils.e(TAG,"WXEnvironment.sApplication is " + WXEnvironment.sApplication);
         }
->>>>>>> d557a63d
       }
       doInitInternal(application,config);
       registerApplicationOptions(application);
       WXEnvironment.sSDKInitInvokeTime = System.currentTimeMillis()-start;
       WXLogUtils.renderPerformanceLog("SDKInitInvokeTime", WXEnvironment.sSDKInitInvokeTime);
       WXPerformance.init();
-<<<<<<< HEAD
-
-=======
->>>>>>> d557a63d
       mIsInit = true;
     }
   }
@@ -224,16 +193,6 @@
 
   private static void doInitInternal(final Application application,final InitConfig config){
     WXEnvironment.sApplication = application;
-<<<<<<< HEAD
-	if(application == null){
-	  WXLogUtils.e(TAG, " doInitInternal application is null");
-	  WXExceptionUtils.commitCriticalExceptionRT(null,
-			  WXErrorCode.WX_KEY_EXCEPTION_SDK_INIT,
-			  "doInitInternal",
-			  WXErrorCode.WX_KEY_EXCEPTION_SDK_INIT.getErrorMsg() + "WXEnvironment sApplication is null",
-			  null);
-	}
-=======
     if(application == null){
       WXLogUtils.e(TAG, " doInitInternal application is null");
       WXExceptionUtils.commitCriticalExceptionRT(null,
@@ -242,7 +201,6 @@
               WXErrorCode.WX_KEY_EXCEPTION_SDK_INIT.getErrorMsg() + "WXEnvironment sApplication is null",
               null);
     }
->>>>>>> d557a63d
     WXEnvironment.JsFrameworkInit = false;
 
     WXBridgeManager.getInstance().post(new Runnable() {
@@ -259,19 +217,11 @@
                 sm.getWXStatisticsListener());
         boolean isSoInitSuccess = WXSoInstallMgrSdk.initSo(V8_SO_NAME, 1, config!=null?config.getUtAdapter():null);
         if (!isSoInitSuccess) {
-<<<<<<< HEAD
-		  WXExceptionUtils.commitCriticalExceptionRT(null,
-				  WXErrorCode.WX_KEY_EXCEPTION_SDK_INIT,
-				  "doInitInternal",
-				  WXErrorCode.WX_KEY_EXCEPTION_SDK_INIT.getErrorMsg() + "isSoInit false",
-				  null);
-=======
           WXExceptionUtils.commitCriticalExceptionRT(null,
                   WXErrorCode.WX_KEY_EXCEPTION_SDK_INIT,
                   "doInitInternal",
                   WXErrorCode.WX_KEY_EXCEPTION_SDK_INIT.getErrorMsg() + "isSoInit false",
                   null);
->>>>>>> d557a63d
 
           return;
         }
@@ -377,7 +327,7 @@
 
       registerModule("modal", WXModalUIModule.class, false);
       registerModule("instanceWrap", WXInstanceWrap.class, true);
-      registerModule("animation", WXAnimationModule.class, false);
+      registerModule("animation", WXAnimationModule.class, true);
       registerModule("webview", WXWebViewModule.class, true);
       registerModule("navigator", WXNavigatorModule.class);
       registerModule("stream", WXStreamModule.class);
@@ -389,34 +339,12 @@
       registerModule("meta", WXMetaModule.class,true);
       registerModule("webSocket", WebSocketModule.class);
       registerModule("locale", WXLocaleModule.class);
-<<<<<<< HEAD
-
-
-      registerDomObject(simpleList, WXListDomObject.class);
-      registerDomObject(WXBasicComponentType.INDICATOR, WXIndicator.IndicatorDomNode.class);
-      registerDomObject(WXBasicComponentType.TEXT, WXTextDomObject.class);
-      registerDomObject(WXBasicComponentType.HEADER, WXCellDomObject.class);
-      registerDomObject(WXBasicComponentType.CELL, WXCellDomObject.class);
-      registerDomObject(WXBasicComponentType.CELL_SLOT, WXCellDomObject.class);
-      registerDomObject(WXBasicComponentType.INPUT, BasicEditTextDomObject.class);
-      registerDomObject(WXBasicComponentType.TEXTAREA, TextAreaEditTextDomObject.class);
-      registerDomObject(WXBasicComponentType.SWITCH, WXSwitchDomObject.class);
-      registerDomObject(WXBasicComponentType.LIST, WXListDomObject.class);
-      registerDomObject(WXBasicComponentType.RECYCLE_LIST, WXRecyclerDomObject.class);
-      registerDomObject(WXBasicComponentType.VLIST, WXListDomObject.class);
-      registerDomObject(WXBasicComponentType.HLIST, WXListDomObject.class);
-      registerDomObject(WXBasicComponentType.SCROLLER, WXScrollerDomObject.class);
-      registerDomObject(WXBasicComponentType.RECYCLER, WXRecyclerDomObject.class);
-      registerDomObject(WXBasicComponentType.WATERFALL, WXRecyclerDomObject.class);
-=======
->>>>>>> d557a63d
     } catch (WXException e) {
       WXLogUtils.e("[WXSDKEngine] register:", e);
     }
     AutoScanConfigRegister.doScanConfig();
     batchHelper.flush();
   }
-
 
   /**
    *
@@ -594,10 +522,6 @@
     WXBridgeManager.getInstance().restart();
     WXBridgeManager.getInstance().initScriptsFramework(framework);
 
-<<<<<<< HEAD
-    WXServiceManager.reload();
-=======
->>>>>>> d557a63d
     WXModuleManager.reload();
     WXComponentRegistry.reload();
     WXSDKManager.getInstance().postOnUiThread(new Runnable() {
