/**
 * Apache License Version 2.0, January 2004 http://www.apache.org/licenses/ TERMS AND CONDITIONS FOR
 * USE, REPRODUCTION, AND DISTRIBUTION 1. Definitions. "License" shall mean the terms and conditions
 * for use, reproduction, and distribution as defined by Sections 1 through 9 of this document.
 * "Licensor" shall mean the copyright owner or entity authorized by the copyright owner that is
 * granting the License. "Legal Entity" shall mean the union of the acting entity and all other
 * entities that control, are controlled by, or are under common control with that entity. For the
 * purposes of this definition, "control" means (i) the power, direct or indirect, to cause the
 * direction or management of such entity, whether by contract or otherwise, or (ii) ownership of
 * fifty percent (50%) or more of the outstanding shares, or (iii) beneficial ownership of such
 * entity. "You" (or "Your") shall mean an individual or Legal Entity exercising permissions granted
 * by this License. "Source" form shall mean the preferred form for making modifications, including
 * but not limited to software source code, documentation source, and configuration files. "Object"
 * form shall mean any form resulting from mechanical transformation or translation of a Source
 * form, including but not limited to compiled object code, generated documentation, and conversions
 * to other media types. "Work" shall mean the work of authorship, whether in Source or Object form,
 * made available under the License, as indicated by a copyright notice that is included in or
 * attached to the work (an example is provided in the Appendix below). "Derivative Works" shall
 * mean any work, whether in Source or Object form, that is based on (or derived from) the Work and
 * for which the editorial revisions, annotations, elaborations, or other modifications represent,
 * as a whole, an original work of authorship. For the purposes of this License, Derivative Works
 * shall not include works that remain separable from, or merely link (or bind by name) to the
 * interfaces of, the Work and Derivative Works thereof. "Contribution" shall mean any work of
 * authorship, including the original version of the Work and any modifications or additions to that
 * Work or Derivative Works thereof, that is intentionally submitted to Licensor for inclusion in
 * the Work by the copyright owner or by an individual or Legal Entity authorized to submit on
 * behalf of the copyright owner. For the purposes of this definition, "submitted" means any form of
 * electronic, verbal, or written communication sent to the Licensor or its representatives,
 * including but not limited to communication on electronic mailing lists, source code control
 * systems, and issue tracking systems that are managed by, or on behalf of, the Licensor for the
 * purpose of discussing and improving the Work, but excluding communication that is conspicuously
 * marked or otherwise designated in writing by the copyright owner as "Not a Contribution."
 * "Contributor" shall mean Licensor and any individual or Legal Entity on behalf of whom a
 * Contribution has been received by Licensor and subsequently incorporated within the Work. 2.
 * Grant of Copyright License. Subject to the terms and conditions of this License, each Contributor
 * hereby grants to You a perpetual, worldwide, non-exclusive, no-charge, royalty-free, irrevocable
 * copyright license to reproduce, prepare Derivative Works of, publicly display, publicly perform,
 * sublicense, and distribute the Work and such Derivative Works in Source or Object form. 3. Grant
 * of Patent License. Subject to the terms and conditions of this License, each Contributor hereby
 * grants to You a perpetual, worldwide, non-exclusive, no-charge, royalty-free, irrevocable (except
 * as stated in this section) patent license to make, have made, use, offer to sell, sell, import,
 * and otherwise transfer the Work, where such license applies only to those patent claims
 * licensable by such Contributor that are necessarily infringed by their Contribution(s) alone or
 * by combination of their Contribution(s) with the Work to which such Contribution(s) was
 * submitted. If You institute patent litigation against any entity (including a cross-claim or
 * counterclaim in a lawsuit) alleging that the Work or a Contribution incorporated within the Work
 * constitutes direct or contributory patent infringement, then any patent licenses granted to You
 * under this License for that Work shall terminate as of the date such litigation is filed. 4.
 * Redistribution. You may reproduce and distribute copies of the Work or Derivative Works thereof
 * in any medium, with or without modifications, and in Source or Object form, provided that You
 * meet the following conditions: (a) You must give any other recipients of the Work or Derivative
 * Works a copy of this License; and (b) You must cause any modified files to carry prominent
 * notices stating that You changed the files; and (c) You must retain, in the Source form of any
 * Derivative Works that You distribute, all copyright, patent, trademark, and attribution notices
 * from the Source form of the Work, excluding those notices that do not pertain to any part of the
 * Derivative Works; and (d) If the Work includes a "NOTICE" text file as part of its distribution,
 * then any Derivative Works that You distribute must include a readable copy of the attribution
 * notices contained within such NOTICE file, excluding those notices that do not pertain to any
 * part of the Derivative Works, in at least one of the following places: within a NOTICE text file
 * distributed as part of the Derivative Works; within the Source form or documentation, if provided
 * along with the Derivative Works; or, within a display generated by the Derivative Works, if and
 * wherever such third-party notices normally appear. The contents of the NOTICE file are for
 * informational purposes only and do not modify the License. You may add Your own attribution
 * notices within Derivative Works that You distribute, alongside or as an addendum to the NOTICE
 * text from the Work, provided that such additional attribution notices cannot be construed as
 * modifying the License. You may add Your own copyright statement to Your modifications and may
 * provide additional or different license terms and conditions for use, reproduction, or
 * distribution of Your modifications, or for any such Derivative Works as a whole, provided Your
 * use, reproduction, and distribution of the Work otherwise complies with the conditions stated in
 * this License. 5. Submission of Contributions. Unless You explicitly state otherwise, any
 * Contribution intentionally submitted for inclusion in the Work by You to the Licensor shall be
 * under the terms and conditions of this License, without any additional terms or conditions.
 * Notwithstanding the above, nothing herein shall supersede or modify the terms of any separate
 * license agreement you may have executed with Licensor regarding such Contributions. 6.
 * Trademarks. This License does not grant permission to use the trade names, trademarks, service
 * marks, or product names of the Licensor, except as required for reasonable and customary use in
 * describing the origin of the Work and reproducing the content of the NOTICE file. 7. Disclaimer
 * of Warranty. Unless required by applicable law or agreed to in writing, Licensor provides the
 * Work (and each Contributor provides its Contributions) on an "AS IS" BASIS, WITHOUT WARRANTIES OR
 * CONDITIONS OF ANY KIND, either express or implied, including, without limitation, any warranties
 * or conditions of TITLE, NON-INFRINGEMENT, MERCHANTABILITY, or FITNESS FOR A PARTICULAR PURPOSE.
 * You are solely responsible for determining the appropriateness of using or redistributing the
 * Work and assume any risks associated with Your exercise of permissions under this License. 8.
 * Limitation of Liability. In no event and under no legal theory, whether in tort (including
 * negligence), contract, or otherwise, unless required by applicable law (such as deliberate and
 * grossly negligent acts) or agreed to in writing, shall any Contributor be liable to You for
 * damages, including any direct, indirect, special, incidental, or consequential damages of any
 * character arising as a result of this License or out of the use or inability to use the Work
 * (including but not limited to damages for loss of goodwill, work stoppage, computer failure or
 * malfunction, or any and all other commercial damages or losses), even if such Contributor has
 * been advised of the possibility of such damages. 9. Accepting Warranty or Additional Liability.
 * While redistributing the Work or Derivative Works thereof, You may choose to offer, and charge a
 * fee for, acceptance of support, warranty, indemnity, or other liability obligations and/or rights
 * consistent with this License. However, in accepting such obligations, You may act only on Your
 * own behalf and on Your sole responsibility, not on behalf of any other Contributor, and only if
 * You agree to indemnify, defend, and hold each Contributor harmless for any liability incurred by,
 * or claims asserted against, such Contributor by reason of your accepting any such warranty or
 * additional liability. END OF TERMS AND CONDITIONS APPENDIX: How to apply the Apache License to
 * your work. To apply the Apache License to your work, attach the following boilerplate notice,
 * with the fields enclosed by brackets "[]" replaced with your own identifying information. (Don't
 * include the brackets!)  The text should be enclosed in the appropriate comment syntax for the
 * file format. We also recommend that a file or class name and description of purpose be included
 * on the same "printed page" as the copyright notice for easier identification within third-party
 * archives. Copyright 2016 Alibaba Group Licensed under the Apache License, Version 2.0 (the
 * "License"); you may not use this file except in compliance with the License. You may obtain a
 * copy of the License at http://www.apache.org/licenses/LICENSE-2.0 Unless required by applicable
 * law or agreed to in writing, software distributed under the License is distributed on an "AS IS"
 * BASIS, WITHOUT WARRANTIES OR CONDITIONS OF ANY KIND, either express or implied. See the License
 * for the specific language governing permissions and limitations under the License.
 */
package com.taobao.weex;

import android.app.Application;
import android.content.Context;
import android.content.Intent;
import android.support.v4.content.LocalBroadcastManager;
import android.text.TextUtils;
import android.util.Log;

import com.taobao.weex.adapter.IWXHttpAdapter;
import com.taobao.weex.adapter.IWXImgLoaderAdapter;
import com.taobao.weex.adapter.IWXUserTrackAdapter;
import com.taobao.weex.appfram.navigator.IActivityNavBarSetter;
import com.taobao.weex.appfram.navigator.WXNavigatorModule;
import com.taobao.weex.appfram.storage.IWXStorageAdapter;
import com.taobao.weex.appfram.storage.WXStorageModule;
import com.taobao.weex.bridge.ModuleFactory;
import com.taobao.weex.bridge.WXBridgeManager;
import com.taobao.weex.bridge.WXModuleManager;
import com.taobao.weex.common.Destroyable;
import com.taobao.weex.common.TypeModuleFactory;
import com.taobao.weex.common.WXException;
import com.taobao.weex.common.WXInstanceWrap;
import com.taobao.weex.common.WXModule;
import com.taobao.weex.dom.*;
<<<<<<< HEAD
import com.taobao.weex.ui.module.WXModalUIModule;
import com.taobao.weex.http.WXStreamModule;
=======
import com.taobao.weex.dom.module.WXModalUIModule;
import com.taobao.weex.http.WXStreamModule;
import com.taobao.weex.ui.ComponentCreator;
>>>>>>> 00e83f2d
import com.taobao.weex.ui.IFComponentHolder;
import com.taobao.weex.ui.SimpleComponentHolder;
import com.taobao.weex.ui.WXComponentRegistry;
import com.taobao.weex.ui.animation.WXAnimationModule;
import com.taobao.weex.ui.component.*;
import com.taobao.weex.ui.component.list.HorizontalListComponent;
import com.taobao.weex.ui.component.list.WXCell;
import com.taobao.weex.ui.component.list.WXListComponent;
import com.taobao.weex.ui.module.WXTimerModule;
import com.taobao.weex.ui.module.WXWebViewModule;
import com.taobao.weex.utils.WXLogUtils;
import com.taobao.weex.utils.WXSoInstallMgrSdk;

import java.lang.reflect.InvocationTargetException;
import java.lang.reflect.Method;
import java.util.HashMap;
import java.util.Map;

public class WXSDKEngine {

  public static final String JS_FRAMEWORK_RELOAD="js_framework_reload";

  private static final String V8_SO_NAME = "weexv8";
  private volatile static boolean mIsInit = false;
  private static final Object mLock = new Object();
  private static final String TAG = "WXSDKEngine";

  /**
   * Deprecated. Use {@link #initialize(Application, InitConfig)} instead.
   */
  @Deprecated
  public static void init(Application application) {
    init(application, null);
  }

  /**
   * Deprecated. Use {@link #initialize(Application, InitConfig)} instead.
   */
  @Deprecated
  public static void init(Application application, IWXUserTrackAdapter utAdapter) {
    init(application, utAdapter, null);
  }

  /**
   * Deprecated. Use {@link #initialize(Application, InitConfig)} instead.
   */
  @Deprecated
  public static void init(Application application, IWXUserTrackAdapter utAdapter, String framework) {
    initialize(application,
      new InitConfig.Builder()
        .setUtAdapter(utAdapter)
        .build()
    );
  }


  public static boolean isInitialized(){
    synchronized(mLock) {
      return mIsInit;
    }
  }

  /**
   *
   * @param application
   * @param config initial configurations or null
   */
  public static void initialize(Application application,InitConfig config){
    synchronized (mLock) {
      if (mIsInit) {
        return;
      }
      long start = System.currentTimeMillis();
      WXEnvironment.sSDKInitStart = start;
      doInitInternal(application,config);
      WXEnvironment.sSDKInitInvokeTime = System.currentTimeMillis()-start;
      WXLogUtils.renderPerformanceLog("SDKInitInvokeTime", WXEnvironment.sSDKInitInvokeTime);
      mIsInit = true;
    }
  }

  private static void doInitInternal(final Application application,final InitConfig config){
    WXEnvironment.sApplication = application;
    WXEnvironment.JsFrameworkInit = false;
    final long initStart = System.currentTimeMillis();

    WXBridgeManager.getInstance().getJSHandler().post(new Runnable() {
      @Override
      public void run() {
        long start = System.currentTimeMillis();
        WXSDKManager sm = WXSDKManager.getInstance();
        if(config != null ) {
          sm.setIWXHttpAdapter(config.getHttpAdapter());
          sm.setIWXImgLoaderAdapter(config.getImgAdapter());
          sm.setIWXUserTrackAdapter(config.getUtAdapter());
          sm.setIWXDebugAdapter(config.getDebugAdapter());
          sm.setIWXStorageAdapter(config.getStorageAdapter());
          if(config.getDebugAdapter()!=null){
            config.getDebugAdapter().initDebug(application);
          }
        }
        WXSoInstallMgrSdk.init(application);
        boolean isSoInitSuccess = WXSoInstallMgrSdk.initSo(V8_SO_NAME, 1, config!=null?config.getUtAdapter():null);
        if (!isSoInitSuccess) {
          return;
        }
        sm.initScriptsFramework(null);

        WXEnvironment.sSDKInitExecuteTime = System.currentTimeMillis() - start;
        WXLogUtils.renderPerformanceLog("SDKInitExecuteTime", WXEnvironment.sSDKInitExecuteTime);
        WXEnvironment.sSDKInitTime = System.currentTimeMillis() - initStart;
        WXLogUtils.renderPerformanceLog("SDKInitTime", WXEnvironment.sSDKInitTime);
      }
    });
    register();
  }

  @Deprecated
  public static void init(Application application, String framework, IWXUserTrackAdapter utAdapter, IWXImgLoaderAdapter imgLoaderAdapter, IWXHttpAdapter httpAdapter) {
    initialize(application,
      new InitConfig.Builder()
        .setUtAdapter(utAdapter)
        .setHttpAdapter(httpAdapter)
        .setImgAdapter(imgLoaderAdapter)
        .build()
    );
  }

  private static void register() {
    try {
      registerComponent(
        WXText.class,
        new SimpleComponentHolder(
          WXText.class,
          new WXText.Ceator()
        ),
        false,
        WXBasicComponentType.TEXT
      );
      registerComponent(
        WXDiv.class,
        new SimpleComponentHolder(
          WXDiv.class,
          new WXDiv.Ceator()
        ),
        false,
        WXBasicComponentType.CONTAINER,
        WXBasicComponentType.DIV,
        WXBasicComponentType.HEADER,
        WXBasicComponentType.FOOTER
      );
      registerComponent(
        WXImage.class,
        new SimpleComponentHolder(
          WXImage.class,
          new WXImage.Ceator()
        ),
        false,
        WXBasicComponentType.IMAGE,
        WXBasicComponentType.IMG
      );
      registerComponent( WXScroller.class,
        new SimpleComponentHolder(
          WXScroller.class,
          new WXScroller.Ceator()
        ),
        false,
        WXBasicComponentType.SCROLLER
      );
      registerComponent( WXSlider.class,
        new SimpleComponentHolder(
          WXSlider.class,
          new WXSlider.Ceator()
        ),
        true,
        WXBasicComponentType.SLIDER
      );
      registerComponent(WXListComponent.class, false,WXBasicComponentType.LIST,WXBasicComponentType.VLIST);
      registerComponent(HorizontalListComponent.class,false,WXBasicComponentType.HLIST);
      registerComponent(WXBasicComponentType.CELL, WXCell.class, true);
      registerComponent(WXBasicComponentType.INDICATOR, WXIndicator.class, true);
      registerComponent(WXBasicComponentType.VIDEO, WXVideo.class, false);
      registerComponent(WXBasicComponentType.INPUT, WXInput.class, false);
      registerComponent(WXBasicComponentType.TEXTAREA, Textarea.class,false);
      registerComponent(WXBasicComponentType.SWITCH, WXSwitch.class, false);
      registerComponent(WXBasicComponentType.A, WXA.class, false);
      registerComponent(WXBasicComponentType.EMBED, WXEmbed.class, true);
      registerComponent(WXBasicComponentType.WEB, WXWeb.class);
      registerComponent(WXBasicComponentType.REFRESH, WXRefresh.class);
      registerComponent(WXBasicComponentType.LOADING, WXLoading.class);
      registerComponent(WXBasicComponentType.LOADING_INDICATOR, WXLoadingIndicator.class);
      registerComponent(WXBasicComponentType.HEADER, WXHeader.class);

      registerModule("modal", WXModalUIModule.class, false);
      registerModule("instanceWrap", WXInstanceWrap.class, true);
      registerModule("animation", WXAnimationModule.class, true);
      registerModule("webview", WXWebViewModule.class, true);
      registerModule("navigator", WXNavigatorModule.class);
      registerModule("stream", WXStreamModule.class);
      registerModule("timer", WXTimerModule.class, true);
      registerModule("storage", WXStorageModule.class,true);

      registerDomObject(WXBasicComponentType.INDICATOR, WXIndicator.IndicatorDomNode.class);
      registerDomObject(WXBasicComponentType.TEXT, WXTextDomObject.class);
      registerDomObject(WXBasicComponentType.INPUT, BasicEditTextDomObject.class);
      registerDomObject(WXBasicComponentType.TEXTAREA, TextAreaEditTextDomObject.class);
      registerDomObject(WXBasicComponentType.SWITCH, WXSwitchDomObject.class);
      registerDomObject(WXBasicComponentType.LIST, WXListDomObject.class);
      registerDomObject(WXBasicComponentType.VLIST, WXListDomObject.class);
      registerDomObject(WXBasicComponentType.HLIST, WXListDomObject.class);
      registerDomObject(WXBasicComponentType.SCROLLER, WXScrollerDomObject.class);
    } catch (WXException e) {
      WXLogUtils.e("[WXSDKEngine] register:", e);
    }
  }

  /**
   *
   * Register component. The registration is singleton in {@link WXSDKEngine} level
   * @param type name of component. Same as type field in the JS.
   * @param clazz the class of the {@link WXComponent} to be registered.
   * @param appendTree true for appendTree flag
   * @return true for registration success, false for otherwise.
   * @throws WXException Throws exception if type conflicts.
   */
  public static boolean registerComponent(String type, Class<? extends WXComponent> clazz, boolean appendTree) throws WXException {
    return registerComponent(clazz, appendTree,type);
  }

  /**
   *
   * Register component. The registration is singleton in {@link WXSDKEngine} level
   * @param clazz the class of the {@link WXComponent} to be registered.
   * @param appendTree true for appendTree flag
   * @return true for registration success, false for otherwise.
   * @param names names(alias) of component. Same as type field in the JS.
   * @throws WXException Throws exception if type conflicts.
   */
  public static boolean registerComponent(Class<? extends WXComponent> clazz, boolean appendTree,String ... names) throws WXException {
    if(clazz == null){
      return false;
    }
    SimpleComponentHolder holder = new SimpleComponentHolder(clazz);
    return registerComponent(clazz,holder,appendTree,names);
  }

  static boolean registerComponent(Class<? extends WXComponent> clazz, IFComponentHolder holder, boolean appendTree, String ... names) throws WXException {
    boolean result =  true;
    Map<String, String> componentInfo = new HashMap<>();
    if (appendTree) {
      componentInfo.put("append", "tree");
    }
    for(String name:names) {
      result  = result && WXComponentRegistry.registerComponent(name, holder, componentInfo);
    }
    return result;
  }

  /**
   * Register module. This is a wrapper method for
   * {@link #registerModule(String, Class, boolean)}. The module register here only need to
   * be singleton in {@link WXSDKInstance} level.
   * @param moduleName  module name
   * @param moduleClass module to be registered.
   * @return true for registration success, false for otherwise.
   * {@link WXModuleManager#registerModule(String, ModuleFactory, boolean)}
   */
  public static <T extends WXModule> boolean registerModule(String moduleName, Class<T> moduleClass,boolean global) throws WXException {
    return moduleClass != null && registerModule(moduleName, new TypeModuleFactory<>(moduleClass), global);
  }

  /**
   * Register module. This is a wrapper method for
   * {@link #registerModule(String, Class, boolean)}. The module register here only need to
   * be singleton in {@link WXSDKInstance} level.
   * @param moduleName  module name
   * @param factory module factory to be registered. You can override {@link DestroyableModuleFactory#buildInstance()} to customize module creation.
   * @return true for registration success, false for otherwise.
   * {@link WXModuleManager#registerModule(String, ModuleFactory, boolean)}
   */
  public static <T extends WXModule> boolean registerModuleWithFactory(String moduleName, DestroyableModuleFactory factory, boolean global) throws WXException {
    return registerModule(moduleName, factory,global);
  }

  private static <T extends WXModule> boolean registerModule(String moduleName, ModuleFactory factory, boolean global) throws WXException {
    return WXModuleManager.registerModule(moduleName, factory,global);
  }

  public static boolean registerModule(String moduleName, Class<? extends WXModule> moduleClass) throws WXException {
    return registerModule(moduleName, moduleClass,false);
  }

  /**
   * module implement {@link Destroyable}
   */
  public static abstract class DestroyableModule extends WXModule implements Destroyable {}

  public static  abstract  class DestroyableModuleFactory<T extends DestroyableModule> extends TypeModuleFactory<T> {
    public DestroyableModuleFactory(Class<T> clz) {
      super(clz);
    }
  }

  public static boolean registerDomObject(String type, Class<? extends WXDomObject> clazz) throws WXException {
    return WXDomRegistry.registerDomObject(type, clazz);
  }

  public static void callback(String instanceId, String funcId, Map<String, Object> data) {
    WXSDKManager.getInstance().callback(instanceId, funcId, data);
  }

  /**
   * Model switch, only applicable for developer model
   * @param debug
   */
  public static void restartBridge(boolean debug) {
    WXEnvironment.sDebugMode = debug;
    WXSDKManager.getInstance().restartBridge();
  }

  public static boolean registerComponent(String type, Class<? extends WXComponent> clazz) throws WXException {
    return WXComponentRegistry.registerComponent(type, new SimpleComponentHolder(clazz),new HashMap<String, String>());
  }

  public static boolean registerComponent(Map<String, String> componentInfo, Class<? extends WXComponent> clazz) throws WXException {
    if(componentInfo == null){
      return false;
    }
    String type = componentInfo.get("type");
    if(TextUtils.isEmpty(type)){
      return false;
    }
    return WXComponentRegistry.registerComponent(type,new SimpleComponentHolder(clazz), componentInfo);
  }

  public static void addCustomOptions(String key, String value) {
    WXEnvironment.addCustomOptions(key, value);
  }

  public static IWXUserTrackAdapter getIWXUserTrackAdapter() {
    return WXSDKManager.getInstance().getIWXUserTrackAdapter();
  }

  @Deprecated
  public static void setIWXUserTrackAdapter(IWXUserTrackAdapter IWXUserTrackAdapter) {
    WXSDKManager.getInstance().setIWXUserTrackAdapter(IWXUserTrackAdapter);
  }

  public static IWXImgLoaderAdapter getIWXImgLoaderAdapter() {
    return WXSDKManager.getInstance().getIWXImgLoaderAdapter();
  }

  @Deprecated
  public static void setIWXImgLoaderAdapter(IWXImgLoaderAdapter IWXImgLoaderAdapter) {
    if(IWXImgLoaderAdapter==null){
      if(WXEnvironment.isApkDebugable()){
        throw new IllegalStateException("ImageLoaderAdapter can not be set to null");
      }
      return;
    }
    WXSDKManager.getInstance().setIWXImgLoaderAdapter(IWXImgLoaderAdapter);
  }

  public static IWXHttpAdapter getIWXHttpAdapter() {
    return WXSDKManager.getInstance().getIWXHttpAdapter();
  }

  @Deprecated
  public static void setIWXHttpAdapter(IWXHttpAdapter IWXHttpAdapter) {
    WXSDKManager.getInstance().setIWXHttpAdapter(IWXHttpAdapter);
  }

  public static IWXStorageAdapter getIWXStorageAdapter() {
    return WXSDKManager.getInstance().getIWXStorageAdapter();
  }


  public static IActivityNavBarSetter getActivityNavBarSetter() {
    return WXSDKManager.getInstance().getActivityNavBarSetter();
  }

  public static void setActivityNavBarSetter(IActivityNavBarSetter activityNavBarSetter) {
    WXSDKManager.getInstance().setActivityNavBarSetter(activityNavBarSetter);
  }

  public static void show3DLayer(boolean show){
    WXEnvironment.sShow3DLayer=show;
  }

  public static void switchDebugModel(boolean debug, String debugUrl) {
    if (!WXEnvironment.isApkDebugable()) {
      return;
    }
    if (debug) {
      WXEnvironment.sDebugMode = true;
      WXEnvironment.sDebugWsUrl = debugUrl;
      try {
        Class<?> cls = Class.forName("com.taobao.weex.WXDebugTool");
        Method m = cls.getMethod("connect", String.class);
        m.invoke(cls, debugUrl);
      } catch (Exception e) {
        Log.d("weex","WXDebugTool not found!");
      }
    } else {
      WXEnvironment.sDebugMode = false;
      WXEnvironment.sDebugWsUrl = null;
      try {
        Class<?> cls = Class.forName("com.taobao.weex.WXDebugTool");
        Method m = cls.getMethod("close");
        m.invoke(cls);
      } catch (Exception e) {
        Log.d("weex","WXDebugTool not found!");
      }
    }
  }
  public static void reload(final Context context, boolean remoteDebug) {
    WXEnvironment.sRemoteDebugMode = remoteDebug;
    WXBridgeManager.getInstance().restart();
    WXBridgeManager.getInstance().initScriptsFramework(null);
    WXModuleManager.reload();
    WXComponentRegistry.reload();
    WXSDKManager.getInstance().postOnUiThread(new Runnable() {
      @Override
      public void run() {
        LocalBroadcastManager.getInstance(context).sendBroadcast(new Intent(JS_FRAMEWORK_RELOAD));
      }
    }, 1000);
  }

  public static void reload() {
    reload(WXEnvironment.getApplication(), WXEnvironment.sRemoteDebugMode);
  }
}<|MERGE_RESOLUTION|>--- conflicted
+++ resolved
@@ -133,14 +133,8 @@
 import com.taobao.weex.common.WXInstanceWrap;
 import com.taobao.weex.common.WXModule;
 import com.taobao.weex.dom.*;
-<<<<<<< HEAD
 import com.taobao.weex.ui.module.WXModalUIModule;
 import com.taobao.weex.http.WXStreamModule;
-=======
-import com.taobao.weex.dom.module.WXModalUIModule;
-import com.taobao.weex.http.WXStreamModule;
-import com.taobao.weex.ui.ComponentCreator;
->>>>>>> 00e83f2d
 import com.taobao.weex.ui.IFComponentHolder;
 import com.taobao.weex.ui.SimpleComponentHolder;
 import com.taobao.weex.ui.WXComponentRegistry;
@@ -154,7 +148,6 @@
 import com.taobao.weex.utils.WXLogUtils;
 import com.taobao.weex.utils.WXSoInstallMgrSdk;
 
-import java.lang.reflect.InvocationTargetException;
 import java.lang.reflect.Method;
 import java.util.HashMap;
 import java.util.Map;
@@ -225,7 +218,6 @@
   private static void doInitInternal(final Application application,final InitConfig config){
     WXEnvironment.sApplication = application;
     WXEnvironment.JsFrameworkInit = false;
-    final long initStart = System.currentTimeMillis();
 
     WXBridgeManager.getInstance().getJSHandler().post(new Runnable() {
       @Override
@@ -251,8 +243,6 @@
 
         WXEnvironment.sSDKInitExecuteTime = System.currentTimeMillis() - start;
         WXLogUtils.renderPerformanceLog("SDKInitExecuteTime", WXEnvironment.sSDKInitExecuteTime);
-        WXEnvironment.sSDKInitTime = System.currentTimeMillis() - initStart;
-        WXLogUtils.renderPerformanceLog("SDKInitTime", WXEnvironment.sSDKInitTime);
       }
     });
     register();
