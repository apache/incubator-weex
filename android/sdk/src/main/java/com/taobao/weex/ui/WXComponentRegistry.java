--- conflicted
+++ resolved
@@ -220,29 +220,18 @@
 
   private static Map<String, IFComponentHolder> sTypeComponentMap = new HashMap<>();
 
-  public static boolean registerComponent(String type, IFComponentHolder holder,Map<String, String> componentInfo) throws WXException {
+  public static boolean registerComponent(final String type, final IFComponentHolder holder, final Map<String, String> componentInfo) throws WXException {
     if (holder == null || TextUtils.isEmpty(type)) {
       return false;
     }
 
-<<<<<<< HEAD
-    return registerNativeComponent(type, holder) && registerJSComponent(componentInfo);
-=======
-    Map<String, String> componentInfo = new HashMap<>();
-    componentInfo.put("type", type);
-    if (appendTree) {
-      componentInfo.put("append", "tree");
-    }
-    registerInternal(type,clazz,componentInfo);
-    return true;
-  }
-
-  private static void registerInternal(final String type,final Class<? extends WXComponent> clazz, final Map<String, String> componentInfo){
-    WXBridgeManager.getInstance().getJSHandler().post(new Runnable() {
+    //execute task in js thread to make sure register order is same as the order invoke register method.
+    WXBridgeManager.getInstance().getJSHandler()
+    .post(new Runnable() {
       @Override
       public void run() {
         try {
-          registerNativeComponent(type, clazz);
+          registerNativeComponent(type, holder);
           registerJSComponent(componentInfo);
         } catch (WXException e) {
           e.printStackTrace();
@@ -250,7 +239,7 @@
 
       }
     });
->>>>>>> e264f2aa
+    return true;
   }
 
   private static boolean registerNativeComponent(String type, IFComponentHolder holder) throws WXException {
@@ -265,19 +254,6 @@
     return true;
   }
 
-
-<<<<<<< HEAD
-=======
-    String type = componentInfo.get("type");
-    if(type == null){
-      return false;
-    }else{
-      registerInternal(type,clazz,componentInfo);
-      return true;
-    }
-  }
->>>>>>> e264f2aa
-
   public static IFComponentHolder getComponent(String type) {
     return sTypeComponentMap.get(type);
   }
