--- conflicted
+++ resolved
@@ -23,10 +23,6 @@
 
 class BottomLeftCorner extends BorderCorner {
 
-<<<<<<< HEAD
-  BottomLeftCorner(float cornerRadius, float preBorderWidth, float postBorderWidth, @NonNull RectF borderBox) {
-    super(cornerRadius, preBorderWidth, postBorderWidth, borderBox, 135);
-=======
   void set(float cornerRadius, float preBorderWidth, float postBorderWidth, @NonNull RectF borderBox) {
     set(cornerRadius, preBorderWidth, postBorderWidth, borderBox, 135);
   }
@@ -44,7 +40,6 @@
       setOvalRight(1.5f * getOuterCornerRadius());
       setOvalBottom(getBorderBox().height() - getOuterCornerRadius() / 2);
     }
->>>>>>> d557a63d
   }
 
   @Override
