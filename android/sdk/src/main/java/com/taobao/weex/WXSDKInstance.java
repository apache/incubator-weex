--- conflicted
+++ resolved
@@ -282,11 +282,8 @@
   private String mBundleUrl = "";
   private boolean isDestroy=false;
   private Map<String,Serializable> mUserTrackParams;
-<<<<<<< HEAD
   private NativeInvokeHelper mNativeInvokeHelper;
-=======
   private boolean isCommit=false;
->>>>>>> 4c0405f9
 
   /**
    * Render strategy.
@@ -768,8 +765,6 @@
 
   @Override
   public void onActivityPause() {
-<<<<<<< HEAD
-=======
     for (IWXActivityStateListener listener : mActivityStateListeners) {
       listener.onActivityPause();
     }
@@ -786,7 +781,6 @@
       isCommit=true;
     }
   }
->>>>>>> 4c0405f9
 
     // module listen Activity onActivityPause
     WXModuleManager.onActivityPause(getInstanceId());
@@ -1325,12 +1319,6 @@
     mGlobalEvents.remove(eventName);
   }
 
-<<<<<<< HEAD
-  public WXPerformance getWXPerformance(){
-    return mWXPerformance;
-  }
-
-=======
   /**
    * module event
    * @return
@@ -1340,7 +1328,6 @@
   }
 
 
->>>>>>> 4c0405f9
   public Map<String, Serializable> getUserTrackParams() {
     return mUserTrackParams;
   }
