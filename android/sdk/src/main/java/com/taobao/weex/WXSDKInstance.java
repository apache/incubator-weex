/*
 * Licensed to the Apache Software Foundation (ASF) under one
 * or more contributor license agreements.  See the NOTICE file
 * distributed with this work for additional information
 * regarding copyright ownership.  The ASF licenses this file
 * to you under the Apache License, Version 2.0 (the
 * "License"); you may not use this file except in compliance
 * with the License.  You may obtain a copy of the License at
 * 
 *   http://www.apache.org/licenses/LICENSE-2.0
 * 
 * Unless required by applicable law or agreed to in writing,
 * software distributed under the License is distributed on an
 * "AS IS" BASIS, WITHOUT WARRANTIES OR CONDITIONS OF ANY
 * KIND, either express or implied.  See the License for the
 * specific language governing permissions and limitations
 * under the License.
 */
package com.taobao.weex;

import static com.taobao.weex.http.WXHttpUtil.KEY_USER_AGENT;

import android.app.AlertDialog;
import android.content.Context;
import android.content.Intent;
import android.content.IntentFilter;
import android.graphics.Color;
import android.graphics.Paint;
import android.net.Uri;
import android.support.v4.util.ArrayMap;

import com.taobao.weex.bridge.WXBridge;
import com.taobao.weex.common.WXPerformance.Dimension;
import android.support.annotation.NonNull;
import android.support.annotation.Nullable;
import android.support.annotation.RestrictTo;
import android.support.annotation.RestrictTo.Scope;
<<<<<<< HEAD
=======
import android.support.annotation.UiThread;
import android.support.annotation.WorkerThread;
>>>>>>> d557a63d
import android.text.TextUtils;
import android.view.Menu;
import android.view.View;
import android.view.ViewGroup;
import android.widget.ScrollView;
import com.alibaba.fastjson.JSONObject;
import com.taobao.weex.adapter.IDrawableLoader;
import com.taobao.weex.adapter.IWXHttpAdapter;
import com.taobao.weex.adapter.IWXImgLoaderAdapter;
import com.taobao.weex.adapter.IWXUserTrackAdapter;
import com.taobao.weex.adapter.URIAdapter;
import com.taobao.weex.performance.IWXAnalyzer;
import com.taobao.weex.appfram.websocket.IWebSocketAdapter;
import com.taobao.weex.bridge.EventResult;
import com.taobao.weex.bridge.NativeInvokeHelper;
import com.taobao.weex.bridge.SimpleJSCallback;
import com.taobao.weex.bridge.WXBridgeManager;
import com.taobao.weex.bridge.WXModuleManager;
import com.taobao.weex.common.Constants;
import com.taobao.weex.common.Destroyable;
import com.taobao.weex.common.IWXDebugProxy;
import com.taobao.weex.common.OnWXScrollListener;
import com.taobao.weex.common.WXErrorCode;
import com.taobao.weex.common.WXModule;
import com.taobao.weex.common.WXPerformance;
import com.taobao.weex.common.WXPerformance.Dimension;
import com.taobao.weex.common.WXRefreshData;
import com.taobao.weex.common.WXRenderStrategy;
import com.taobao.weex.common.WXRequest;
import com.taobao.weex.common.WXResponse;
import com.taobao.weex.dom.WXEvent;
import com.taobao.weex.http.WXHttpUtil;
import com.taobao.weex.performance.WXAnalyzerDataTransfer;
import com.taobao.weex.tracing.WXTracing;
<<<<<<< HEAD
=======
import com.taobao.weex.ui.action.GraphicActionAddElement;
>>>>>>> d557a63d
import com.taobao.weex.ui.component.NestedContainer;
import com.taobao.weex.ui.component.WXBasicComponentType;
import com.taobao.weex.ui.component.WXComponent;
import com.taobao.weex.ui.component.WXComponentFactory;
import com.taobao.weex.ui.component.WXEmbed;
import com.taobao.weex.ui.flat.FlatGUIContext;
import com.taobao.weex.ui.view.WXScrollView;
import com.taobao.weex.utils.Trace;
import com.taobao.weex.utils.WXExceptionUtils;
import com.taobao.weex.utils.WXFileUtils;
import com.taobao.weex.utils.WXJsonUtils;
import com.taobao.weex.utils.WXLogUtils;
import com.taobao.weex.utils.WXReflectionUtils;
<<<<<<< HEAD
import com.taobao.weex.utils.WXViewUtils;
=======
>>>>>>> d557a63d
import java.io.Serializable;
import java.io.UnsupportedEncodingException;
import java.lang.ref.WeakReference;
import java.util.ArrayList;
import java.util.HashMap;
import java.util.List;
import java.util.Map;
import java.util.PriorityQueue;
import java.util.Set;
import java.util.concurrent.ConcurrentHashMap;

<<<<<<< HEAD
=======

>>>>>>> d557a63d
/**
 * Each instance of WXSDKInstance represents an running weex instance.
 * It can be a pure weex view, or mixed with native view
 */
public class WXSDKInstance implements IWXActivityStateListener,View.OnLayoutChangeListener {

  private static  final  String SOURCE_TEMPLATE_BASE64_MD5 = "templateSourceBase64MD5";

  private static  final  String SOURCE_TEMPLATE_BASE64_MD5 = "templateSourceBase64MD5";

  //Performance
  public boolean mEnd = false;
  public static final String BUNDLE_URL = "bundleUrl";
  private IWXUserTrackAdapter mUserTrackAdapter;
  private IWXRenderListener mRenderListener;
  private IWXStatisticsListener mStatisticsListener;
  /** package **/ Context mContext;
  private final String mInstanceId;
  private RenderContainer mRenderContainer;
  private WXComponent mRootComp;
  private boolean mRendered;
  private WXRefreshData mLastRefreshData;
  private NestedInstanceInterceptor mNestedInstanceInterceptor;
  private String mBundleUrl = "";
  public static String requestUrl = "requestUrl";
  private boolean isDestroy=false;
  private Map<String,Serializable> mUserTrackParams;
  private NativeInvokeHelper mNativeInvokeHelper;
  private boolean isCommit=false;
  private WXGlobalEventReceiver mGlobalEventReceiver=null;
  private boolean trackComponent;
  private boolean enableLayerType = true;
  private boolean mNeedValidate = false;
  private boolean mNeedReLoad = false;
<<<<<<< HEAD
  private static volatile int mViewPortWidth = 750;
=======
>>>>>>> d557a63d
  private int mInstanceViewPortWidth = 750;
  private @NonNull
  FlatGUIContext mFlatGUIContext =new FlatGUIContext();

  public long mRenderStartNanos;
  public int mExecJSTraceId = WXTracing.nextId();

  /**
   *for network tracker
   */
  public String mwxDims[] = new String [5];
  public long measureTimes[] = new long [5];

  public WeakReference<String> templateRef;
  public Map<String,List<String>> responseHeaders = new HashMap<>();

  /**
   * Render strategy.
   */
  private WXRenderStrategy mRenderStrategy = WXRenderStrategy.APPEND_ASYNC;

  /**
   * Render start time
   */
  public long mRenderStartTime;
  /**
   * Refresh start time
   */
  private long mRefreshStartTime;
  private WXPerformance mWXPerformance;
  private ScrollView mScrollView;
  private WXScrollView.WXScrollViewListener mWXScrollViewListener;

  private List<OnWXScrollListener> mWXScrollListeners;

  /**
   * whether we are in preRender mode
   * */
  private volatile boolean isPreRenderMode;

  private boolean mCurrentGround = false;
  private ComponentObserver mComponentObserver;
<<<<<<< HEAD
  private boolean mIsCommitedDomAtionExp = false;
=======
  private Map<String, GraphicActionAddElement> inactiveAddElementAction = new ArrayMap<>();
>>>>>>> d557a63d

  /**
   * set open SandBox
   * @param flag
   */
  public void setUseSandBox(boolean flag) {
    WXBridgeManager.getInstance().setSandBoxContext(flag);
  }
<<<<<<< HEAD
=======

>>>>>>> d557a63d
  public PriorityQueue<WXEmbed> hiddenEmbeds;

  private int maxHiddenEmbedsNum = -1; //max hidden embed num, -1 standard for ulimit

<<<<<<< HEAD

  public boolean getismIsCommitedDomAtionExp() {
	return mIsCommitedDomAtionExp;
  }

  public void setmIsCommitedDomAtionExp(boolean mIsCommitedDomAtionExp) {
	this.mIsCommitedDomAtionExp = mIsCommitedDomAtionExp;
  }

  public int getMaxHiddenEmbedsNum() {
    return maxHiddenEmbedsNum;
  }

  public void setMaxHiddenEmbedsNum(int maxHiddenEmbedsNum) {
    this.maxHiddenEmbedsNum = maxHiddenEmbedsNum;
=======
  public int getMaxHiddenEmbedsNum() {
    return maxHiddenEmbedsNum;
  }

  public void setMaxHiddenEmbedsNum(int maxHiddenEmbedsNum) {
    this.maxHiddenEmbedsNum = maxHiddenEmbedsNum;
  }

  @WorkerThread
  @RestrictTo(Scope.LIBRARY)
  public void addInActiveAddElementAction(String ref, GraphicActionAddElement action){
    inactiveAddElementAction.put(ref, action);
  }

  @WorkerThread
  @RestrictTo(Scope.LIBRARY)
  public void removeInActiveAddElmentAction(String ref){
    inactiveAddElementAction.remove(ref);
  }

  @WorkerThread
  @RestrictTo(Scope.LIBRARY)
  public GraphicActionAddElement getInActiveAddElementAction(String ref){
    return inactiveAddElementAction.get(ref);
>>>>>>> d557a63d
  }

  /**
   * If anchor is created manually(etc. define a layout xml resource ),
   * be aware do not add it to twice when {@link IWXRenderListener#onViewCreated(WXSDKInstance, View)}.
   * @param a
   */
  public void setRenderContainer(RenderContainer a){
    if(a != null) {
      a.setSDKInstance(this);
      a.addOnLayoutChangeListener(this);
    }

    mRenderContainer = a;
    if (mRenderContainer != null && mRenderContainer.getLayoutParams() != null
            && mRenderContainer.getLayoutParams().width == ViewGroup.LayoutParams.WRAP_CONTENT) {
      WXBridgeManager.getInstance().post(new Runnable() {
        @Override
        public void run() {
          WXBridgeManager.getInstance().setRenderContentWrapContentToCore(true, getInstanceId());
        }
      });
    } else {
      WXBridgeManager.getInstance().post(new Runnable() {
        @Override
        public void run() {
          WXBridgeManager.getInstance().setRenderContentWrapContentToCore(false, getInstanceId());
        }
      });
    }
  }

  private int mMaxDeepLayer;
  private int mMaxVDomDeepLayer;

  public boolean isTrackComponent() {
    return trackComponent;
  }

  public void setTrackComponent(boolean trackComponent) {
    this.trackComponent = trackComponent;
  }

  /**
   * Tell whether it is enabled to change the layerType
   * {@link android.view.View#setLayerType(int, Paint)}
   * @return True for enable to change the layerType of component, false otherwise. The default
   * is True
   */
  public boolean isLayerTypeEnabled() {
    return enableLayerType;
  }

  /**
   * Enable the ability of changing layerType. e.g. {@link android.view.View#setLayerType(int, Paint)}
   * Disable the ability of changing layerType will have tremendous <strong>performance
   * punishment</strong>.
   *
   * <strong>Do not</strong> set this to false unless you know exactly what you are doing.
   * @param enable True for enable to change the layerType of component, false otherwise. The default
   * is True
   */
  public void enableLayerType(boolean enable) {
    enableLayerType = enable;
  }

<<<<<<< HEAD
  @RestrictTo(Scope.LIBRARY)
=======
  @RestrictTo(RestrictTo.Scope.LIBRARY)
>>>>>>> d557a63d
  public @NonNull
  FlatGUIContext getFlatUIContext(){
    return mFlatGUIContext;
  }

  public boolean isNeedValidate() {
    return mNeedValidate;
  }

  public boolean isNeedReLoad() {
    return mNeedReLoad;
<<<<<<< HEAD
  }

  public void setNeedLoad(boolean load) {
    mNeedReLoad = load;
  }
  /*
  *  Warning: use setInstanceViewPortWidth instead.
  *  store custom ViewPort Width
  */
  @Deprecated
  public void setViewPortWidth(int viewPortWidth) {
    mViewPortWidth = viewPortWidth;
=======
>>>>>>> d557a63d
  }

  public void setNeedLoad(boolean load) {
    mNeedReLoad = load;
  }

  public void setInstanceViewPortWidth(int instanceViewPortWidth) {
    this.mInstanceViewPortWidth = instanceViewPortWidth;
    WXSDKManager.getInstance().getWXBridgeManager().setViewPortWidth(getInstanceId(), instanceViewPortWidth);
  }

  public int getInstanceViewPortWidth(){
    return mInstanceViewPortWidth;
  }

  public interface OnInstanceVisibleListener{
    void onAppear();
    void onDisappear();
  }
  private List<OnInstanceVisibleListener> mVisibleListeners = new ArrayList<>();

  public WXSDKInstance(Context context) {
    mInstanceId = WXSDKManager.getInstance().generateInstanceId();
    init(context);
  }

  /**
   * For unittest only.
   */
  @RestrictTo(Scope.TESTS)
  WXSDKInstance(Context context,String id) {
    mInstanceId = id;
    init(context);
  }

  public WXComponent getRootComponent() {
    return mRootComp;
  }

  public void setNestedInstanceInterceptor(NestedInstanceInterceptor interceptor){
    mNestedInstanceInterceptor = interceptor;
  }

  public final WXSDKInstance createNestedInstance(NestedContainer container){
    WXSDKInstance sdkInstance = newNestedInstance();
    if(mNestedInstanceInterceptor != null){
      mNestedInstanceInterceptor.onCreateNestInstance(sdkInstance,container);
    }
    if(sdkInstance != null){
        sdkInstance.setComponentObserver(this.getComponentObserver());
    }
    return sdkInstance;
  }

  protected WXSDKInstance newNestedInstance() {
    return new WXSDKInstance(mContext);
  }

  public void addOnInstanceVisibleListener(OnInstanceVisibleListener l){
    mVisibleListeners.add(l);
  }

  public void removeOnInstanceVisibleListener(OnInstanceVisibleListener l){
    mVisibleListeners.remove(l);
  }

  public void init(Context context) {
    mContext = context;
    mNativeInvokeHelper = new NativeInvokeHelper(mInstanceId);

    mWXPerformance = new WXPerformance();
    mWXPerformance.WXSDKVersion = WXEnvironment.WXSDK_VERSION;
    mWXPerformance.JSLibInitTime = WXEnvironment.sJSLibInitTime;

    mUserTrackAdapter=WXSDKManager.getInstance().getIWXUserTrackAdapter();
  }

  /**
   * Set a Observer for component.
   * This observer will be called in each component, should not doing
   * anything will impact render performance.
   *
   * @param observer
   */
  public void setComponentObserver(ComponentObserver observer){
    mComponentObserver = observer;
  }

  public ComponentObserver getComponentObserver(){
    return mComponentObserver;
  }

  public NativeInvokeHelper getNativeInvokeHelper() {
    return mNativeInvokeHelper;
  }

  @Deprecated
  public void setBizType(String bizType) {
    if (!TextUtils.isEmpty(bizType)) {
      mWXPerformance.bizType = bizType;
    }
  }

  public ScrollView getScrollView() {
    return mScrollView;
  }

  public void setRootScrollView(ScrollView scrollView) {
    mScrollView = scrollView;
    if (mWXScrollViewListener != null) {
      ((WXScrollView) mScrollView).addScrollViewListener(mWXScrollViewListener);
    }
  }

  @Deprecated
  public void registerScrollViewListener(WXScrollView.WXScrollViewListener scrollViewListener) {
    mWXScrollViewListener = scrollViewListener;
  }

  @Deprecated
  public WXScrollView.WXScrollViewListener getScrollViewListener() {
    return mWXScrollViewListener;
  }

  @Deprecated
  public void setIWXUserTrackAdapter(IWXUserTrackAdapter adapter) {
  }

  /**
   * Render template asynchronously, use {@link WXRenderStrategy#APPEND_ASYNC} as render strategy
   * @param template bundle js
   * @param options  os   iphone/android/ipad
   *                 weexversion    Weex version(like 1.0.0)
   *                 appversion     App version(like 1.0.0)
   *                 devid        Device id(like Aqh9z8dRJNBhmS9drLG5BKCmXhecHUXIZoXOctKwFebH)
   *                 sysversion    Device system version(like 5.4.4、7.0.4, should be used with os)
   *                 sysmodel     Device model(like iOS:"MGA82J/A", android:"MI NOTE LTE")
   *                 Time    UNIX timestamp, UTC+08:00
   *                 TTID(Optional)
   *                 MarkertId
   *                 Appname(Optional)  tm,tb,qa
   *                 Bundleurl(Optional)  template url
   * @param jsonInitData Initial data for rendering
   */
  public void render(String template, Map<String, Object> options, String jsonInitData) {
    render(template, options, jsonInitData, WXRenderStrategy.APPEND_ASYNC);
  }

  /**
   * Render template asynchronously
   * @param template bundle js
   * @param options  os   iphone/android/ipad
   *                 weexversion    Weex version(like 1.0.0)
   *                 appversion     App version(like 1.0.0)
   *                 devid        Device id(like Aqh9z8dRJNBhmS9drLG5BKCmXhecHUXIZoXOctKwFebH)
   *                 sysversion    Device system version(like 5.4.4、7.0.4, should be used with os)
   *                 sysmodel     Device model(like iOS:"MGA82J/A", android:"MI NOTE LTE")
   *                 Time    UNIX timestamp, UTC+08:00
   *                 TTID(Optional)
   *                 MarkertId
   *                 Appname(Optional)  tm,tb,qa
   *                 Bundleurl(Optional)  template url
   * @param jsonInitData Initial data for rendering
   * @param flag     RenderStrategy {@link WXRenderStrategy}
   */
  @Deprecated
  public void render(String template, Map<String, Object> options, String jsonInitData, WXRenderStrategy flag) {
    render(WXPerformance.DEFAULT, template, options, jsonInitData, flag);
  }

  /**
   * Render template asynchronously
   *
   * @param pageName, used for performance log.
   * @param template bundle js
   * @param options  os   iphone/android/ipad
   *                 weexversion    Weex version(like 1.0.0)
   *                 appversion     App version(like 1.0.0)
   *                 devid        Device id(like Aqh9z8dRJNBhmS9drLG5BKCmXhecHUXIZoXOctKwFebH)
   *                 sysversion    Device system version(like 5.4.4、7.0.4, should be used with os)
   *                 sysmodel     Device model(like iOS:"MGA82J/A", android:"MI NOTE LTE")
   *                 Time    UNIX timestamp, UTC+08:00
   *                 TTID(Optional)
   *                 MarkertId
   *                 Appname(Optional)  tm,tb,qa
   *                 Bundleurl(Optional)  template url
   * @param jsonInitData Initial data for rendering
   * @param flag     RenderStrategy {@link WXRenderStrategy}
   */
  public void render(String pageName, String template, Map<String, Object> options, String jsonInitData, WXRenderStrategy flag) {
    mWXPerformance.beforeInstanceRender(mInstanceId);

    if(WXEnvironment.isApkDebugable() && WXPerformance.DEFAULT.equals(pageName)){
      WXLogUtils.e("WXSDKInstance", "Please set your pageName or your js bundle url !!!!!!!");

      if (getUIContext() != null) {
        new AlertDialog.Builder(getUIContext())
<<<<<<< HEAD
            .setTitle("Error: Missing pageName")
            .setMessage("We highly recommend you to set pageName. Call" +
                "\nWXSDKInstance#render(String pageName, String template, Map<String, Object> options, String jsonInitData, WXRenderStrategy flag)\n" +
                "to fix it.")
            .show();
=======
                .setTitle("Error: Missing pageName")
                .setMessage("We highly recommend you to set pageName. Call" +
                        "\nWXSDKInstance#render(String pageName, String template, Map<String, Object> options, String jsonInitData, WXRenderStrategy flag)\n" +
                        "to fix it.")
                .show();
>>>>>>> d557a63d
      }

      return;
    }
    renderInternal(pageName,template,options,jsonInitData,flag);
  }

  private void ensureRenderArchor(){
    if(mRenderContainer == null){
      if (getContext() != null) {
<<<<<<< HEAD
        mRenderContainer = new RenderContainer(getContext());
=======
        setRenderContainer(new RenderContainer(getContext()));
>>>>>>> d557a63d
        mRenderContainer.setLayoutParams(new ViewGroup.LayoutParams(ViewGroup.LayoutParams.MATCH_PARENT, ViewGroup.LayoutParams.MATCH_PARENT));
        mRenderContainer.setBackgroundColor(Color.TRANSPARENT);
        mRenderContainer.setSDKInstance(this);
        mRenderContainer.addOnLayoutChangeListener(this);
      }
    }
  }

  private void renderInternal(String pageName,
                              String template,
                              Map<String, Object> options,
                              String jsonInitData,
                              WXRenderStrategy flag){
    if (mRendered || TextUtils.isEmpty(template)) {
      return;
    }

<<<<<<< HEAD
	mWXPerformance.pageName = (TextUtils.isEmpty(pageName) ? "defaultBundleUrl":pageName);
	if (TextUtils.isEmpty(mBundleUrl)) {
	  mBundleUrl = mWXPerformance.pageName;
	}

	WXLogUtils.d("WXSDKInstance", "Start render page: " + pageName);
=======
    mWXPerformance.pageName = (TextUtils.isEmpty(pageName) ? "defaultBundleUrl":pageName);
    if (TextUtils.isEmpty(mBundleUrl)) {
      mBundleUrl = mWXPerformance.pageName;
    }

    WXLogUtils.d("WXSDKInstance", "Start render page: " + pageName);
>>>>>>> d557a63d

    if (WXTracing.isAvailable()) {
      WXTracing.TraceEvent traceEvent = WXTracing.newEvent("executeBundleJS", mInstanceId, -1);
      traceEvent.traceId = mExecJSTraceId;
      traceEvent.iid = mInstanceId;
      traceEvent.tname = "JSThread";
      traceEvent.ph = "B";
      traceEvent.submit();
      mRenderStartNanos = System.nanoTime();
    }

    ensureRenderArchor();

    Map<String, Object> renderOptions = options;
    if (renderOptions == null) {
      renderOptions = new HashMap<>();
    }

    if (WXEnvironment.sDynamicMode && !TextUtils.isEmpty(WXEnvironment.sDynamicUrl) && renderOptions.get("dynamicMode") == null) {
      renderOptions.put("dynamicMode", "true");
      renderByUrl(pageName, WXEnvironment.sDynamicUrl, renderOptions, jsonInitData, flag);
      return;
    }

    mWXPerformance.JSTemplateSize = template.length() / 1024f;

    mRenderStartTime = System.currentTimeMillis();
    mRenderStrategy = flag;

    WXSDKManager.getInstance().setCrashInfo(WXEnvironment.WEEX_CURRENT_KEY,pageName);

    WXSDKManager.getInstance().createInstance(this, template, renderOptions, jsonInitData);
    mRendered = true;
  }

  private void renderByUrlInternal(String pageName,
                                   final String url,
                                   Map<String, Object> options,
                                   final String jsonInitData,
                                   final WXRenderStrategy flag) {

    ensureRenderArchor();
    pageName = wrapPageName(pageName, url);
    mBundleUrl = url;
    if(WXSDKManager.getInstance().getValidateProcessor()!=null) {
      mNeedValidate = WXSDKManager.getInstance().getValidateProcessor().needValidate(mBundleUrl);
    }

    Map<String, Object> renderOptions = options;
    if (renderOptions == null) {
      renderOptions = new HashMap<>();
    }
    if (!renderOptions.containsKey(BUNDLE_URL)) {
      renderOptions.put(BUNDLE_URL, url);
    }

    Uri uri = Uri.parse(url);
    if (uri != null && TextUtils.equals(uri.getScheme(), "file")) {
      render(pageName, WXFileUtils.loadFileOrAsset(assembleFilePath(uri), mContext), renderOptions, jsonInitData, flag);
      return;
    }

    IWXHttpAdapter adapter = WXSDKManager.getInstance().getIWXHttpAdapter();

    WXRequest wxRequest = new WXRequest();
    wxRequest.url = rewriteUri(Uri.parse(url),URIAdapter.BUNDLE).toString();
<<<<<<< HEAD
	if(wxRequest != null && !TextUtils.isEmpty(wxRequest.url)){
	  requestUrl = wxRequest.url;
	}else {
	  requestUrl = pageName;
	}
=======
    if(wxRequest != null && !TextUtils.isEmpty(wxRequest.url)){
      requestUrl = wxRequest.url;
    }else {
      requestUrl = pageName;
    }
>>>>>>> d557a63d

    if (wxRequest.paramMap == null) {
      wxRequest.paramMap = new HashMap<String, String>();
    }
    wxRequest.paramMap.put(KEY_USER_AGENT, WXHttpUtil.assembleUserAgent(mContext,WXEnvironment.getConfig()));
    WXHttpListener httpListener =
            new WXHttpListener(pageName, renderOptions, jsonInitData, flag, System.currentTimeMillis());
    httpListener.setSDKInstance(this);
    adapter.sendRequest(wxRequest, (IWXHttpAdapter.OnHttpListener) httpListener);
  }

  /**
   * Use {@link #render(String, String, Map, String, WXRenderStrategy)} instead.
   * @param pageName
   * @param template
   * @param options
   * @param jsonInitData
   * @param width
   * @param height
   * @param flag
   */
  @Deprecated
  public void render(String pageName, String template, Map<String, Object> options, String jsonInitData, int width, int height, WXRenderStrategy flag) {
    render(pageName,template,options,jsonInitData,flag);
  }

  /**
   * Render template asynchronously, use {@link WXRenderStrategy#APPEND_ASYNC} as render strategy
   * @param template bundle js
   */
  public void render(String template) {
    render(WXPerformance.DEFAULT, template, null, null, mRenderStrategy);
  }

  /**
   * Use {@link #render(String)} instead.
   * @param template
   * @param width
   * @param height
   */
  @Deprecated
  public void render(String template, int width, int height) {
    render(template);
  }

  /**
   * Use {@link #renderByUrl(String, String, Map, String, WXRenderStrategy)} instead.
   * @param pageName
   * @param url
   * @param options
   * @param jsonInitData
   * @param width
   * @param height
   * @param flag
   */
  @Deprecated
  public void renderByUrl(String pageName, final String url, Map<String, Object> options, final String jsonInitData, final int width, final int height, final WXRenderStrategy flag){
    renderByUrl(pageName,url,options,jsonInitData,flag);
  }

  public void renderByUrl(String pageName, final String url, Map<String, Object> options, final String jsonInitData, final WXRenderStrategy flag) {
    renderByUrlInternal(pageName,url,options,jsonInitData,flag);
  }

  private String wrapPageName(String pageName, String url) {
    if(TextUtils.equals(pageName, WXPerformance.DEFAULT)){
      pageName = url;
<<<<<<< HEAD
	  WXExceptionUtils.degradeUrl = pageName;
=======
      WXExceptionUtils.degradeUrl = pageName;
>>>>>>> d557a63d
      try {
        Uri uri=Uri.parse(url);
        if(uri!=null){
          Uri.Builder builder=new Uri.Builder();
          builder.scheme(uri.getScheme());
          builder.authority(uri.getAuthority());
          builder.path(uri.getPath());
          pageName=builder.toString();
        }
      } catch (Exception e) {
      }
    }
    return pageName;
  }

  private String assembleFilePath(Uri uri) {
    if(uri!=null && uri.getPath()!=null){
      return uri.getPath().replaceFirst("/","");
    }
    return "";
  }

  public void reloadPage(boolean reloadThis) {

    WXSDKEngine.reload();

    if (reloadThis) {
      if (mContext != null)  {
        Intent intent = new Intent();
        intent.setAction(IWXDebugProxy.ACTION_INSTANCE_RELOAD);
        intent.putExtra("url", mBundleUrl);
        mContext.sendBroadcast(intent);
      }
      // mRendered = false;
      //    destroy();
      // renderInternal(mPackage, mTemplate, mOptions, mJsonInitData, mFlag);
      // refreshInstance("{}");
    }
  }
<<<<<<< HEAD
=======

>>>>>>> d557a63d
  /**
   * Refresh instance asynchronously.
   * @param data the new data
   */
  public void refreshInstance(Map<String, Object> data) {
    if (data == null) {
      return;
    }
    refreshInstance(WXJsonUtils.fromObjectToJSONString(data));
  }

  /**
   * Refresh instance asynchronously.
   * @param jsonData the new data
   */
  public void refreshInstance(String jsonData) {
    if (jsonData == null) {
      return;
    }
    mRefreshStartTime = System.currentTimeMillis();
    //cancel last refresh message
    if (mLastRefreshData != null) {
      mLastRefreshData.isDirty = true;
    }

    mLastRefreshData = new WXRefreshData(jsonData, false);

    WXSDKManager.getInstance().refreshInstance(mInstanceId, mLastRefreshData);
  }

  public WXRenderStrategy getRenderStrategy() {
    return mRenderStrategy;
  }

  public Context getUIContext() {
    return mContext;
  }

  public String getInstanceId() {
    return mInstanceId;
  }

  public Context getContext() {
    if(mContext == null){
      WXLogUtils.e("WXSdkInstance mContext == null");
    }
    return mContext;
  }

  public int getWeexHeight() {
    return mRenderContainer == null ? 0: mRenderContainer.getHeight();
  }

  public int getWeexWidth() {
    return mRenderContainer == null ? 0: mRenderContainer.getWidth();
  }


  public IWXImgLoaderAdapter getImgLoaderAdapter() {
    return WXSDKManager.getInstance().getIWXImgLoaderAdapter();
  }

  public IDrawableLoader getDrawableLoader() {
    return WXSDKManager.getInstance().getDrawableLoader();
  }

  public URIAdapter getURIAdapter(){
    return WXSDKManager.getInstance().getURIAdapter();
  }

  public Uri rewriteUri(Uri uri,String type){
    return getURIAdapter().rewrite(this,type,uri);
  }

  public IWXHttpAdapter getWXHttpAdapter() {
    return WXSDKManager.getInstance().getIWXHttpAdapter();
  }

  public IWXStatisticsListener getWXStatisticsListener() {
    return mStatisticsListener;
  }

  public @Nullable
  IWebSocketAdapter getWXWebSocketAdapter() {
    return WXSDKManager.getInstance().getIWXWebSocketAdapter();
  }

  @Deprecated
  public void reloadImages() {
    if (mScrollView == null) {
      return;
    }
  }


  public boolean isPreRenderMode() {
    return this.isPreRenderMode;
  }

  public void setPreRenderMode(final boolean isPreRenderMode) {
    WXSDKManager.getInstance().getWXRenderManager().postOnUiThread(new Runnable() {
      @Override
      public void run() {
        WXSDKInstance.this.isPreRenderMode = isPreRenderMode;
      }
    },0);
  }

  public void setContext(@NonNull Context context) {
    this.mContext = context;
  }

  /********************************
   * begin register listener
   ********************************************************/
  public void registerRenderListener(IWXRenderListener listener) {
    mRenderListener = listener;
  }

  @Deprecated
  public void registerActivityStateListener(IWXActivityStateListener listener) {

  }

  public void registerStatisticsListener(IWXStatisticsListener listener) {
    mStatisticsListener = listener;
  }

  /**set render start time*/
  public void setRenderStartTime(long renderStartTime) {
    this.mRenderStartTime = renderStartTime;
  }

  /********************************
   * end register listener
   ********************************************************/


  /********************************
   *  begin hook Activity life cycle callback
   ********************************************************/


  @Override
  public void onActivityCreate() {

    // module listen Activity onActivityCreate
    WXModuleManager.onActivityCreate(getInstanceId());

    if(mRootComp != null) {
      mRootComp.onActivityCreate();
    }else{
      WXLogUtils.w("Warning :Component tree has not build completely,onActivityCreate can not be call!");
    }

    mGlobalEventReceiver=new WXGlobalEventReceiver(this);
    getContext().registerReceiver(mGlobalEventReceiver,new IntentFilter(WXGlobalEventReceiver.EVENT_ACTION));
  }

  @Override
  public void onActivityStart() {

    // module listen Activity onActivityCreate
    WXModuleManager.onActivityStart(getInstanceId());
    if(mRootComp != null) {
      mRootComp.onActivityStart();
    }else{
      WXLogUtils.w("Warning :Component tree has not build completely,onActivityStart can not be call!");
    }

  }

  public boolean onCreateOptionsMenu(Menu menu) {

    WXModuleManager.onCreateOptionsMenu(getInstanceId(),menu);
    if(mRootComp != null) {
      mRootComp.onCreateOptionsMenu(menu);
    }else{
      WXLogUtils.w("Warning :Component tree has not build completely,onActivityStart can not be call!");
    }
    return true;
  }

  @Override
  public void onActivityPause() {
    onViewDisappear();
    if(!isCommit){
      Set<String> componentTypes= WXComponentFactory.getComponentTypesByInstanceId(getInstanceId());
      if(componentTypes!=null && componentTypes.contains(WXBasicComponentType.SCROLLER)){
        mWXPerformance.useScroller=1;
      }
      mWXPerformance.maxDeepViewLayer=getMaxDeepLayer();
      mWXPerformance.wxDims = mwxDims;
      mWXPerformance.measureTimes = measureTimes;
      if (mUserTrackAdapter != null) {
        mUserTrackAdapter.commit(mContext, null, IWXUserTrackAdapter.LOAD, mWXPerformance, getUserTrackParams());
      }
      WXAnalyzerDataTransfer.transferPerformance(mWXPerformance, getInstanceId());
      isCommit=true;
    }
    // module listen Activity onActivityPause
    WXModuleManager.onActivityPause(getInstanceId());
    if(mRootComp != null) {
      mRootComp.onActivityPause();
    }else{
      WXLogUtils.w("Warning :Component tree has not build completely,onActivityPause can not be call!");
    }

    WXLogUtils.i("Application onActivityPause()");
    if (!mCurrentGround) {
      WXLogUtils.i("Application to be in the backround");
      Intent intent = new Intent(WXGlobalEventReceiver.EVENT_ACTION);
      intent.putExtra(WXGlobalEventReceiver.EVENT_NAME, Constants.Event.PAUSE_EVENT);
      intent.putExtra(WXGlobalEventReceiver.EVENT_WX_INSTANCEID, getInstanceId());
      //todo tmp solution for gray version
      if (null != mContext){
        mContext.sendBroadcast(intent);
      }else {
        WXEnvironment.getApplication().sendBroadcast(intent);
      }
      this.mCurrentGround = true;
    }
  }


  @Override
  public void onActivityResume() {

    // notify onActivityResume callback to module
    WXModuleManager.onActivityResume(getInstanceId());

    if(mRootComp != null) {
      mRootComp.onActivityResume();
    }else{
      WXLogUtils.w("Warning :Component tree has not build completely, onActivityResume can not be call!");
    }

    if (mCurrentGround) {
      WXLogUtils.i("Application  to be in the foreground");
      Intent intent = new Intent(WXGlobalEventReceiver.EVENT_ACTION);
      intent.putExtra(WXGlobalEventReceiver.EVENT_NAME, Constants.Event.RESUME_EVENT);
      intent.putExtra(WXGlobalEventReceiver.EVENT_WX_INSTANCEID, getInstanceId());
      //todo tmp solution for gray version
      if (null != mContext){
        mContext.sendBroadcast(intent);
      }else {
        WXEnvironment.getApplication().sendBroadcast(intent);
      }
      this.mCurrentGround = false;
    }

    onViewAppear();
  }

  @Override
  public void onActivityStop() {

    // notify onActivityResume callback to module
    WXModuleManager.onActivityStop(getInstanceId());

    if(mRootComp != null) {
      mRootComp.onActivityStop();
    }else{
      WXLogUtils.w("Warning :Component tree has not build completely, onActivityStop can not be call!");
    }


  }

  @Override
  public void onActivityDestroy() {
    WXModuleManager.onActivityDestroy(getInstanceId());

    if(mRootComp != null) {
      mRootComp.onActivityDestroy();
    }else{
      WXLogUtils.w("Warning :Component tree has not build completely, onActivityDestroy can not be call!");
    }

    destroy();
  }

  @Override
  public boolean onActivityBack() {

    WXModuleManager.onActivityBack(getInstanceId());

    if(mRootComp != null) {
      return mRootComp.onActivityBack();
    }else{
      WXLogUtils.w("Warning :Component tree has not build completely, onActivityBack can not be call!");
    }

    return false;
  }

  public boolean onBackPressed() {
    WXComponent comp = getRootComponent();
    if(comp != null) {
      WXEvent events= comp.getEvents();
      boolean hasBackPressed = events.contains(Constants.Event.CLICKBACKITEM);
      if (hasBackPressed) {
        fireEvent(comp.getRef(), Constants.Event.CLICKBACKITEM,null, null);
      }
      return hasBackPressed;
    }
    return false;
  }

  public void onActivityResult(int requestCode, int resultCode, Intent data){
    WXModuleManager.onActivityResult(getInstanceId(),requestCode,resultCode,data);

    if(mRootComp != null) {
      mRootComp.onActivityResult(requestCode,resultCode,data);
    }else{
      WXLogUtils.w("Warning :Component tree has not build completely, onActivityResult can not be call!");
    }
  }


  public void onRequestPermissionsResult(int requestCode, String[] permissions, int[] grantResults) {

    WXModuleManager.onRequestPermissionsResult(getInstanceId(),requestCode,permissions,grantResults);

    if(mRootComp != null) {
       mRootComp.onRequestPermissionsResult(requestCode,permissions,grantResults);
    }else{
      WXLogUtils.w("Warning :Component tree has not build completely, onRequestPermissionsResult can not be call!");
    }
  }

  /********************************
   *  end hook Activity life cycle callback
   ********************************************************/

  public void onViewDisappear(){
    WXComponent comp = getRootComponent();
    if(comp != null) {
      fireEvent(comp.getRef(), Constants.Event.VIEWDISAPPEAR, null, null);
      //call disappear of nested instances
      for(OnInstanceVisibleListener instance:mVisibleListeners){
        instance.onDisappear();
      }
    }
  }

  public void onViewAppear(){
    WXComponent comp = getRootComponent();
    if(comp != null) {
      fireEvent( comp.getRef(), Constants.Event.VIEWAPPEAR,null, null);
      for(OnInstanceVisibleListener instance:mVisibleListeners){
        instance.onAppear();
      }
    }
  }


  public void onCreateFinish() {
    if (null != mWXPerformance){
      mWXPerformance.callCreateFinishTime=System.currentTimeMillis()-mWXPerformance
<<<<<<< HEAD
          .renderTimeOrigin;
=======
              .renderTimeOrigin;
>>>>>>> d557a63d
    }
    if (mContext != null) {
      runOnUiThread(new Runnable() {

        @Override
        public void run() {
          if ( mContext != null) {
            onViewAppear();
            View wxView= mRenderContainer;
            if(mRenderListener != null) {
              mRenderListener.onViewCreated(WXSDKInstance.this, wxView);
            }
            if (mStatisticsListener != null) {
              mStatisticsListener.onFirstView();
            }
          }
        }
      });
    }
  }

  /**
   * call back when update finish
   */
  public void onUpdateFinish() {
    WXLogUtils.d("Instance onUpdateSuccess");
  }


  public void runOnUiThread(Runnable action) {
    WXSDKManager.getInstance().postOnUiThread(action, 0);
  }

  public void onRenderSuccess(final int width, final int height) {
    firstScreenRenderFinished();

    long time = System.currentTimeMillis() - mRenderStartTime;
    WXLogUtils.renderPerformanceLog("onRenderSuccess", time);
    WXLogUtils.renderPerformanceLog("   firstCallAddElementSumTime（"+mWXPerformance.mActionAddElementCount+"）", mWXPerformance.mCallAddElementSumTime);
    WXLogUtils.renderPerformanceLog("   firstCallLayoutSumTime（"+mWXPerformance.mActionLayoutCount+"）", mWXPerformance.mCallLayoutSumTime);
    WXLogUtils.renderPerformanceLog("   invokeCreateInstance",mWXPerformance.communicateTime);
    WXLogUtils.renderPerformanceLog("   TotalApplyUpdateTime", mWXPerformance.applyUpdateTime);
    WXLogUtils.renderPerformanceLog("   TotalUpdateDomObjTime", mWXPerformance.updateDomObjTime);

    WXBridgeManager.getInstance().printRenderFinishTime(getInstanceId());

    mWXPerformance.totalTime = time;
    if(mWXPerformance.screenRenderTime<0.001){
      mWXPerformance.screenRenderTime =  time;
    }
    mWXPerformance.componentCount = WXComponent.mComponentNum;
    WXLogUtils.d(WXLogUtils.WEEX_PERF_TAG, "mComponentNum:" + WXComponent.mComponentNum);

    WXComponent.mComponentNum = 0;
    if (mRenderListener != null && mContext != null) {
      runOnUiThread(new Runnable() {

        @Override
        public void run() {
          if (mRenderListener != null && mContext != null) {
            mRenderListener.onRenderSuccess(WXSDKInstance.this, width, height);
            if (mUserTrackAdapter != null) {
              WXPerformance performance=new WXPerformance();
              performance.errCode=WXErrorCode.WX_SUCCESS.getErrorCode();
              performance.args=getBundleUrl();
              mUserTrackAdapter.commit(mContext,null,IWXUserTrackAdapter.JS_BRIDGE,performance,getUserTrackParams());
            }

            WXLogUtils.d(WXLogUtils.WEEX_PERF_TAG, mWXPerformance.toString());
          }
        }
      });
    }
    if(!WXEnvironment.isApkDebugable()){
      WXLogUtils.e("weex_perf",mWXPerformance.getPerfData());
    }
  }

  public void onRefreshSuccess(final int width, final int height) {
    WXLogUtils.renderPerformanceLog("onRefreshSuccess", (System.currentTimeMillis() - mRefreshStartTime));
    if (mRenderListener != null && mContext != null) {
      runOnUiThread(new Runnable() {

        @Override
        public void run() {
          if (mRenderListener != null && mContext != null) {
            mRenderListener.onRefreshSuccess(WXSDKInstance.this, width, height);
          }
        }
      });
    }
  }

  /**
   * when add/rm element
   */
  public void onElementChange(){
    if (isDestroy() || !mEnd ||null == mRenderContainer || mRenderContainer.isPageHasEvent() ||
<<<<<<< HEAD
        mWXPerformance == null){
      return;
    }
    long lazyLoadTime = System.currentTimeMillis()- mWXPerformance.renderTimeOrigin - mWXPerformance
        .callCreateFinishTime;
=======
            mWXPerformance == null){
      return;
    }
    long lazyLoadTime = System.currentTimeMillis()- mWXPerformance.renderTimeOrigin - mWXPerformance
            .callCreateFinishTime;
>>>>>>> d557a63d
    if (lazyLoadTime > 8000){
      //bad case
      return;
    }
    getWXPerformance().interactionTime = mWXPerformance.callCreateFinishTime + lazyLoadTime;
  }

  public void onRenderError(final String errCode, final String msg) {
    if (mRenderListener != null && mContext != null) {
      runOnUiThread(new Runnable() {

        @Override
        public void run() {
          if (mRenderListener != null && mContext != null) {
            mRenderListener.onException(WXSDKInstance.this, errCode, msg);
          }
        }
      });
    }
  }

  public void onJSException(final String errCode, final String function, final String exception) {
    if (mRenderListener != null && mContext != null) {
      runOnUiThread(new Runnable() {

        @Override
        public void run() {
          if (mRenderListener != null && mContext != null) {
            StringBuilder builder = new StringBuilder();
            builder.append(function);
            builder.append(exception);
            mRenderListener.onException(WXSDKInstance.this, errCode, builder.toString());
          }
        }
      });
    }
  }


  @Override
  public final void onLayoutChange(View v, int left, int top, int right, int bottom, int oldLeft, int
          oldTop, int oldRight, int oldBottom) {
    if (left != oldLeft || top != oldTop || right != oldRight || bottom != oldBottom) {
      onLayoutChange(v);
    }
  }

  /**
   * Subclass should override this method to get notifications of layout change of GodView.
   * @param godView the godView.
   */
  public void onLayoutChange(View godView) {

  }

  private boolean mCreateInstance =true;
  public void firstScreenCreateInstanceTime(long time) {
    if(mCreateInstance) {
      mWXPerformance.firstScreenJSFExecuteTime = time -mRenderStartTime;
      mCreateInstance =false;
    }
  }

  public void callNativeTime(final long time) {
    if (!mEnd){
      mWXPerformance.fsCallNativeTotalTime += time;
      mWXPerformance.fsCallNativeTotalNum++;
    }
<<<<<<< HEAD
  }

  public void callJsTime(final long time){
    if (!mEnd){
      mWXPerformance.fsCallJsTotalTime+=time;
      mWXPerformance.fsCallJsTotalNum++;
    }
=======
>>>>>>> d557a63d
  }

  public void callJsTime(final long time){
    if (!mEnd){
      mWXPerformance.fsCallJsTotalTime+=time;
      mWXPerformance.fsCallJsTotalNum++;
    }
  }

<<<<<<< HEAD
  public void firstScreenRenderFinished() {
    if(mEnd)
       return;
=======
  public void callCreateBodyTime(long time) {
        mWXPerformance.mCallCreateBodySumTime += time;
    }
>>>>>>> d557a63d

  public void callAddElementTime(long time) {
      mWXPerformance.mCallAddElementSumTime += time;
  }

  public void callLayoutTime(long time) {
      mWXPerformance.mCallLayoutSumTime += time;
  }

<<<<<<< HEAD
    mWXPerformance.screenRenderTime = System.currentTimeMillis() - mRenderStartTime;
    mWXPerformance.fsRenderTime = System.currentTimeMillis();
    WXLogUtils.renderPerformanceLog("firstScreenRenderFinished", mWXPerformance.screenRenderTime);
    WXLogUtils.renderPerformanceLog("   firstScreenJSFExecuteTime", mWXPerformance.firstScreenJSFExecuteTime);
    WXLogUtils.renderPerformanceLog("   firstScreenCallNativeTime", mWXPerformance.callNativeTime);
    WXLogUtils.renderPerformanceLog("       firstScreenJsonParseTime", mWXPerformance.parseJsonTime);
    WXLogUtils.renderPerformanceLog("   firstScreenBatchTime", mWXPerformance.batchTime);
    WXLogUtils.renderPerformanceLog("       firstScreenCssLayoutTime", mWXPerformance.cssLayoutTime);
    WXLogUtils.renderPerformanceLog("       firstScreenApplyUpdateTime", mWXPerformance.applyUpdateTime);
    WXLogUtils.renderPerformanceLog("       firstScreenUpdateDomObjTime", mWXPerformance.updateDomObjTime);
=======
  public void callLayoutUpdateDemissionTime(long time) {
      mWXPerformance.mCallLayoutUpdateDemissionSumTime += time;
>>>>>>> d557a63d
  }

  public void callLayoutaAplyLayoutAndEventTime(long time) {
      mWXPerformance.mCallLayoutApplyLayoutAndEventSumTime += time;
  }

  public void callLayoutBindDataCoreTime(long time) {
      mWXPerformance.mCallLayoutBindDataSumTime += time;
  }

  public void callActionLayoutTime(long time) {
        mWXPerformance.mActionLayoutSumTime += time;
    }

  public void callActionAddElementTime(long time) {
      mWXPerformance.mActionAddElementSumTime += time;
  }

  public void callActionCreateBodyTime(long time) {
      mWXPerformance.mActionCreateBodySumTime += time;
  }

  public void callActionOtherTime(long time) {
        mWXPerformance.mActionOtherSumTime += time;
    }

  public void callActionAddElementCount() {
        mWXPerformance.mActionAddElementCount++;
    }

  public void callActionCreateBodyCount() {
        mWXPerformance.mActionCreateBodyCount++;
    }

<<<<<<< HEAD
  /**
   * UserTrack Log instead by {@code WXExceptionUtils#commitCriticalExceptionRT}
   */
//  public void commitUTStab(final String type, final WXErrorCode errorCode) {
//    if (TextUtils.isEmpty(type) || errorCode == null) {
//      return;
//    }
//
//    runOnUiThread(new Runnable() {
//      @Override
//      public void run() {
//        // Record exception if a render error happened.
//        if (mStatisticsListener != null && errorCode != WXErrorCode.WX_SUCCESS) {
//          mStatisticsListener.onException(mInstanceId,
//                                          errorCode.getErrorCode(),
//                                          errorCode.getErrorMsg());
//        }
//
//        WXPerformance performance = new WXPerformance();
//        performance.errCode = errorCode.getErrorCode();
//        performance.args = errorCode.getArgs();
//        if (errorCode != WXErrorCode.WX_SUCCESS) {
//          performance.errMsg = errorCode.getErrorMsg();
//          if (WXEnvironment.isApkDebugable()) {
//            WXLogUtils.d(performance.toString());
//          }
//        }
//        if( mUserTrackAdapter!= null) {
//          mUserTrackAdapter.commit(mContext, null, type, performance, getUserTrackParams());
//        }
//      }
//    });
//  }
=======
  public void callActionLayoutCount() {
        mWXPerformance.mActionLayoutCount++;
    }

  public void callActionOtherCount() {
        mWXPerformance.mActionOtherCount++;
    }

  public void jsonParseTime(long time) {
    mWXPerformance.parseJsonTime += time;
  }

  public void firstScreenRenderFinished() {
      if (mEnd)
          return;

      mEnd = true;

      if (mStatisticsListener != null && mContext != null) {
          runOnUiThread(new Runnable() {
              @Override
              public void run() {
                  if (mStatisticsListener != null && mContext != null) {
                      Trace.beginSection("onFirstScreen");
                      mStatisticsListener.onFirstScreen();
                      Trace.endSection();
                  }
              }
          });
      }

      mWXPerformance.screenRenderTime = System.currentTimeMillis() - mRenderStartTime;
      mWXPerformance.fsRenderTime = System.currentTimeMillis();
      WXLogUtils.renderPerformanceLog("firstScreenJSFAndWeexCoreExecuteTime", mWXPerformance.firstScreenJSFExecuteTime);
      WXLogUtils.renderPerformanceLog("firstScreenRenderFinished", mWXPerformance.screenRenderTime);
      WXLogUtils.renderPerformanceLog("   firstScreenApplyUpdateTime", mWXPerformance.applyUpdateTime);
      WXLogUtils.renderPerformanceLog("   firstScreenUpdateDomObjTime", mWXPerformance.updateDomObjTime);
      WXLogUtils.renderPerformanceLog("   firstCallCreateBodySumTime（"+mWXPerformance.mActionCreateBodyCount+"）", mWXPerformance.mCallCreateBodySumTime);
      WXLogUtils.renderPerformanceLog("   firstCallAddElementSumTime（"+mWXPerformance.mActionAddElementCount+"）", mWXPerformance.mCallAddElementSumTime);
      WXLogUtils.renderPerformanceLog("   firstCallLayoutSumTime（"+mWXPerformance.mActionLayoutCount+"）", mWXPerformance.mCallLayoutSumTime);
      WXLogUtils.renderPerformanceLog("   firstScreenRenderSumTime", mWXPerformance.renderSumTime());
      WXLogUtils.renderPerformanceLog("       firstActionCreateBodySumTime", mWXPerformance.mActionCreateBodySumTime);
      WXLogUtils.renderPerformanceLog("       firstActionAddElementSumTime", mWXPerformance.mActionAddElementSumTime);
      WXLogUtils.renderPerformanceLog("       firstActionLayoutSumTime", mWXPerformance.mActionLayoutSumTime);
      WXLogUtils.renderPerformanceLog("           firstCallLayoutUpdateDemissionSumTime", mWXPerformance.mCallLayoutUpdateDemissionSumTime);
      WXLogUtils.renderPerformanceLog("           firstCallLayoutApplyLayoutAndEventSumTime", mWXPerformance.mCallLayoutApplyLayoutAndEventSumTime);
      WXLogUtils.renderPerformanceLog("           firstCallLayoutBindDataSumTime", mWXPerformance.mCallLayoutBindDataSumTime);
      WXLogUtils.renderPerformanceLog("       firstActionOtherSumTime（"+mWXPerformance.mActionOtherCount+"）", mWXPerformance.mActionOtherSumTime);

    WXBridgeManager.getInstance().printFirstScreenRenderTime(getInstanceId());
  }

  public void createInstanceFinished(long time) {
    if (time > 0) {
      mWXPerformance.communicateTime = time;
    }
  }
>>>>>>> d557a63d

  private void destroyView(View rootView) {
    try {
      if (rootView instanceof ViewGroup) {
        ViewGroup cViewGroup = ((ViewGroup) rootView);
        for (int index = 0; index < cViewGroup.getChildCount(); index++) {
          destroyView(cViewGroup.getChildAt(index));
        }

        cViewGroup.removeViews(0, ((ViewGroup) rootView).getChildCount());
        // Ensure that the viewgroup's status to be normal
        WXReflectionUtils.setValue(rootView, "mChildrenCount", 0);

      }
      if(rootView instanceof Destroyable){
        ((Destroyable)rootView).destroy();
      }
    } catch (Exception e) {
      WXLogUtils.e("WXSDKInstance destroyView Exception: ", e);
    }
  }

  public synchronized void destroy() {
    if(!isDestroy()) {
      if(mRendered) {
        WXSDKManager.getInstance().destroyInstance(mInstanceId);
      }
      WXComponentFactory.removeComponentTypesByInstanceId(getInstanceId());

      if (mGlobalEventReceiver != null) {
        getContext().unregisterReceiver(mGlobalEventReceiver);
        mGlobalEventReceiver = null;
      }
      if (mRootComp != null) {
        mRootComp.destroy();
        destroyView(mRenderContainer);
        mRootComp = null;
      }

      if (mGlobalEvents != null) {
        mGlobalEvents.clear();
      }

      if (mComponentObserver != null) {
        mComponentObserver = null;
      }

      getFlatUIContext().destroy();
      mFlatGUIContext = null;
<<<<<<< HEAD

      mWXScrollListeners = null;
      mRenderContainer = null;
      mNestedInstanceInterceptor = null;
      mUserTrackAdapter = null;
      mScrollView = null;
      mContext = null;
      mRenderListener = null;
      isDestroy = true;
      mStatisticsListener = null;
      if(responseHeaders != null){
          responseHeaders.clear();
      }
      if(templateRef != null){
        templateRef = null;
      }
      mWXPerformance.afterInstanceDestroy(mInstanceId);
=======

      mWXScrollListeners = null;
      mRenderContainer = null;
      mNestedInstanceInterceptor = null;
      mUserTrackAdapter = null;
      mScrollView = null;
      mContext = null;
      mRenderListener = null;
      isDestroy = true;
      mStatisticsListener = null;
      if(responseHeaders != null){
        responseHeaders.clear();
      }
      if(templateRef != null){
        templateRef = null;
      }
      mWXPerformance.afterInstanceDestroy(mInstanceId);

      WXBridgeManager.getInstance().post(new Runnable() {
        @Override
        public void run() {
          WXBridgeManager.getInstance().onInstanceClose(getInstanceId());
          inactiveAddElementAction.clear();
        }
      });
>>>>>>> d557a63d
    }
  }

  public boolean isDestroy(){
    return isDestroy;
  }

  /**
   * @return If you use render () the return value may be empty
   */
  public @Nullable String getBundleUrl() {
    return mBundleUrl;
  }

  public View getRootView() {
    if (mRootComp == null)
      return null;
    return mRootComp.getRealView();
  }

  public View getContainerView() {
    return mRenderContainer;
  }

  @Deprecated
  public void setBundleUrl(String url){
    mBundleUrl = url;
    if(WXSDKManager.getInstance().getValidateProcessor()!=null) {
      mNeedValidate = WXSDKManager.getInstance().getValidateProcessor().needValidate(mBundleUrl);
    }
  }

  public void onRootCreated(WXComponent root) {
    this.mRootComp = root;
    mRenderContainer.addView(root.getHostView());
    setSize(mRenderContainer.getWidth(),mRenderContainer.getHeight());
  }

  /**
   * Move fixed view to container ,except it's already moved.
   * @param fixedChild
   */
  public void moveFixedView(View fixedChild){
    if(mRenderContainer != null) {
      ViewGroup parent;
      if((parent = (ViewGroup) fixedChild.getParent()) != null){
        if (parent != mRenderContainer) {
          parent.removeView(fixedChild);
          mRenderContainer.addView(fixedChild);
        }
      }else{
        mRenderContainer.addView(fixedChild);
      }
    }
  }

  public void removeFixedView(View fixedChild){
    if(mRenderContainer != null) {
      mRenderContainer.removeView(fixedChild);
    }
  }

  public int getRenderContainerPaddingLeft() {
    if(mRenderContainer != null) {
      return mRenderContainer.getPaddingLeft();
    }
    return 0;
  }

  public int getRenderContainerPaddingTop() {
    if(mRenderContainer != null) {
      return mRenderContainer.getPaddingTop();
    }
    return 0;
  }

  public synchronized List<OnWXScrollListener> getWXScrollListeners() {
    return mWXScrollListeners;
  }

  public synchronized void registerOnWXScrollListener(OnWXScrollListener wxScrollListener) {
    if(mWXScrollListeners==null){
      mWXScrollListeners=new ArrayList<>();
    }
    mWXScrollListeners.add(wxScrollListener);
  }

  public void setSize(int width, int height) {
    if (width > 0 && height > 0 & !isDestroy && mRendered && mRenderContainer != null) {
      ViewGroup.LayoutParams layoutParams = mRenderContainer.getLayoutParams();
      if (layoutParams != null) {
        final float realWidth = width;
        final float realHeight = height;
        if (mRenderContainer.getWidth() != width || mRenderContainer.getHeight() != height) {
          layoutParams.width = width;
          layoutParams.height = height;
          mRenderContainer.setLayoutParams(layoutParams);
        }

        if (mRootComp != null && layoutParams != null) {
          final boolean isWidthWrapContent = layoutParams.width == ViewGroup.LayoutParams.WRAP_CONTENT;
          final boolean isHeightWrapContent = layoutParams.height == ViewGroup.LayoutParams.WRAP_CONTENT;

          WXBridgeManager.getInstance().post(new Runnable() {
            @Override
            public void run() {
              WXBridgeManager.getInstance().setDefaultRootSize(getInstanceId(), realWidth, realHeight, isWidthWrapContent,
                      isHeightWrapContent);
            }
          });
        }
      }
    }
  }

  /*Global Event*/
  private HashMap<String, List<String>> mGlobalEvents = new HashMap<>();

  public void fireGlobalEventCallback(String eventName, Map<String,Object> params){
    List<String> callbacks=mGlobalEvents.get(eventName);
    if(callbacks!=null){
      for(String callback:callbacks){
        WXSDKManager.getInstance().callback(mInstanceId,callback,params,true);
      }
    }
  }

  /**
   * Fire event callback on a element.
   * @param elementRef
   * @param type
   * @param data
   * @param domChanges
   */
  public void fireEvent(String elementRef,final String type, final Map<String, Object> data,final Map<String, Object> domChanges, List<Object> eventArgs){
    fireEvent(elementRef, type, data, domChanges, eventArgs, null);
  }

  public void fireEvent(String elementRef,final String type, final Map<String, Object> data,final Map<String, Object> domChanges, List<Object> eventArgs, EventResult callback) {
    if (null != mWXPerformance && mWXPerformance.fsCallEventTotalNum<Integer.MAX_VALUE){
      mWXPerformance.fsCallEventTotalNum++;
    }
    WXBridgeManager.getInstance().fireEventOnNode(getInstanceId(),elementRef,type,data,domChanges, eventArgs, callback);
  }
  /**
   * Fire event callback on a element.
   * @param elementRef
   * @param type
   * @param data
   * @param domChanges
   */
  public void fireEvent(String elementRef,final String type, final Map<String, Object> data,final Map<String, Object> domChanges){
<<<<<<< HEAD
       fireEvent(elementRef, type, data, domChanges, null);
=======
    fireEvent(elementRef, type, data, domChanges, null);
>>>>>>> d557a63d
  }

  public void fireEvent(String elementRef,final String type, final Map<String, Object> data){
    fireEvent(elementRef,type,data,null);
  }

  public void fireEvent(String ref, String type){
    fireEvent(ref,type,new HashMap<String, Object>());
  }

  protected void addEventListener(String eventName, String callback) {
    if (TextUtils.isEmpty(eventName) || TextUtils.isEmpty(callback)) {
      return;
    }
    List<String> callbacks = mGlobalEvents.get(eventName);
    if (callbacks == null) {
      callbacks = new ArrayList<>();
      mGlobalEvents.put(eventName, callbacks);
    }
    callbacks.add(callback);
  }
  protected void removeEventListener(String eventName, String callback) {
    if (TextUtils.isEmpty(eventName) || TextUtils.isEmpty(callback)) {
      return;
    }
    List<String> callbacks = mGlobalEvents.get(eventName);
    if (callbacks != null) {
      callbacks.remove(callback);
    }
  }

  protected void removeEventListener(String eventName) {
    if (TextUtils.isEmpty(eventName)) {
      return;
    }
    mGlobalEvents.remove(eventName);
  }

  /**
   * Notifies WEEX that this event has occurred
   * @param eventName WEEX register event
   * @param module Events occur in this Module
   * @param params The parameters to be notified to WEEX are required
   */
  public void fireModuleEvent(String eventName, WXModule module,Map<String, Object> params) {
    if (TextUtils.isEmpty(eventName) || module == null) {
      return;
    }

    Map<String, Object> event = new HashMap<>();
    event.put("type", eventName);
    event.put("module", module.getModuleName());
    event.put("data", params);

    List<String> callbacks = module.getEventCallbacks(eventName);
    if (callbacks != null) {
      for (String callback : callbacks) {
        SimpleJSCallback jsCallback = new SimpleJSCallback(mInstanceId, callback);
        if (module.isOnce(callback)) {
          jsCallback.invoke(event);
        } else {
          jsCallback.invokeAndKeepAlive(event);
        }
      }
    }
  }

  /**
   * Check whether the current module registered the event
   * @param eventName EventName register in weex
   * @param module Events occur in this Module
   * @return  boolean true
   */
  public boolean checkModuleEventRegistered(String eventName,WXModule module) {
    if (module != null) {
      List<String> events = module.getEventCallbacks(eventName);
      if (events != null && events.size() > 0) {
        return true;
      }
    }
    return false;
  }

  public WXPerformance getWXPerformance(){
    return mWXPerformance;
  }

  public Map<String, Serializable> getUserTrackParams() {
    return mUserTrackParams;
  }

  public void addUserTrackParameter(String key,Serializable value){
    if(this.mUserTrackParams == null){
      this.mUserTrackParams = new ConcurrentHashMap<>();
    }
    mUserTrackParams.put(key,value);
  }

  public void clearUserTrackParameters(){
    if(this.mUserTrackParams != null){
      this.mUserTrackParams.clear();
    }
  }

  public void removeUserTrackParameter(String key){
    if(this.mUserTrackParams != null){
      this.mUserTrackParams.remove(key);
    }
  }

  public int getMaxDeepLayer() {
    return mMaxDeepLayer;
  }

  public void setMaxDeepLayer(int maxDeepLayer) {
    mMaxDeepLayer = maxDeepLayer;
  }

  public int getMaxDomDeep() {
    return mMaxVDomDeepLayer;
  }

  public void setMaxDomDeep(int maxDomDeep){
    mMaxVDomDeepLayer = maxDomDeep;
    mWXPerformance.maxDeepVDomLayer = maxDomDeep;
  }

  public void onHttpStart(){
    if (!mEnd){
      mWXPerformance.fsRequestNum++;
    }
  }

  /**
   * load bundle js listener
   */
  class WXHttpListener implements IWXHttpAdapter.OnHttpListener {

    private String pageName;
    private Map<String, Object> options;
    private String jsonInitData;
    private WXRenderStrategy flag;
    private WXSDKInstance instance;
    private long startRequestTime;
    private int traceId;

    private WXHttpListener(String pageName, Map<String, Object> options, String jsonInitData, WXRenderStrategy flag, long startRequestTime) {
      this.pageName = pageName;
      this.options = options;
      this.jsonInitData = jsonInitData;
      this.flag = flag;
      this.startRequestTime = startRequestTime;
      this.traceId = WXTracing.nextId();

      if (WXTracing.isAvailable()) {
        WXTracing.TraceEvent event = WXTracing.newEvent("downloadBundleJS", mInstanceId, -1);
        event.iid = mInstanceId;
        event.tname = "Network";
        event.ph = "B";
        event.traceId = traceId;
        event.submit();
      }
    }

    public void setSDKInstance(WXSDKInstance instance) {
      this.instance = instance;
    }

    @Override
    public void onHttpStart() {
      if (this.instance != null
              && this.instance.getWXStatisticsListener() != null) {
        this.instance.getWXStatisticsListener().onHttpStart();
        this.instance.onHttpStart();
      }
    }

    @Override
    public void onHeadersReceived(int statusCode, Map<String,List<String>> headers) {
      if (this.instance != null
              && this.instance.getWXStatisticsListener() != null) {
        this.instance.getWXStatisticsListener().onHeadersReceived();
        this.instance.onHttpStart();
      }
      if(this.instance != null
              && this.instance.responseHeaders != null
              && headers != null){
        this.instance.responseHeaders.putAll(headers);
      }
      if(this.instance != null
              && this.instance.responseHeaders != null
              && headers != null){
        this.instance.responseHeaders.putAll(headers);
      }
    }

    @Override
    public void onHttpUploadProgress(int uploadProgress) {

    }

    @Override
    public void onHttpResponseProgress(int loadedLength) {

    }

    @Override
    public void onHttpFinish(WXResponse response) {
      if (this.instance != null
              && this.instance.getWXStatisticsListener() != null) {
        this.instance.getWXStatisticsListener().onHttpFinish();
      }

      if (WXTracing.isAvailable()) {
        WXTracing.TraceEvent event = WXTracing.newEvent("downloadBundleJS", mInstanceId, -1);
        event.traceId = traceId;
        event.tname = "Network";
        event.ph = "E";
        event.extParams = new HashMap<>();
        if (response != null && response.originalData != null) {
          event.extParams.put("BundleSize", response.originalData.length);
        }
        event.submit();
      }

      mWXPerformance.networkTime = System.currentTimeMillis() - startRequestTime;
      if(response.extendParams!=null){
        Object actualNetworkTime=response.extendParams.get("actualNetworkTime");
        mWXPerformance.actualNetworkTime=actualNetworkTime instanceof Long?(long)actualNetworkTime:0;
        WXLogUtils.renderPerformanceLog("actualNetworkTime", mWXPerformance.actualNetworkTime);

        Object pureNetworkTime=response.extendParams.get("pureNetworkTime");
        mWXPerformance.pureNetworkTime=pureNetworkTime instanceof Long?(long)pureNetworkTime:0;
        WXLogUtils.renderPerformanceLog("pureNetworkTime", mWXPerformance.pureNetworkTime);

        Object connectionType=response.extendParams.get("connectionType");
        mWXPerformance.connectionType=connectionType instanceof String?(String)connectionType:"";

        Object packageSpendTime=response.extendParams.get("packageSpendTime");
        mWXPerformance.packageSpendTime=packageSpendTime instanceof Long ?(long)packageSpendTime:0;

        Object syncTaskTime=response.extendParams.get("syncTaskTime");
        mWXPerformance.syncTaskTime=syncTaskTime instanceof Long ?(long)syncTaskTime:0;

        Object requestType=response.extendParams.get("requestType");
        mWXPerformance.requestType=requestType instanceof String?(String)requestType:"none";
<<<<<<< HEAD

        Object cacheType = response.extendParams.get(Dimension.cacheType.toString());
        if(cacheType instanceof String){
          mWXPerformance.cacheType = (String) cacheType;
        }

        Object zCacheInfo = response.extendParams.get("zCacheInfo");
        mWXPerformance.zCacheInfo = zCacheInfo instanceof String?(String)zCacheInfo:"";

=======

        Object cacheType = response.extendParams.get(Dimension.cacheType.toString());
        if(cacheType instanceof String){
          mWXPerformance.cacheType = (String) cacheType;
        }

        Object zCacheInfo = response.extendParams.get("zCacheInfo");
        mWXPerformance.zCacheInfo = zCacheInfo instanceof String?(String)zCacheInfo:"";

>>>>>>> d557a63d
        if(isNet(mWXPerformance.requestType) && mUserTrackAdapter!=null){
          WXPerformance performance=new WXPerformance();
          if(!TextUtils.isEmpty(mBundleUrl)){
            try {
              performance.args= Uri.parse(mBundleUrl).buildUpon().clearQuery().toString();
            } catch (Exception e) {
              performance.args=pageName;
            }
          }
          if(!"200".equals(response.statusCode)){
            performance.errCode=WXErrorCode.WX_ERR_JSBUNDLE_DOWNLOAD.getErrorCode();
            performance.appendErrMsg(response.errorCode);
            performance.appendErrMsg("|");
            performance.appendErrMsg(response.errorMsg);

          }else if("200".equals(response.statusCode) && (response.originalData==null || response.originalData.length<=0)){
            performance.errCode=WXErrorCode.WX_ERR_JSBUNDLE_DOWNLOAD.getErrorCode();
            performance.appendErrMsg(response.statusCode);
            performance.appendErrMsg("|template is null!");
          }else {
            performance.errCode=WXErrorCode.WX_SUCCESS.getErrorCode();
<<<<<<< HEAD
		  }
=======
          }
>>>>>>> d557a63d

          if (mUserTrackAdapter != null) {
            mUserTrackAdapter.commit(getContext(), null, IWXUserTrackAdapter.JS_DOWNLOAD, performance, null);
          }
        }
      }
      WXLogUtils.renderPerformanceLog("networkTime", mWXPerformance.networkTime);
      if (response!=null && response.originalData!=null && TextUtils.equals("200", response.statusCode)) {
        String template = new String(response.originalData);
        render(pageName, template, options, jsonInitData, flag);

<<<<<<< HEAD
		// check content-type
      } else if (TextUtils.equals(WXErrorCode.WX_DEGRAD_ERR_BUNDLE_CONTENTTYPE_ERROR.getErrorCode(),
			  response.statusCode)) {
        WXLogUtils.e("user intercept: WX_DEGRAD_ERR_BUNDLE_CONTENTTYPE_ERROR");
        onRenderError(WXErrorCode.WX_DEGRAD_ERR_BUNDLE_CONTENTTYPE_ERROR.getErrorCode(),
				"|response.errorMsg==" + response.errorMsg +
				"|instance.getTemplateInfo == \n" + instance.getTemplateInfo() +
				"|instance bundleUrl = \n" + instance.getBundleUrl() +
				"|instance requestUrl = \n" + Uri.decode(WXSDKInstance.requestUrl)
		);

		// check content-length
      } else if (response!=null && response.originalData!=null && TextUtils.equals("-206", response.statusCode)) {
		WXLogUtils.e("user intercept: WX_DEGRAD_ERR_NETWORK_CHECK_CONTENT_LENGTH_FAILED");
		onRenderError(
				WXErrorCode.WX_DEGRAD_ERR_NETWORK_CHECK_CONTENT_LENGTH_FAILED.getErrorCode(),
                WXErrorCode.WX_DEGRAD_ERR_NETWORK_CHECK_CONTENT_LENGTH_FAILED.getErrorCode() +
				"|response.errorMsg==" + response.errorMsg +
				"|instance.getTemplateInfo == \n" + instance.getTemplateInfo());
	  }
      else {
        onRenderError(WXErrorCode.WX_DEGRAD_ERR_NETWORK_BUNDLE_DOWNLOAD_FAILED.getErrorCode(),
				response.errorMsg);
=======
        // check content-type
      } else if (TextUtils.equals(WXErrorCode.WX_DEGRAD_ERR_BUNDLE_CONTENTTYPE_ERROR.getErrorCode(),
              response.statusCode)) {
        WXLogUtils.e("user intercept: WX_DEGRAD_ERR_BUNDLE_CONTENTTYPE_ERROR");
        onRenderError(WXErrorCode.WX_DEGRAD_ERR_BUNDLE_CONTENTTYPE_ERROR.getErrorCode(),
                "|response.errorMsg==" + response.errorMsg +
                        "|instance.getTemplateInfo == \n" + instance.getTemplateInfo() +
                        "|instance bundleUrl = \n" + instance.getBundleUrl() +
                        "|instance requestUrl = \n" + Uri.decode(WXSDKInstance.requestUrl)
        );

        // check content-length
      } else if (response!=null && response.originalData!=null && TextUtils.equals("-206", response.statusCode)) {
        WXLogUtils.e("user intercept: WX_DEGRAD_ERR_NETWORK_CHECK_CONTENT_LENGTH_FAILED");
        onRenderError(
                WXErrorCode.WX_DEGRAD_ERR_NETWORK_CHECK_CONTENT_LENGTH_FAILED.getErrorCode(),
                WXErrorCode.WX_DEGRAD_ERR_NETWORK_CHECK_CONTENT_LENGTH_FAILED.getErrorCode() +
                        "|response.errorMsg==" + response.errorMsg +
                        "|instance.getTemplateInfo == \n" + instance.getTemplateInfo());
      }
      else {
        onRenderError(WXErrorCode.WX_DEGRAD_ERR_NETWORK_BUNDLE_DOWNLOAD_FAILED.getErrorCode(),
                response.errorMsg);
>>>>>>> d557a63d
      }
    }
  }

  private boolean isNet(String requestType){

    return "network".equals(requestType) || "2g".equals(requestType) || "3g".equals(requestType)
<<<<<<< HEAD
           || "4g".equals(requestType) || "wifi".equals(requestType) || "other".equals(requestType)
           || "unknown".equals(requestType);
=======
            || "4g".equals(requestType) || "wifi".equals(requestType) || "other".equals(requestType)
            || "unknown".equals(requestType);
>>>>>>> d557a63d
  }

  /**
   * return md5, and bytes length
   * */
  public String getTemplateInfo() {
    String template = getTemplate();
    if(template == null){
      return " template md5 null " + JSONObject.toJSONString(responseHeaders);
    }
    if(TextUtils.isEmpty(template)){
      return " template md5  length 0 " + JSONObject.toJSONString(responseHeaders);
    }
    try {
      byte[] bts = template.getBytes("UTF-8");
      String sourceMD5 = WXFileUtils.md5(bts);
      String sourceBase64MD5 = WXFileUtils.base64Md5(bts);
      ArrayList<String> sourceMD5List = new ArrayList<>();
      ArrayList<String> sourceBase64MD5List = new ArrayList<>();
      sourceMD5List.add(sourceMD5);
      sourceBase64MD5List.add(sourceBase64MD5);
      responseHeaders.put("templateSourceMD5", sourceMD5List);
      responseHeaders.put(SOURCE_TEMPLATE_BASE64_MD5, sourceBase64MD5List);
      return " template md5 " + sourceMD5 + " length " +   bts.length
              + " base64 md5 " + sourceBase64MD5
<<<<<<< HEAD
               + " response header " + JSONObject.toJSONString(responseHeaders);
=======
              + " response header " + JSONObject.toJSONString(responseHeaders);
>>>>>>> d557a63d
    } catch (UnsupportedEncodingException e) {
      return "template md5 getBytes error";
    }

  }

  /**
   * check template header md5 match with header  content-md5
   * */
  public boolean isContentMd5Match(){
    if(responseHeaders == null){
      return true;
    }
    List<String> contentMD5s = responseHeaders.get("Content-Md5");
    if(contentMD5s == null){
      contentMD5s  = responseHeaders.get("content-md5");
    }
    if(contentMD5s == null || contentMD5s.size() <= 0){
      return true;
    }
    String md5 = contentMD5s.get(0);

    List<String> sourceBase64Md5 = responseHeaders.get(SOURCE_TEMPLATE_BASE64_MD5);
    if(sourceBase64Md5 == null){
      getTemplateInfo();
      sourceBase64Md5 = responseHeaders.get(SOURCE_TEMPLATE_BASE64_MD5);
    }
    if(sourceBase64Md5 == null || sourceBase64Md5.size() == 0){
      return  true;
    }
    return  md5.equals(sourceBase64Md5.get(0));
  }

  public String getTemplate() {
    if(templateRef == null){
      return  null;
    }
    return templateRef.get();
  }

  public void setTemplate(String template) {
<<<<<<< HEAD
    this.templateRef = new WeakReference<>(template);
=======
    this.templateRef = new WeakReference<String>(template);
>>>>>>> d557a63d
  }

  public interface NestedInstanceInterceptor {
    void onCreateNestInstance(WXSDKInstance instance, NestedContainer container);
  }

  public void OnVSync() {
    boolean forceLayout = WXBridgeManager.getInstance().notifyLayout(getInstanceId());
    if(forceLayout) {
      WXBridgeManager.getInstance().post(new Runnable() {
        @Override
        public void run() {
          WXBridgeManager.getInstance().forceLayout(getInstanceId());
        }
      });
    }
  }
}<|MERGE_RESOLUTION|>--- conflicted
+++ resolved
@@ -35,11 +35,8 @@
 import android.support.annotation.Nullable;
 import android.support.annotation.RestrictTo;
 import android.support.annotation.RestrictTo.Scope;
-<<<<<<< HEAD
-=======
 import android.support.annotation.UiThread;
 import android.support.annotation.WorkerThread;
->>>>>>> d557a63d
 import android.text.TextUtils;
 import android.view.Menu;
 import android.view.View;
@@ -51,7 +48,6 @@
 import com.taobao.weex.adapter.IWXImgLoaderAdapter;
 import com.taobao.weex.adapter.IWXUserTrackAdapter;
 import com.taobao.weex.adapter.URIAdapter;
-import com.taobao.weex.performance.IWXAnalyzer;
 import com.taobao.weex.appfram.websocket.IWebSocketAdapter;
 import com.taobao.weex.bridge.EventResult;
 import com.taobao.weex.bridge.NativeInvokeHelper;
@@ -65,7 +61,6 @@
 import com.taobao.weex.common.WXErrorCode;
 import com.taobao.weex.common.WXModule;
 import com.taobao.weex.common.WXPerformance;
-import com.taobao.weex.common.WXPerformance.Dimension;
 import com.taobao.weex.common.WXRefreshData;
 import com.taobao.weex.common.WXRenderStrategy;
 import com.taobao.weex.common.WXRequest;
@@ -74,10 +69,7 @@
 import com.taobao.weex.http.WXHttpUtil;
 import com.taobao.weex.performance.WXAnalyzerDataTransfer;
 import com.taobao.weex.tracing.WXTracing;
-<<<<<<< HEAD
-=======
 import com.taobao.weex.ui.action.GraphicActionAddElement;
->>>>>>> d557a63d
 import com.taobao.weex.ui.component.NestedContainer;
 import com.taobao.weex.ui.component.WXBasicComponentType;
 import com.taobao.weex.ui.component.WXComponent;
@@ -91,10 +83,6 @@
 import com.taobao.weex.utils.WXJsonUtils;
 import com.taobao.weex.utils.WXLogUtils;
 import com.taobao.weex.utils.WXReflectionUtils;
-<<<<<<< HEAD
-import com.taobao.weex.utils.WXViewUtils;
-=======
->>>>>>> d557a63d
 import java.io.Serializable;
 import java.io.UnsupportedEncodingException;
 import java.lang.ref.WeakReference;
@@ -106,17 +94,12 @@
 import java.util.Set;
 import java.util.concurrent.ConcurrentHashMap;
 
-<<<<<<< HEAD
-=======
-
->>>>>>> d557a63d
+
 /**
  * Each instance of WXSDKInstance represents an running weex instance.
  * It can be a pure weex view, or mixed with native view
  */
 public class WXSDKInstance implements IWXActivityStateListener,View.OnLayoutChangeListener {
-
-  private static  final  String SOURCE_TEMPLATE_BASE64_MD5 = "templateSourceBase64MD5";
 
   private static  final  String SOURCE_TEMPLATE_BASE64_MD5 = "templateSourceBase64MD5";
 
@@ -144,10 +127,6 @@
   private boolean enableLayerType = true;
   private boolean mNeedValidate = false;
   private boolean mNeedReLoad = false;
-<<<<<<< HEAD
-  private static volatile int mViewPortWidth = 750;
-=======
->>>>>>> d557a63d
   private int mInstanceViewPortWidth = 750;
   private @NonNull
   FlatGUIContext mFlatGUIContext =new FlatGUIContext();
@@ -190,11 +169,7 @@
 
   private boolean mCurrentGround = false;
   private ComponentObserver mComponentObserver;
-<<<<<<< HEAD
-  private boolean mIsCommitedDomAtionExp = false;
-=======
   private Map<String, GraphicActionAddElement> inactiveAddElementAction = new ArrayMap<>();
->>>>>>> d557a63d
 
   /**
    * set open SandBox
@@ -203,31 +178,11 @@
   public void setUseSandBox(boolean flag) {
     WXBridgeManager.getInstance().setSandBoxContext(flag);
   }
-<<<<<<< HEAD
-=======
-
->>>>>>> d557a63d
+
   public PriorityQueue<WXEmbed> hiddenEmbeds;
 
   private int maxHiddenEmbedsNum = -1; //max hidden embed num, -1 standard for ulimit
 
-<<<<<<< HEAD
-
-  public boolean getismIsCommitedDomAtionExp() {
-	return mIsCommitedDomAtionExp;
-  }
-
-  public void setmIsCommitedDomAtionExp(boolean mIsCommitedDomAtionExp) {
-	this.mIsCommitedDomAtionExp = mIsCommitedDomAtionExp;
-  }
-
-  public int getMaxHiddenEmbedsNum() {
-    return maxHiddenEmbedsNum;
-  }
-
-  public void setMaxHiddenEmbedsNum(int maxHiddenEmbedsNum) {
-    this.maxHiddenEmbedsNum = maxHiddenEmbedsNum;
-=======
   public int getMaxHiddenEmbedsNum() {
     return maxHiddenEmbedsNum;
   }
@@ -252,7 +207,6 @@
   @RestrictTo(Scope.LIBRARY)
   public GraphicActionAddElement getInActiveAddElementAction(String ref){
     return inactiveAddElementAction.get(ref);
->>>>>>> d557a63d
   }
 
   /**
@@ -319,11 +273,7 @@
     enableLayerType = enable;
   }
 
-<<<<<<< HEAD
-  @RestrictTo(Scope.LIBRARY)
-=======
   @RestrictTo(RestrictTo.Scope.LIBRARY)
->>>>>>> d557a63d
   public @NonNull
   FlatGUIContext getFlatUIContext(){
     return mFlatGUIContext;
@@ -335,21 +285,6 @@
 
   public boolean isNeedReLoad() {
     return mNeedReLoad;
-<<<<<<< HEAD
-  }
-
-  public void setNeedLoad(boolean load) {
-    mNeedReLoad = load;
-  }
-  /*
-  *  Warning: use setInstanceViewPortWidth instead.
-  *  store custom ViewPort Width
-  */
-  @Deprecated
-  public void setViewPortWidth(int viewPortWidth) {
-    mViewPortWidth = viewPortWidth;
-=======
->>>>>>> d557a63d
   }
 
   public void setNeedLoad(boolean load) {
@@ -547,19 +482,11 @@
 
       if (getUIContext() != null) {
         new AlertDialog.Builder(getUIContext())
-<<<<<<< HEAD
-            .setTitle("Error: Missing pageName")
-            .setMessage("We highly recommend you to set pageName. Call" +
-                "\nWXSDKInstance#render(String pageName, String template, Map<String, Object> options, String jsonInitData, WXRenderStrategy flag)\n" +
-                "to fix it.")
-            .show();
-=======
                 .setTitle("Error: Missing pageName")
                 .setMessage("We highly recommend you to set pageName. Call" +
                         "\nWXSDKInstance#render(String pageName, String template, Map<String, Object> options, String jsonInitData, WXRenderStrategy flag)\n" +
                         "to fix it.")
                 .show();
->>>>>>> d557a63d
       }
 
       return;
@@ -570,11 +497,7 @@
   private void ensureRenderArchor(){
     if(mRenderContainer == null){
       if (getContext() != null) {
-<<<<<<< HEAD
-        mRenderContainer = new RenderContainer(getContext());
-=======
         setRenderContainer(new RenderContainer(getContext()));
->>>>>>> d557a63d
         mRenderContainer.setLayoutParams(new ViewGroup.LayoutParams(ViewGroup.LayoutParams.MATCH_PARENT, ViewGroup.LayoutParams.MATCH_PARENT));
         mRenderContainer.setBackgroundColor(Color.TRANSPARENT);
         mRenderContainer.setSDKInstance(this);
@@ -592,21 +515,12 @@
       return;
     }
 
-<<<<<<< HEAD
-	mWXPerformance.pageName = (TextUtils.isEmpty(pageName) ? "defaultBundleUrl":pageName);
-	if (TextUtils.isEmpty(mBundleUrl)) {
-	  mBundleUrl = mWXPerformance.pageName;
-	}
-
-	WXLogUtils.d("WXSDKInstance", "Start render page: " + pageName);
-=======
     mWXPerformance.pageName = (TextUtils.isEmpty(pageName) ? "defaultBundleUrl":pageName);
     if (TextUtils.isEmpty(mBundleUrl)) {
       mBundleUrl = mWXPerformance.pageName;
     }
 
     WXLogUtils.d("WXSDKInstance", "Start render page: " + pageName);
->>>>>>> d557a63d
 
     if (WXTracing.isAvailable()) {
       WXTracing.TraceEvent traceEvent = WXTracing.newEvent("executeBundleJS", mInstanceId, -1);
@@ -673,19 +587,11 @@
 
     WXRequest wxRequest = new WXRequest();
     wxRequest.url = rewriteUri(Uri.parse(url),URIAdapter.BUNDLE).toString();
-<<<<<<< HEAD
-	if(wxRequest != null && !TextUtils.isEmpty(wxRequest.url)){
-	  requestUrl = wxRequest.url;
-	}else {
-	  requestUrl = pageName;
-	}
-=======
     if(wxRequest != null && !TextUtils.isEmpty(wxRequest.url)){
       requestUrl = wxRequest.url;
     }else {
       requestUrl = pageName;
     }
->>>>>>> d557a63d
 
     if (wxRequest.paramMap == null) {
       wxRequest.paramMap = new HashMap<String, String>();
@@ -753,11 +659,7 @@
   private String wrapPageName(String pageName, String url) {
     if(TextUtils.equals(pageName, WXPerformance.DEFAULT)){
       pageName = url;
-<<<<<<< HEAD
-	  WXExceptionUtils.degradeUrl = pageName;
-=======
       WXExceptionUtils.degradeUrl = pageName;
->>>>>>> d557a63d
       try {
         Uri uri=Uri.parse(url);
         if(uri!=null){
@@ -797,10 +699,7 @@
       // refreshInstance("{}");
     }
   }
-<<<<<<< HEAD
-=======
-
->>>>>>> d557a63d
+
   /**
    * Refresh instance asynchronously.
    * @param data the new data
@@ -942,7 +841,6 @@
   /********************************
    *  begin hook Activity life cycle callback
    ********************************************************/
-
 
   @Override
   public void onActivityCreate() {
@@ -1015,12 +913,7 @@
       Intent intent = new Intent(WXGlobalEventReceiver.EVENT_ACTION);
       intent.putExtra(WXGlobalEventReceiver.EVENT_NAME, Constants.Event.PAUSE_EVENT);
       intent.putExtra(WXGlobalEventReceiver.EVENT_WX_INSTANCEID, getInstanceId());
-      //todo tmp solution for gray version
-      if (null != mContext){
-        mContext.sendBroadcast(intent);
-      }else {
-        WXEnvironment.getApplication().sendBroadcast(intent);
-      }
+      mContext.sendBroadcast(intent);
       this.mCurrentGround = true;
     }
   }
@@ -1161,11 +1054,7 @@
   public void onCreateFinish() {
     if (null != mWXPerformance){
       mWXPerformance.callCreateFinishTime=System.currentTimeMillis()-mWXPerformance
-<<<<<<< HEAD
-          .renderTimeOrigin;
-=======
               .renderTimeOrigin;
->>>>>>> d557a63d
     }
     if (mContext != null) {
       runOnUiThread(new Runnable() {
@@ -1264,19 +1153,11 @@
    */
   public void onElementChange(){
     if (isDestroy() || !mEnd ||null == mRenderContainer || mRenderContainer.isPageHasEvent() ||
-<<<<<<< HEAD
-        mWXPerformance == null){
-      return;
-    }
-    long lazyLoadTime = System.currentTimeMillis()- mWXPerformance.renderTimeOrigin - mWXPerformance
-        .callCreateFinishTime;
-=======
             mWXPerformance == null){
       return;
     }
     long lazyLoadTime = System.currentTimeMillis()- mWXPerformance.renderTimeOrigin - mWXPerformance
             .callCreateFinishTime;
->>>>>>> d557a63d
     if (lazyLoadTime > 8000){
       //bad case
       return;
@@ -1345,7 +1226,6 @@
       mWXPerformance.fsCallNativeTotalTime += time;
       mWXPerformance.fsCallNativeTotalNum++;
     }
-<<<<<<< HEAD
   }
 
   public void callJsTime(final long time){
@@ -1353,26 +1233,11 @@
       mWXPerformance.fsCallJsTotalTime+=time;
       mWXPerformance.fsCallJsTotalNum++;
     }
-=======
->>>>>>> d557a63d
-  }
-
-  public void callJsTime(final long time){
-    if (!mEnd){
-      mWXPerformance.fsCallJsTotalTime+=time;
-      mWXPerformance.fsCallJsTotalNum++;
-    }
-  }
-
-<<<<<<< HEAD
-  public void firstScreenRenderFinished() {
-    if(mEnd)
-       return;
-=======
+  }
+
   public void callCreateBodyTime(long time) {
         mWXPerformance.mCallCreateBodySumTime += time;
     }
->>>>>>> d557a63d
 
   public void callAddElementTime(long time) {
       mWXPerformance.mCallAddElementSumTime += time;
@@ -1382,21 +1247,8 @@
       mWXPerformance.mCallLayoutSumTime += time;
   }
 
-<<<<<<< HEAD
-    mWXPerformance.screenRenderTime = System.currentTimeMillis() - mRenderStartTime;
-    mWXPerformance.fsRenderTime = System.currentTimeMillis();
-    WXLogUtils.renderPerformanceLog("firstScreenRenderFinished", mWXPerformance.screenRenderTime);
-    WXLogUtils.renderPerformanceLog("   firstScreenJSFExecuteTime", mWXPerformance.firstScreenJSFExecuteTime);
-    WXLogUtils.renderPerformanceLog("   firstScreenCallNativeTime", mWXPerformance.callNativeTime);
-    WXLogUtils.renderPerformanceLog("       firstScreenJsonParseTime", mWXPerformance.parseJsonTime);
-    WXLogUtils.renderPerformanceLog("   firstScreenBatchTime", mWXPerformance.batchTime);
-    WXLogUtils.renderPerformanceLog("       firstScreenCssLayoutTime", mWXPerformance.cssLayoutTime);
-    WXLogUtils.renderPerformanceLog("       firstScreenApplyUpdateTime", mWXPerformance.applyUpdateTime);
-    WXLogUtils.renderPerformanceLog("       firstScreenUpdateDomObjTime", mWXPerformance.updateDomObjTime);
-=======
   public void callLayoutUpdateDemissionTime(long time) {
       mWXPerformance.mCallLayoutUpdateDemissionSumTime += time;
->>>>>>> d557a63d
   }
 
   public void callLayoutaAplyLayoutAndEventTime(long time) {
@@ -1431,41 +1283,6 @@
         mWXPerformance.mActionCreateBodyCount++;
     }
 
-<<<<<<< HEAD
-  /**
-   * UserTrack Log instead by {@code WXExceptionUtils#commitCriticalExceptionRT}
-   */
-//  public void commitUTStab(final String type, final WXErrorCode errorCode) {
-//    if (TextUtils.isEmpty(type) || errorCode == null) {
-//      return;
-//    }
-//
-//    runOnUiThread(new Runnable() {
-//      @Override
-//      public void run() {
-//        // Record exception if a render error happened.
-//        if (mStatisticsListener != null && errorCode != WXErrorCode.WX_SUCCESS) {
-//          mStatisticsListener.onException(mInstanceId,
-//                                          errorCode.getErrorCode(),
-//                                          errorCode.getErrorMsg());
-//        }
-//
-//        WXPerformance performance = new WXPerformance();
-//        performance.errCode = errorCode.getErrorCode();
-//        performance.args = errorCode.getArgs();
-//        if (errorCode != WXErrorCode.WX_SUCCESS) {
-//          performance.errMsg = errorCode.getErrorMsg();
-//          if (WXEnvironment.isApkDebugable()) {
-//            WXLogUtils.d(performance.toString());
-//          }
-//        }
-//        if( mUserTrackAdapter!= null) {
-//          mUserTrackAdapter.commit(mContext, null, type, performance, getUserTrackParams());
-//        }
-//      }
-//    });
-//  }
-=======
   public void callActionLayoutCount() {
         mWXPerformance.mActionLayoutCount++;
     }
@@ -1523,7 +1340,6 @@
       mWXPerformance.communicateTime = time;
     }
   }
->>>>>>> d557a63d
 
   private void destroyView(View rootView) {
     try {
@@ -1573,25 +1389,6 @@
 
       getFlatUIContext().destroy();
       mFlatGUIContext = null;
-<<<<<<< HEAD
-
-      mWXScrollListeners = null;
-      mRenderContainer = null;
-      mNestedInstanceInterceptor = null;
-      mUserTrackAdapter = null;
-      mScrollView = null;
-      mContext = null;
-      mRenderListener = null;
-      isDestroy = true;
-      mStatisticsListener = null;
-      if(responseHeaders != null){
-          responseHeaders.clear();
-      }
-      if(templateRef != null){
-        templateRef = null;
-      }
-      mWXPerformance.afterInstanceDestroy(mInstanceId);
-=======
 
       mWXScrollListeners = null;
       mRenderContainer = null;
@@ -1617,7 +1414,6 @@
           inactiveAddElementAction.clear();
         }
       });
->>>>>>> d557a63d
     }
   }
 
@@ -1770,11 +1566,7 @@
    * @param domChanges
    */
   public void fireEvent(String elementRef,final String type, final Map<String, Object> data,final Map<String, Object> domChanges){
-<<<<<<< HEAD
-       fireEvent(elementRef, type, data, domChanges, null);
-=======
     fireEvent(elementRef, type, data, domChanges, null);
->>>>>>> d557a63d
   }
 
   public void fireEvent(String elementRef,final String type, final Map<String, Object> data){
@@ -1846,7 +1638,7 @@
    * Check whether the current module registered the event
    * @param eventName EventName register in weex
    * @param module Events occur in this Module
-   * @return  boolean true
+   * @return  register->true
    */
   public boolean checkModuleEventRegistered(String eventName,WXModule module) {
     if (module != null) {
@@ -1948,7 +1740,6 @@
       if (this.instance != null
               && this.instance.getWXStatisticsListener() != null) {
         this.instance.getWXStatisticsListener().onHttpStart();
-        this.instance.onHttpStart();
       }
     }
 
@@ -1958,11 +1749,6 @@
               && this.instance.getWXStatisticsListener() != null) {
         this.instance.getWXStatisticsListener().onHeadersReceived();
         this.instance.onHttpStart();
-      }
-      if(this.instance != null
-              && this.instance.responseHeaders != null
-              && headers != null){
-        this.instance.responseHeaders.putAll(headers);
       }
       if(this.instance != null
               && this.instance.responseHeaders != null
@@ -2021,7 +1807,6 @@
 
         Object requestType=response.extendParams.get("requestType");
         mWXPerformance.requestType=requestType instanceof String?(String)requestType:"none";
-<<<<<<< HEAD
 
         Object cacheType = response.extendParams.get(Dimension.cacheType.toString());
         if(cacheType instanceof String){
@@ -2031,17 +1816,6 @@
         Object zCacheInfo = response.extendParams.get("zCacheInfo");
         mWXPerformance.zCacheInfo = zCacheInfo instanceof String?(String)zCacheInfo:"";
 
-=======
-
-        Object cacheType = response.extendParams.get(Dimension.cacheType.toString());
-        if(cacheType instanceof String){
-          mWXPerformance.cacheType = (String) cacheType;
-        }
-
-        Object zCacheInfo = response.extendParams.get("zCacheInfo");
-        mWXPerformance.zCacheInfo = zCacheInfo instanceof String?(String)zCacheInfo:"";
-
->>>>>>> d557a63d
         if(isNet(mWXPerformance.requestType) && mUserTrackAdapter!=null){
           WXPerformance performance=new WXPerformance();
           if(!TextUtils.isEmpty(mBundleUrl)){
@@ -2063,11 +1837,7 @@
             performance.appendErrMsg("|template is null!");
           }else {
             performance.errCode=WXErrorCode.WX_SUCCESS.getErrorCode();
-<<<<<<< HEAD
-		  }
-=======
           }
->>>>>>> d557a63d
 
           if (mUserTrackAdapter != null) {
             mUserTrackAdapter.commit(getContext(), null, IWXUserTrackAdapter.JS_DOWNLOAD, performance, null);
@@ -2079,31 +1849,6 @@
         String template = new String(response.originalData);
         render(pageName, template, options, jsonInitData, flag);
 
-<<<<<<< HEAD
-		// check content-type
-      } else if (TextUtils.equals(WXErrorCode.WX_DEGRAD_ERR_BUNDLE_CONTENTTYPE_ERROR.getErrorCode(),
-			  response.statusCode)) {
-        WXLogUtils.e("user intercept: WX_DEGRAD_ERR_BUNDLE_CONTENTTYPE_ERROR");
-        onRenderError(WXErrorCode.WX_DEGRAD_ERR_BUNDLE_CONTENTTYPE_ERROR.getErrorCode(),
-				"|response.errorMsg==" + response.errorMsg +
-				"|instance.getTemplateInfo == \n" + instance.getTemplateInfo() +
-				"|instance bundleUrl = \n" + instance.getBundleUrl() +
-				"|instance requestUrl = \n" + Uri.decode(WXSDKInstance.requestUrl)
-		);
-
-		// check content-length
-      } else if (response!=null && response.originalData!=null && TextUtils.equals("-206", response.statusCode)) {
-		WXLogUtils.e("user intercept: WX_DEGRAD_ERR_NETWORK_CHECK_CONTENT_LENGTH_FAILED");
-		onRenderError(
-				WXErrorCode.WX_DEGRAD_ERR_NETWORK_CHECK_CONTENT_LENGTH_FAILED.getErrorCode(),
-                WXErrorCode.WX_DEGRAD_ERR_NETWORK_CHECK_CONTENT_LENGTH_FAILED.getErrorCode() +
-				"|response.errorMsg==" + response.errorMsg +
-				"|instance.getTemplateInfo == \n" + instance.getTemplateInfo());
-	  }
-      else {
-        onRenderError(WXErrorCode.WX_DEGRAD_ERR_NETWORK_BUNDLE_DOWNLOAD_FAILED.getErrorCode(),
-				response.errorMsg);
-=======
         // check content-type
       } else if (TextUtils.equals(WXErrorCode.WX_DEGRAD_ERR_BUNDLE_CONTENTTYPE_ERROR.getErrorCode(),
               response.statusCode)) {
@@ -2127,7 +1872,6 @@
       else {
         onRenderError(WXErrorCode.WX_DEGRAD_ERR_NETWORK_BUNDLE_DOWNLOAD_FAILED.getErrorCode(),
                 response.errorMsg);
->>>>>>> d557a63d
       }
     }
   }
@@ -2135,13 +1879,8 @@
   private boolean isNet(String requestType){
 
     return "network".equals(requestType) || "2g".equals(requestType) || "3g".equals(requestType)
-<<<<<<< HEAD
-           || "4g".equals(requestType) || "wifi".equals(requestType) || "other".equals(requestType)
-           || "unknown".equals(requestType);
-=======
             || "4g".equals(requestType) || "wifi".equals(requestType) || "other".equals(requestType)
             || "unknown".equals(requestType);
->>>>>>> d557a63d
   }
 
   /**
@@ -2167,11 +1906,7 @@
       responseHeaders.put(SOURCE_TEMPLATE_BASE64_MD5, sourceBase64MD5List);
       return " template md5 " + sourceMD5 + " length " +   bts.length
               + " base64 md5 " + sourceBase64MD5
-<<<<<<< HEAD
-               + " response header " + JSONObject.toJSONString(responseHeaders);
-=======
               + " response header " + JSONObject.toJSONString(responseHeaders);
->>>>>>> d557a63d
     } catch (UnsupportedEncodingException e) {
       return "template md5 getBytes error";
     }
@@ -2213,11 +1948,7 @@
   }
 
   public void setTemplate(String template) {
-<<<<<<< HEAD
-    this.templateRef = new WeakReference<>(template);
-=======
     this.templateRef = new WeakReference<String>(template);
->>>>>>> d557a63d
   }
 
   public interface NestedInstanceInterceptor {
