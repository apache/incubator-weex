--- conflicted
+++ resolved
@@ -258,11 +258,7 @@
  * Each instance of WXSDKInstance represents an running weex instance.
  * It can be a pure weex view, or mixed with native view
  */
-<<<<<<< HEAD
-public class WXSDKInstance implements IWXActivityStateListener ,DomContext{
-=======
-public class WXSDKInstance implements IWXActivityStateListener, View.OnLayoutChangeListener {
->>>>>>> b9794fbf
+public class WXSDKInstance implements IWXActivityStateListener,DomContext, View.OnLayoutChangeListener {
 
   //Performance
   public boolean mEnd = false;
@@ -306,6 +302,7 @@
   public void setRenderContainer(RenderContainer a){
     if(a != null) {
       a.setSDKInstance(this);
+      a.addOnLayoutChangeListener(this);
     }
     mRenderContainer = a;
   }
@@ -469,6 +466,7 @@
       mRenderContainer.setLayoutParams(new ViewGroup.LayoutParams(ViewGroup.LayoutParams.MATCH_PARENT, ViewGroup.LayoutParams.MATCH_PARENT));
       mRenderContainer.setBackgroundColor(Color.TRANSPARENT);
       mRenderContainer.setSDKInstance(this);
+      mRenderContainer.addOnLayoutChangeListener(this);
     }
   }
 
@@ -945,8 +943,7 @@
 
   /**
    * Subclass should override this method to get notifications of layout change of GodView.
-   * @param godView the godView. If you call {@link #getGodCom()}, then call
-   * {@link WXVContainer#getRealView()}, you will get the same result.
+   * @param godView the godView.
    */
   public void onLayoutChange(View godView) {
 
@@ -1054,19 +1051,11 @@
   public synchronized void destroy() {
     WXSDKManager.getInstance().destroyInstance(mInstanceId);
 
-<<<<<<< HEAD
     if(mRootComp != null ) {
       mRootComp.destroy();
       destroyView(mRenderContainer);
       mRenderContainer = null;
       mRootComp = null;
-=======
-    if (mGodCom != null && mGodCom.getHostView() != null) {
-      mGodCom.getRealView().removeOnLayoutChangeListener(this);
-      mGodCom.destroy();
-      destroyView(mGodCom.getHostView());
-      mGodCom = null;
->>>>>>> b9794fbf
     }
 
     if (mActivityStateListeners != null) {
