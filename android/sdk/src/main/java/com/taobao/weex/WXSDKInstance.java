/*
 * Licensed to the Apache Software Foundation (ASF) under one
 * or more contributor license agreements.  See the NOTICE file
 * distributed with this work for additional information
 * regarding copyright ownership.  The ASF licenses this file
 * to you under the Apache License, Version 2.0 (the
 * "License"); you may not use this file except in compliance
 * with the License.  You may obtain a copy of the License at
 * 
 *   http://www.apache.org/licenses/LICENSE-2.0
 * 
 * Unless required by applicable law or agreed to in writing,
 * software distributed under the License is distributed on an
 * "AS IS" BASIS, WITHOUT WARRANTIES OR CONDITIONS OF ANY
 * KIND, either express or implied.  See the License for the
 * specific language governing permissions and limitations
 * under the License.
 */
package com.taobao.weex;

import static com.taobao.weex.http.WXHttpUtil.KEY_USER_AGENT;

import android.app.AlertDialog;
import android.content.Context;
import android.content.Intent;
import android.content.IntentFilter;
import android.graphics.Color;
import android.graphics.Paint;
import android.net.Uri;
import com.taobao.weex.common.WXPerformance.Dimension;
import android.support.annotation.NonNull;
import android.support.annotation.Nullable;
import android.support.annotation.RestrictTo;
import android.support.annotation.RestrictTo.Scope;
import android.support.annotation.UiThread;
import android.support.annotation.WorkerThread;
import android.text.TextUtils;
import android.view.Menu;
import android.view.View;
import android.view.ViewGroup;
import android.widget.ScrollView;
import com.alibaba.fastjson.JSONObject;
import com.taobao.weex.adapter.IDrawableLoader;
import com.taobao.weex.adapter.IWXHttpAdapter;
import com.taobao.weex.adapter.IWXImgLoaderAdapter;
import com.taobao.weex.adapter.IWXUserTrackAdapter;
import com.taobao.weex.adapter.URIAdapter;
import com.taobao.weex.appfram.websocket.IWebSocketAdapter;
import com.taobao.weex.bridge.EventResult;
import com.taobao.weex.bridge.NativeInvokeHelper;
import com.taobao.weex.bridge.SimpleJSCallback;
import com.taobao.weex.bridge.WXBridgeManager;
import com.taobao.weex.bridge.WXModuleManager;
import com.taobao.weex.common.Constants;
import com.taobao.weex.common.Destroyable;
import com.taobao.weex.common.IWXDebugProxy;
import com.taobao.weex.common.OnWXScrollListener;
import com.taobao.weex.common.WXErrorCode;
import com.taobao.weex.common.WXModule;
import com.taobao.weex.common.WXPerformance;
import com.taobao.weex.common.WXRefreshData;
import com.taobao.weex.common.WXRenderStrategy;
import com.taobao.weex.common.WXRequest;
import com.taobao.weex.common.WXResponse;
import com.taobao.weex.dom.WXEvent;
import com.taobao.weex.http.WXHttpUtil;
import com.taobao.weex.performance.WXAnalyzerDataTransfer;
import com.taobao.weex.tracing.WXTracing;
import com.taobao.weex.ui.action.GraphicActionAddElement;
import com.taobao.weex.ui.component.NestedContainer;
import com.taobao.weex.ui.component.WXBasicComponentType;
import com.taobao.weex.ui.component.WXComponent;
import com.taobao.weex.ui.component.WXComponentFactory;
import com.taobao.weex.ui.component.WXEmbed;
import com.taobao.weex.ui.flat.FlatGUIContext;
import com.taobao.weex.ui.view.WXScrollView;
import com.taobao.weex.utils.Trace;
import com.taobao.weex.utils.WXExceptionUtils;
import com.taobao.weex.utils.WXFileUtils;
import com.taobao.weex.utils.WXJsonUtils;
import com.taobao.weex.utils.WXLogUtils;
import com.taobao.weex.utils.WXReflectionUtils;
import java.io.Serializable;
import java.io.UnsupportedEncodingException;
import java.lang.ref.WeakReference;
import java.util.ArrayList;
import java.util.HashMap;
import java.util.List;
import java.util.Map;
import java.util.PriorityQueue;
import java.util.Set;
import java.util.concurrent.ConcurrentHashMap;


/**
 * Each instance of WXSDKInstance represents an running weex instance.
 * It can be a pure weex view, or mixed with native view
 */
public class WXSDKInstance implements IWXActivityStateListener,View.OnLayoutChangeListener {

  private static  final  String SOURCE_TEMPLATE_BASE64_MD5 = "templateSourceBase64MD5";

  //Performance
  public boolean mEnd = false;
  public static final String BUNDLE_URL = "bundleUrl";
  private IWXUserTrackAdapter mUserTrackAdapter;
  private IWXRenderListener mRenderListener;
  private IWXStatisticsListener mStatisticsListener;
  /** package **/ Context mContext;
  private final String mInstanceId;
  private RenderContainer mRenderContainer;
  private WXComponent mRootComp;
  private boolean mRendered;
  private WXRefreshData mLastRefreshData;
  private NestedInstanceInterceptor mNestedInstanceInterceptor;
  private String mBundleUrl = "";
  public static String requestUrl = "requestUrl";
  private boolean isDestroy=false;
  private Map<String,Serializable> mUserTrackParams;
  private NativeInvokeHelper mNativeInvokeHelper;
  private boolean isCommit=false;
  private WXGlobalEventReceiver mGlobalEventReceiver=null;
  private boolean trackComponent;
  private boolean enableLayerType = true;
  private boolean mNeedValidate = false;
  private boolean mNeedReLoad = false;
  private int mInstanceViewPortWidth = 750;
  private @NonNull
  FlatGUIContext mFlatGUIContext =new FlatGUIContext();

  public long mRenderStartNanos;
  public int mExecJSTraceId = WXTracing.nextId();

  /**
   *for network tracker
   */
  public String mwxDims[] = new String [5];
  public long measureTimes[] = new long [5];

  public WeakReference<String> templateRef;
  public Map<String,List<String>> responseHeaders = new HashMap<>();

  /**
   * Render strategy.
   */
  private WXRenderStrategy mRenderStrategy = WXRenderStrategy.APPEND_ASYNC;

  /**
   * Render start time
   */
  public long mRenderStartTime;
  /**
   * Refresh start time
   */
  private long mRefreshStartTime;
  private WXPerformance mWXPerformance;
  private ScrollView mScrollView;
  private WXScrollView.WXScrollViewListener mWXScrollViewListener;

  private List<OnWXScrollListener> mWXScrollListeners;

  /**
   * whether we are in preRender mode
   * */
  private volatile boolean isPreRenderMode;

  private boolean mCurrentGround = false;
  private ComponentObserver mComponentObserver;
  private HashMap<String, GraphicActionAddElement> inactiveAddElementAction = new HashMap<>();

  /**
   * set open SandBox
   * @param flag
   */
  public void setUseSandBox(boolean flag) {
    WXBridgeManager.getInstance().setSandBoxContext(flag);
  }

  public PriorityQueue<WXEmbed> hiddenEmbeds;

  private int maxHiddenEmbedsNum = -1; //max hidden embed num, -1 standard for ulimit

  public int getMaxHiddenEmbedsNum() {
    return maxHiddenEmbedsNum;
  }

  public void setMaxHiddenEmbedsNum(int maxHiddenEmbedsNum) {
    this.maxHiddenEmbedsNum = maxHiddenEmbedsNum;
  }

  @WorkerThread
  @RestrictTo(Scope.LIBRARY)
  public void addInActiveAddElementAction(String ref, GraphicActionAddElement action){
    inactiveAddElementAction.put(ref, action);
  }

  @WorkerThread
  @RestrictTo(Scope.LIBRARY)
  public void removeInActiveAddElmentAction(String ref){
    inactiveAddElementAction.remove(ref);
  }

  @WorkerThread
  @RestrictTo(Scope.LIBRARY)
  public GraphicActionAddElement getInActiveAddElementAction(String ref){
    return inactiveAddElementAction.get(ref);
  }

  /**
   * If anchor is created manually(etc. define a layout xml resource ),
   * be aware do not add it to twice when {@link IWXRenderListener#onViewCreated(WXSDKInstance, View)}.
   * @param a
   */
  public void setRenderContainer(RenderContainer a){
    if(a != null) {
      a.setSDKInstance(this);
      a.addOnLayoutChangeListener(this);
    }
    mRenderContainer = a;
    if (mRenderContainer != null && mRenderContainer.getLayoutParams() != null
            && mRenderContainer.getLayoutParams().width == ViewGroup.LayoutParams.WRAP_CONTENT) {
      setRenderContentWrapContentToCorePostToJSThread(true, getInstanceId());
    } else {
      setRenderContentWrapContentToCorePostToJSThread(false, getInstanceId());
    }
  }

  private int mMaxDeepLayer;
  private int mMaxVDomDeepLayer;

  public boolean isTrackComponent() {
    return trackComponent;
  }

  public void setTrackComponent(boolean trackComponent) {
    this.trackComponent = trackComponent;
  }

  /**
   * Tell whether it is enabled to change the layerType
   * {@link android.view.View#setLayerType(int, Paint)}
   * @return True for enable to change the layerType of component, false otherwise. The default
   * is True
   */
  public boolean isLayerTypeEnabled() {
    return enableLayerType;
  }

  /**
   * Enable the ability of changing layerType. e.g. {@link android.view.View#setLayerType(int, Paint)}
   * Disable the ability of changing layerType will have tremendous <strong>performance
   * punishment</strong>.
   *
   * <strong>Do not</strong> set this to false unless you know exactly what you are doing.
   * @param enable True for enable to change the layerType of component, false otherwise. The default
   * is True
   */
  public void enableLayerType(boolean enable) {
    enableLayerType = enable;
  }

  @RestrictTo(RestrictTo.Scope.LIBRARY)
  public @NonNull
  FlatGUIContext getFlatUIContext(){
    return mFlatGUIContext;
  }

  public boolean isNeedValidate() {
    return mNeedValidate;
  }

  public boolean isNeedReLoad() {
    return mNeedReLoad;
  }

  public void setNeedLoad(boolean load) {
    mNeedReLoad = load;
  }

  public void setInstanceViewPortWidth(int instanceViewPortWidth) {
    this.mInstanceViewPortWidth = instanceViewPortWidth;
    WXSDKManager.getInstance().getWXBridgeManager().setViewPortWidth(getInstanceId(), instanceViewPortWidth);
  }

  public int getInstanceViewPortWidth(){
    return mInstanceViewPortWidth;
  }

  public interface OnInstanceVisibleListener{
    void onAppear();
    void onDisappear();
  }
  private List<OnInstanceVisibleListener> mVisibleListeners = new ArrayList<>();

  public WXSDKInstance(Context context) {
    mInstanceId = WXSDKManager.getInstance().generateInstanceId();
    init(context);
  }

  /**
   * For unittest only.
   */
  @RestrictTo(Scope.TESTS)
  WXSDKInstance(Context context,String id) {
    mInstanceId = id;
    init(context);
  }

  public WXComponent getRootComponent() {
    return mRootComp;
  }

  public void setNestedInstanceInterceptor(NestedInstanceInterceptor interceptor){
    mNestedInstanceInterceptor = interceptor;
  }

  public final WXSDKInstance createNestedInstance(NestedContainer container){
    WXSDKInstance sdkInstance = newNestedInstance();
    if(mNestedInstanceInterceptor != null){
      mNestedInstanceInterceptor.onCreateNestInstance(sdkInstance,container);
    }
    return sdkInstance;
  }

  protected WXSDKInstance newNestedInstance() {
    return new WXSDKInstance(mContext);
  }

  public void addOnInstanceVisibleListener(OnInstanceVisibleListener l){
    mVisibleListeners.add(l);
  }

  public void removeOnInstanceVisibleListener(OnInstanceVisibleListener l){
    mVisibleListeners.remove(l);
  }

  public void init(Context context) {
    mContext = context;
    mNativeInvokeHelper = new NativeInvokeHelper(mInstanceId);

    mWXPerformance = new WXPerformance();
    mWXPerformance.WXSDKVersion = WXEnvironment.WXSDK_VERSION;
    mWXPerformance.JSLibInitTime = WXEnvironment.sJSLibInitTime;

    mUserTrackAdapter=WXSDKManager.getInstance().getIWXUserTrackAdapter();
  }

  /**
   * Set a Observer for component.
   * This observer will be called in each component, should not doing
   * anything will impact render performance.
   *
   * @param observer
   */
  public void setComponentObserver(ComponentObserver observer){
    mComponentObserver = observer;
  }

  public ComponentObserver getComponentObserver(){
    return mComponentObserver;
  }

  public NativeInvokeHelper getNativeInvokeHelper() {
    return mNativeInvokeHelper;
  }

  @Deprecated
  public void setBizType(String bizType) {
    if (!TextUtils.isEmpty(bizType)) {
      mWXPerformance.bizType = bizType;
    }
  }

  public ScrollView getScrollView() {
    return mScrollView;
  }

  public void setRootScrollView(ScrollView scrollView) {
    mScrollView = scrollView;
    if (mWXScrollViewListener != null) {
      ((WXScrollView) mScrollView).addScrollViewListener(mWXScrollViewListener);
    }
  }

  @Deprecated
  public void registerScrollViewListener(WXScrollView.WXScrollViewListener scrollViewListener) {
    mWXScrollViewListener = scrollViewListener;
  }

  @Deprecated
  public WXScrollView.WXScrollViewListener getScrollViewListener() {
    return mWXScrollViewListener;
  }

  @Deprecated
  public void setIWXUserTrackAdapter(IWXUserTrackAdapter adapter) {
  }

  /**
   * Render template asynchronously, use {@link WXRenderStrategy#APPEND_ASYNC} as render strategy
   * @param template bundle js
   * @param options  os   iphone/android/ipad
   *                 weexversion    Weex version(like 1.0.0)
   *                 appversion     App version(like 1.0.0)
   *                 devid        Device id(like Aqh9z8dRJNBhmS9drLG5BKCmXhecHUXIZoXOctKwFebH)
   *                 sysversion    Device system version(like 5.4.4、7.0.4, should be used with os)
   *                 sysmodel     Device model(like iOS:"MGA82J/A", android:"MI NOTE LTE")
   *                 Time    UNIX timestamp, UTC+08:00
   *                 TTID(Optional)
   *                 MarkertId
   *                 Appname(Optional)  tm,tb,qa
   *                 Bundleurl(Optional)  template url
   * @param jsonInitData Initial data for rendering
   */
  public void render(String template, Map<String, Object> options, String jsonInitData) {
    render(template, options, jsonInitData, WXRenderStrategy.APPEND_ASYNC);
  }

  /**
   * Render template asynchronously
   * @param template bundle js
   * @param options  os   iphone/android/ipad
   *                 weexversion    Weex version(like 1.0.0)
   *                 appversion     App version(like 1.0.0)
   *                 devid        Device id(like Aqh9z8dRJNBhmS9drLG5BKCmXhecHUXIZoXOctKwFebH)
   *                 sysversion    Device system version(like 5.4.4、7.0.4, should be used with os)
   *                 sysmodel     Device model(like iOS:"MGA82J/A", android:"MI NOTE LTE")
   *                 Time    UNIX timestamp, UTC+08:00
   *                 TTID(Optional)
   *                 MarkertId
   *                 Appname(Optional)  tm,tb,qa
   *                 Bundleurl(Optional)  template url
   * @param jsonInitData Initial data for rendering
   * @param flag     RenderStrategy {@link WXRenderStrategy}
   */
  @Deprecated
  public void render(String template, Map<String, Object> options, String jsonInitData, WXRenderStrategy flag) {
    render(WXPerformance.DEFAULT, template, options, jsonInitData, flag);
  }

  /**
   * Render template asynchronously
   *
   * @param pageName, used for performance log.
   * @param template bundle js
   * @param options  os   iphone/android/ipad
   *                 weexversion    Weex version(like 1.0.0)
   *                 appversion     App version(like 1.0.0)
   *                 devid        Device id(like Aqh9z8dRJNBhmS9drLG5BKCmXhecHUXIZoXOctKwFebH)
   *                 sysversion    Device system version(like 5.4.4、7.0.4, should be used with os)
   *                 sysmodel     Device model(like iOS:"MGA82J/A", android:"MI NOTE LTE")
   *                 Time    UNIX timestamp, UTC+08:00
   *                 TTID(Optional)
   *                 MarkertId
   *                 Appname(Optional)  tm,tb,qa
   *                 Bundleurl(Optional)  template url
   * @param jsonInitData Initial data for rendering
   * @param flag     RenderStrategy {@link WXRenderStrategy}
   */
  public void render(String pageName, String template, Map<String, Object> options, String jsonInitData, WXRenderStrategy flag) {
    mWXPerformance.beforeInstanceRender(mInstanceId);

    if(WXEnvironment.isApkDebugable() && WXPerformance.DEFAULT.equals(pageName)){
      WXLogUtils.e("WXSDKInstance", "Please set your pageName or your js bundle url !!!!!!!");

      if (getUIContext() != null) {
        new AlertDialog.Builder(getUIContext())
                .setTitle("Error: Missing pageName")
                .setMessage("We highly recommend you to set pageName. Call" +
                        "\nWXSDKInstance#render(String pageName, String template, Map<String, Object> options, String jsonInitData, WXRenderStrategy flag)\n" +
                        "to fix it.")
                .show();
      }

      return;
    }
    renderInternal(pageName,template,options,jsonInitData,flag);
  }

  private void ensureRenderArchor(){
    if(mRenderContainer == null){
      if (getContext() != null) {
        setRenderContainer(new RenderContainer(getContext()));
        mRenderContainer.setLayoutParams(new ViewGroup.LayoutParams(ViewGroup.LayoutParams.MATCH_PARENT, ViewGroup.LayoutParams.MATCH_PARENT));
        mRenderContainer.setBackgroundColor(Color.TRANSPARENT);
        mRenderContainer.setSDKInstance(this);
        mRenderContainer.addOnLayoutChangeListener(this);
      }
    }
  }

  private void renderInternal(String pageName,
                              String template,
                              Map<String, Object> options,
                              String jsonInitData,
                              WXRenderStrategy flag){
    if (mRendered || TextUtils.isEmpty(template)) {
      return;
    }

    mWXPerformance.pageName = (TextUtils.isEmpty(pageName) ? "defaultBundleUrl":pageName);
    if (TextUtils.isEmpty(mBundleUrl)) {
      mBundleUrl = mWXPerformance.pageName;
    }

    WXLogUtils.d("WXSDKInstance", "Start render page: " + pageName);

    if (WXTracing.isAvailable()) {
      WXTracing.TraceEvent traceEvent = WXTracing.newEvent("executeBundleJS", mInstanceId, -1);
      traceEvent.traceId = mExecJSTraceId;
      traceEvent.iid = mInstanceId;
      traceEvent.tname = "JSThread";
      traceEvent.ph = "B";
      traceEvent.submit();
      mRenderStartNanos = System.nanoTime();
    }

    ensureRenderArchor();

    Map<String, Object> renderOptions = options;
    if (renderOptions == null) {
      renderOptions = new HashMap<>();
    }

    if (WXEnvironment.sDynamicMode && !TextUtils.isEmpty(WXEnvironment.sDynamicUrl) && renderOptions.get("dynamicMode") == null) {
      renderOptions.put("dynamicMode", "true");
      renderByUrl(pageName, WXEnvironment.sDynamicUrl, renderOptions, jsonInitData, flag);
      return;
    }

    mWXPerformance.JSTemplateSize = template.length() / 1024f;

    mRenderStartTime = System.currentTimeMillis();
    mRenderStrategy = flag;

    WXSDKManager.getInstance().setCrashInfo(WXEnvironment.WEEX_CURRENT_KEY,pageName);

    WXSDKManager.getInstance().createInstance(this, template, renderOptions, jsonInitData);
    mRendered = true;
  }

  private void renderByUrlInternal(String pageName,
                                   final String url,
                                   Map<String, Object> options,
                                   final String jsonInitData,
                                   final WXRenderStrategy flag) {

    ensureRenderArchor();
    pageName = wrapPageName(pageName, url);
    mBundleUrl = url;
    if(WXSDKManager.getInstance().getValidateProcessor()!=null) {
      mNeedValidate = WXSDKManager.getInstance().getValidateProcessor().needValidate(mBundleUrl);
    }

    Map<String, Object> renderOptions = options;
    if (renderOptions == null) {
      renderOptions = new HashMap<>();
    }
    if (!renderOptions.containsKey(BUNDLE_URL)) {
      renderOptions.put(BUNDLE_URL, url);
    }

    Uri uri = Uri.parse(url);
    if (uri != null && TextUtils.equals(uri.getScheme(), "file")) {
      render(pageName, WXFileUtils.loadFileOrAsset(assembleFilePath(uri), mContext), renderOptions, jsonInitData, flag);
      return;
    }

    IWXHttpAdapter adapter = WXSDKManager.getInstance().getIWXHttpAdapter();

    WXRequest wxRequest = new WXRequest();
    wxRequest.url = rewriteUri(Uri.parse(url),URIAdapter.BUNDLE).toString();
    if(wxRequest != null && !TextUtils.isEmpty(wxRequest.url)){
      requestUrl = wxRequest.url;
    }else {
      requestUrl = pageName;
    }

    if (wxRequest.paramMap == null) {
      wxRequest.paramMap = new HashMap<String, String>();
    }
    wxRequest.paramMap.put(KEY_USER_AGENT, WXHttpUtil.assembleUserAgent(mContext,WXEnvironment.getConfig()));
    WXHttpListener httpListener =
            new WXHttpListener(pageName, renderOptions, jsonInitData, flag, System.currentTimeMillis());
    httpListener.setSDKInstance(this);
    adapter.sendRequest(wxRequest, (IWXHttpAdapter.OnHttpListener) httpListener);
  }

  /**
   * Use {@link #render(String, String, Map, String, WXRenderStrategy)} instead.
   * @param pageName
   * @param template
   * @param options
   * @param jsonInitData
   * @param width
   * @param height
   * @param flag
   */
  @Deprecated
  public void render(String pageName, String template, Map<String, Object> options, String jsonInitData, int width, int height, WXRenderStrategy flag) {
    render(pageName,template,options,jsonInitData,flag);
  }

  /**
   * Render template asynchronously, use {@link WXRenderStrategy#APPEND_ASYNC} as render strategy
   * @param template bundle js
   */
  public void render(String template) {
    render(WXPerformance.DEFAULT, template, null, null, mRenderStrategy);
  }

  /**
   * Use {@link #render(String)} instead.
   * @param template
   * @param width
   * @param height
   */
  @Deprecated
  public void render(String template, int width, int height) {
    render(template);
  }

  /**
   * Use {@link #renderByUrl(String, String, Map, String, WXRenderStrategy)} instead.
   * @param pageName
   * @param url
   * @param options
   * @param jsonInitData
   * @param width
   * @param height
   * @param flag
   */
  @Deprecated
  public void renderByUrl(String pageName, final String url, Map<String, Object> options, final String jsonInitData, final int width, final int height, final WXRenderStrategy flag){
    renderByUrl(pageName,url,options,jsonInitData,flag);
  }

  public void renderByUrl(String pageName, final String url, Map<String, Object> options, final String jsonInitData, final WXRenderStrategy flag) {
    renderByUrlInternal(pageName,url,options,jsonInitData,flag);
  }

  private String wrapPageName(String pageName, String url) {
    if(TextUtils.equals(pageName, WXPerformance.DEFAULT)){
      pageName = url;
      WXExceptionUtils.degradeUrl = pageName;
      try {
        Uri uri=Uri.parse(url);
        if(uri!=null){
          Uri.Builder builder=new Uri.Builder();
          builder.scheme(uri.getScheme());
          builder.authority(uri.getAuthority());
          builder.path(uri.getPath());
          pageName=builder.toString();
        }
      } catch (Exception e) {
      }
    }
    return pageName;
  }

  private String assembleFilePath(Uri uri) {
    if(uri!=null && uri.getPath()!=null){
      return uri.getPath().replaceFirst("/","");
    }
    return "";
  }

  public void reloadPage(boolean reloadThis) {

    WXSDKEngine.reload();

    if (reloadThis) {
      if (mContext != null)  {
        Intent intent = new Intent();
        intent.setAction(IWXDebugProxy.ACTION_INSTANCE_RELOAD);
        intent.putExtra("url", mBundleUrl);
        mContext.sendBroadcast(intent);
      }
      // mRendered = false;
      //    destroy();
      // renderInternal(mPackage, mTemplate, mOptions, mJsonInitData, mFlag);
      // refreshInstance("{}");
    }
  }

  /**
   * Refresh instance asynchronously.
   * @param data the new data
   */
  public void refreshInstance(Map<String, Object> data) {
    if (data == null) {
      return;
    }
    refreshInstance(WXJsonUtils.fromObjectToJSONString(data));
  }

  /**
   * Refresh instance asynchronously.
   * @param jsonData the new data
   */
  public void refreshInstance(String jsonData) {
    if (jsonData == null) {
      return;
    }
    mRefreshStartTime = System.currentTimeMillis();
    //cancel last refresh message
    if (mLastRefreshData != null) {
      mLastRefreshData.isDirty = true;
    }

    mLastRefreshData = new WXRefreshData(jsonData, false);

    WXSDKManager.getInstance().refreshInstance(mInstanceId, mLastRefreshData);
  }

  public WXRenderStrategy getRenderStrategy() {
    return mRenderStrategy;
  }

  public Context getUIContext() {
    return mContext;
  }

  public String getInstanceId() {
    return mInstanceId;
  }

  public Context getContext() {
    if(mContext == null){
      WXLogUtils.e("WXSdkInstance mContext == null");
    }
    return mContext;
  }

  public int getWeexHeight() {
    return mRenderContainer == null ? 0: mRenderContainer.getHeight();
  }

  public int getWeexWidth() {
    return mRenderContainer == null ? 0: mRenderContainer.getWidth();
  }


  public IWXImgLoaderAdapter getImgLoaderAdapter() {
    return WXSDKManager.getInstance().getIWXImgLoaderAdapter();
  }

  public IDrawableLoader getDrawableLoader() {
    return WXSDKManager.getInstance().getDrawableLoader();
  }

  public URIAdapter getURIAdapter(){
    return WXSDKManager.getInstance().getURIAdapter();
  }

  public Uri rewriteUri(Uri uri,String type){
    return getURIAdapter().rewrite(this,type,uri);
  }

  public IWXHttpAdapter getWXHttpAdapter() {
    return WXSDKManager.getInstance().getIWXHttpAdapter();
  }

  public IWXStatisticsListener getWXStatisticsListener() {
    return mStatisticsListener;
  }

  public @Nullable
  IWebSocketAdapter getWXWebSocketAdapter() {
    return WXSDKManager.getInstance().getIWXWebSocketAdapter();
  }

  @Deprecated
  public void reloadImages() {
    if (mScrollView == null) {
      return;
    }
  }


  public boolean isPreRenderMode() {
    return this.isPreRenderMode;
  }

  public void setPreRenderMode(final boolean isPreRenderMode) {
    WXSDKManager.getInstance().getWXRenderManager().postOnUiThread(new Runnable() {
      @Override
      public void run() {
        WXSDKInstance.this.isPreRenderMode = isPreRenderMode;
      }
    },0);
  }

  public void setContext(@NonNull Context context) {
    this.mContext = context;
  }

  /********************************
   * begin register listener
   ********************************************************/
  public void registerRenderListener(IWXRenderListener listener) {
    mRenderListener = listener;
  }

  @Deprecated
  public void registerActivityStateListener(IWXActivityStateListener listener) {

  }

  public void registerStatisticsListener(IWXStatisticsListener listener) {
    mStatisticsListener = listener;
  }

  /**set render start time*/
  public void setRenderStartTime(long renderStartTime) {
    this.mRenderStartTime = renderStartTime;
  }

  /********************************
   * end register listener
   ********************************************************/


  /********************************
   *  begin hook Activity life cycle callback
   ********************************************************/

  @Override
  public void onActivityCreate() {

    // module listen Activity onActivityCreate
    WXModuleManager.onActivityCreate(getInstanceId());

    if(mRootComp != null) {
      mRootComp.onActivityCreate();
    }else{
      WXLogUtils.w("Warning :Component tree has not build completely,onActivityCreate can not be call!");
    }

    mGlobalEventReceiver=new WXGlobalEventReceiver(this);
    getContext().registerReceiver(mGlobalEventReceiver,new IntentFilter(WXGlobalEventReceiver.EVENT_ACTION));
  }

  @Override
  public void onActivityStart() {

    // module listen Activity onActivityCreate
    WXModuleManager.onActivityStart(getInstanceId());
    if(mRootComp != null) {
      mRootComp.onActivityStart();
    }else{
      WXLogUtils.w("Warning :Component tree has not build completely,onActivityStart can not be call!");
    }

  }

  public boolean onCreateOptionsMenu(Menu menu) {

    WXModuleManager.onCreateOptionsMenu(getInstanceId(),menu);
    if(mRootComp != null) {
      mRootComp.onCreateOptionsMenu(menu);
    }else{
      WXLogUtils.w("Warning :Component tree has not build completely,onActivityStart can not be call!");
    }
    return true;
  }

  @Override
  public void onActivityPause() {
    onViewDisappear();
    if(!isCommit){
      Set<String> componentTypes= WXComponentFactory.getComponentTypesByInstanceId(getInstanceId());
      if(componentTypes!=null && componentTypes.contains(WXBasicComponentType.SCROLLER)){
        mWXPerformance.useScroller=1;
      }
      mWXPerformance.maxDeepViewLayer=getMaxDeepLayer();
      mWXPerformance.wxDims = mwxDims;
      mWXPerformance.measureTimes = measureTimes;
      if (mUserTrackAdapter != null) {
        mUserTrackAdapter.commit(mContext, null, IWXUserTrackAdapter.LOAD, mWXPerformance, getUserTrackParams());
      }
      WXAnalyzerDataTransfer.transferPerformance(mWXPerformance, getInstanceId());
      isCommit=true;
    }
    // module listen Activity onActivityPause
    WXModuleManager.onActivityPause(getInstanceId());
    if(mRootComp != null) {
      mRootComp.onActivityPause();
    }else{
      WXLogUtils.w("Warning :Component tree has not build completely,onActivityPause can not be call!");
    }

    WXLogUtils.i("Application onActivityPause()");
    if (!mCurrentGround) {
      WXLogUtils.i("Application to be in the backround");
      Intent intent = new Intent(WXGlobalEventReceiver.EVENT_ACTION);
      intent.putExtra(WXGlobalEventReceiver.EVENT_NAME, Constants.Event.PAUSE_EVENT);
      intent.putExtra(WXGlobalEventReceiver.EVENT_WX_INSTANCEID, getInstanceId());
      mContext.sendBroadcast(intent);
      this.mCurrentGround = true;
    }
  }


  @Override
  public void onActivityResume() {

    // notify onActivityResume callback to module
    WXModuleManager.onActivityResume(getInstanceId());

    if(mRootComp != null) {
      mRootComp.onActivityResume();
    }else{
      WXLogUtils.w("Warning :Component tree has not build completely, onActivityResume can not be call!");
    }

    if (mCurrentGround) {
      WXLogUtils.i("Application  to be in the foreground");
      Intent intent = new Intent(WXGlobalEventReceiver.EVENT_ACTION);
      intent.putExtra(WXGlobalEventReceiver.EVENT_NAME, Constants.Event.RESUME_EVENT);
      intent.putExtra(WXGlobalEventReceiver.EVENT_WX_INSTANCEID, getInstanceId());
      //todo tmp solution for gray version
      if (null != mContext){
        mContext.sendBroadcast(intent);
      }else {
        WXEnvironment.getApplication().sendBroadcast(intent);
      }
      this.mCurrentGround = false;
    }

    onViewAppear();
  }

  @Override
  public void onActivityStop() {

    // notify onActivityResume callback to module
    WXModuleManager.onActivityStop(getInstanceId());

    if(mRootComp != null) {
      mRootComp.onActivityStop();
    }else{
      WXLogUtils.w("Warning :Component tree has not build completely, onActivityStop can not be call!");
    }


  }

  @Override
  public void onActivityDestroy() {
    WXModuleManager.onActivityDestroy(getInstanceId());

    if(mRootComp != null) {
      mRootComp.onActivityDestroy();
    }else{
      WXLogUtils.w("Warning :Component tree has not build completely, onActivityDestroy can not be call!");
    }

    destroy();
  }

  @Override
  public boolean onActivityBack() {

    WXModuleManager.onActivityBack(getInstanceId());

    if(mRootComp != null) {
      return mRootComp.onActivityBack();
    }else{
      WXLogUtils.w("Warning :Component tree has not build completely, onActivityBack can not be call!");
    }

    return false;
  }

  public boolean onBackPressed() {
    WXComponent comp = getRootComponent();
    if(comp != null) {
      WXEvent events= comp.getEvents();
      boolean hasBackPressed = events.contains(Constants.Event.CLICKBACKITEM);
      if (hasBackPressed) {
        fireEvent(comp.getRef(), Constants.Event.CLICKBACKITEM,null, null);
      }
      return hasBackPressed;
    }
    return false;
  }

  public void onActivityResult(int requestCode, int resultCode, Intent data){
    WXModuleManager.onActivityResult(getInstanceId(),requestCode,resultCode,data);

    if(mRootComp != null) {
      mRootComp.onActivityResult(requestCode,resultCode,data);
    }else{
      WXLogUtils.w("Warning :Component tree has not build completely, onActivityResult can not be call!");
    }
  }


  public void onRequestPermissionsResult(int requestCode, String[] permissions, int[] grantResults) {

    WXModuleManager.onRequestPermissionsResult(getInstanceId(),requestCode,permissions,grantResults);

    if(mRootComp != null) {
       mRootComp.onRequestPermissionsResult(requestCode,permissions,grantResults);
    }else{
      WXLogUtils.w("Warning :Component tree has not build completely, onRequestPermissionsResult can not be call!");
    }
  }

  /********************************
   *  end hook Activity life cycle callback
   ********************************************************/

  public void onViewDisappear(){
    WXComponent comp = getRootComponent();
    if(comp != null) {
      fireEvent(comp.getRef(), Constants.Event.VIEWDISAPPEAR, null, null);
      //call disappear of nested instances
      for(OnInstanceVisibleListener instance:mVisibleListeners){
        instance.onDisappear();
      }
    }
  }

  public void onViewAppear(){
    WXComponent comp = getRootComponent();
    if(comp != null) {
      fireEvent( comp.getRef(), Constants.Event.VIEWAPPEAR,null, null);
      for(OnInstanceVisibleListener instance:mVisibleListeners){
        instance.onAppear();
      }
    }
  }


  public void onCreateFinish() {
    if (null != mWXPerformance){
      mWXPerformance.callCreateFinishTime=System.currentTimeMillis()-mWXPerformance
              .renderTimeOrigin;
    }
    if (mContext != null) {
      runOnUiThread(new Runnable() {

        @Override
        public void run() {
          if ( mContext != null) {
            onViewAppear();
            View wxView= mRenderContainer;
            if(mRenderListener != null) {
              mRenderListener.onViewCreated(WXSDKInstance.this, wxView);
            }
            if (mStatisticsListener != null) {
              mStatisticsListener.onFirstView();
            }
          }
        }
      });
    }
  }

  /**
   * call back when update finish
   */
  public void onUpdateFinish() {
    WXLogUtils.d("Instance onUpdateSuccess");
  }


  public void runOnUiThread(Runnable action) {
    WXSDKManager.getInstance().postOnUiThread(action, 0);
  }

  public void onRenderSuccess(final int width, final int height) {
    firstScreenRenderFinished();

    long time = System.currentTimeMillis() - mRenderStartTime;
    WXLogUtils.renderPerformanceLog("onRenderSuccess", time);
    WXLogUtils.renderPerformanceLog("   firstCallAddElementSumTime（"+mWXPerformance.mActionAddElementCount+"）", mWXPerformance.mCallAddElementSumTime);
    WXLogUtils.renderPerformanceLog("   firstCallLayoutSumTime（"+mWXPerformance.mActionLayoutCount+"）", mWXPerformance.mCallLayoutSumTime);
    WXLogUtils.renderPerformanceLog("   invokeCreateInstance",mWXPerformance.communicateTime);
    WXLogUtils.renderPerformanceLog("   TotalApplyUpdateTime", mWXPerformance.applyUpdateTime);
    WXLogUtils.renderPerformanceLog("   TotalUpdateDomObjTime", mWXPerformance.updateDomObjTime);

    nativePrintRenderFinishTime(Integer.parseInt(getInstanceId()));

    mWXPerformance.totalTime = time;
    if(mWXPerformance.screenRenderTime<0.001){
      mWXPerformance.screenRenderTime =  time;
    }
    mWXPerformance.componentCount = WXComponent.mComponentNum;
    WXLogUtils.d(WXLogUtils.WEEX_PERF_TAG, "mComponentNum:" + WXComponent.mComponentNum);

    WXComponent.mComponentNum = 0;
    if (mRenderListener != null && mContext != null) {
      runOnUiThread(new Runnable() {

        @Override
        public void run() {
          if (mRenderListener != null && mContext != null) {
            mRenderListener.onRenderSuccess(WXSDKInstance.this, width, height);
            if (mUserTrackAdapter != null) {
              WXPerformance performance=new WXPerformance();
              performance.errCode=WXErrorCode.WX_SUCCESS.getErrorCode();
              performance.args=getBundleUrl();
              mUserTrackAdapter.commit(mContext,null,IWXUserTrackAdapter.JS_BRIDGE,performance,getUserTrackParams());
            }

            WXLogUtils.d(WXLogUtils.WEEX_PERF_TAG, mWXPerformance.toString());
          }
        }
      });
    }
    if(!WXEnvironment.isApkDebugable()){
      WXLogUtils.e("weex_perf",mWXPerformance.getPerfData());
    }
  }

  public void onRefreshSuccess(final int width, final int height) {
    WXLogUtils.renderPerformanceLog("onRefreshSuccess", (System.currentTimeMillis() - mRefreshStartTime));
    if (mRenderListener != null && mContext != null) {
      runOnUiThread(new Runnable() {

        @Override
        public void run() {
          if (mRenderListener != null && mContext != null) {
            mRenderListener.onRefreshSuccess(WXSDKInstance.this, width, height);
          }
        }
      });
    }
  }

  /**
   * when add/rm element
   */
  public void onElementChange(){
    if (isDestroy() || !mEnd ||null == mRenderContainer || mRenderContainer.isPageHasEvent() ||
            mWXPerformance == null){
      return;
    }
    long lazyLoadTime = System.currentTimeMillis()- mWXPerformance.renderTimeOrigin - mWXPerformance
            .callCreateFinishTime;
    if (lazyLoadTime > 8000){
      //bad case
      return;
    }
    getWXPerformance().interactionTime = mWXPerformance.callCreateFinishTime + lazyLoadTime;
  }

  public void onRenderError(final String errCode, final String msg) {
    if (mRenderListener != null && mContext != null) {
      runOnUiThread(new Runnable() {

        @Override
        public void run() {
          if (mRenderListener != null && mContext != null) {
            mRenderListener.onException(WXSDKInstance.this, errCode, msg);
          }
        }
      });
    }
  }

  public void onJSException(final String errCode, final String function, final String exception) {
    if (mRenderListener != null && mContext != null) {
      runOnUiThread(new Runnable() {

        @Override
        public void run() {
          if (mRenderListener != null && mContext != null) {
            StringBuilder builder = new StringBuilder();
            builder.append(function);
            builder.append(exception);
            mRenderListener.onException(WXSDKInstance.this, errCode, builder.toString());
          }
        }
      });
    }
  }


  @Override
  public final void onLayoutChange(View v, int left, int top, int right, int bottom, int oldLeft, int
          oldTop, int oldRight, int oldBottom) {
    if (left != oldLeft || top != oldTop || right != oldRight || bottom != oldBottom) {
      onLayoutChange(v);
    }
  }

  /**
   * Subclass should override this method to get notifications of layout change of GodView.
   * @param godView the godView.
   */
  public void onLayoutChange(View godView) {

  }

  private boolean mCreateInstance =true;
  public void firstScreenCreateInstanceTime(long time) {
    if(mCreateInstance) {
      mWXPerformance.firstScreenJSFExecuteTime = time -mRenderStartTime;
      mCreateInstance =false;
    }
  }

  public void callNativeTime(final long time) {
    if (!mEnd){
      mWXPerformance.fsCallNativeTotalTime += time;
      mWXPerformance.fsCallNativeTotalNum++;
    }
  }

  public void callJsTime(final long time){
    if (!mEnd){
      mWXPerformance.fsCallJsTotalTime+=time;
      mWXPerformance.fsCallJsTotalNum++;
    }
  }

  public void callCreateBodyTime(long time) {
        mWXPerformance.mCallCreateBodySumTime += time;
    }

  public void callAddElementTime(long time) {
      mWXPerformance.mCallAddElementSumTime += time;
  }

  public void callLayoutTime(long time) {
      mWXPerformance.mCallLayoutSumTime += time;
  }

  public void callLayoutUpdateDemissionTime(long time) {
      mWXPerformance.mCallLayoutUpdateDemissionSumTime += time;
  }

  public void callLayoutaAplyLayoutAndEventTime(long time) {
      mWXPerformance.mCallLayoutApplyLayoutAndEventSumTime += time;
  }

  public void callLayoutBindDataCoreTime(long time) {
      mWXPerformance.mCallLayoutBindDataSumTime += time;
  }

  public void callActionLayoutTime(long time) {
        mWXPerformance.mActionLayoutSumTime += time;
    }

  public void callActionAddElementTime(long time) {
      mWXPerformance.mActionAddElementSumTime += time;
  }

  public void callActionCreateBodyTime(long time) {
      mWXPerformance.mActionCreateBodySumTime += time;
  }

  public void callActionOtherTime(long time) {
        mWXPerformance.mActionOtherSumTime += time;
    }

  public void callActionAddElementCount() {
        mWXPerformance.mActionAddElementCount++;
    }

  public void callActionCreateBodyCount() {
        mWXPerformance.mActionCreateBodyCount++;
    }

  public void callActionLayoutCount() {
        mWXPerformance.mActionLayoutCount++;
    }

  public void callActionOtherCount() {
        mWXPerformance.mActionOtherCount++;
    }

  public void jsonParseTime(long time) {
    mWXPerformance.parseJsonTime += time;
  }

  public void firstScreenRenderFinished() {
      if (mEnd)
          return;

      mEnd = true;

      if (mStatisticsListener != null && mContext != null) {
          runOnUiThread(new Runnable() {
              @Override
              public void run() {
                  if (mStatisticsListener != null && mContext != null) {
                      Trace.beginSection("onFirstScreen");
                      mStatisticsListener.onFirstScreen();
                      Trace.endSection();
                  }
              }
          });
      }

      mWXPerformance.screenRenderTime = System.currentTimeMillis() - mRenderStartTime;
      mWXPerformance.fsRenderTime = System.currentTimeMillis();
      WXLogUtils.renderPerformanceLog("firstScreenJSFAndWeexCoreExecuteTime", mWXPerformance.firstScreenJSFExecuteTime);
      WXLogUtils.renderPerformanceLog("firstScreenRenderFinished", mWXPerformance.screenRenderTime);
      WXLogUtils.renderPerformanceLog("   firstScreenApplyUpdateTime", mWXPerformance.applyUpdateTime);
      WXLogUtils.renderPerformanceLog("   firstScreenUpdateDomObjTime", mWXPerformance.updateDomObjTime);
      WXLogUtils.renderPerformanceLog("   firstCallCreateBodySumTime（"+mWXPerformance.mActionCreateBodyCount+"）", mWXPerformance.mCallCreateBodySumTime);
      WXLogUtils.renderPerformanceLog("   firstCallAddElementSumTime（"+mWXPerformance.mActionAddElementCount+"）", mWXPerformance.mCallAddElementSumTime);
      WXLogUtils.renderPerformanceLog("   firstCallLayoutSumTime（"+mWXPerformance.mActionLayoutCount+"）", mWXPerformance.mCallLayoutSumTime);
      WXLogUtils.renderPerformanceLog("   firstScreenRenderSumTime", mWXPerformance.renderSumTime());
      WXLogUtils.renderPerformanceLog("       firstActionCreateBodySumTime", mWXPerformance.mActionCreateBodySumTime);
      WXLogUtils.renderPerformanceLog("       firstActionAddElementSumTime", mWXPerformance.mActionAddElementSumTime);
      WXLogUtils.renderPerformanceLog("       firstActionLayoutSumTime", mWXPerformance.mActionLayoutSumTime);
      WXLogUtils.renderPerformanceLog("           firstCallLayoutUpdateDemissionSumTime", mWXPerformance.mCallLayoutUpdateDemissionSumTime);
      WXLogUtils.renderPerformanceLog("           firstCallLayoutApplyLayoutAndEventSumTime", mWXPerformance.mCallLayoutApplyLayoutAndEventSumTime);
      WXLogUtils.renderPerformanceLog("           firstCallLayoutBindDataSumTime", mWXPerformance.mCallLayoutBindDataSumTime);
      WXLogUtils.renderPerformanceLog("       firstActionOtherSumTime（"+mWXPerformance.mActionOtherCount+"）", mWXPerformance.mActionOtherSumTime);

      nativePrintFirstScreenRenderTime(Integer.parseInt(getInstanceId()));
  }

  public void createInstanceFinished(long time) {
    if (time > 0) {
      mWXPerformance.communicateTime = time;
    }
  }

  private void destroyView(View rootView) {
    try {
      if (rootView instanceof ViewGroup) {
        ViewGroup cViewGroup = ((ViewGroup) rootView);
        for (int index = 0; index < cViewGroup.getChildCount(); index++) {
          destroyView(cViewGroup.getChildAt(index));
        }

        cViewGroup.removeViews(0, ((ViewGroup) rootView).getChildCount());
        // Ensure that the viewgroup's status to be normal
        WXReflectionUtils.setValue(rootView, "mChildrenCount", 0);

      }
      if(rootView instanceof Destroyable){
        ((Destroyable)rootView).destroy();
      }
    } catch (Exception e) {
      WXLogUtils.e("WXSDKInstance destroyView Exception: ", e);
    }
  }

  public synchronized void destroy() {
    if(!isDestroy()) {
      if(mRendered) {
        WXSDKManager.getInstance().destroyInstance(mInstanceId);
      }
      WXComponentFactory.removeComponentTypesByInstanceId(getInstanceId());

      if (mGlobalEventReceiver != null) {
        getContext().unregisterReceiver(mGlobalEventReceiver);
        mGlobalEventReceiver = null;
      }
      if (mRootComp != null) {
        mRootComp.destroy();
        destroyView(mRenderContainer);
        mRootComp = null;
      }

      if (mGlobalEvents != null) {
        mGlobalEvents.clear();
      }

      if (mComponentObserver != null) {
        mComponentObserver = null;
      }

      getFlatUIContext().destroy();
      mFlatGUIContext = null;

      mWXScrollListeners = null;
      mRenderContainer = null;
      mNestedInstanceInterceptor = null;
      mUserTrackAdapter = null;
      mScrollView = null;
      mContext = null;
      mRenderListener = null;
      isDestroy = true;
      mStatisticsListener = null;
      if(responseHeaders != null){
        responseHeaders.clear();
      }
      if(templateRef != null){
        templateRef = null;
      }
      mWXPerformance.afterInstanceDestroy(mInstanceId);

      onInstanceClosePostToJSThread(getInstanceId());
    }
  }

  public boolean isDestroy(){
    return isDestroy;
  }

  /**
   * @return If you use render () the return value may be empty
   */
  public @Nullable String getBundleUrl() {
    return mBundleUrl;
  }

  public View getRootView() {
    if (mRootComp == null)
      return null;
    return mRootComp.getRealView();
  }

  public View getContainerView() {
    return mRenderContainer;
  }

  @Deprecated
  public void setBundleUrl(String url){
    mBundleUrl = url;
    if(WXSDKManager.getInstance().getValidateProcessor()!=null) {
      mNeedValidate = WXSDKManager.getInstance().getValidateProcessor().needValidate(mBundleUrl);
    }
  }

  public void onRootCreated(WXComponent root) {
    this.mRootComp = root;
    mRenderContainer.addView(root.getHostView());
    setSize(mRenderContainer.getWidth(),mRenderContainer.getHeight());
  }

  /**
   * Move fixed view to container ,except it's already moved.
   * @param fixedChild
   */
  public void moveFixedView(View fixedChild){
    if(mRenderContainer != null) {
      ViewGroup parent;
      if((parent = (ViewGroup) fixedChild.getParent()) != null){
        if (parent != mRenderContainer) {
          parent.removeView(fixedChild);
          mRenderContainer.addView(fixedChild);
        }
      }else{
        mRenderContainer.addView(fixedChild);
      }
    }
  }

  public void removeFixedView(View fixedChild){
    if(mRenderContainer != null) {
      mRenderContainer.removeView(fixedChild);
    }
  }

  public int getRenderContainerPaddingLeft() {
    if(mRenderContainer != null) {
      return mRenderContainer.getPaddingLeft();
    }
    return 0;
  }

  public int getRenderContainerPaddingTop() {
    if(mRenderContainer != null) {
      return mRenderContainer.getPaddingTop();
    }
    return 0;
  }

  public synchronized List<OnWXScrollListener> getWXScrollListeners() {
    return mWXScrollListeners;
  }

  public synchronized void registerOnWXScrollListener(OnWXScrollListener wxScrollListener) {
    if(mWXScrollListeners==null){
      mWXScrollListeners=new ArrayList<>();
    }
    mWXScrollListeners.add(wxScrollListener);
  }

  public void setSize(int width, int height) {
    if (width > 0 && height > 0 & !isDestroy && mRendered && mRenderContainer != null) {
      ViewGroup.LayoutParams layoutParams = mRenderContainer.getLayoutParams();
      if (layoutParams != null) {
        final float realWidth = width;
        final float realHeight = height;
        if (mRenderContainer.getWidth() != width || mRenderContainer.getHeight() != height) {
          layoutParams.width = width;
          layoutParams.height = height;
          mRenderContainer.setLayoutParams(layoutParams);
        }

        if (mRootComp != null && layoutParams != null) {
          final boolean isWidthWrapContent = layoutParams.width == ViewGroup.LayoutParams.WRAP_CONTENT;
          final boolean isHeightWrapContent = layoutParams.height == ViewGroup.LayoutParams.WRAP_CONTENT;
          setDefaultRootSizePostToJSThread(getInstanceId(), realWidth, realHeight, isWidthWrapContent,
              isHeightWrapContent);
        }
      }
    }
  }

  /*Global Event*/
  private HashMap<String, List<String>> mGlobalEvents = new HashMap<>();

  public void fireGlobalEventCallback(String eventName, Map<String,Object> params){
    List<String> callbacks=mGlobalEvents.get(eventName);
    if(callbacks!=null){
      for(String callback:callbacks){
        WXSDKManager.getInstance().callback(mInstanceId,callback,params,true);
      }
    }
  }

  /**
   * Fire event callback on a element.
   * @param elementRef
   * @param type
   * @param data
   * @param domChanges
   */
  public void fireEvent(String elementRef,final String type, final Map<String, Object> data,final Map<String, Object> domChanges, List<Object> eventArgs){
    fireEvent(elementRef, type, data, domChanges, eventArgs, null);
  }

  public void fireEvent(String elementRef,final String type, final Map<String, Object> data,final Map<String, Object> domChanges, List<Object> eventArgs, EventResult callback) {
    if (null != mWXPerformance && mWXPerformance.fsCallEventTotalNum<Integer.MAX_VALUE){
      mWXPerformance.fsCallEventTotalNum++;
    }
    WXBridgeManager.getInstance().fireEventOnNode(getInstanceId(),elementRef,type,data,domChanges, eventArgs, callback);
  }
  /**
   * Fire event callback on a element.
   * @param elementRef
   * @param type
   * @param data
   * @param domChanges
   */
  public void fireEvent(String elementRef,final String type, final Map<String, Object> data,final Map<String, Object> domChanges){
    fireEvent(elementRef, type, data, domChanges, null);
  }

  public void fireEvent(String elementRef,final String type, final Map<String, Object> data){
    fireEvent(elementRef,type,data,null);
  }

  public void fireEvent(String ref, String type){
    fireEvent(ref,type,new HashMap<String, Object>());
  }

  protected void addEventListener(String eventName, String callback) {
    if (TextUtils.isEmpty(eventName) || TextUtils.isEmpty(callback)) {
      return;
    }
    List<String> callbacks = mGlobalEvents.get(eventName);
    if (callbacks == null) {
      callbacks = new ArrayList<>();
      mGlobalEvents.put(eventName, callbacks);
    }
    callbacks.add(callback);
  }
  protected void removeEventListener(String eventName, String callback) {
    if (TextUtils.isEmpty(eventName) || TextUtils.isEmpty(callback)) {
      return;
    }
    List<String> callbacks = mGlobalEvents.get(eventName);
    if (callbacks != null) {
      callbacks.remove(callback);
    }
  }

  protected void removeEventListener(String eventName) {
    if (TextUtils.isEmpty(eventName)) {
      return;
    }
    mGlobalEvents.remove(eventName);
  }

  /**
   * Notifies WEEX that this event has occurred
   * @param eventName WEEX register event
   * @param module Events occur in this Module
   * @param params The parameters to be notified to WEEX are required
   */
  public void fireModuleEvent(String eventName, WXModule module,Map<String, Object> params) {
    if (TextUtils.isEmpty(eventName) || module == null) {
      return;
    }

    Map<String, Object> event = new HashMap<>();
    event.put("type", eventName);
    event.put("module", module.getModuleName());
    event.put("data", params);

    List<String> callbacks = module.getEventCallbacks(eventName);
    if (callbacks != null) {
      for (String callback : callbacks) {
        SimpleJSCallback jsCallback = new SimpleJSCallback(mInstanceId, callback);
        if (module.isOnce(callback)) {
          jsCallback.invoke(event);
        } else {
          jsCallback.invokeAndKeepAlive(event);
        }
      }
    }
  }

  /**
   * Check whether the current module registered the event
   * @param eventName EventName register in weex
   * @param module Events occur in this Module
   * @return  register->true
   */
  public boolean checkModuleEventRegistered(String eventName,WXModule module) {
    if (module != null) {
      List<String> events = module.getEventCallbacks(eventName);
      if (events != null && events.size() > 0) {
        return true;
      }
    }
    return false;
  }

  public WXPerformance getWXPerformance(){
    return mWXPerformance;
  }

  public Map<String, Serializable> getUserTrackParams() {
    return mUserTrackParams;
  }

  public void addUserTrackParameter(String key,Serializable value){
    if(this.mUserTrackParams == null){
      this.mUserTrackParams = new ConcurrentHashMap<>();
    }
    mUserTrackParams.put(key,value);
  }

  public void clearUserTrackParameters(){
    if(this.mUserTrackParams != null){
      this.mUserTrackParams.clear();
    }
  }

  public void removeUserTrackParameter(String key){
    if(this.mUserTrackParams != null){
      this.mUserTrackParams.remove(key);
    }
  }

  public int getMaxDeepLayer() {
    return mMaxDeepLayer;
  }

  public void setMaxDeepLayer(int maxDeepLayer) {
    mMaxDeepLayer = maxDeepLayer;
  }

  public int getMaxDomDeep() {
    return mMaxVDomDeepLayer;
  }

  public void setMaxDomDeep(int maxDomDeep){
    mMaxVDomDeepLayer = maxDomDeep;
    mWXPerformance.maxDeepVDomLayer = maxDomDeep;
  }

  public void onHttpStart(){
    if (!mEnd){
      mWXPerformance.fsRequestNum++;
    }
  }

  /**
   * load bundle js listener
   */
  class WXHttpListener implements IWXHttpAdapter.OnHttpListener {

    private String pageName;
    private Map<String, Object> options;
    private String jsonInitData;
    private WXRenderStrategy flag;
    private WXSDKInstance instance;
    private long startRequestTime;
    private int traceId;

    private WXHttpListener(String pageName, Map<String, Object> options, String jsonInitData, WXRenderStrategy flag, long startRequestTime) {
      this.pageName = pageName;
      this.options = options;
      this.jsonInitData = jsonInitData;
      this.flag = flag;
      this.startRequestTime = startRequestTime;
      this.traceId = WXTracing.nextId();

      if (WXTracing.isAvailable()) {
        WXTracing.TraceEvent event = WXTracing.newEvent("downloadBundleJS", mInstanceId, -1);
        event.iid = mInstanceId;
        event.tname = "Network";
        event.ph = "B";
        event.traceId = traceId;
        event.submit();
      }
    }

    public void setSDKInstance(WXSDKInstance instance) {
      this.instance = instance;
    }

    @Override
    public void onHttpStart() {
      if (this.instance != null
              && this.instance.getWXStatisticsListener() != null) {
        this.instance.getWXStatisticsListener().onHttpStart();
      }
    }

    @Override
    public void onHeadersReceived(int statusCode, Map<String,List<String>> headers) {
      if (this.instance != null
              && this.instance.getWXStatisticsListener() != null) {
        this.instance.getWXStatisticsListener().onHeadersReceived();
        this.instance.onHttpStart();
      }
      if(this.instance != null
              && this.instance.responseHeaders != null
              && headers != null){
        this.instance.responseHeaders.putAll(headers);
      }
    }

    @Override
    public void onHttpUploadProgress(int uploadProgress) {

    }

    @Override
    public void onHttpResponseProgress(int loadedLength) {

    }

    @Override
    public void onHttpFinish(WXResponse response) {
      if (this.instance != null
              && this.instance.getWXStatisticsListener() != null) {
        this.instance.getWXStatisticsListener().onHttpFinish();
      }

      if (WXTracing.isAvailable()) {
        WXTracing.TraceEvent event = WXTracing.newEvent("downloadBundleJS", mInstanceId, -1);
        event.traceId = traceId;
        event.tname = "Network";
        event.ph = "E";
        event.extParams = new HashMap<>();
        if (response != null && response.originalData != null) {
          event.extParams.put("BundleSize", response.originalData.length);
        }
        event.submit();
      }

      mWXPerformance.networkTime = System.currentTimeMillis() - startRequestTime;
      if(response.extendParams!=null){
        Object actualNetworkTime=response.extendParams.get("actualNetworkTime");
        mWXPerformance.actualNetworkTime=actualNetworkTime instanceof Long?(long)actualNetworkTime:0;
        WXLogUtils.renderPerformanceLog("actualNetworkTime", mWXPerformance.actualNetworkTime);

        Object pureNetworkTime=response.extendParams.get("pureNetworkTime");
        mWXPerformance.pureNetworkTime=pureNetworkTime instanceof Long?(long)pureNetworkTime:0;
        WXLogUtils.renderPerformanceLog("pureNetworkTime", mWXPerformance.pureNetworkTime);

        Object connectionType=response.extendParams.get("connectionType");
        mWXPerformance.connectionType=connectionType instanceof String?(String)connectionType:"";

        Object packageSpendTime=response.extendParams.get("packageSpendTime");
        mWXPerformance.packageSpendTime=packageSpendTime instanceof Long ?(long)packageSpendTime:0;

        Object syncTaskTime=response.extendParams.get("syncTaskTime");
        mWXPerformance.syncTaskTime=syncTaskTime instanceof Long ?(long)syncTaskTime:0;

        Object requestType=response.extendParams.get("requestType");
        mWXPerformance.requestType=requestType instanceof String?(String)requestType:"none";

        Object cacheType = response.extendParams.get(Dimension.cacheType.toString());
        if(cacheType instanceof String){
          mWXPerformance.cacheType = (String) cacheType;
        }

        Object zCacheInfo = response.extendParams.get("zCacheInfo");
        mWXPerformance.zCacheInfo = zCacheInfo instanceof String?(String)zCacheInfo:"";

        if(isNet(mWXPerformance.requestType) && mUserTrackAdapter!=null){
          WXPerformance performance=new WXPerformance();
          if(!TextUtils.isEmpty(mBundleUrl)){
            try {
              performance.args= Uri.parse(mBundleUrl).buildUpon().clearQuery().toString();
            } catch (Exception e) {
              performance.args=pageName;
            }
          }
          if(!"200".equals(response.statusCode)){
            performance.errCode=WXErrorCode.WX_ERR_JSBUNDLE_DOWNLOAD.getErrorCode();
            performance.appendErrMsg(response.errorCode);
            performance.appendErrMsg("|");
            performance.appendErrMsg(response.errorMsg);

          }else if("200".equals(response.statusCode) && (response.originalData==null || response.originalData.length<=0)){
            performance.errCode=WXErrorCode.WX_ERR_JSBUNDLE_DOWNLOAD.getErrorCode();
            performance.appendErrMsg(response.statusCode);
            performance.appendErrMsg("|template is null!");
          }else {
            performance.errCode=WXErrorCode.WX_SUCCESS.getErrorCode();
          }

          if (mUserTrackAdapter != null) {
            mUserTrackAdapter.commit(getContext(), null, IWXUserTrackAdapter.JS_DOWNLOAD, performance, null);
          }
        }
      }
      WXLogUtils.renderPerformanceLog("networkTime", mWXPerformance.networkTime);
      if (response!=null && response.originalData!=null && TextUtils.equals("200", response.statusCode)) {
        String template = new String(response.originalData);
        render(pageName, template, options, jsonInitData, flag);

        // check content-type
      } else if (TextUtils.equals(WXErrorCode.WX_DEGRAD_ERR_BUNDLE_CONTENTTYPE_ERROR.getErrorCode(),
              response.statusCode)) {
        WXLogUtils.e("user intercept: WX_DEGRAD_ERR_BUNDLE_CONTENTTYPE_ERROR");
        onRenderError(WXErrorCode.WX_DEGRAD_ERR_BUNDLE_CONTENTTYPE_ERROR.getErrorCode(),
                "|response.errorMsg==" + response.errorMsg +
                        "|instance.getTemplateInfo == \n" + instance.getTemplateInfo() +
                        "|instance bundleUrl = \n" + instance.getBundleUrl() +
                        "|instance requestUrl = \n" + Uri.decode(WXSDKInstance.requestUrl)
        );

        // check content-length
      } else if (response!=null && response.originalData!=null && TextUtils.equals("-206", response.statusCode)) {
        WXLogUtils.e("user intercept: WX_DEGRAD_ERR_NETWORK_CHECK_CONTENT_LENGTH_FAILED");
        onRenderError(
                WXErrorCode.WX_DEGRAD_ERR_NETWORK_CHECK_CONTENT_LENGTH_FAILED.getErrorCode(),
                WXErrorCode.WX_DEGRAD_ERR_NETWORK_CHECK_CONTENT_LENGTH_FAILED.getErrorCode() +
                        "|response.errorMsg==" + response.errorMsg +
                        "|instance.getTemplateInfo == \n" + instance.getTemplateInfo());
      }
      else {
        onRenderError(WXErrorCode.WX_DEGRAD_ERR_NETWORK_BUNDLE_DOWNLOAD_FAILED.getErrorCode(),
                response.errorMsg);
      }
    }
  }

  private boolean isNet(String requestType){

    return "network".equals(requestType) || "2g".equals(requestType) || "3g".equals(requestType)
            || "4g".equals(requestType) || "wifi".equals(requestType) || "other".equals(requestType)
            || "unknown".equals(requestType);
  }

  /**
   * return md5, and bytes length
   * */
  public String getTemplateInfo() {
    String template = getTemplate();
    if(template == null){
      return " template md5 null " + JSONObject.toJSONString(responseHeaders);
    }
    if(TextUtils.isEmpty(template)){
      return " template md5  length 0 " + JSONObject.toJSONString(responseHeaders);
    }
    try {
      byte[] bts = template.getBytes("UTF-8");
      String sourceMD5 = WXFileUtils.md5(bts);
      String sourceBase64MD5 = WXFileUtils.base64Md5(bts);
      ArrayList<String> sourceMD5List = new ArrayList<>();
      ArrayList<String> sourceBase64MD5List = new ArrayList<>();
      sourceMD5List.add(sourceMD5);
      sourceBase64MD5List.add(sourceBase64MD5);
      responseHeaders.put("templateSourceMD5", sourceMD5List);
      responseHeaders.put(SOURCE_TEMPLATE_BASE64_MD5, sourceBase64MD5List);
      return " template md5 " + sourceMD5 + " length " +   bts.length
              + " base64 md5 " + sourceBase64MD5
              + " response header " + JSONObject.toJSONString(responseHeaders);
    } catch (UnsupportedEncodingException e) {
      return "template md5 getBytes error";
    }

  }

  /**
   * check template header md5 match with header  content-md5
   * */
  public boolean isContentMd5Match(){
    if(responseHeaders == null){
      return true;
    }
    List<String> contentMD5s = responseHeaders.get("Content-Md5");
    if(contentMD5s == null){
      contentMD5s  = responseHeaders.get("content-md5");
    }
    if(contentMD5s == null || contentMD5s.size() <= 0){
      return true;
    }
    String md5 = contentMD5s.get(0);

    List<String> sourceBase64Md5 = responseHeaders.get(SOURCE_TEMPLATE_BASE64_MD5);
    if(sourceBase64Md5 == null){
      getTemplateInfo();
      sourceBase64Md5 = responseHeaders.get(SOURCE_TEMPLATE_BASE64_MD5);
    }
    if(sourceBase64Md5 == null || sourceBase64Md5.size() == 0){
      return  true;
    }
    return  md5.equals(sourceBase64Md5.get(0));
  }

  public String getTemplate() {
    if(templateRef == null){
      return  null;
    }
    return templateRef.get();
  }

  public void setTemplate(String template) {
    this.templateRef = new WeakReference<String>(template);
  }

  public interface NestedInstanceInterceptor {
    void onCreateNestInstance(WXSDKInstance instance, NestedContainer container);
  }

  public void OnVSync() {
    boolean forceLayout = notifyLayout(getInstanceId());
    if(forceLayout) {
      WXBridgeManager.getInstance().post(new Runnable() {
        @Override
        public void run() {
          forceLayout(getInstanceId());
        }
      });
    }
  }

  /**
   * Native: Layout
   * @param instanceId
   * @return
   */
  @UiThread
  private boolean notifyLayout(String instanceId) {
    return nativeNotifyLayout(Integer.parseInt(instanceId));
  }

  private native boolean nativeNotifyLayout(int instanceId);

  @UiThread
  private void forceLayout(String instanceId) {
    nativeForceLayout(Integer.parseInt(instanceId));
  }

  private native void nativeForceLayout(int instanceId);

<<<<<<< HEAD

  /**
   * native: BindComponentToWXCore
   */
  public void bindComponentWithRenderObject(final String instanceId, final WXComponent component, final String ref) {
    nativeBindComponentToWXCore(Integer.parseInt(instanceId), component, ref);
  }

  public void bindComponentWithRenderObjectPostToJSThread(final String instanceId, final WXComponent component, final String ref) {
    WXBridgeManager.getInstance().post(new Runnable() {
      @Override
      public void run() {
        nativeBindComponentToWXCore(Integer.parseInt(instanceId), component, ref);
      }
    });
  }

  private native void nativeBindComponentToWXCore(int instanceId, WXComponent component, String ref);


=======
>>>>>>> aea0d9d4
  /**
   * native: OnInstanceClose
   * @param instanceId
   */
  public void onInstanceClose(String instanceId) {
    nativeOnInstanceClose(Integer.parseInt(instanceId));
  }

  public void onInstanceClosePostToJSThread(final String instanceId) {
    WXBridgeManager.getInstance().post(new Runnable() {
      @Override
      public void run() {
        nativeOnInstanceClose(Integer.parseInt(instanceId));
      }
    });
  }

  private native void nativeOnInstanceClose(int instanceId);


  /**
   * native: SetDefaultHeightAndWidthIntoRootDom
   * @param instanceId
   * @param defaultWidth
   * @param defaultHeight
   */
  public void setDefaultRootSize(final String instanceId, final float defaultWidth, final float defaultHeight, final boolean isWidthWrapContent, final boolean isHeightWrapContent) {
    nativeSetDefaultHeightAndWidthIntoRootDom(Integer.parseInt(instanceId), defaultWidth, defaultHeight, isWidthWrapContent, isHeightWrapContent);
  }

  public void setDefaultRootSizePostToJSThread(final String instanceId, final float defaultWidth, final float defaultHeight, final boolean isWidthWrapContent, final boolean isHeightWrapContent) {
    WXBridgeManager.getInstance().post(new Runnable() {
      @Override
      public void run() {
        nativeSetDefaultHeightAndWidthIntoRootDom(Integer.parseInt(instanceId), defaultWidth, defaultHeight, isWidthWrapContent, isHeightWrapContent);
      }
    });
  }

  private native void nativeSetDefaultHeightAndWidthIntoRootDom(int instanceId, float defaultWidth, float defaultHeight, boolean isWidthWrapContent, boolean isHeightWrapContent);

  private void setRenderContentWrapContentToCore(boolean wrap, final String instanceId) {
    nativeSetRenderContainerWrapContent(wrap, Integer.parseInt(instanceId));
  }

  private void setRenderContentWrapContentToCorePostToJSThread(final boolean wrap, final String instanceId) {
    WXBridgeManager.getInstance().post(new Runnable() {
      @Override
      public void run() {
        nativeSetRenderContainerWrapContent(wrap, Integer.parseInt(instanceId));
      }
    });
  }

  private native void nativeSetRenderContainerWrapContent(boolean wrap, int instanceId);

  /**
   * native: print render time
   * @param instanceId
   * @return
   */
  public native int nativePrintFirstScreenRenderTime(int instanceId);

  public native int nativePrintRenderFinishTime(int instanceId);

}<|MERGE_RESOLUTION|>--- conflicted
+++ resolved
@@ -1957,29 +1957,6 @@
 
   private native void nativeForceLayout(int instanceId);
 
-<<<<<<< HEAD
-
-  /**
-   * native: BindComponentToWXCore
-   */
-  public void bindComponentWithRenderObject(final String instanceId, final WXComponent component, final String ref) {
-    nativeBindComponentToWXCore(Integer.parseInt(instanceId), component, ref);
-  }
-
-  public void bindComponentWithRenderObjectPostToJSThread(final String instanceId, final WXComponent component, final String ref) {
-    WXBridgeManager.getInstance().post(new Runnable() {
-      @Override
-      public void run() {
-        nativeBindComponentToWXCore(Integer.parseInt(instanceId), component, ref);
-      }
-    });
-  }
-
-  private native void nativeBindComponentToWXCore(int instanceId, WXComponent component, String ref);
-
-
-=======
->>>>>>> aea0d9d4
   /**
    * native: OnInstanceClose
    * @param instanceId
