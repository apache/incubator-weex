--- conflicted
+++ resolved
@@ -91,12 +91,8 @@
 import com.taobao.weex.utils.WXUtils;
 import com.taobao.weex.utils.WXViewUtils;
 import com.taobao.weex.utils.cache.RegisterCache;
-<<<<<<< HEAD
-=======
 import com.taobao.weex.utils.tools.LogDetail;
 import com.taobao.weex.utils.tools.TimeCalculator;
-
->>>>>>> 7db103ba
 import java.io.Serializable;
 import java.lang.ref.WeakReference;
 import java.util.ArrayList;
@@ -209,12 +205,9 @@
 
   private WXSDKInstance mParentInstance;
 
-<<<<<<< HEAD
   private String mRenderType = RenderTypes.RENDER_TYPE_NATIVE;
 
-=======
   public TimeCalculator mTimeCalculator;
->>>>>>> 7db103ba
   /**
    * Default Width And Viewport is 750,
    * when screen width change, we adjust viewport to adapter screen change
