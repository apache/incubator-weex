--- conflicted
+++ resolved
@@ -189,11 +189,7 @@
       mViewPager.setCurrentItem(initIndex);
       initIndex = -1;
     } else {
-<<<<<<< HEAD
-      if (mViewPager.getCurrentItem() == 0) {
-=======
       if (!keepIndex) {
->>>>>>> 77fff9fa
         mViewPager.setCurrentItem(0);
       }
     }
