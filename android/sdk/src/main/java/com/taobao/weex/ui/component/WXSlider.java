--- conflicted
+++ resolved
@@ -299,18 +299,6 @@
     return view;
   }
 
-<<<<<<< HEAD
-  @Override
-  public LayoutParams getChildLayoutParams(WXComponent child,View childView, int width, int height, int left, int right, int top, int bottom) {
-    ViewGroup.LayoutParams lp = childView.getLayoutParams();
-    if(lp == null) {
-      lp = new FrameLayout.LayoutParams(width, height);
-    }else{
-      lp.width = width;
-      lp.height = height;
-      if(lp instanceof ViewGroup.MarginLayoutParams){
-        ((ViewGroup.MarginLayoutParams) lp).setMargins(left,top,right,bottom);
-=======
   /**
    * Slider is not a regular container,top/left/right/bottom not apply to view,expect indicator.
    */
@@ -330,7 +318,6 @@
         ((ViewGroup.MarginLayoutParams) lp).setMargins(left, top, right, bottom);
       } else {
         ((ViewGroup.MarginLayoutParams) lp).setMargins(0, 0, 0, 0);
->>>>>>> ad9d088d
       }
     }
     return lp;
@@ -343,15 +330,12 @@
     if (getRealView() != null) {
       getRealView().setOnTouchListener(null);
     }
-<<<<<<< HEAD
-=======
     if (Constants.Event.SCROLL.equals(type)) {
       if (mViewPager == null) {
         return;
       }
       mViewPager.addOnPageChangeListener(new SliderOnScrollListener(this));
     }
->>>>>>> ad9d088d
   }
 
   @Override
