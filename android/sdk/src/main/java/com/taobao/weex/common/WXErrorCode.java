--- conflicted
+++ resolved
@@ -22,15 +22,9 @@
 public enum WXErrorCode {
 
 
-<<<<<<< HEAD
-    /*
-     * environment
-     **/
-=======
   /*
    * environment
    **/
->>>>>>> d557a63d
   /**
    * Failure for load so library
    */
@@ -219,11 +213,7 @@
    */
   WX_RENDER_ERR_JS_CREATE_INSTANCE("-9600", "WX_RENDER_ERR_JS_CREATE_INSTANCE",ErrorType.RENDER_ERROR,ErrorGroup.JS),
   WX_RENDER_ERR_JS_RUNTIME("-9601", "WX_RENDER_ERR for js error",ErrorType.RENDER_ERROR,
-<<<<<<< HEAD
-                     ErrorGroup.JS),
-=======
           ErrorGroup.JS),
->>>>>>> d557a63d
 
 
   /**
@@ -254,11 +244,7 @@
    * once this case occured,network requist response header and statuscode need track into errmsg.
    */
   WX_DEGRAD_ERR_BUNDLE_CONTENTTYPE_ERROR("-1004", "degradeToH5|wx_user_intercept_error |Content-Type is not application/javascript, " +
-<<<<<<< HEAD
-                                                 "Weex render template must be javascript, please check your request!",ErrorType.DEGRAD_ERROR,ErrorGroup.NET),
-=======
           "Weex render template must be javascript, please check your request!",ErrorType.DEGRAD_ERROR,ErrorGroup.NET),
->>>>>>> d557a63d
 
   /**
    * degrade for other reason. such as white screen which block error for some unknown reason.
