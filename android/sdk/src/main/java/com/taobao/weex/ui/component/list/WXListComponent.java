--- conflicted
+++ resolved
@@ -235,203 +235,8 @@
     this(instance, dom, parent, isLazy);
   }
 
-<<<<<<< HEAD
-    public WXListComponent(WXSDKInstance instance, WXDomObject node, WXVContainer parent, boolean lazy) {
-        super(instance, node, parent, lazy);
-        stickyHelper = new WXStickyHelper(this);
-    }
-
-    /**
-     * Measure the size of the recyclerView.
-     *
-     * @param width  the expected width
-     * @param height the expected height
-     * @return the result of measurement
-     */
-    @Override
-    protected MeasureOutput measure(int width, int height) {
-        int screenH = WXViewUtils.getScreenHeight(WXEnvironment.sApplication);
-        int weexH = WXViewUtils.getWeexHeight(getInstanceId());
-        int outHeight = height > (weexH >= screenH ? screenH : weexH) ? weexH - getAbsoluteY() : height;
-        return super.measure(width, outHeight);
-    }
-
-    protected int getOrientation(){
-        return Constants.Orientation.VERTICAL;
-    }
-
-    @Override
-    public void destroy() {
-        super.destroy();
-        if (mStickyMap != null)
-            mStickyMap.clear();
-        if (mViewTypes != null)
-            mViewTypes.clear();
-        if (mRefToViewType != null)
-            mRefToViewType.clear();
-    }
-
-  @Override
-  public ViewGroup.LayoutParams getChildLayoutParams(WXComponent child,View hostView, int width, int height, int left, int right, int top, int bottom) {
-    ViewGroup.MarginLayoutParams params = (ViewGroup.MarginLayoutParams) hostView.getLayoutParams();
-    if(child instanceof WXBaseRefresh && params == null) {
-      params = new LinearLayout.LayoutParams(width,height);
-    }else if(params == null) {
-      params = new RecyclerView.LayoutParams(width, height);
-    }else {
-      params.width = width;
-      params.height = height;
-      params.setMargins(left, 0, right, 0);
-    }
-    return params;
-  }
-
-  /**
-   * These transform functions are supported:
-   - `scale(x,y)`: scale item, x and y should be a positive float number.
-   - `translate(x,y)`: translate item, `x` and `y` shoule be integer numbers.
-   - `opacity(n)`: change the transparency of item, `n` must in `[0,1.0]`.
-   - `rotate(n)`: rotate item, n is integer number.
-   * @param raw
-   * @return
-   */
-    private RecyclerView.ItemDecoration parseTransforms(String raw){
-        if(raw == null){
-            return null;
-        }
-        float scaleX = 0f,scaleY = 0f;
-        int translateX = 0,translateY = 0;
-        float opacity = 0f;
-        int rotate = 0;
-            //public TransformItemDecoration(boolean isVertical,float alpha,int translateX,int translateY,int rotation,float scale)
-        Matcher matcher = transformPattern.matcher(raw);
-        while(matcher.find()){
-            String match = matcher.group();
-            String name = matcher.group(1);
-            try {
-                switch (name) {
-                    case "scale":
-                        scaleX = Float.parseFloat(matcher.group(2));
-                        scaleY = Float.parseFloat(matcher.group(3));
-                        break;
-                    case "translate":
-                        translateX = Integer.parseInt(matcher.group(2));
-                        translateY = Integer.parseInt(matcher.group(3));
-                        break;
-                    case "opacity":
-                        opacity = Float.parseFloat(matcher.group(2));
-                        break;
-                    case "rotate":
-                        rotate = Integer.parseInt(matcher.group(2));
-                        break;
-                    default:
-                        WXLogUtils.e(TAG, "Invaild transform expression:" + match);
-                        break;
-                }
-            }catch (NumberFormatException e){
-                WXLogUtils.e("", e);
-                WXLogUtils.e(TAG, "Invaild transform expression:" + match);
-            }
-        }
-        return new TransformItemDecoration(getOrientation() == Constants.Orientation.VERTICAL, opacity, translateX, translateY, rotate, scaleX, scaleY);
-    }
-
-    /**
-     * derived class can override, to implement custom function
-     * @param context context
-     * @return BounceRecyclerView
-     */
-    protected BounceRecyclerView makeBounceRecyclerView(Context context) {
-        return new BounceRecyclerView(context, getOrientation());
-    }
-
-    @Override
-    protected BounceRecyclerView initComponentHostView(@NonNull Context context) {
-        bounceRecyclerView = makeBounceRecyclerView(context);
-
-        final WXRecyclerView innerRecyclerView = bounceRecyclerView.getInnerView();
-        String transforms = (String) getDomObject().getAttrs().get(TRANSFORM);
-        if (transforms != null) {
-            innerRecyclerView.addItemDecoration(parseTransforms(transforms));
-        }
-
-        RecyclerViewBaseAdapter recyclerViewBaseAdapter = new RecyclerViewBaseAdapter<>(this);
-        recyclerViewBaseAdapter.setHasStableIds(true);
-        bounceRecyclerView.setAdapter(recyclerViewBaseAdapter);
-        bounceRecyclerView.setOverScrollMode(View.OVER_SCROLL_NEVER);
-        bindScrollListener(innerRecyclerView);
-        bounceRecyclerView.getViewTreeObserver().addOnGlobalLayoutListener(new ViewTreeObserver.OnGlobalLayoutListener() {
-            @TargetApi(Build.VERSION_CODES.JELLY_BEAN)
-            @Override
-            public void onGlobalLayout() {
-              mViewOnScrollListener.onScrolled(innerRecyclerView,0,0);
-              View view;
-              if((view = getHostView()) == null)
-                return;
-              if(Build.VERSION.SDK_INT >=  Build.VERSION_CODES.JELLY_BEAN) {
-                view.getViewTreeObserver().removeOnGlobalLayoutListener(this);
-              }else{
-                view.getViewTreeObserver().removeGlobalOnLayoutListener(this);
-              }
-            }
-       });
-      return bounceRecyclerView;
-    }
-
-    private void bindScrollListener(WXRecyclerView innerRecyclerView) {
-        innerRecyclerView.clearOnScrollListeners();
-        innerRecyclerView.addOnScrollListener(mViewOnScrollListener);
-        innerRecyclerView.addOnScrollListener(new RecyclerView.OnScrollListener() {
-            @Override
-            public void onScrollStateChanged(RecyclerView recyclerView, int newState) {
-              super.onScrollStateChanged(recyclerView, newState);
-
-                    if(newState == RecyclerView.SCROLL_STATE_IDLE ){
-                        for(ListBaseViewHolder holder:recycleViewList){
-                            if(holder!=null
-                                    && holder.getComponent()!=null
-                                    && !holder.getComponent().isUsing()) {
-                                recycleImage(holder.getView());
-                            }
-                        }
-                        recycleViewList.clear();
-                }
-              List<OnWXScrollListener> listeners = getInstance().getWXScrollListeners();
-              if (listeners != null && listeners.size() > 0) {
-                for (OnWXScrollListener listener : listeners) {
-                  if (listener != null) {
-                    View topView = recyclerView.getChildAt(0);
-                    if (topView != null) {
-                      int y = topView.getTop();
-                      listener.onScrollStateChanged(recyclerView, 0, y, newState);
-                    }
-                  }
-                }
-              }
-            }
-
-            @Override
-            public void onScrolled(RecyclerView recyclerView, int dx, int dy) {
-                super.onScrolled(recyclerView, dx, dy);
-                List<OnWXScrollListener> listeners = getInstance().getWXScrollListeners();
-                if(listeners!=null && listeners.size()>0){
-                    for (OnWXScrollListener listener : listeners) {
-                        if (listener != null) {
-                            listener.onScrolled(recyclerView, dx, dy);
-                        }
-                    }
-                }
-            }
-        });
-    }
-
-  @Override
-  public void bindStickStyle(WXComponent component) {
-      stickyHelper.bindStickStyle(component,mStickyMap);
-=======
   public WXListComponent(WXSDKInstance instance, WXDomObject node, WXVContainer parent, boolean lazy) {
     super(instance, node, parent);
->>>>>>> 1fb6d716
   }
 
   @Override
