--- conflicted
+++ resolved
@@ -587,45 +587,23 @@
   }
 
   /**
-    * @param child the inserted child
-    * @param index the index of the child to be inserted.
-    * @see #addChild(WXComponent)
-    */
+  * @param child the inserted child
+  * @param index the index of the child to be inserted.
+  * @see #addChild(WXComponent)
+  */
   @Override
   public void addChild(WXComponent child, int index) {
     super.addChild(child, index);
 
     int adapterPosition = index == -1 ? mChildren.size() - 1 : index;
-    BounceRecyclerView view = getView();
-    if (view != null) {
+    BounceRecyclerView view =  getView();
+    if(view != null) {
       view.getAdapter().notifyItemInserted(adapterPosition);
     }
 
-<<<<<<< HEAD
-    if (hasAppearAndDisAppearEvent(child)) {
-      mAppearComponents.put(adapterPosition, child);
+    if(hasAppearAndDisAppearEvent(child)){
+      mAppearComponents.add(child);
       child.registerAppearEvent = true;
-=======
-    /**
-        * @param child the inserted child
-        * @param index the index of the child to be inserted.
-        * @see #addChild(WXComponent)
-        */
-    @Override
-    public void addChild(WXComponent child, int index) {
-        super.addChild(child, index);
-
-        int adapterPosition = index == -1 ? mChildren.size() - 1 : index;
-        BounceRecyclerView view =  getView();
-        if(view != null) {
-        view.getAdapter().notifyItemInserted(adapterPosition);
-        }
-
-        if(hasAppearAndDisAppearEvent(child)){
-        mAppearComponents.add(child);
-        child.registerAppearEvent = true;
-        }
->>>>>>> 116cc67f
     }
   }
 
