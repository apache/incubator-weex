--- conflicted
+++ resolved
@@ -207,11 +207,7 @@
 import android.graphics.Color;
 import android.graphics.PointF;
 import android.support.annotation.NonNull;
-<<<<<<< HEAD
-import android.support.v7.widget.OrientationHelper;
-=======
 import android.support.v7.widget.LinearLayoutManager;
->>>>>>> be636fbb
 import android.support.v7.widget.RecyclerView;
 import android.text.TextUtils;
 import android.util.SparseArray;
@@ -223,14 +219,14 @@
 import com.taobao.weex.WXEnvironment;
 import com.taobao.weex.WXSDKInstance;
 import com.taobao.weex.WXSDKManager;
-<<<<<<< HEAD
-import com.taobao.weex.common.WXDomPropConstant;
-=======
 import com.taobao.weex.common.OnWXScrollListener;
->>>>>>> be636fbb
 import com.taobao.weex.common.WXRuntimeException;
 import com.taobao.weex.dom.WXDomObject;
-import com.taobao.weex.ui.component.*;
+import com.taobao.weex.ui.component.WXComponent;
+import com.taobao.weex.ui.component.WXEventType;
+import com.taobao.weex.ui.component.WXLoading;
+import com.taobao.weex.ui.component.WXRefresh;
+import com.taobao.weex.ui.component.WXVContainer;
 import com.taobao.weex.ui.view.listview.BounceRecyclerView;
 import com.taobao.weex.ui.view.listview.IRefreshLayout;
 import com.taobao.weex.ui.view.listview.adapter.IOnLoadMoreListener;
@@ -253,95 +249,6 @@
  * or not even exist.
  */
 public class WXListComponent extends WXVContainer implements
-<<<<<<< HEAD
-                                                  IRecyclerAdapterListener<ListBaseViewHolder>, IOnLoadMoreListener {
-
-  private String TAG = "WXListComponent";
-  private ArrayList<Integer> mFakeCells;
-  private int listCellCount = 0;
-  private WXRefresh mRefresh;
-  private WXLoading mLoading;
-
-  private SparseArray<WXComponent> mAppearComponents = new SparseArray<>();
-
-
-  public WXListComponent(WXSDKInstance instance, WXDomObject node, WXVContainer parent, String instanceId, boolean lazy) {
-    super(instance, node, parent, instanceId, lazy);
-  }
-
-  /**
-   * Measure the size of the recyclerView. If the height of the recyclerView exceeds the height of
-   * {@link com.taobao.weex.ui.WXRenderStatement#mGodComponent}, {@link
-   * WXViewUtils#getWeexHeight(String)}-{@link #mAbsoluteY} is returned.
-   *
-   * @param width  the expected width
-   * @param height the expected height
-   * @return the result of measurement
-   */
-  @Override
-  protected MeasureOutput measure(int width, int height) {
-    int screenH = WXViewUtils.getScreenHeight();
-    int weexH = WXViewUtils.getWeexHeight(mInstanceId);
-    int outHeight = height > (weexH >= screenH ? screenH : weexH) ? weexH - mAbsoluteY : height;
-    return super.measure(width, outHeight);
-  }
-
-  @Override
-  protected void initView() {
-    RecyclerViewBaseAdapter recyclerViewBaseAdapter = new RecyclerViewBaseAdapter<>(this);
-    recyclerViewBaseAdapter.setHasStableIds(true);
-
-    String scroll = "vertical";
-    if (mDomObj != null && mDomObj.attr != null) {
-      scroll = (String) mDomObj.attr.get("orientation");
-    }
-
-    mHost = new BounceRecyclerView(mContext,"horizontal".equals(scroll)?HORIZONTAL:VERTICAL);
-    getView().getBounceView().setOverScrollMode(View.OVER_SCROLL_NEVER);
-    getView().setAdapter(recyclerViewBaseAdapter);
-    getView().getBounceView().clearOnScrollListeners();
-    getView().getBounceView().addOnScrollListener(new WXRecyclerViewOnScrollListener(this));
-  }
-
-  //TODO Make this method return WXRecyclerView
-  @Override
-  public BounceRecyclerView getView() {
-    return (BounceRecyclerView) super.getView();
-  }
-
-  @Override
-  public BounceRecyclerView getRealView() {
-    return (BounceRecyclerView) super.getView();
-  }
-
-  /**
-   * Append a child component to the end of WXListComponent. This will not refresh the underlying
-   * view immediately. The message of index of the inserted child is given to the adapter, and the
-   * adapter will determine when to refresh. The default implementation of adapter will push the
-   * message into a message and refresh the view in a period of time.
-   *
-   * @param child the inserted child
-   */
-  @Override
-  public void addChild(WXComponent child) {
-    addChild(child,-1);
-  }
-
-  /**
-   * @param child the inserted child
-   * @param index the index of the child to be inserted.
-   * @see #addChild(WXComponent)
-   */
-  @Override
-  public void addChild(WXComponent child, int index) {
-    super.addChild(child, index);
-    int adapterPosition = index == -1 ? getView().getAdapter().getItemCount() - 1 : index;
-    getView().getAdapter().notifyItemInserted(adapterPosition);
-    checkRefreshOrLoading(child);
-    if(child.getDomObject().containsEvent(WXEventType.APPEAR) || child.getDomObject().containsEvent(WXEventType.DISAPPEAR)){
-      mAppearComponents.put(adapterPosition, child);
-      child.registerAppearEvent=true;
-=======
         IRecyclerAdapterListener<ListBaseViewHolder>, IOnLoadMoreListener {
 
     private String TAG = "WXListComponent";
@@ -355,7 +262,6 @@
 
     public WXListComponent(WXSDKInstance instance, WXDomObject node, WXVContainer parent, String instanceId, boolean lazy) {
         super(instance, node, parent, instanceId, lazy);
->>>>>>> be636fbb
     }
 
     /**
