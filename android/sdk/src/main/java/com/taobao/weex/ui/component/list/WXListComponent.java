--- conflicted
+++ resolved
@@ -851,13 +851,8 @@
                         if (component.getRealView() != null) {
                             return new ListBaseViewHolder(component, viewType);
                         } else {
-<<<<<<< HEAD
-                            component.lazy(false);
-                            component.createView();
-=======
                             ((WXCell)component).lazy(false);
                             component.createView(this, -1);
->>>>>>> d756db8b
                             component.applyLayoutAndEvent(component);
                             return new ListBaseViewHolder(component, viewType);
                         }
