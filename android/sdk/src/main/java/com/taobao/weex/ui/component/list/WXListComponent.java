--- conflicted
+++ resolved
@@ -566,27 +566,16 @@
       view.postDelayed(new Runnable() {
         @Override
         public void run() {
-<<<<<<< HEAD
-        if (cellComp.getHostView() != null) {
-            View cellView = cellComp.getHostView();
-            if(getOrientation() == Constants.Orientation.VERTICAL){
-                int scrollY = cellView.getTop()+offset;
-                view.smoothScrollBy(0,scrollY );
-            }else{
-                int  scrollX = cellView.getLeft()+offset;
-                view.smoothScrollBy(scrollX,0);
-            }
-=======
           if(cellComp.getHostView() == null){
             return;
           }
+          View cellView = cellComp.getHostView();
           if(getOrientation() == Constants.Orientation.VERTICAL){
-            int scrollY = cellComp.getHostView().getTop()+offset;
+            int scrollY = cellView.getTop()+offset;
             view.smoothScrollBy(0,scrollY );
           }else{
-            int  scrollX = cellComp.getHostView().getLeft()+offset;
+            int  scrollX = cellView.getLeft()+offset;
             view.smoothScrollBy(scrollX,0);
->>>>>>> 4c600547
           }
         }
       },50);
