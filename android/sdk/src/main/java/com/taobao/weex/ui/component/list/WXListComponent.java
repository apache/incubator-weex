--- conflicted
+++ resolved
@@ -19,24 +19,14 @@
 package com.taobao.weex.ui.component.list;
 
 import android.content.Context;
-<<<<<<< HEAD
-import android.util.Pair;
-=======
 import android.util.Log;
->>>>>>> d557a63d
 
 import com.taobao.weex.WXSDKInstance;
 import com.taobao.weex.annotation.Component;
 import com.taobao.weex.common.Constants;
 import com.taobao.weex.common.WXThread;
-<<<<<<< HEAD
-import com.taobao.weex.dom.WXDomObject;
-import com.taobao.weex.dom.WXRecyclerDomObject;
-import com.taobao.weex.dom.flex.Spacing;
-=======
 import com.taobao.weex.dom.CSSShorthand;
 import com.taobao.weex.ui.action.BasicComponentData;
->>>>>>> d557a63d
 import com.taobao.weex.ui.component.WXBaseRefresh;
 import com.taobao.weex.ui.component.WXBasicComponentType;
 import com.taobao.weex.ui.component.WXComponent;
@@ -47,10 +37,7 @@
 import com.taobao.weex.ui.view.listview.WXRecyclerView;
 import com.taobao.weex.ui.view.listview.adapter.ListBaseViewHolder;
 import com.taobao.weex.ui.view.refresh.wrapper.BounceRecyclerView;
-<<<<<<< HEAD
-=======
 import com.taobao.weex.utils.WXLogUtils;
->>>>>>> d557a63d
 import com.taobao.weex.utils.WXUtils;
 
 import java.util.Map;
@@ -66,11 +53,7 @@
 
 public class WXListComponent extends BasicListComponent<BounceRecyclerView> {
   private String TAG = "WXListComponent";
-<<<<<<< HEAD
-  private WXRecyclerDomObject mRecyclerDom;
-=======
   //  private WXRecyclerDomObject mDomObject;
->>>>>>> d557a63d
   private float mPaddingLeft;
   private float mPaddingRight;
 
@@ -80,41 +63,12 @@
   }
 
 
-<<<<<<< HEAD
-  public WXListComponent(WXSDKInstance instance, WXDomObject node, WXVContainer parent, boolean lazy) {
-    super(instance, node, parent);
-    if (node != null && node instanceof WXRecyclerDomObject) {
-      mRecyclerDom = (WXRecyclerDomObject) node;
-      mRecyclerDom.preCalculateCellWidth();
-
-      if(WXBasicComponentType.WATERFALL.equals(node.getType())){
-        mLayoutType = WXRecyclerView.TYPE_STAGGERED_GRID_LAYOUT;
-      }else{
-        mLayoutType = mRecyclerDom.getLayoutType();
-      }
-      updateRecyclerAttr();
-
-    }
-=======
   public WXListComponent(WXSDKInstance instance, WXVContainer parent, boolean lazy, BasicComponentData basicComponentData) {
     super(instance, parent, basicComponentData);
->>>>>>> d557a63d
   }
 
   @Override
   protected BounceRecyclerView generateListView(Context context, int orientation) {
-<<<<<<< HEAD
-    BounceRecyclerView bounceRecyclerView = new BounceRecyclerView(context,mLayoutType,mColumnCount,mColumnGap,orientation);
-    if(bounceRecyclerView.getSwipeLayout()  != null){
-      if(WXUtils.getBoolean(getDomObject().getAttrs().get(Constants.Name.NEST_SCROLLING_ENABLED), false)) {
-          bounceRecyclerView.getSwipeLayout().setNestedScrollingEnabled(true);
-      }
-    }
-    if(mRecyclerDom != null && mRecyclerDom.getSpanOffsets() != null){
-       bounceRecyclerView.getInnerView().addItemDecoration(new GapItemDecoration(this));
-    }
-    return  bounceRecyclerView;
-=======
     BounceRecyclerView bounceRecyclerView = new BounceRecyclerView(context, mLayoutType, mColumnCount, mColumnGap, orientation);
     if (bounceRecyclerView.getSwipeLayout() != null) {
       if (WXUtils.getBoolean(getAttrs().get(Constants.Name.NEST_SCROLLING_ENABLED), false)) {
@@ -126,21 +80,14 @@
     //      bounceRecyclerView.getInnerView().addItemDecoration(new GapItemDecoration(this));
     //    }
     return bounceRecyclerView;
->>>>>>> d557a63d
-  }
-
-  @Override
-  public void addChild(final WXComponent child, int index) {
+  }
+
+  @Override
+  public void addChild(WXComponent child, int index) {
     super.addChild(child, index);
     if (child == null || index < -1) {
       return;
     }
-<<<<<<< HEAD
-
-    if (child instanceof WXRefresh && getHostView() != null) {
-        getHostView().setOnRefreshListener((WXRefresh) child);
-        getHostView().postDelayed(WXThread.secure(new Runnable() {
-=======
     setRefreshOrLoading(child);
     // Synchronize DomObject's attr to Component and Native View
     if(getHostView() != null && hasColumnPros()) {
@@ -169,83 +116,27 @@
     if (child instanceof WXRefresh) {
       getHostView().setOnRefreshListener((WXRefresh) child);
       getHostView().postDelayed(WXThread.secure(new Runnable() {
->>>>>>> d557a63d
         @Override
         public void run() {
           getHostView().setHeaderView(child);
         }
       }), 100);
-<<<<<<< HEAD
-    }
-
-    if (child instanceof WXLoading && getHostView() != null) {
-        getHostView().setOnLoadingListener((WXLoading) child);
-        getHostView().postDelayed(WXThread.secure(new Runnable() {
-=======
       return true;
     }
 
     if (child instanceof WXLoading) {
       getHostView().setOnLoadingListener((WXLoading) child);
       getHostView().postDelayed(WXThread.secure(new Runnable() {
->>>>>>> d557a63d
         @Override
         public void run() {
           getHostView().setFooterView(child);
         }
       }), 100);
-<<<<<<< HEAD
-    }
-
-    // Synchronize DomObject's attr to Component and Native View
-    if(mRecyclerDom != null && getHostView() != null && (mColumnWidth != mRecyclerDom.getColumnWidth() ||
-            mColumnCount != mRecyclerDom.getColumnCount() ||
-            mColumnGap != mRecyclerDom.getColumnGap())) {
-      updateRecyclerAttr();
-      getHostView().getInnerView().initView(getContext(), mLayoutType,mColumnCount,mColumnGap,getOrientation());
-=======
       return true;
->>>>>>> d557a63d
-    }
-  }
-
-<<<<<<< HEAD
-
-
-  private void updateRecyclerAttr(){
-    if(mRecyclerDom != null) {
-      mColumnCount = mRecyclerDom.getColumnCount();
-      mColumnGap = mRecyclerDom.getColumnGap();
-      mColumnWidth = mRecyclerDom.getColumnWidth();
-      mPaddingLeft = mRecyclerDom.getPadding().get(Spacing.LEFT);
-      mPaddingRight = mRecyclerDom.getPadding().get(Spacing.RIGHT);
-      mLeftGap = mRecyclerDom.getLeftGap();
-      mRightGap = mRecyclerDom.getRightGap();
-      mRecyclerDom.preCalculateCellWidth();
-    }
-  }
-
-  @WXComponentProp(name = Constants.Name.LEFT_GAP)
-  public void setLeftGap(float leftGap)  {
-    if(mRecyclerDom != null && mRecyclerDom.getLeftGap() != mLeftGap){
-      markComponentUsable();
-      mRecyclerDom.preCalculateCellWidth();
-      updateRecyclerAttr();
-      WXRecyclerView wxRecyclerView = getHostView().getInnerView();
-      wxRecyclerView.initView(getContext(), mLayoutType,mColumnCount,mColumnGap,getOrientation());
-    }
-  }
-
-  @WXComponentProp(name = Constants.Name.RIGHT_GAP)
-  public void setRightGap(float rightGap)  {
-    if(mRecyclerDom != null && mRecyclerDom.getRightGap() != mRightGap){
-      markComponentUsable();
-      mRecyclerDom.preCalculateCellWidth();
-      updateRecyclerAttr();
-      WXRecyclerView wxRecyclerView = getHostView().getInnerView();
-      wxRecyclerView.initView(getContext(), mLayoutType,mColumnCount,mColumnGap,getOrientation());
-    }
-=======
+    }
+    return false;
+  }
+
   private void updateRecyclerAttr() {
     mColumnCount = WXUtils.parseInt(getAttrs().get(Constants.Name.COLUMN_COUNT));
     mColumnGap = WXUtils.parseFloat(getAttrs().get(Constants.Name.COLUMN_GAP));
@@ -256,7 +147,6 @@
     //      mLeftGap = mRecyclerDom.getLeftGap();
     //      mRightGap = mRecyclerDom.getRightGap();
     //      mRecyclerDom.preCalculateCellWidth();
->>>>>>> d557a63d
   }
 
   // TODO
@@ -283,13 +173,8 @@
   //  }
 
   @WXComponentProp(name = Constants.Name.COLUMN_WIDTH)
-<<<<<<< HEAD
-  public void setColumnWidth(int columnCount)  {
-    if(mRecyclerDom != null && mRecyclerDom.getColumnWidth() != mColumnWidth){
-=======
   public void setColumnWidth(int columnWidth)  {
     if(columnWidth != mColumnWidth){
->>>>>>> d557a63d
       markComponentUsable();
       updateRecyclerAttr();
       WXRecyclerView wxRecyclerView = getHostView().getInnerView();
@@ -299,11 +184,7 @@
 
   @WXComponentProp(name = Constants.Name.COLUMN_COUNT)
   public void setColumnCount(int columnCount){
-<<<<<<< HEAD
-    if(mRecyclerDom != null && mRecyclerDom.getColumnCount() != mColumnCount){
-=======
     if(columnCount != mColumnCount){
->>>>>>> d557a63d
       markComponentUsable();
       updateRecyclerAttr();
       WXRecyclerView wxRecyclerView = getHostView().getInnerView();
@@ -313,11 +194,7 @@
 
   @WXComponentProp(name = Constants.Name.COLUMN_GAP)
   public void setColumnGap(float columnGap) throws InterruptedException {
-<<<<<<< HEAD
-    if(mRecyclerDom != null && mRecyclerDom.getColumnGap() != mColumnGap) {
-=======
     if(columnGap != mColumnGap) {
->>>>>>> d557a63d
       markComponentUsable();
       updateRecyclerAttr();
       WXRecyclerView wxRecyclerView = getHostView().getInnerView();
@@ -345,14 +222,7 @@
     if(props.containsKey(Constants.Name.PADDING)
             ||props.containsKey(Constants.Name.PADDING_LEFT)
             || props.containsKey(Constants.Name.PADDING_RIGHT)){
-<<<<<<< HEAD
-
-      if(mRecyclerDom != null && (mPaddingLeft != mRecyclerDom.getPadding().get(Spacing.LEFT)
-              || mPaddingRight != mRecyclerDom.getPadding().get(Spacing.RIGHT))) {
-
-=======
       if(mPaddingLeft != WXUtils.parseFloat(props.get(Constants.Name.PADDING_LEFT)) || mPaddingRight != WXUtils.parseFloat(props.get(Constants.Name.PADDING_RIGHT))) {
->>>>>>> d557a63d
         markComponentUsable();
         updateRecyclerAttr();
         WXRecyclerView wxRecyclerView = getHostView().getInnerView();
@@ -363,40 +233,44 @@
 
   @Override
   public void createChildViewAt(int index) {
-    Pair<WXComponent, Integer> ret = rearrangeIndexAndGetChild(index);
-    if(ret.first != null) {
-      final WXComponent child = getChild(ret.second);
-      if (child instanceof WXBaseRefresh) {
-        child.createView();
-        if (child instanceof WXRefresh) {
-          getHostView().setOnRefreshListener((WXRefresh) child);
-          getHostView().postDelayed(WXThread.secure(new Runnable() {
-            @Override
-            public void run() {
-              getHostView().setHeaderView(child);
-            }
-          }), 100);
-        } else if (child instanceof WXLoading) {
-          getHostView().setOnLoadingListener((WXLoading) child);
-          getHostView().postDelayed(WXThread.secure(new Runnable() {
-            @Override
-            public void run() {
-              getHostView().setFooterView(child);
-            }
-          }), 100);
-        }
-      } else {
-        super.createChildViewAt(ret.second);
-      }
-    }
-  }
-
-  public WXRecyclerDomObject getRecyclerDom() {
-    return mRecyclerDom;
+    int indexToCreate = index;
+    if (indexToCreate < 0) {
+      indexToCreate = childCount() - 1;
+      if (indexToCreate < 0) {
+        return;
+      }
+    }
+    final WXComponent child = getChild(indexToCreate);
+    if (child instanceof WXBaseRefresh) {
+      child.createView();
+      if (child instanceof WXRefresh) {
+        getHostView().setOnRefreshListener((WXRefresh) child);
+        getHostView().postDelayed(new Runnable() {
+          @Override
+          public void run() {
+            getHostView().setHeaderView(child);
+          }
+        }, 100);
+      } else if (child instanceof WXLoading) {
+        getHostView().setOnLoadingListener((WXLoading) child);
+        getHostView().postDelayed(new Runnable() {
+          @Override
+          public void run() {
+            getHostView().setFooterView(child);
+          }
+        }, 100);
+      }
+    } else {
+      super.createChildViewAt(indexToCreate);
+    }
   }
 
   public void remove(WXComponent child, boolean destroy) {
     super.remove(child, destroy);
+    removeFooterOrHeader(child);
+  }
+
+  private void removeFooterOrHeader(WXComponent child) {
     if (child instanceof WXLoading) {
       getHostView().removeFooterView(child);
     } else if (child instanceof WXRefresh) {
@@ -404,13 +278,9 @@
     }
   }
 
-<<<<<<< HEAD
-
-=======
   private boolean isRecycler(WXComponent component) {
     return WXBasicComponentType.WATERFALL.equals(component.getComponentType())
             || WXBasicComponentType.RECYCLE_LIST.equals(component.getComponentType())
             || WXBasicComponentType.RECYCLER.equals(component.getComponentType());
   }
->>>>>>> d557a63d
 }