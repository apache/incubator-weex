--- conflicted
+++ resolved
@@ -216,6 +216,7 @@
 
 import com.taobao.weex.WXEnvironment;
 import com.taobao.weex.WXSDKInstance;
+import com.taobao.weex.common.OnWXScrollListener;
 import com.taobao.weex.common.WXRuntimeException;
 import com.taobao.weex.dom.WXDomObject;
 import com.taobao.weex.ui.component.WXComponent;
@@ -223,15 +224,19 @@
 import com.taobao.weex.ui.component.WXLoading;
 import com.taobao.weex.ui.component.WXRefresh;
 import com.taobao.weex.ui.component.WXVContainer;
+import com.taobao.weex.ui.view.listview.adapter.IOnLoadMoreListener;
 import com.taobao.weex.ui.view.listview.adapter.IRecyclerAdapterListener;
 import com.taobao.weex.ui.view.listview.adapter.ListBaseViewHolder;
 import com.taobao.weex.ui.view.listview.adapter.RecyclerViewBaseAdapter;
 import com.taobao.weex.ui.view.listview.adapter.TransformItemDecoration;
+import com.taobao.weex.ui.view.listview.adapter.WXRecyclerViewOnScrollListener;
 import com.taobao.weex.ui.view.refresh.wrapper.BounceRecyclerView;
 import com.taobao.weex.utils.WXLogUtils;
 import com.taobao.weex.utils.WXViewUtils;
 
+import java.util.ArrayList;
 import java.util.HashMap;
+import java.util.List;
 import java.util.regex.Matcher;
 import java.util.regex.Pattern;
 
@@ -243,10 +248,12 @@
  * or not even exist.
  */
 public class WXListComponent extends WXVContainer implements
-        IRecyclerAdapterListener<ListBaseViewHolder> {
+        IRecyclerAdapterListener<ListBaseViewHolder>,IOnLoadMoreListener {
 
     public static final String TRANSFORM = "transform";
     private String TAG = "WXListComponent";
+    private int mListCellCount = 0;
+    private ArrayList<ListBaseViewHolder> recycleViewList = new ArrayList<>();
     private static final Pattern transformPattern = Pattern.compile("([a-z]+)\\(([0-9\\.]+),?([0-9\\.]+)?\\)");
 
     private SparseArray<WXComponent> mAppearComponents = new SparseArray<>();
@@ -338,17 +345,13 @@
             bounceRecyclerView.getInnerView().addItemDecoration(parseTransforms(transforms));
         }
 
-<<<<<<< HEAD
         RecyclerViewBaseAdapter recyclerViewBaseAdapter = new RecyclerViewBaseAdapter<>(this);
         recyclerViewBaseAdapter.setHasStableIds(true);
         bounceRecyclerView.setAdapter(recyclerViewBaseAdapter);
-        mHost = bounceRecyclerView;
-=======
-        bounceview.setOverScrollMode(View.OVER_SCROLL_NEVER);
-        view.setAdapter(recyclerViewBaseAdapter);
-        bounceview.clearOnScrollListeners();
-        bounceview.addOnScrollListener(new WXRecyclerViewOnScrollListener(this));
-        bounceview.addOnScrollListener(new RecyclerView.OnScrollListener() {
+        bounceRecyclerView.setOverScrollMode(View.OVER_SCROLL_NEVER);
+        bounceRecyclerView.getInnerView().clearOnScrollListeners();
+        bounceRecyclerView.getInnerView().addOnScrollListener(new WXRecyclerViewOnScrollListener(this));
+        bounceRecyclerView.getInnerView().addOnScrollListener(new RecyclerView.OnScrollListener() {
             @Override
             public void onScrollStateChanged(RecyclerView recyclerView, int newState) {
               super.onScrollStateChanged(recyclerView, newState);
@@ -390,8 +393,7 @@
                 }
             }
         });
-        mHost = view;
->>>>>>> 2d5284b5
+      mHost = bounceRecyclerView;
     }
 
     @Override
@@ -425,26 +427,12 @@
     @Override
     public void addChild(WXComponent child, int index) {
         super.addChild(child, index);
-<<<<<<< HEAD
         int adapterPosition = index == -1 ? getView().getAdapter().getItemCount() - 1 : index;
         getView().getAdapter().notifyItemInserted(adapterPosition);
         if (child.getDomObject().containsEvent(WXEventType.APPEAR) || child.getDomObject().containsEvent(WXEventType.DISAPPEAR)) {
             mAppearComponents.put(adapterPosition, child);
             child.registerAppearEvent = true;
         }
-=======
-
-        int adapterPosition = index == -1 ? mChildren.size() - 1 : index;
-      BounceRecyclerView view =  getView();
-      if(view != null) {
-        view.getAdapter().notifyItemInserted(adapterPosition);
-      }
-      if (child.getDomObject().containsEvent(WXEventType.APPEAR) || child.getDomObject().containsEvent(WXEventType.DISAPPEAR)) {
-          mAppearComponents.put(adapterPosition, child);
-          child.registerAppearEvent = true;
-      }
-      checkRefreshOrLoading(child);
->>>>>>> 2d5284b5
     }
 
     /**
@@ -498,6 +486,7 @@
     public void onViewRecycled(ListBaseViewHolder holder) {
         long begin=System.currentTimeMillis();
         holder.setComponentUsing(false);
+        recycleViewList.add(holder);
         WXLogUtils.d(TAG, "Recycle holder " +(System.currentTimeMillis()-begin)+"  Thread:"+Thread.currentThread().getName());
     }
 
@@ -646,6 +635,62 @@
         return 0;
     }
 
+    @Override
+    public void onLoadMore(int offScreenY) {
+      try {
+        String offset = mDomObj.attr.getLoadMoreOffset();
+
+        if (TextUtils.isEmpty(offset)) {
+          return;
+        }
+
+        if (offScreenY < Integer.parseInt(offset)) {
+          String loadMoreRetry = mDomObj.attr.getLoadMoreRetry();
+
+//          if (mListCellCount != mChildren.size()
+//              || mLoadMoreRetry == null || !mLoadMoreRetry.equals(loadMoreRetry)) {
+//            WXSDKManager.getInstance().fireEvent(mInstanceId, mDomObj.ref, WXEventType.LIST_LOAD_MORE);
+            mListCellCount = mChildren.size();
+//            mLoadMoreRetry = loadMoreRetry;
+//          }
+        }
+      } catch (Exception e) {
+        WXLogUtils.d(TAG, "onLoadMore :" + WXLogUtils.getStackTrace(e));
+      }
+    }
+
+    @Override
+    public void notifyAppearStateChange(int firstVisible, int lastVisible,int directionX,int directionY) {
+
+      List<Integer> unRegisterKeys = new ArrayList<>();
+
+      //notify appear state
+      for (int i = 0, len = mAppearComponents.size(); i < len; i++) {
+        int key = mAppearComponents.keyAt(i);
+        WXComponent value = mAppearComponents.get(key);
+        if (!value.registerAppearEvent) {
+          unRegisterKeys.add(key);
+          continue;
+        }
+        if (key >= firstVisible && key <= lastVisible && !value.appearState) {
+          String direction=directionY>0?"up":"down";
+          value.notifyAppearStateChange(WXEventType.APPEAR,direction);
+          value.appearState = true;
+        } else if ((key < firstVisible || key > lastVisible) && value.appearState) {
+          String direction=directionY>0?"up":"down";
+          value.notifyAppearStateChange(WXEventType.DISAPPEAR,direction);
+          value.appearState = false;
+        }
+        WXLogUtils.d(TAG, "key:" + key + " " + "appear:" + value.appearState);
+      }
+
+      //remove unregister Event
+      for (int i = 0, len = unRegisterKeys.size(); i < len; i++) {
+        mAppearComponents.remove(unRegisterKeys.get(i));
+      }
+
+    }
+
     public void unbindAppearComponents(WXComponent component) {
         mAppearComponents.remove(mAppearComponents.indexOfValue(component));
     }
