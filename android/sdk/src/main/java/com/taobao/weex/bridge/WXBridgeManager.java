--- conflicted
+++ resolved
@@ -2085,11 +2085,7 @@
           if (reInitCount > 1) {
             WXLogUtils.e("[WXBridgeManager] invokeReInitFramework  ExecuteJavaScript fail");
             String err = "[WXBridgeManager] invokeReInitFramework  ExecuteJavaScript fail reinit FrameWork";
-<<<<<<< HEAD
-			WXExceptionUtils.commitCriticalExceptionRT(null, WXErrorCode.WX_ERR_JS_REINIT_FRAMEWORK.getErrorCode(),
-=======
 			WXExceptionUtils.commitCriticalExceptionRT(null, WXErrorCode.WX_ERR_JS_FRAMEWORK,
->>>>>>> c3534546
 					"initFramework", "reInitCount = " + reInitCount + err, null);
           } else {
             WXLogUtils.e("[WXBridgeManager] invokeInitFramework  ExecuteJavaScript fail");
@@ -2102,11 +2098,7 @@
         if (reInitCount > 1) {
           WXLogUtils.e("[WXBridgeManager] invokeInitFramework ", e);
           String err = "[WXBridgeManager] invokeInitFramework reinit FrameWork exception!#" + e.toString();
-<<<<<<< HEAD
-		  WXExceptionUtils.commitCriticalExceptionRT(null, WXErrorCode.WX_ERR_JS_REINIT_FRAMEWORK.getErrorCode(),
-=======
 		  WXExceptionUtils.commitCriticalExceptionRT(null, WXErrorCode.WX_ERR_JS_FRAMEWORK,
->>>>>>> c3534546
 				  "initFramework", "reInitCount ==" + reInitCount + err, null);
         } else {
           WXLogUtils.e("[WXBridgeManager] invokeInitFramework ", e);
