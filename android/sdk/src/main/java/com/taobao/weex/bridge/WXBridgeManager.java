--- conflicted
+++ resolved
@@ -1633,10 +1633,7 @@
 
   private void initFramework(String framework) {
     if (WXSDKEngine.isSoInitialized() && !isJSFrameworkInit()) {
-<<<<<<< HEAD
-=======
       sInitFrameWorkTimeOrigin = System.currentTimeMillis();
->>>>>>> f7ee337c
       if (TextUtils.isEmpty(framework)) {
         // if (WXEnvironment.isApkDebugable()) {
         WXLogUtils.d("weex JS framework from assets");
