--- conflicted
+++ resolved
@@ -254,85 +254,25 @@
 /**
  * Manager class for communication between JavaScript and Android.
  * <ol>
- * <li>
- * Handle Android to JavaScript call, can be one of the following
- * <ul>
- * <li>{@link #createInstance(String, String, Map, String)}</li>
- * <li>{@link #destroyInstance(String)}</li>
- * <li>{@link #refreshInstance(String, WXRefreshData)}</li>
- * <li>{@link #registerModules(Map)}</li>
- * <li>{@link #registerComponents(List)}</li>
- * <li>{@link #invokeCallJSBatch(Message)}</li>
- * </ul>
- * </li>
- * <li>
- * Handle JavaScript to Android call
- * </li>
- * <li>
- * Handle next tick of message.
- * </li>
+ *   <li>
+ *     Handle Android to JavaScript call, can be one of the following
+ *     <ul>
+ *       <li>{@link #createInstance(String, String, Map, String)}</li>
+ *       <li>{@link #destroyInstance(String)}</li>
+ *       <li>{@link #refreshInstance(String, WXRefreshData)}</li>
+ *       <li>{@link #registerModules(Map)}</li>
+ *       <li>{@link #registerComponents(List)}</li>
+ *       <li>{@link #invokeCallJSBatch(Message)}</li>
+ *     </ul>
+ *   </li>
+ *   <li>
+ *     Handle JavaScript to Android call
+ *   </li>
+ *   <li>
+ *     Handle next tick of message.
+ *   </li>
  * </ol>
  */
-<<<<<<< HEAD
-public class WXBridgeManager implements Callback, BactchExecutor {
-
-    public static final String METHOD_CREATE_INSTANCE = "createInstance";
-    public static final String METHOD_DESTROY_INSTANCE = "destroyInstance";
-    public static final String METHOD_CALL_JS = "callJS";
-    public static final String METHOD_SET_TIMEOUT = "setTimeoutCallback";
-    public static final String METHOD_REGISTER_MODULES = "registerModules";
-    public static final String METHOD_REGISTER_COMPONENTS = "registerComponents";
-    public static final String METHOD_FIRE_EVENT = "fireEvent";
-    public static final String METHOD_CALLBACK = "callback";
-    public static final String METHOD_REFRESH_INSTANCE = "refreshInstance";
-
-    public static final String KEY_METHOD = "method";
-    public static final String KEY_ARGS = "args";
-
-    // args
-    public static final String COMPONENT = "component";
-    public static final String REF = "ref";
-    public static final String MODULE = "module";
-    public static final String METHOD = "method";
-    public static final String ARGS = "args";
-    private static final String UNDEFINED = "-1";
-    private static final int INIT_FRAMEWORK_OK = 1;
-    static volatile WXBridgeManager mBridgeManager;
-    private static long LOW_MEM_VALUE = 80;
-    /**
-     * package
-     **/
-    Handler mJSHandler;
-    /**
-     * next tick tasks, can set priority
-     */
-    private WXHashMap<String, ArrayList<WXHashMap<String, Object>>> mNextTickTasks = new WXHashMap<>();
-    /**
-     * JSThread
-     */
-    private WXThread mJSThread;
-    private IWXBridge mWXBridge;
-    private IWXDebugProxy mWxDebugProxy;
-
-    private boolean mMock = false;
-    /**
-     * Whether JS Framework(main.js) has been initialized.
-     */
-    private boolean mInit = false;
-    private List<Map<String, Object>> mRegisterComponentFailList = new ArrayList<>(8);
-    private List<Map<String, Object>> mRegisterModuleFailList = new ArrayList<>(8);
-    private List<String> mDestroyedInstanceId = new ArrayList<>();
-    private StringBuilder mLodBuilder = new StringBuilder(50);
-    private Interceptor mInterceptor;
-
-    private WXBridgeManager() {
-        initWXBridge(WXEnvironment.sRemoteDebugMode);
-        mJSThread = new WXThread("WeexJSBridgeThread", this);
-        mJSHandler = mJSThread.getHandler();
-    }
-
-    public static WXBridgeManager getInstance() {
-=======
 public class WXBridgeManager implements Callback,BactchExecutor {
 
   public static final String METHOD_CREATE_INSTANCE = "createInstance";
@@ -405,137 +345,129 @@
   public static WXBridgeManager getInstance() {
     if (mBridgeManager == null) {
       synchronized (WXBridgeManager.class) {
->>>>>>> 0ad2f957
         if (mBridgeManager == null) {
-            synchronized (WXBridgeManager.class) {
-                if (mBridgeManager == null) {
-                    mBridgeManager = new WXBridgeManager();
-                }
-            }
-        }
-        return mBridgeManager;
-    }
-
-    private boolean isJSFrameworkInit() {
-        return mInit;
-    }
-
-    private void initWXBridge(boolean remoteDebug) {
-        if (WXEnvironment.isApkDebugable()) {
-            if (remoteDebug) {
-                WXEnvironment.sDebugServerConnectable = true;
-            }
-
-            if (mWxDebugProxy != null) {
-                mWxDebugProxy.stop(false);
-            }
-            if (WXEnvironment.sDebugServerConnectable) {
-                try {
-                    HackedClass<Object> debugProxyClass = WXHack.into("com.taobao.weex.devtools.debug.DebugServerProxy");
-                    mWxDebugProxy = (IWXDebugProxy) debugProxyClass.constructor(Context.class, WXBridgeManager.class)
-                            .getInstance(WXEnvironment.getApplication(), WXBridgeManager.this);
-                    if (mWxDebugProxy != null) {
-                        mWxDebugProxy.start();
-                    }
-                } catch (HackAssertionException e) {
-                    WXLogUtils.e("initWXBridge HackAssertionException ", e);
-                }
-            }
-        }
-        if (remoteDebug && mWxDebugProxy != null) {
-            mWXBridge = mWxDebugProxy.getWXBridge();
-        } else {
-            mWXBridge = new WXBridge();
-        }
-    }
-
-    public void stopRemoteDebug() {
-        if (mWxDebugProxy != null) {
-            mWxDebugProxy.stop(true);
-        }
-    }
+          mBridgeManager = new WXBridgeManager();
+        }
+      }
+    }
+    return mBridgeManager;
+  }
+
+  private void initWXBridge(boolean remoteDebug) {
+    if (WXEnvironment.isApkDebugable()) {
+      if (remoteDebug) {
+        WXEnvironment.sDebugServerConnectable = true;
+      }
+
+      if (mWxDebugProxy != null) {
+        mWxDebugProxy.stop(false);
+      }
+      if (WXEnvironment.sDebugServerConnectable) {
+        try {
+          HackedClass<Object> debugProxyClass = WXHack.into("com.taobao.weex.devtools.debug.DebugServerProxy");
+          mWxDebugProxy = (IWXDebugProxy) debugProxyClass.constructor(Context.class, WXBridgeManager.class)
+              .getInstance(WXEnvironment.getApplication(), WXBridgeManager.this);
+          if (mWxDebugProxy != null) {
+            mWxDebugProxy.start();
+          }
+        } catch (HackAssertionException e) {
+          WXLogUtils.e("initWXBridge HackAssertionException ", e);
+        }
+      }
+    }
+    if (remoteDebug && mWxDebugProxy != null) {
+      mWXBridge = mWxDebugProxy.getWXBridge();
+    } else {
+      mWXBridge = new WXBridge();
+    }
+  }
+
+  public void stopRemoteDebug() {
+    if (mWxDebugProxy != null) {
+      mWxDebugProxy.stop(true);
+    }
+  }
 
     public Object callModuleMethod(String instanceId, String moduleStr, String methodStr, JSONArray args) {
-        return WXModuleManager.callModuleMethod(instanceId, moduleStr, methodStr, args);
-    }
-
-    /**
-     * Model switch. For now, debug model and release model are supported
-     */
-    public void restart() {
-        mInit = false;
-        initWXBridge(WXEnvironment.sRemoteDebugMode);
-    }
-
-    /**
-     * Set current Instance
-     *
-     * @param instanceId {@link WXSDKInstance#mInstanceId}
-     */
-    public synchronized void setStackTopInstance(final String instanceId) {
-        post(new Runnable() {
-
-            @Override
-            public void run() {
-                mNextTickTasks.setStackTopInstance(instanceId);
-            }
-        }, instanceId);
-    }
-
-    @Override
-    public void post(Runnable r) {
-        if (mInterceptor != null && mInterceptor.take(r)) {
-            //task is token by the interceptor
-            return;
-        }
-        if (mJSHandler == null) {
-            return;
-        }
-
-        mJSHandler.post(WXThread.secure(r));
-    }
-
-    @Override
-    public void setInterceptor(Interceptor interceptor) {
-        mInterceptor = interceptor;
-    }
-
-    public void post(Runnable r, Object token) {
-        if (mJSHandler == null) {
-            return;
-        }
-
-        Message m = Message.obtain(mJSHandler, WXThread.secure(r));
-        m.obj = token;
-        m.sendToTarget();
-    }
-
-    void setTimeout(String callbackId, String time) {
-        Message message = Message.obtain();
-        message.what = WXJSBridgeMsgType.SET_TIMEOUT;
-        TimerInfo timerInfo = new TimerInfo();
-        timerInfo.callbackId = callbackId;
-        timerInfo.time = (long) Float.parseFloat(time);
-        message.obj = timerInfo;
-
-        mJSHandler.sendMessageDelayed(message, timerInfo.time);
-    }
-
-    public void sendMessageDelayed(Message message, long delayMillis) {
-        if (message == null || mJSHandler == null || mJSThread == null
-                || !mJSThread.isWXThreadAlive() || mJSThread.getLooper() == null) {
-            return;
-        }
-        mJSHandler.sendMessageDelayed(message, delayMillis);
-    }
-
-    public void removeMessage(int what, Object obj) {
-        if (mJSHandler == null || mJSThread == null
-                || !mJSThread.isWXThreadAlive() || mJSThread.getLooper() == null) {
-            return;
-        }
-        mJSHandler.removeMessages(what, obj);
-    }
+    return WXModuleManager.callModuleMethod(instanceId, moduleStr, methodStr, args);
+  }
+
+  /**
+   * Model switch. For now, debug model and release model are supported
+   */
+  public void restart() {
+    mInit = false;
+    initWXBridge(WXEnvironment.sRemoteDebugMode);
+  }
+
+  /**
+   * Set current Instance
+   * @param instanceId {@link WXSDKInstance#mInstanceId}
+   */
+  public synchronized void setStackTopInstance(final String instanceId) {
+    post(new Runnable() {
+
+      @Override
+      public void run() {
+        mNextTickTasks.setStackTopInstance(instanceId);
+      }
+    }, instanceId);
+  }
+
+  @Override
+  public void post(Runnable r){
+    if(mInterceptor != null && mInterceptor.take(r)){
+      //task is token by the interceptor
+      return;
+    }
+    if (mJSHandler == null){
+      return;
+    }
+
+    mJSHandler.post(WXThread.secure(r));
+  }
+
+  @Override
+  public void setInterceptor(Interceptor interceptor) {
+    mInterceptor = interceptor;
+  }
+
+  public void post(Runnable r, Object token) {
+    if (mJSHandler == null) {
+      return;
+    }
+
+    Message m = Message.obtain(mJSHandler, WXThread.secure(r));
+    m.obj = token;
+    m.sendToTarget();
+  }
+
+  void setTimeout(String callbackId, String time) {
+    Message message = Message.obtain();
+    message.what = WXJSBridgeMsgType.SET_TIMEOUT;
+    TimerInfo timerInfo = new TimerInfo();
+    timerInfo.callbackId = callbackId;
+    timerInfo.time = (long) Float.parseFloat(time);
+    message.obj = timerInfo;
+
+    mJSHandler.sendMessageDelayed(message, timerInfo.time);
+  }
+
+  public void sendMessageDelayed(Message message, long delayMillis){
+    if (message == null || mJSHandler == null || mJSThread == null
+        || !mJSThread.isWXThreadAlive() || mJSThread.getLooper() == null) {
+      return;
+    }
+    mJSHandler.sendMessageDelayed(message,delayMillis);
+  }
+
+  public void removeMessage(int what,Object obj){
+    if (mJSHandler == null || mJSThread == null
+        || !mJSThread.isWXThreadAlive() || mJSThread.getLooper() == null) {
+      return;
+    }
+    mJSHandler.removeMessages(what, obj);
+  }
 
     public Object callNativeModule(String instanceId, String module, String method, JSONArray arguments, Object options) {
 
@@ -577,700 +509,659 @@
         return null;
     }
 
-    /**
-     * Dispatch the native task to be executed.
+  /**
+   * Dispatch the native task to be executed.
      *
-     * @param instanceId {@link WXSDKInstance#mInstanceId}
-     * @param tasks      tasks to be executed
-     * @param callback   next tick id
+   * @param instanceId {@link WXSDKInstance#mInstanceId}
+   * @param tasks tasks to be executed
+   * @param callback next tick id
+   */
+  public int callNative(String instanceId, String tasks, String callback) {
+    if (TextUtils.isEmpty(tasks)) {
+      if (WXEnvironment.isApkDebugable()) {
+        WXLogUtils.e("[WXBridgeManager] callNative: call Native tasks is null");
+      }
+      commitJSBridgeAlarmMonitor(instanceId, WXErrorCode.WX_ERR_INVOKE_NATIVE,"[WXBridgeManager] callNative: call Native tasks is null");
+      return IWXBridge.INSTANCE_RENDERING_ERROR;
+    }
+
+    if (WXEnvironment.isApkDebugable()) {
+      mLodBuilder.append("[WXBridgeManager] callNative >>>> instanceId:").append(instanceId)
+          .append(", tasks:").append(tasks).append(", callback:").append(callback);
+      WXLogUtils.d(mLodBuilder.substring(0));
+      mLodBuilder.setLength(0);
+    }
+
+    if(mDestroyedInstanceId!=null &&mDestroyedInstanceId.contains(instanceId)){
+      return IWXBridge.DESTROY_INSTANCE;
+    }
+
+
+    long start = System.currentTimeMillis();
+    JSONArray array = JSON.parseArray(tasks);
+
+    if(WXSDKManager.getInstance().getSDKInstance(instanceId)!=null) {
+      WXSDKManager.getInstance().getSDKInstance(instanceId).jsonParseTime(System.currentTimeMillis() - start);
+    }
+
+    int size = array.size();
+    if (size > 0) {
+      try {
+        JSONObject task;
+        for (int i = 0; i < size; ++i) {
+          task = (JSONObject) array.get(i);
+          if (task != null && WXSDKManager.getInstance().getSDKInstance(instanceId) != null) {
+            Object target = task.get(MODULE);
+            if(target != null){
+              if(WXDomModule.WXDOM.equals(target)){
+                WXDomModule dom = getDomModule(instanceId);
+                dom.callDomMethod(task);
+              }else {
+                WXModuleManager.callModuleMethod(instanceId, (String) target,
+                    (String) task.get(METHOD), (JSONArray) task.get(ARGS));
+              }
+            }else if(task.get(COMPONENT) != null){
+              //call component
+              WXDomModule dom = getDomModule(instanceId);
+              dom.invokeMethod((String) task.get(REF),(String) task.get(METHOD),(JSONArray) task.get(ARGS));
+            }else{
+              throw new IllegalArgumentException("unknown callNative");
+            }
+          }
+        }
+      } catch (Exception e) {
+        WXLogUtils.e("[WXBridgeManager] callNative exception: ", e);
+        commitJSBridgeAlarmMonitor(instanceId, WXErrorCode.WX_ERR_INVOKE_NATIVE,"[WXBridgeManager] callNative exception "+e.getCause());
+      }
+    }
+
+    if (UNDEFINED.equals(callback)) {
+      return IWXBridge.INSTANCE_RENDERING_ERROR;
+    }
+    // get next tick
+    getNextTick(instanceId, callback);
+    return IWXBridge.INSTANCE_RENDERING;
+  }
+
+  public int callAddElement(String instanceId, String ref,String dom,String index, String callback){
+
+    if (WXEnvironment.isApkDebugable()) {
+      mLodBuilder.append("[WXBridgeManager] callNative::callAddElement >>>> instanceId:").append(instanceId)
+              .append(", ref:").append(ref).append(", dom:").append(dom).append(", callback:").append(callback);
+      WXLogUtils.d(mLodBuilder.substring(0));
+      mLodBuilder.setLength(0);
+    }
+
+    if(mDestroyedInstanceId!=null && mDestroyedInstanceId.contains(instanceId)){
+      return IWXBridge.DESTROY_INSTANCE;
+    }
+
+
+    if (WXSDKManager.getInstance().getSDKInstance(instanceId) != null) {
+      long start = System.currentTimeMillis();
+      JSONObject domObject = JSON.parseObject(dom);
+
+      if (WXSDKManager.getInstance().getSDKInstance(instanceId) != null) {
+        WXSDKManager.getInstance().getSDKInstance(instanceId).jsonParseTime(System.currentTimeMillis() - start);
+      }
+      WXDomModule domModule = getDomModule(instanceId);
+      domModule.addElement(ref, domObject, Integer.parseInt(index));
+    }
+
+    if (UNDEFINED.equals(callback)) {
+      return IWXBridge.INSTANCE_RENDERING_ERROR;
+    }
+    // get next tick
+    getNextTick(instanceId, callback);
+    return IWXBridge.INSTANCE_RENDERING;
+
+  }
+
+  private void getNextTick(final String instanceId, final String callback) {
+    addJSTask(METHOD_CALLBACK,instanceId, callback, "{}");
+    sendMessage(instanceId, WXJSBridgeMsgType.CALL_JS_BATCH);
+  }
+
+
+  private void addJSTask(final String method, final String instanceId, final Object... args) {
+    post(new Runnable() {
+      @Override
+      public void run() {
+        if (args == null || args.length == 0) {
+          return;
+        }
+
+        ArrayList<Object> argsList = new ArrayList<>();
+        for (Object arg : args) {
+          argsList.add(arg);
+        }
+
+        WXHashMap<String, Object> task = new WXHashMap<>();
+        task.put(KEY_METHOD, method);
+        task.put(KEY_ARGS, argsList);
+
+        if (mNextTickTasks.get(instanceId) == null) {
+          ArrayList<WXHashMap<String, Object>> list = new ArrayList<>();
+          list.add(task);
+          mNextTickTasks.put(instanceId, list);
+        } else {
+          mNextTickTasks.get(instanceId).add(task);
+        }
+      }
+    });
+  }
+
+  private void sendMessage(String instanceId, int what) {
+    Message msg = Message.obtain(mJSHandler);
+    msg.obj = instanceId;
+    msg.what = what;
+    msg.sendToTarget();
+  }
+
+  /**
+   * Initialize JavaScript framework
+   * @param framework String representation of the framework to be init.
+   */
+  public synchronized void initScriptsFramework(String framework) {
+    Message msg = mJSHandler.obtainMessage();
+    msg.obj = framework;
+    msg.what = WXJSBridgeMsgType.INIT_FRAMEWORK;
+    msg.setTarget(mJSHandler);
+    msg.sendToTarget();
+  }
+
+  @Deprecated
+  public void fireEvent(final String instanceId, final String ref,
+                        final String type, final Map<String, Object> data){
+    this.fireEvent(instanceId, ref, type, data, null);
+  }
+
+  /**
+   * Do not direct invoke this method in Components, use {@link WXSDKInstance#fireEvent(String, String, Map, Map)} instead.
+   * @param instanceId
+   * @param ref
+   * @param type
+   * @param data
+   * @param domChanges
+   */
+  @Deprecated
+  public void fireEvent(final String instanceId, final String ref,
+                        final String type, final Map<String, Object> data,final Map<String, Object> domChanges) {
+    fireEventOnNode(instanceId,ref,type,data,domChanges);
+  }
+
+  /**
+   * Notify the JavaScript about the event happened on Android
+   */
+  public void fireEventOnNode(final String instanceId, final String ref,
+                        final String type, final Map<String, Object> data,final Map<String, Object> domChanges) {
+    if (TextUtils.isEmpty(instanceId) || TextUtils.isEmpty(ref)
+        || TextUtils.isEmpty(type) || mJSHandler == null) {
+      return;
+    }
+    if (!checkMainThread()) {
+      throw new WXRuntimeException(
+          "fireEvent must be called by main thread");
+    }
+    addJSTask(METHOD_FIRE_EVENT, instanceId, ref, type, data,domChanges);
+    sendMessage(instanceId, WXJSBridgeMsgType.CALL_JS_BATCH);
+  }
+
+  private boolean checkMainThread() {
+    return Looper.myLooper() == Looper.getMainLooper();
+  }
+
+
+  /**
+   * Invoke JavaScript callback. Use {@link JSCallback} instead.
+   * @see #callback(String, String, String)
+   */
+  @Deprecated
+  public void callback(String instanceId, String callback,String data) {
+    callback(instanceId, callback,data,false);
+  }
+
+  /**
+   * Invoke JavaScript callback. Use {@link JSCallback} instead.
+   */
+  @Deprecated
+  public void callback(final String instanceId, final String callback,
+                       final Map<String, Object> data){
+    callback(instanceId,callback,data,false);
+  }
+
+  /**
+   * Use {@link JSCallback} instead.
+   * @param instanceId Weex Instance Id
+   * @param callback  callback referenece handle
+   * @param data callback data
+   * @param keepAlive if keep callback instance alive for later use
      */
-    public int callNative(String instanceId, String tasks, String callback) {
-        if (TextUtils.isEmpty(tasks)) {
-            if (WXEnvironment.isApkDebugable()) {
-                WXLogUtils.e("[WXBridgeManager] callNative: call Native tasks is null");
-            }
-            commitJSBridgeAlarmMonitor(instanceId, WXErrorCode.WX_ERR_INVOKE_NATIVE, "[WXBridgeManager] callNative: call Native tasks is null");
-            return IWXBridge.INSTANCE_RENDERING_ERROR;
-        }
-
+  @Deprecated
+  public void callback(final String instanceId, final String callback,
+                       final Object data,boolean keepAlive) {
+    callbackJavascript(instanceId,callback,data,keepAlive);
+  }
+
+  /**
+   * Callback to Javascript function.
+   * @param instanceId Weex Instance Id
+   * @param callback  callback referenece handle
+   * @param data callback data
+   * @param keepAlive if keep callback instance alive for later use
+   */
+  void callbackJavascript(final String instanceId, final String callback,
+                          final Object data, boolean keepAlive) {
+    if (TextUtils.isEmpty(instanceId) || TextUtils.isEmpty(callback)
+        || mJSHandler == null) {
+      return;
+    }
+
+    addJSTask(METHOD_CALLBACK, instanceId, callback, data,keepAlive);
+    sendMessage(instanceId, WXJSBridgeMsgType.CALL_JS_BATCH);
+  }
+
+  /**
+   * Refresh instance
+   */
+  public void refreshInstance(final String instanceId, final WXRefreshData jsonData) {
+    if (TextUtils.isEmpty(instanceId) || jsonData == null) {
+      return;
+    }
+    mJSHandler.postDelayed(WXThread.secure(new Runnable() {
+      @Override
+      public void run() {
+        invokeRefreshInstance(instanceId, jsonData);
+      }
+    }), 0);
+  }
+
+  private void invokeRefreshInstance(String instanceId, WXRefreshData refreshData) {
+    try {
+      if (!isJSFrameworkInit()) {
+        WXSDKInstance instance = WXSDKManager.getInstance().getSDKInstance(instanceId);
+        if (instance != null) {
+          instance.onRenderError(WXRenderErrorCode.WX_CREATE_INSTANCE_ERROR,
+                                 "createInstance failed!");
+        }
+        String err = "[WXBridgeManager] invokeRefreshInstance: framework.js uninitialized.";
+        commitJSBridgeAlarmMonitor(instanceId, WXErrorCode.WX_ERR_INVOKE_NATIVE,err);
+        WXLogUtils.e(err);
+        return;
+      }
+      long start = System.currentTimeMillis();
+      if (WXEnvironment.isApkDebugable()) {
+        WXLogUtils.d("refreshInstance >>>> instanceId:" + instanceId
+                     + ", data:" + refreshData.data + ", isDirty:" + refreshData.isDirty);
+      }
+
+      if (refreshData.isDirty) {
+        return;
+      }
+      WXJSObject instanceIdObj = new WXJSObject(WXJSObject.String,
+                                                instanceId);
+      WXJSObject dataObj = new WXJSObject(WXJSObject.JSON,
+                                          refreshData.data == null ? "{}" : refreshData.data);
+      WXJSObject[] args = {instanceIdObj, dataObj};
+      invokeExecJS(instanceId, null, METHOD_REFRESH_INSTANCE, args);
+      WXLogUtils.renderPerformanceLog("invokeRefreshInstance", System.currentTimeMillis() - start);
+    } catch (Throwable e) {
+      String err = "[WXBridgeManager] invokeRefreshInstance " + e.getCause();
+      commitJSBridgeAlarmMonitor(instanceId, WXErrorCode.WX_ERR_INVOKE_NATIVE,err);
+      WXLogUtils.e(err);
+    }
+  }
+
+  public void commitJSBridgeAlarmMonitor(String instanceId, WXErrorCode errCode, String errMsg) {
+    WXSDKInstance instance = WXSDKManager.getInstance().getSDKInstance(instanceId);
+    IWXUserTrackAdapter adapter = WXSDKManager.getInstance().getIWXUserTrackAdapter();
+    if (instance == null || adapter == null || errCode == null) {
+      return;
+    }
+    WXPerformance performance = new WXPerformance();
+    performance.args=instance.getBundleUrl();
+    performance.errCode=errCode.getErrorCode();
+    if (errCode != WXErrorCode.WX_SUCCESS) {
+      performance.appendErrMsg(TextUtils.isEmpty(errMsg)?errCode.getErrorMsg():errMsg);
+      WXLogUtils.e("wx_monitor",performance.toString());
+    }
+    adapter.commit(WXEnvironment.getApplication(), null, IWXUserTrackAdapter.JS_BRIDGE, performance, instance.getUserTrackParams());
+  }
+
+  public void commitJSFrameworkAlarmMonitor(final String type, final WXErrorCode errorCode, String errMsg) {
+    final IWXUserTrackAdapter userTrackAdapter = WXSDKManager.getInstance().getIWXUserTrackAdapter();
+    if (userTrackAdapter == null || TextUtils.isEmpty(type) || errorCode == null) {
+      return;
+    }
+    WXPerformance performance = new WXPerformance();
+    performance.errCode = errorCode.getErrorCode();
+    if (errorCode != WXErrorCode.WX_SUCCESS) {
+      performance.appendErrMsg(TextUtils.isEmpty(errMsg)?errorCode.getErrorMsg():errMsg);
+      WXLogUtils.e("wx_monitor",performance.toString());
+    }
+    userTrackAdapter.commit(WXEnvironment.getApplication(), null, type, performance, null);
+  }
+
+
+  /**
+   * Create instance.
+   */
+  public void createInstance(final String instanceId, final String template,
+                             final Map<String, Object> options, final String data) {
+    final WXSDKInstance instance = WXSDKManager.getInstance().getSDKInstance(instanceId);
+    if(instance == null){
+      WXLogUtils.e("WXBridgeManager","createInstance failed, SDKInstance is not exist");
+      return;
+    }
+    if ( TextUtils.isEmpty(instanceId)
+        || TextUtils.isEmpty(template) || mJSHandler == null) {
+      instance.onRenderError(WXRenderErrorCode.WX_CREATE_INSTANCE_ERROR, "createInstance fail!");
+      return;
+    }
+    WXModuleManager.createDomModule(instance);
+    post(new Runnable() {
+      @Override
+      public void run() {
+        long start = System.currentTimeMillis();
+        invokeCreateInstance(instance, template, options, data);
+        final long totalTime = System.currentTimeMillis() - start;
+        WXSDKManager.getInstance().postOnUiThread(new Runnable() {
+
+          @Override
+          public void run() {
+              instance.createInstanceFinished(totalTime);
+          }
+        }, 0);
+      }
+    }, instanceId);
+  }
+
+  private void invokeCreateInstance(@NonNull WXSDKInstance instance, String template,
+                                    Map<String, Object> options, String data) {
+
+    initFramework("");
+
+    if (mMock) {
+      mock(instance.getInstanceId());
+    } else {
+      if (!isJSFrameworkInit()) {
+        instance.onRenderError(WXRenderErrorCode.WX_CREATE_INSTANCE_ERROR, "createInstance "
+                                                                             + "fail!");
+        String err = "[WXBridgeManager] invokeCreateInstance: framework.js uninitialized.";
+        commitJSBridgeAlarmMonitor(instance.getInstanceId(), WXErrorCode.WX_ERR_INVOKE_NATIVE,err);
+        WXLogUtils.e(err);
+        return;
+      }
+      try {
         if (WXEnvironment.isApkDebugable()) {
-            mLodBuilder.append("[WXBridgeManager] callNative >>>> instanceId:").append(instanceId)
-                    .append(", tasks:").append(tasks).append(", callback:").append(callback);
-            WXLogUtils.d(mLodBuilder.substring(0));
-            mLodBuilder.setLength(0);
-        }
-
-        if (mDestroyedInstanceId != null && mDestroyedInstanceId.contains(instanceId)) {
-            return IWXBridge.DESTROY_INSTANCE;
-        }
-
-
+          WXLogUtils.d("createInstance >>>> instanceId:" + instance.getInstanceId()
+                       + ", options:"
+                       + WXJsonUtils.fromObjectToJSONString(options)
+                       + ", data:" + data);
+        }
+        WXJSObject instanceIdObj = new WXJSObject(WXJSObject.String,
+                instance.getInstanceId());
+        WXJSObject instanceObj = new WXJSObject(WXJSObject.String,
+                                                template);
+        WXJSObject optionsObj = new WXJSObject(WXJSObject.JSON,
+                options == null ? "{}"
+                        : WXJsonUtils.fromObjectToJSONString(options));
+        WXJSObject dataObj = new WXJSObject(WXJSObject.JSON,
+                data == null ? "{}" : data);
+        WXJSObject[] args = {instanceIdObj, instanceObj, optionsObj,
+                dataObj};
+        invokeExecJS(instance.getInstanceId(), null, METHOD_CREATE_INSTANCE, args,false);
+      } catch (Throwable e) {
+        instance.onRenderError(WXRenderErrorCode.WX_CREATE_INSTANCE_ERROR,
+                                 "createInstance failed!");
+        String err = "[WXBridgeManager] invokeCreateInstance " + e.getCause();
+        commitJSBridgeAlarmMonitor(instance.getInstanceId(), WXErrorCode.WX_ERR_INVOKE_NATIVE,err);
+        WXLogUtils.e(err);
+      }
+    }
+  }
+
+  private void mock(String instanceId) {
+
+  }
+
+  public void destroyInstance(final String instanceId) {
+    if ( mJSHandler == null
+        || TextUtils.isEmpty(instanceId)) {
+      return;
+    }
+    if(mDestroyedInstanceId!=null) {
+      mDestroyedInstanceId.add(instanceId);
+    }
+    // clear message with instanceId
+    mJSHandler.removeCallbacksAndMessages(instanceId);
+    post(new Runnable() {
+      @Override
+      public void run() {
+        removeTaskByInstance(instanceId);
+        invokeDestroyInstance(instanceId);
+      }
+    }, instanceId);
+  }
+
+  private void removeTaskByInstance(String instanceId) {
+    mNextTickTasks.removeFromMapAndStack(instanceId);
+  }
+
+  private void invokeDestroyInstance(String instanceId) {
+    try {
+      if (WXEnvironment.isApkDebugable()) {
+        WXLogUtils.d("destroyInstance >>>> instanceId:" + instanceId);
+      }
+      WXJSObject instanceIdObj = new WXJSObject(WXJSObject.String,
+                                                instanceId);
+      WXJSObject[] args = {instanceIdObj};
+      invokeExecJS(instanceId, null, METHOD_DESTROY_INSTANCE, args);
+    } catch (Throwable e) {
+      String err = "[WXBridgeManager] invokeDestroyInstance " + e.getCause();
+      commitJSBridgeAlarmMonitor(instanceId, WXErrorCode.WX_ERR_INVOKE_NATIVE,err);
+      WXLogUtils.e(err);
+    }
+  }
+
+  @Override
+  public boolean handleMessage(Message msg) {
+    if (msg == null) {
+      return false;
+    }
+
+    int what = msg.what;
+    switch (what) {
+      case WXJSBridgeMsgType.INIT_FRAMEWORK:
+        invokeInitFramework(msg);
+        break;
+      case WXJSBridgeMsgType.CALL_JS_BATCH:
+        invokeCallJSBatch(msg);
+        break;
+      case WXJSBridgeMsgType.SET_TIMEOUT:
+        TimerInfo timerInfo = (TimerInfo) msg.obj;
+        if(timerInfo == null){
+          break;
+        }
+        WXJSObject obj = new WXJSObject(WXJSObject.String, timerInfo.callbackId);
+        WXJSObject[] args = {obj};
+        invokeExecJS("", null, METHOD_SET_TIMEOUT, args);
+        break;
+      case WXJSBridgeMsgType.MODULE_TIMEOUT:
+        if(msg.obj == null){
+          break;
+        }
+        args = createTimerArgs(msg.arg1, (Integer) msg.obj, false);
+        invokeExecJS(String.valueOf(msg.arg1), null, METHOD_CALL_JS, args);
+        break;
+      case WXJSBridgeMsgType.MODULE_INTERVAL:
+        if(msg.obj == null){
+          break;
+        }
+        WXTimerModule.setInterval((Integer) msg.obj, msg.arg2, msg.arg1);
+        args = createTimerArgs(msg.arg1, (Integer) msg.obj, true);
+        invokeExecJS(String.valueOf(msg.arg1), null, METHOD_CALL_JS, args);
+        break;
+      default:
+        break;
+    }
+    return false;
+  }
+
+  private void invokeExecJS(String instanceId, String namespace, String function, WXJSObject[] args) {
+    invokeExecJS(instanceId, namespace, function, args, true);
+  }
+
+  private void invokeExecJS(String instanceId, String namespace, String function,
+                            WXJSObject[] args,boolean logTaskDetail){
+    if (WXEnvironment.isApkDebugable()) {
+      mLodBuilder.append("callJS >>>> instanceId:").append(instanceId)
+              .append("function:").append(function);
+      if(logTaskDetail)
+        mLodBuilder.append(" tasks:").append(WXJsonUtils.fromObjectToJSONString(args));
+      WXLogUtils.d(mLodBuilder.substring(0));
+      mLodBuilder.setLength(0);
+    }
+    mWXBridge.execJS(instanceId, namespace, function, args);
+  }
+
+  private WXJSObject[] createTimerArgs(int instanceId, int funcId, boolean keepAlive) {
+    ArrayList<Object> argsList = new ArrayList<>();
+    argsList.add(funcId);
+    argsList.add(new HashMap<>());
+    argsList.add(keepAlive);
+    WXHashMap<String, Object> task = new WXHashMap<>();
+    task.put(KEY_METHOD, METHOD_CALLBACK);
+    task.put(KEY_ARGS, argsList);
+    Object[] tasks={task};
+    return new WXJSObject[]{
+        new WXJSObject(WXJSObject.String, String.valueOf(instanceId)),
+        new WXJSObject(WXJSObject.JSON,
+                       WXJsonUtils.fromObjectToJSONString(tasks))};
+  }
+
+  private void invokeInitFramework(Message msg) {   
+    String framework = "";
+    if (msg.obj != null) {
+      framework = (String) msg.obj;
+    }
+
+    if(WXUtils.getAvailMemory(WXEnvironment.getApplication()) > LOW_MEM_VALUE) {
+      initFramework(framework);
+    }
+  }
+
+  private void initFramework(String framework){
+    if (!isJSFrameworkInit()) {
+      if (TextUtils.isEmpty(framework)) {
+        if (WXEnvironment.isApkDebugable()) {
+          WXLogUtils.d("weex JS framework from assets");
+        }
+        framework = WXFileUtils.loadAsset("main.js", WXEnvironment.getApplication());
+      }
+      if (TextUtils.isEmpty(framework)) {
+        mInit = false;
+        commitJSFrameworkAlarmMonitor(IWXUserTrackAdapter.JS_FRAMEWORK, WXErrorCode.WX_ERR_JS_FRAMEWORK, "JS Framework is empty!");
+        return;
+      }
+      try {
         long start = System.currentTimeMillis();
-        JSONArray array = JSON.parseArray(tasks);
-
-        if (WXSDKManager.getInstance().getSDKInstance(instanceId) != null) {
-            WXSDKManager.getInstance().getSDKInstance(instanceId).jsonParseTime(System.currentTimeMillis() - start);
-        }
-
-        int size = array.size();
-        if (size > 0) {
-            try {
-                JSONObject task;
-                for (int i = 0; i < size; ++i) {
-                    task = (JSONObject) array.get(i);
-                    if (task != null && WXSDKManager.getInstance().getSDKInstance(instanceId) != null) {
-                        Object target = task.get(MODULE);
-                        if (target != null) {
-                            if (WXDomModule.WXDOM.equals(target)) {
-                                WXDomModule dom = getDomModule(instanceId);
-                                dom.callDomMethod(task);
-                            } else {
-                                WXModuleManager.callModuleMethod(instanceId, (String) target,
-                                        (String) task.get(METHOD), (JSONArray) task.get(ARGS));
-                            }
-                        } else if (task.get(COMPONENT) != null) {
-                            //call component
-                            WXDomModule dom = getDomModule(instanceId);
-                            dom.invokeMethod((String) task.get(REF), (String) task.get(METHOD), (JSONArray) task.get(ARGS));
-                        } else {
-                            throw new IllegalArgumentException("unknown callNative");
-                        }
-                    }
-                }
-            } catch (Exception e) {
-                WXLogUtils.e("[WXBridgeManager] callNative exception: ", e);
-                commitJSBridgeAlarmMonitor(instanceId, WXErrorCode.WX_ERR_INVOKE_NATIVE, "[WXBridgeManager] callNative exception " + e.getCause());
-            }
-        }
-
-        if (UNDEFINED.equals(callback)) {
-            return IWXBridge.INSTANCE_RENDERING_ERROR;
-        }
-        // get next tick
-        getNextTick(instanceId, callback);
-        return IWXBridge.INSTANCE_RENDERING;
-    }
-
-    public int callAddElement(String instanceId, String ref, String dom, String index, String callback) {
-
-        if (WXEnvironment.isApkDebugable()) {
-            mLodBuilder.append("[WXBridgeManager] callNative::callAddElement >>>> instanceId:").append(instanceId)
-                    .append(", ref:").append(ref).append(", dom:").append(dom).append(", callback:").append(callback);
-            WXLogUtils.d(mLodBuilder.substring(0));
-            mLodBuilder.setLength(0);
-        }
-
-        if (mDestroyedInstanceId != null && mDestroyedInstanceId.contains(instanceId)) {
-            return IWXBridge.DESTROY_INSTANCE;
-        }
-
-
-        if (WXSDKManager.getInstance().getSDKInstance(instanceId) != null) {
-            long start = System.currentTimeMillis();
-            JSONObject domObject = JSON.parseObject(dom);
-
-            if (WXSDKManager.getInstance().getSDKInstance(instanceId) != null) {
-                WXSDKManager.getInstance().getSDKInstance(instanceId).jsonParseTime(System.currentTimeMillis() - start);
-            }
-            WXDomModule domModule = getDomModule(instanceId);
-            domModule.addElement(ref, domObject, Integer.parseInt(index));
-        }
-
-        if (UNDEFINED.equals(callback)) {
-            return IWXBridge.INSTANCE_RENDERING_ERROR;
-        }
-        // get next tick
-        getNextTick(instanceId, callback);
-        return IWXBridge.INSTANCE_RENDERING;
-
-    }
-
-    private void getNextTick(final String instanceId, final String callback) {
-        addJSTask(METHOD_CALLBACK, instanceId, callback, "{}");
-        sendMessage(instanceId, WXJSBridgeMsgType.CALL_JS_BATCH);
-    }
-
-
-    private void addJSTask(final String method, final String instanceId, final Object... args) {
-        post(new Runnable() {
-            @Override
-            public void run() {
-                if (args == null || args.length == 0) {
-                    return;
-                }
-
-                ArrayList<Object> argsList = new ArrayList<>();
-                for (Object arg : args) {
-                    argsList.add(arg);
-                }
-
-                WXHashMap<String, Object> task = new WXHashMap<>();
-                task.put(KEY_METHOD, method);
-                task.put(KEY_ARGS, argsList);
-
-                if (mNextTickTasks.get(instanceId) == null) {
-                    ArrayList<WXHashMap<String, Object>> list = new ArrayList<>();
-                    list.add(task);
-                    mNextTickTasks.put(instanceId, list);
-                } else {
-                    mNextTickTasks.get(instanceId).add(task);
-                }
-            }
-        });
-    }
-
-    private void sendMessage(String instanceId, int what) {
-        Message msg = Message.obtain(mJSHandler);
-        msg.obj = instanceId;
-        msg.what = what;
-        msg.sendToTarget();
-    }
-
-    /**
-     * Initialize JavaScript framework
-     *
-     * @param framework String representation of the framework to be init.
-     */
-    public synchronized void initScriptsFramework(String framework) {
-        Message msg = mJSHandler.obtainMessage();
-        msg.obj = framework;
-        msg.what = WXJSBridgeMsgType.INIT_FRAMEWORK;
-        msg.setTarget(mJSHandler);
-        msg.sendToTarget();
-    }
-
-    @Deprecated
-    public void fireEvent(final String instanceId, final String ref,
-                          final String type, final Map<String, Object> data) {
-        this.fireEvent(instanceId, ref, type, data, null);
-    }
-
-    /**
-     * Do not direct invoke this method in Components, use {@link WXSDKInstance#fireEvent(String, String, Map, Map)} instead.
-     *
-     * @param instanceId
-     * @param ref
-     * @param type
-     * @param data
-     * @param domChanges
-     */
-    @Deprecated
-    public void fireEvent(final String instanceId, final String ref,
-                          final String type, final Map<String, Object> data, final Map<String, Object> domChanges) {
-        fireEventOnNode(instanceId, ref, type, data, domChanges);
-    }
-
-    /**
-     * Notify the JavaScript about the event happened on Android
-     */
-    public void fireEventOnNode(final String instanceId, final String ref,
-                                final String type, final Map<String, Object> data, final Map<String, Object> domChanges) {
-        if (TextUtils.isEmpty(instanceId) || TextUtils.isEmpty(ref)
-                || TextUtils.isEmpty(type) || mJSHandler == null) {
-            return;
-        }
-        if (!checkMainThread()) {
-            throw new WXRuntimeException(
-                    "fireEvent must be called by main thread");
-        }
-        addJSTask(METHOD_FIRE_EVENT, instanceId, ref, type, data, domChanges);
-        sendMessage(instanceId, WXJSBridgeMsgType.CALL_JS_BATCH);
-    }
-
-    private boolean checkMainThread() {
-        return Looper.myLooper() == Looper.getMainLooper();
-    }
-
-
-    /**
-     * Invoke JavaScript callback. Use {@link JSCallback} instead.
-     *
-     * @see #callback(String, String, String)
-     */
-    @Deprecated
-    public void callback(String instanceId, String callback, String data) {
-        callback(instanceId, callback, data, false);
-    }
-
-    /**
-     * Invoke JavaScript callback. Use {@link JSCallback} instead.
-     */
-    @Deprecated
-    public void callback(final String instanceId, final String callback,
-                         final Map<String, Object> data) {
-        callback(instanceId, callback, data, false);
-    }
-
-    /**
-     * Use {@link JSCallback} instead.
-     *
-     * @param instanceId Weex Instance Id
-     * @param callback   callback referenece handle
-     * @param data       callback data
-     * @param keepAlive  if keep callback instance alive for later use
-     */
-    @Deprecated
-    public void callback(final String instanceId, final String callback,
-                         final Object data, boolean keepAlive) {
-        callbackJavascript(instanceId, callback, data, keepAlive);
-    }
-
-    /**
-     * Callback to Javascript function.
-     *
-     * @param instanceId Weex Instance Id
-     * @param callback   callback referenece handle
-     * @param data       callback data
-     * @param keepAlive  if keep callback instance alive for later use
-     */
-    void callbackJavascript(final String instanceId, final String callback,
-                            final Object data, boolean keepAlive) {
-        if (TextUtils.isEmpty(instanceId) || TextUtils.isEmpty(callback)
-                || mJSHandler == null) {
-            return;
-        }
-
-        addJSTask(METHOD_CALLBACK, instanceId, callback, data, keepAlive);
-        sendMessage(instanceId, WXJSBridgeMsgType.CALL_JS_BATCH);
-    }
-
-    /**
-     * Refresh instance
-     */
-    public void refreshInstance(final String instanceId, final WXRefreshData jsonData) {
-        if (TextUtils.isEmpty(instanceId) || jsonData == null) {
-            return;
-        }
-        mJSHandler.postDelayed(WXThread.secure(new Runnable() {
-            @Override
-            public void run() {
-                invokeRefreshInstance(instanceId, jsonData);
-            }
-        }), 0);
-    }
-
-    private void invokeRefreshInstance(String instanceId, WXRefreshData refreshData) {
-        try {
-            if (!isJSFrameworkInit()) {
-                WXSDKInstance instance = WXSDKManager.getInstance().getSDKInstance(instanceId);
-                if (instance != null) {
-                    instance.onRenderError(WXRenderErrorCode.WX_CREATE_INSTANCE_ERROR,
-                            "createInstance failed!");
-                }
-                String err = "[WXBridgeManager] invokeRefreshInstance: framework.js uninitialized.";
-                commitJSBridgeAlarmMonitor(instanceId, WXErrorCode.WX_ERR_INVOKE_NATIVE, err);
-                WXLogUtils.e(err);
-                return;
-            }
-            long start = System.currentTimeMillis();
-            if (WXEnvironment.isApkDebugable()) {
-                WXLogUtils.d("refreshInstance >>>> instanceId:" + instanceId
-                        + ", data:" + refreshData.data + ", isDirty:" + refreshData.isDirty);
-            }
-
-            if (refreshData.isDirty) {
-                return;
-            }
-            WXJSObject instanceIdObj = new WXJSObject(WXJSObject.String,
-                    instanceId);
-            WXJSObject dataObj = new WXJSObject(WXJSObject.JSON,
-                    refreshData.data == null ? "{}" : refreshData.data);
-            WXJSObject[] args = {instanceIdObj, dataObj};
-            invokeExecJS(instanceId, null, METHOD_REFRESH_INSTANCE, args);
-            WXLogUtils.renderPerformanceLog("invokeRefreshInstance", System.currentTimeMillis() - start);
-        } catch (Throwable e) {
-            String err = "[WXBridgeManager] invokeRefreshInstance " + e.getCause();
-            commitJSBridgeAlarmMonitor(instanceId, WXErrorCode.WX_ERR_INVOKE_NATIVE, err);
-            WXLogUtils.e(err);
-        }
-    }
-
-    public void commitJSBridgeAlarmMonitor(String instanceId, WXErrorCode errCode, String errMsg) {
-        WXSDKInstance instance = WXSDKManager.getInstance().getSDKInstance(instanceId);
-        IWXUserTrackAdapter adapter = WXSDKManager.getInstance().getIWXUserTrackAdapter();
-        if (instance == null || adapter == null || errCode == null) {
-            return;
-        }
-        WXPerformance performance = null;
-        if (errCode != WXErrorCode.WX_SUCCESS) {
-            performance = new WXPerformance();
-            performance.errCode = errCode.getErrorCode();
-            performance.appendErrMsg(TextUtils.isEmpty(errMsg) ? errCode.getErrorMsg() : errMsg);
-            performance.args = instance.getBundleUrl();
-            WXLogUtils.e("wx_monitor", performance.toString());
-        }
-        adapter.commit(WXEnvironment.getApplication(), null, IWXUserTrackAdapter.JS_BRIDGE, performance, instance.getUserTrackParams());
-    }
-
-    public void commitJSFrameworkAlarmMonitor(final String type, final WXErrorCode errorCode, String errMsg) {
-        final IWXUserTrackAdapter userTrackAdapter = WXSDKManager.getInstance().getIWXUserTrackAdapter();
-        if (userTrackAdapter == null || TextUtils.isEmpty(type) || errorCode == null) {
-            return;
-        }
-        WXPerformance performance = null;
-        if (errorCode != WXErrorCode.WX_SUCCESS) {
-            performance = new WXPerformance();
-            performance.errCode = errorCode.getErrorCode();
-            performance.appendErrMsg(TextUtils.isEmpty(errMsg) ? errorCode.getErrorMsg() : errMsg);
-            WXLogUtils.e("wx_monitor", performance.toString());
-        }
-        userTrackAdapter.commit(WXEnvironment.getApplication(), null, type, performance, null);
-    }
-
-
-    /**
-     * Create instance.
-     */
-    public void createInstance(final String instanceId, final String template,
-                               final Map<String, Object> options, final String data) {
-        final WXSDKInstance instance = WXSDKManager.getInstance().getSDKInstance(instanceId);
-        if (instance == null) {
-            WXLogUtils.e("WXBridgeManager", "createInstance failed, SDKInstance is not exist");
-            return;
-        }
-        if (TextUtils.isEmpty(instanceId)
-                || TextUtils.isEmpty(template) || mJSHandler == null) {
-            instance.onRenderError(WXRenderErrorCode.WX_CREATE_INSTANCE_ERROR, "createInstance fail!");
-            return;
-        }
-        WXModuleManager.createDomModule(instance);
-        post(new Runnable() {
-            @Override
-            public void run() {
-                long start = System.currentTimeMillis();
-                invokeCreateInstance(instance, template, options, data);
-                final long totalTime = System.currentTimeMillis() - start;
-                WXSDKManager.getInstance().postOnUiThread(new Runnable() {
-
-                    @Override
-                    public void run() {
-                        instance.createInstanceFinished(totalTime);
-                    }
-                }, 0);
-            }
-        }, instanceId);
-    }
-
-    private void invokeCreateInstance(@NonNull WXSDKInstance instance, String template,
-                                      Map<String, Object> options, String data) {
-
-        initFramework("");
-
-        if (mMock) {
-            mock(instance.getInstanceId());
-        } else {
-            if (!isJSFrameworkInit()) {
-                instance.onRenderError(WXRenderErrorCode.WX_CREATE_INSTANCE_ERROR, "createInstance "
-                        + "fail!");
-                String err = "[WXBridgeManager] invokeCreateInstance: framework.js uninitialized.";
-                commitJSBridgeAlarmMonitor(instance.getInstanceId(), WXErrorCode.WX_ERR_INVOKE_NATIVE, err);
-                WXLogUtils.e(err);
-                return;
-            }
-            try {
-                if (WXEnvironment.isApkDebugable()) {
-                    WXLogUtils.d("createInstance >>>> instanceId:" + instance.getInstanceId()
-                            + ", options:"
-                            + WXJsonUtils.fromObjectToJSONString(options)
-                            + ", data:" + data);
-                }
-                WXJSObject instanceIdObj = new WXJSObject(WXJSObject.String,
-                        instance.getInstanceId());
-                WXJSObject instanceObj = new WXJSObject(WXJSObject.String,
-                        template);
-                WXJSObject optionsObj = new WXJSObject(WXJSObject.JSON,
-                        options == null ? "{}"
-                                : WXJsonUtils.fromObjectToJSONString(options));
-                WXJSObject dataObj = new WXJSObject(WXJSObject.JSON,
-                        data == null ? "{}" : data);
-                WXJSObject[] args = {instanceIdObj, instanceObj, optionsObj,
-                        dataObj};
-                invokeExecJS(instance.getInstanceId(), null, METHOD_CREATE_INSTANCE, args, false);
-            } catch (Throwable e) {
-                instance.onRenderError(WXRenderErrorCode.WX_CREATE_INSTANCE_ERROR,
-                        "createInstance failed!");
-                String err = "[WXBridgeManager] invokeCreateInstance " + e.getCause();
-                commitJSBridgeAlarmMonitor(instance.getInstanceId(), WXErrorCode.WX_ERR_INVOKE_NATIVE, err);
-                WXLogUtils.e(err);
-            }
-        }
-    }
-
-    private void mock(String instanceId) {
-
-    }
-
-    public void destroyInstance(final String instanceId) {
-        if (mJSHandler == null
-                || TextUtils.isEmpty(instanceId)) {
-            return;
-        }
-        if (mDestroyedInstanceId != null) {
-            mDestroyedInstanceId.add(instanceId);
-        }
-        // clear message with instanceId
-        mJSHandler.removeCallbacksAndMessages(instanceId);
-        post(new Runnable() {
-            @Override
-            public void run() {
-                removeTaskByInstance(instanceId);
-                invokeDestroyInstance(instanceId);
-            }
-        }, instanceId);
-    }
-
-    private void removeTaskByInstance(String instanceId) {
-        mNextTickTasks.removeFromMapAndStack(instanceId);
-    }
-
-    private void invokeDestroyInstance(String instanceId) {
-        try {
-            if (WXEnvironment.isApkDebugable()) {
-                WXLogUtils.d("destroyInstance >>>> instanceId:" + instanceId);
-            }
-            WXJSObject instanceIdObj = new WXJSObject(WXJSObject.String,
-                    instanceId);
-            WXJSObject[] args = {instanceIdObj};
-            invokeExecJS(instanceId, null, METHOD_DESTROY_INSTANCE, args);
-        } catch (Throwable e) {
-            String err = "[WXBridgeManager] invokeDestroyInstance " + e.getCause();
-            commitJSBridgeAlarmMonitor(instanceId, WXErrorCode.WX_ERR_INVOKE_NATIVE, err);
-            WXLogUtils.e(err);
-        }
-    }
-
-    @Override
-    public boolean handleMessage(Message msg) {
-        if (msg == null) {
-            return false;
-        }
-
-        int what = msg.what;
-        switch (what) {
-            case WXJSBridgeMsgType.INIT_FRAMEWORK:
-                invokeInitFramework(msg);
-                break;
-            case WXJSBridgeMsgType.CALL_JS_BATCH:
-                invokeCallJSBatch(msg);
-                break;
-            case WXJSBridgeMsgType.SET_TIMEOUT:
-                TimerInfo timerInfo = (TimerInfo) msg.obj;
-                if (timerInfo == null) {
-                    break;
-                }
-                WXJSObject obj = new WXJSObject(WXJSObject.String, timerInfo.callbackId);
-                WXJSObject[] args = {obj};
-                invokeExecJS("", null, METHOD_SET_TIMEOUT, args);
-                break;
-            case WXJSBridgeMsgType.MODULE_TIMEOUT:
-                if (msg.obj == null) {
-                    break;
-                }
-                args = createTimerArgs(msg.arg1, (Integer) msg.obj, false);
-                invokeExecJS(String.valueOf(msg.arg1), null, METHOD_CALL_JS, args);
-                break;
-            case WXJSBridgeMsgType.MODULE_INTERVAL:
-                if (msg.obj == null) {
-                    break;
-                }
-                WXTimerModule.setInterval((Integer) msg.obj, msg.arg2, msg.arg1);
-                args = createTimerArgs(msg.arg1, (Integer) msg.obj, true);
-                invokeExecJS(String.valueOf(msg.arg1), null, METHOD_CALL_JS, args);
-                break;
-            default:
-                break;
-        }
-        return false;
-    }
-
-    private void invokeExecJS(String instanceId, String namespace, String function, WXJSObject[] args) {
-        invokeExecJS(instanceId, namespace, function, args, true);
-    }
-
-    private void invokeExecJS(String instanceId, String namespace, String function,
-                              WXJSObject[] args, boolean logTaskDetail) {
-        if (WXEnvironment.isApkDebugable()) {
-            mLodBuilder.append("callJS >>>> instanceId:").append(instanceId)
-                    .append("function:").append(function);
-            if (logTaskDetail)
-                mLodBuilder.append(" tasks:").append(WXJsonUtils.fromObjectToJSONString(args));
-            WXLogUtils.d(mLodBuilder.substring(0));
-            mLodBuilder.setLength(0);
-        }
-        mWXBridge.execJS(instanceId, namespace, function, args);
-    }
-
-    private WXJSObject[] createTimerArgs(int instanceId, int funcId, boolean keepAlive) {
-        ArrayList<Object> argsList = new ArrayList<>();
-        argsList.add(funcId);
-        argsList.add(new HashMap<>());
-        argsList.add(keepAlive);
-        WXHashMap<String, Object> task = new WXHashMap<>();
-        task.put(KEY_METHOD, METHOD_CALLBACK);
-        task.put(KEY_ARGS, argsList);
-        Object[] tasks = {task};
-        return new WXJSObject[]{
-                new WXJSObject(WXJSObject.String, String.valueOf(instanceId)),
-                new WXJSObject(WXJSObject.JSON,
-                        WXJsonUtils.fromObjectToJSONString(tasks))};
-    }
-
-    private void invokeInitFramework(Message msg) {
-        String framework = "";
-        if (msg.obj != null) {
-            framework = (String) msg.obj;
-        }
-
-        if (WXUtils.getAvailMemory(WXEnvironment.getApplication()) > LOW_MEM_VALUE) {
-            initFramework(framework);
-        }
-    }
-
-    private void initFramework(String framework) {
-        if (!isJSFrameworkInit()) {
-            if (TextUtils.isEmpty(framework)) {
-                if (WXEnvironment.isApkDebugable()) {
-                    WXLogUtils.d("weex JS framework from assets");
-                }
-                framework = WXFileUtils.loadAsset("main.js", WXEnvironment.getApplication());
-            }
-            if (TextUtils.isEmpty(framework)) {
-                mInit = false;
-                commitJSFrameworkAlarmMonitor(IWXUserTrackAdapter.JS_FRAMEWORK, WXErrorCode.WX_ERR_JS_FRAMEWORK, "JS Framework is empty!");
-                return;
-            }
-            try {
-                long start = System.currentTimeMillis();
-                if (mWXBridge.initFramework(framework, assembleDefaultOptions()) == INIT_FRAMEWORK_OK) {
-                    WXEnvironment.sJSLibInitTime = System.currentTimeMillis() - start;
-                    WXLogUtils.renderPerformanceLog("initFramework", WXEnvironment.sJSLibInitTime);
-                    WXEnvironment.sSDKInitTime = System.currentTimeMillis() - WXEnvironment.sSDKInitStart;
-                    WXLogUtils.renderPerformanceLog("SDKInitTime", WXEnvironment.sSDKInitTime);
-                    mInit = true;
-                    execRegisterFailTask();
-                    WXEnvironment.JsFrameworkInit = true;
-                    registerDomModule();
-                    commitJSFrameworkAlarmMonitor(IWXUserTrackAdapter.JS_FRAMEWORK, WXErrorCode.WX_SUCCESS, "success");
-                } else {
-                    WXLogUtils.e("[WXBridgeManager] invokeInitFramework  ExecuteJavaScript fail");
-                    String err = "[WXBridgeManager] invokeInitFramework  ExecuteJavaScript fail";
-                    commitJSFrameworkAlarmMonitor(IWXUserTrackAdapter.JS_FRAMEWORK, WXErrorCode.WX_ERR_JS_FRAMEWORK, err);
-                }
-            } catch (Throwable e) {
-                WXLogUtils.e("[WXBridgeManager] invokeInitFramework ", e);
-                String err = "[WXBridgeManager] invokeInitFramework exception!#" + e.toString();
-                commitJSFrameworkAlarmMonitor(IWXUserTrackAdapter.JS_FRAMEWORK, WXErrorCode.WX_ERR_JS_FRAMEWORK, err);
-            }
-        }
-    }
-
-    @SuppressWarnings("unchecked")
-    private void invokeCallJSBatch(Message message) {
-        if (mNextTickTasks.isEmpty() || !isJSFrameworkInit()) {
-            if (!isJSFrameworkInit()) {
-                WXLogUtils.e("[WXBridgeManager] invokeCallJSBatch: framework.js uninitialized.");
-            }
-            return;
-        }
-
-        try {
-            Object instanceId = message.obj;
-
-            Object task = null;
-            Stack<String> instanceStack = mNextTickTasks.getInstanceStack();
-            int size = instanceStack.size();
-            for (int i = size - 1; i >= 0; i--) {
-                instanceId = instanceStack.get(i);
-                task = mNextTickTasks.remove(instanceId);
-                if (task != null && !((ArrayList) task).isEmpty()) {
-                    break;
-                }
-            }
-            task = ((ArrayList) task).toArray();
-
-            WXJSObject[] args = {
-                    new WXJSObject(WXJSObject.String, instanceId),
-                    new WXJSObject(WXJSObject.JSON,
-                            WXJsonUtils.fromObjectToJSONString(task))};
-
-            invokeExecJS(String.valueOf(instanceId), null, METHOD_CALL_JS, args);
-
-        } catch (Throwable e) {
-            WXLogUtils.e("WXBridgeManager", e);
-            String err = "invokeCallJSBatch#" + e.toString();
-            commitJSBridgeAlarmMonitor(message.obj.toString(), WXErrorCode.WX_ERR_JS_EXECUTE, err);
-        }
-
-        // If task is not empty, loop until it is empty
-        if (!mNextTickTasks.isEmpty()) {
-            mJSHandler.sendEmptyMessage(WXJSBridgeMsgType.CALL_JS_BATCH);
-        }
-    }
-
-    private WXParams assembleDefaultOptions() {
-        Map<String, String> config = WXEnvironment.getConfig();
-        WXParams wxParams = new WXParams();
-        wxParams.setPlatform(config.get("os"));
-        wxParams.setOsVersion(config.get("sysVersion"));
-        wxParams.setAppVersion(config.get("appVersion"));
-        wxParams.setWeexVersion(config.get("weexVersion"));
-        wxParams.setDeviceModel(config.get("sysModel"));
-        wxParams.setShouldInfoCollect(config.get("infoCollect"));
-        wxParams.setLogLevel(config.get(WXConfig.logLevel));
-        String appName = config.get("appName");
-        if (!TextUtils.isEmpty(appName)) {
-            wxParams.setAppName(appName);
-        }
-        wxParams.setDeviceWidth(TextUtils.isEmpty(config.get("deviceWidth")) ? String.valueOf(WXViewUtils.getScreenWidth(WXEnvironment.sApplication)) : config.get("deviceWidth"));
-        wxParams.setDeviceHeight(TextUtils.isEmpty(config.get("deviceHeight")) ? String.valueOf(WXViewUtils.getScreenHeight(WXEnvironment.sApplication)) : config.get("deviceHeight"));
-        wxParams.setOptions(WXEnvironment.getCustomOptions());
-        return wxParams;
-    }
-
-    private void execRegisterFailTask() {
-        int moduleCount = mRegisterModuleFailList.size();
-        if (moduleCount > 0) {
-            for (int i = 0; i < moduleCount; ++i) {
-                invokeRegisterModules(mRegisterModuleFailList.get(i));
-            }
-        }
-        if (mRegisterComponentFailList.size() > 0) {
-            invokeRegisterComponents(mRegisterComponentFailList);
-        }
-    }
-
-    /**
-     * Register Android module
-     *
-     * @param modules the format is like
-     *                {'dom':['updateAttrs','updateStyle'],'event':['openUrl']}
-     */
-
-    public void registerModules(final Map<String, Object> modules) {
-        if (modules != null && modules.size() != 0) {
-            if (isJSThread()) {
-                invokeRegisterModules(modules);
-            } else {
-                post(new Runnable() {
-                    @Override
-                    public void run() {
-                        invokeRegisterModules(modules);
-                    }
-                }, null);
-            }
-        }
-    }
-<<<<<<< HEAD
-
-    /**
-     * Registered component
-     */
-    public void registerComponents(final List<Map<String, Object>> components) {
-        if (mJSHandler == null || components == null
-                || components.size() == 0) {
-            return;
-        }
-=======
+        if(mWXBridge.initFramework(framework, assembleDefaultOptions())==INIT_FRAMEWORK_OK){
+          WXEnvironment.sJSLibInitTime = System.currentTimeMillis() - start;
+          WXLogUtils.renderPerformanceLog("initFramework", WXEnvironment.sJSLibInitTime);
+          WXEnvironment.sSDKInitTime = System.currentTimeMillis() - WXEnvironment.sSDKInitStart;
+          WXLogUtils.renderPerformanceLog("SDKInitTime", WXEnvironment.sSDKInitTime);
+          mInit = true;
+          execRegisterFailTask();
+          WXEnvironment.JsFrameworkInit = true;
+          registerDomModule();
+          commitJSFrameworkAlarmMonitor(IWXUserTrackAdapter.JS_FRAMEWORK, WXErrorCode.WX_SUCCESS, "success");
+        }else{
+          WXLogUtils.e("[WXBridgeManager] invokeInitFramework  ExecuteJavaScript fail");
+          String err="[WXBridgeManager] invokeInitFramework  ExecuteJavaScript fail";
+          commitJSFrameworkAlarmMonitor(IWXUserTrackAdapter.JS_FRAMEWORK, WXErrorCode.WX_ERR_JS_FRAMEWORK, err);
+        }
+      } catch (Throwable e) {
+        WXLogUtils.e("[WXBridgeManager] invokeInitFramework ", e);
+        String err="[WXBridgeManager] invokeInitFramework exception!#"+e.toString();
+        commitJSFrameworkAlarmMonitor(IWXUserTrackAdapter.JS_FRAMEWORK, WXErrorCode.WX_ERR_JS_FRAMEWORK, err);
+      }
+    }
+  }
+
+  @SuppressWarnings("unchecked")
+  private void invokeCallJSBatch(Message message) {
+    if (mNextTickTasks.isEmpty() || !isJSFrameworkInit()) {
+      if (!isJSFrameworkInit()) {
+        WXLogUtils.e("[WXBridgeManager] invokeCallJSBatch: framework.js uninitialized.");
+      }
+      return;
+    }
+
+    try {
+      Object instanceId = message.obj;
+
+      Object task = null;
+      Stack<String> instanceStack = mNextTickTasks.getInstanceStack();
+      int size = instanceStack.size();
+      for (int i = size - 1; i >= 0; i--) {
+        instanceId = instanceStack.get(i);
+        task = mNextTickTasks.remove(instanceId);
+        if (task != null && !((ArrayList) task).isEmpty()) {
+          break;
+        }
+      }
+      task = ((ArrayList) task).toArray();
+
+      WXJSObject[] args = {
+              new WXJSObject(WXJSObject.String, instanceId),
+              new WXJSObject(WXJSObject.JSON,
+                      WXJsonUtils.fromObjectToJSONString(task))};
+
+      invokeExecJS(String.valueOf(instanceId), null, METHOD_CALL_JS, args);
+
+    } catch (Throwable e) {
+      WXLogUtils.e("WXBridgeManager", e);
+      String err="invokeCallJSBatch#"+e.toString();
+      commitJSBridgeAlarmMonitor(message.obj.toString(), WXErrorCode.WX_ERR_JS_EXECUTE,err);
+    }
+
+    // If task is not empty, loop until it is empty
+    if (!mNextTickTasks.isEmpty()) {
+      mJSHandler.sendEmptyMessage(WXJSBridgeMsgType.CALL_JS_BATCH);
+    }
+  }
+
+  private WXParams assembleDefaultOptions() {
+    Map<String, String> config = WXEnvironment.getConfig();
+    WXParams wxParams = new WXParams();
+    wxParams.setPlatform(config.get("os"));
+    wxParams.setOsVersion(config.get("sysVersion"));
+    wxParams.setAppVersion(config.get("appVersion"));
+    wxParams.setWeexVersion(config.get("weexVersion"));
+    wxParams.setDeviceModel(config.get("sysModel"));
+    wxParams.setShouldInfoCollect(config.get("infoCollect"));
+    wxParams.setLogLevel(config.get(WXConfig.logLevel));
+    String appName = config.get("appName");
+    if (!TextUtils.isEmpty(appName)) {
+      wxParams.setAppName(appName);
+    }
+    wxParams.setDeviceWidth(TextUtils.isEmpty(config.get("deviceWidth")) ? String.valueOf(WXViewUtils.getScreenWidth(WXEnvironment.sApplication)) : config.get("deviceWidth"));
+    wxParams.setDeviceHeight(TextUtils.isEmpty(config.get("deviceHeight")) ? String.valueOf(WXViewUtils.getScreenHeight(WXEnvironment.sApplication)) : config.get("deviceHeight"));
+    wxParams.setOptions(WXEnvironment.getCustomOptions());
+    return wxParams;
+  }
+
+  private void execRegisterFailTask() {
+    int moduleCount = mRegisterModuleFailList.size();
+    if (moduleCount > 0) {
+      for (int i = 0; i < moduleCount; ++i) {
+        invokeRegisterModules(mRegisterModuleFailList.get(i));
+      }
+    }
+    if (mRegisterComponentFailList.size() > 0) {
+      invokeRegisterComponents(mRegisterComponentFailList);
+    }
     if (mRegisterServiceFailList.size() > 0) {
       for (String service : mRegisterServiceFailList) {
         invokeExecJSService(service);
@@ -1290,15 +1181,12 @@
         invokeRegisterModules(modules);
       }
       else{
->>>>>>> 0ad2f957
         post(new Runnable() {
-            @Override
-            public void run() {
-                invokeRegisterComponents(components);
-            }
+          @Override
+          public void run() {
+            invokeRegisterModules(modules);
+          }
         }, null);
-<<<<<<< HEAD
-=======
       }
     }
   }
@@ -1353,98 +1241,84 @@
       }
       mRegisterModuleFailList.add(modules);
       return;
->>>>>>> 0ad2f957
-    }
-
-    private boolean isJSThread() {
-        return mJSThread != null && mJSThread.getId() == Thread.currentThread().getId();
-    }
-
-    private void invokeRegisterModules(Map<String, Object> modules) {
-        if (modules == null || !isJSFrameworkInit()) {
-            if (!isJSFrameworkInit()) {
-                WXLogUtils.e("[WXBridgeManager] invokeCallJSBatch: framework.js uninitialized.");
-            }
-            mRegisterModuleFailList.add(modules);
-            return;
-        }
-
-        WXJSObject[] args = {new WXJSObject(WXJSObject.JSON,
-                WXJsonUtils.fromObjectToJSONString(modules))};
-        try {
-            mWXBridge.execJS("", null, METHOD_REGISTER_MODULES, args);
-        } catch (Throwable e) {
-            WXLogUtils.e("[WXBridgeManager] invokeRegisterModules:", e);
-            commitJSFrameworkAlarmMonitor(IWXUserTrackAdapter.JS_FRAMEWORK, WXErrorCode.WX_ERR_JS_EXECUTE, "invokeRegisterModules");
-        }
-    }
-
-    private void invokeRegisterComponents(List<Map<String, Object>> components) {
-        if (!isJSFrameworkInit()) {
-            WXLogUtils.e("[WXBridgeManager] invokeCallJSBatch: framework.js uninitialized.");
-            for (Map<String, Object> comp : components) {
-                mRegisterComponentFailList.add(comp);
-            }
-            return;
-        }
-        if (components == null) {
-            return;
-        }
-
-        WXJSObject[] args = {new WXJSObject(WXJSObject.JSON,
-                WXJsonUtils.fromObjectToJSONString(components))};
-        try {
-            mWXBridge.execJS("", null, METHOD_REGISTER_COMPONENTS, args);
-        } catch (Throwable e) {
-            WXLogUtils.e("[WXBridgeManager] invokeRegisterComponents ", e);
-            commitJSFrameworkAlarmMonitor(IWXUserTrackAdapter.JS_FRAMEWORK, WXErrorCode.WX_ERR_JS_EXECUTE, "invokeRegisterComponents");
-        }
-    }
-
-    public void destroy() {
-        if (mJSThread != null) {
-            mJSThread.quit();
-        }
-        mBridgeManager = null;
-        if (mDestroyedInstanceId != null) {
-            mDestroyedInstanceId.clear();
-        }
-
-    }
-
-    /**
-     * Report JavaScript Exception
-     */
-    public void reportJSException(String instanceId, String function,
-                                  String exception) {
-        if (WXEnvironment.isApkDebugable()) {
-            WXLogUtils.e("reportJSException >>>> instanceId:" + instanceId
-                    + ", exception function:" + function + ", exception:"
-                    + exception);
-        }
-        WXSDKInstance instance;
-        if (instanceId != null && (instance = WXSDKManager.getInstance().getSDKInstance(instanceId)) != null) {
-            // TODO add errCode
-            instance.onJSException(null, function, exception);
-
-            String err = "function:" + function + "#exception:" + exception;
-            commitJSBridgeAlarmMonitor(instanceId, WXErrorCode.WX_ERR_JS_EXECUTE, err);
-        }
-    }
-
-    private void registerDomModule() throws WXException {
-        /** Tell Javascript Framework what methods you have. This is Required.**/
-        Map<String, Object> domMap = new HashMap<>();
-        domMap.put(WXDomModule.WXDOM, WXDomModule.METHODS);
-        registerModules(domMap);
-    }
-
-    public static class TimerInfo {
-
-        public String callbackId;
-        public long time;
-        public String instanceId;
-    }
+    }
+
+    WXJSObject[] args = {new WXJSObject(WXJSObject.JSON,
+                                        WXJsonUtils.fromObjectToJSONString(modules))};
+    try {
+      mWXBridge.execJS("", null, METHOD_REGISTER_MODULES, args);
+    } catch (Throwable e) {
+      WXLogUtils.e("[WXBridgeManager] invokeRegisterModules:", e);
+      commitJSFrameworkAlarmMonitor(IWXUserTrackAdapter.JS_FRAMEWORK,WXErrorCode.WX_ERR_JS_EXECUTE,"invokeRegisterModules");
+    }
+  }
+
+  private void invokeRegisterComponents(List<Map<String, Object>> components) {
+    if (!isJSFrameworkInit()) {
+      WXLogUtils.e("[WXBridgeManager] invokeCallJSBatch: framework.js uninitialized.");
+      for (Map<String,Object> comp:components){
+        mRegisterComponentFailList.add(comp);
+      }
+      return;
+    }
+    if(components == null){
+      return;
+    }
+
+    WXJSObject[] args = {new WXJSObject(WXJSObject.JSON,
+                                        WXJsonUtils.fromObjectToJSONString(components))};
+    try {
+      mWXBridge.execJS("", null, METHOD_REGISTER_COMPONENTS, args);
+    } catch (Throwable e) {
+      WXLogUtils.e("[WXBridgeManager] invokeRegisterComponents ", e);
+      commitJSFrameworkAlarmMonitor(IWXUserTrackAdapter.JS_FRAMEWORK,WXErrorCode.WX_ERR_JS_EXECUTE,"invokeRegisterComponents");
+    }
+  }
+
+  public void destroy() {
+    if (mJSThread != null) {
+      mJSThread.quit();
+    }
+    mBridgeManager = null;
+    if(mDestroyedInstanceId!=null){
+      mDestroyedInstanceId.clear();
+    }
+
+  }
+
+  /**
+   * Report JavaScript Exception
+   */
+  public void reportJSException(String instanceId, String function,
+                                String exception) {
+    if (WXEnvironment.isApkDebugable()) {
+      WXLogUtils.e("reportJSException >>>> instanceId:" + instanceId
+                   + ", exception function:" + function + ", exception:"
+                   + exception);
+    }
+    WXSDKInstance instance;
+    if (instanceId != null && (instance = WXSDKManager.getInstance().getSDKInstance(instanceId)) != null) {
+      // TODO add errCode
+      instance.onJSException(null, function, exception);
+
+      String err="function:"+function+"#exception:"+exception;
+      commitJSBridgeAlarmMonitor(instanceId,WXErrorCode.WX_ERR_JS_EXECUTE,err);
+    }
+  }
+
+  public static class TimerInfo {
+
+    public String callbackId;
+    public long time;
+    public String instanceId;
+  }
+
+  private void registerDomModule() throws WXException {
+    /** Tell Javascript Framework what methods you have. This is Required.**/
+    Map<String,Object> domMap=new HashMap<>();
+    domMap.put(WXDomModule.WXDOM,WXDomModule.METHODS);
+    registerModules(domMap);
+  }
 
   public void notifyTrimMemory() {
     post(new Runnable() {
