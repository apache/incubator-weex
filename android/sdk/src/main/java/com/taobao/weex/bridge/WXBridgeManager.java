--- conflicted
+++ resolved
@@ -219,11 +219,8 @@
 import com.taobao.weex.WXSDKInstance;
 import com.taobao.weex.WXSDKManager;
 import com.taobao.weex.common.IWXBridge;
-<<<<<<< HEAD
 import com.taobao.weex.common.IWXDebugProxy;
-=======
 import com.taobao.weex.common.WXConfig;
->>>>>>> 840b7ec8
 import com.taobao.weex.common.WXErrorCode;
 import com.taobao.weex.common.WXJSBridgeMsgType;
 import com.taobao.weex.common.WXRefreshData;
@@ -336,7 +333,7 @@
         HackedClass<Object> waBridge = WXHack.into("com.taobao.weex.devtools.debug.DebugServerProxy");
 
         IWXDebugProxy debugProxy = (IWXDebugProxy) waBridge.constructor(Context.class, WXBridgeManager.class)
-                .getInstance(WXEnvironment.sApplication, WXBridgeManager.this);
+                .getInstance(WXEnvironment.getApplication(), WXBridgeManager.this);
         if (debugProxy != null) {
           debugProxy.start();
           if (remoteDebug) {
