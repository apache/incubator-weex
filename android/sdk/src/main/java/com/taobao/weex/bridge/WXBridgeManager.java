/*
 * Licensed to the Apache Software Foundation (ASF) under one
 * or more contributor license agreements.  See the NOTICE file
 * distributed with this work for additional information
 * regarding copyright ownership.  The ASF licenses this file
 * to you under the Apache License, Version 2.0 (the
 * "License"); you may not use this file except in compliance
 * with the License.  You may obtain a copy of the License at
 * 
 *   http://www.apache.org/licenses/LICENSE-2.0
 * 
 * Unless required by applicable law or agreed to in writing,
 * software distributed under the License is distributed on an
 * "AS IS" BASIS, WITHOUT WARRANTIES OR CONDITIONS OF ANY
 * KIND, either express or implied.  See the License for the
 * specific language governing permissions and limitations
 * under the License.
 */
package com.taobao.weex.bridge;

import android.content.Context;
import android.net.Uri;
import android.os.Build;
import android.os.Handler;
import android.os.Handler.Callback;
import android.os.Looper;
import android.os.Message;
import android.support.annotation.NonNull;
import android.support.annotation.Nullable;
import android.support.v4.util.ArrayMap;
import android.text.TextUtils;
import android.view.View;
import android.view.ViewGroup;

import com.alibaba.fastjson.JSON;
import com.alibaba.fastjson.JSONArray;
import com.alibaba.fastjson.JSONObject;
import com.taobao.weex.WXEnvironment;
import com.taobao.weex.WXSDKInstance;
import com.taobao.weex.WXSDKManager;
import com.taobao.weex.adapter.IModuleInvokeGateway;
import com.taobao.weex.adapter.IWXJSExceptionAdapter;
import com.taobao.weex.adapter.IWXUserTrackAdapter;
import com.taobao.weex.common.IWXBridge;
import com.taobao.weex.common.IWXDebugProxy;
import com.taobao.weex.common.WXConfig;
import com.taobao.weex.common.WXErrorCode;
import com.taobao.weex.common.WXException;
import com.taobao.weex.common.WXJSBridgeMsgType;
import com.taobao.weex.common.WXJSExceptionInfo;
import com.taobao.weex.common.WXRefreshData;
import com.taobao.weex.common.WXRuntimeException;
import com.taobao.weex.common.WXThread;
import com.taobao.weex.dom.DOMAction;
import com.taobao.weex.dom.WXDomModule;
import com.taobao.weex.dom.action.Action;
import com.taobao.weex.dom.action.Actions;
import com.taobao.weex.dom.action.TraceableAction;
import com.taobao.weex.tracing.WXTracing;
import com.taobao.weex.ui.WXComponentRegistry;
import com.taobao.weex.utils.WXExceptionUtils;
import com.taobao.weex.utils.WXFileUtils;
import com.taobao.weex.utils.WXJsonUtils;
import com.taobao.weex.utils.WXLogUtils;
import com.taobao.weex.utils.WXUtils;
import com.taobao.weex.utils.WXViewUtils;
import com.taobao.weex.utils.batch.BactchExecutor;
import com.taobao.weex.utils.batch.Interceptor;

import java.io.BufferedReader;
import java.io.File;
import java.io.FileInputStream;
import java.io.FileReader;
import java.io.InputStreamReader;
import java.lang.reflect.Constructor;
import java.text.DateFormat;
import java.text.SimpleDateFormat;
import java.util.ArrayList;
import java.util.Date;
import java.util.HashMap;
import java.util.Iterator;
import java.util.List;
import java.util.Map;
import java.util.Set;
import java.util.Stack;
import java.util.concurrent.CountDownLatch;
import java.util.concurrent.TimeUnit;
<<<<<<< HEAD

=======
import java.util.regex.Matcher;
import java.util.regex.Pattern;
import static com.taobao.weex.bridge.WXModuleManager.getDomModule;
>>>>>>> 45ec92c8
import static com.taobao.weex.bridge.WXModuleManager.createDomModule;
import static com.taobao.weex.bridge.WXModuleManager.getDomModule;


/**
 * Manager class for communication between JavaScript and Android.
 * <ol>
 * <li>
 * Handle Android to JavaScript call, can be one of the following
 * <ul>
 * <li>{@link #createInstance(String, String, Map, String)}</li>
 * <li>{@link #destroyInstance(String)}</li>
 * <li>{@link #refreshInstance(String, WXRefreshData)}</li>
 * <li>{@link #registerModules(Map)}</li>
 * <li>{@link #registerComponents(List)}</li>
 * <li>{@link #invokeCallJSBatch(Message)}</li>
 * </ul>
 * </li>
 * <li>
 * Handle JavaScript to Android call
 * </li>
 * <li>
 * Handle next tick of message.
 * </li>
 * </ol>
 */
public class WXBridgeManager implements Callback, BactchExecutor {

  public static final String METHOD_CREATE_INSTANCE = "createInstance";
  public static final String METHOD_DESTROY_INSTANCE = "destroyInstance";
  public static final String METHOD_CALL_JS = "callJS";
  public static final String METHOD_SET_TIMEOUT = "setTimeoutCallback";
  public static final String METHOD_REGISTER_MODULES = "registerModules";
  public static final String METHOD_REGISTER_COMPONENTS = "registerComponents";
  public static final String METHOD_FIRE_EVENT = "fireEvent";
  public static final String METHD_FIRE_EVENT_SYNC = "fireEventSync";
  public static final String METHD_COMPONENT_HOOK_SYNC = "componentHook";
  public static final String METHOD_CALLBACK = "callback";
  public static final String METHOD_REFRESH_INSTANCE = "refreshInstance";
  public static final String METHOD_NOTIFY_TRIM_MEMORY = "notifyTrimMemory";
  public static final String METHOD_NOTIFY_SERIALIZE_CODE_CACHE =
      "notifySerializeCodeCache";

  public static final String KEY_METHOD = "method";
  public static final String KEY_ARGS = "args";

  // args
  public static final String COMPONENT = "component";
  public static final String REF = "ref";
  public static final String MODULE = "module";
  public static final String METHOD = "method";
  public static final String KEY_PARAMS = "params";
  public static final String ARGS = "args";
  public static final String OPTIONS = "options";
  public static final String INITLOGFILE = "/jsserver_start.log";
  private static final String NON_CALLBACK = "-1";
  private static final String UNDEFINED = "undefined";

  private static final String BUNDLE_TYPE = "bundleType";
  private static final int INIT_FRAMEWORK_OK = 1;
  private static final int CRASHREINIT = 50;
  static volatile WXBridgeManager mBridgeManager;
  private static long LOW_MEM_VALUE = 120;
  private volatile static int reInitCount = 1;
  private static String crashUrl = null;
  private static long lastCrashTime = 0;
  private static String mRaxApi = null;

  // add for clound setting, default value is true
  // can use it to control weex sandbox
  // if true will open weex sandbox for multi context
  private volatile static boolean isSandBoxContext = true;

  private enum BundType {
    Vue,
    Rax,
    Others
  };

  /**
   * Whether JS Framework(main.js) has been initialized.
   */
  private volatile static boolean mInit = false;



  private static String globalConfig = "none";
  private static String GLOBAL_CONFIG_KEY = "global_switch_config";

  /**
   * package
   **/
  Handler mJSHandler;
  /**
   * next tick tasks, can set priority
   */
  private WXHashMap<String, ArrayList<WXHashMap<String, Object>>> mNextTickTasks = new WXHashMap<>();
  /**
   * JSThread
   */
  private WXThread mJSThread;
  private IWXBridge mWXBridge;
  private IWXDebugProxy mWxDebugProxy;

  private boolean mMock = false;

  private List<Map<String, Object>> mRegisterComponentFailList = new ArrayList<>(8);
  private List<Map<String, Object>> mRegisterModuleFailList = new ArrayList<>(8);
  private List<String> mRegisterServiceFailList = new ArrayList<>(8);
  private List<String> mDestroyedInstanceId = new ArrayList<>();
  private StringBuilder mLodBuilder = new StringBuilder(50);
  private Interceptor mInterceptor;
  private WXParams mInitParams;

  private WXBridgeManager() {
    initWXBridge(WXEnvironment.sRemoteDebugMode);
    mJSThread = new WXThread("WeexJSBridgeThread", this);
    mJSHandler = mJSThread.getHandler();
  }

  public static WXBridgeManager getInstance() {
    if (mBridgeManager == null) {
      synchronized (WXBridgeManager.class) {
        if (mBridgeManager == null) {
          mBridgeManager = new WXBridgeManager();
        }
      }
    }
    return mBridgeManager;
  }

  public void setSandBoxContext(final boolean flag) {
    if (flag != isSandBoxContext) {
      isSandBoxContext = flag;
      // use diff context reinit jsf
      if (isJSThread()) {

        setJSFrameworkInit(false);
        WXModuleManager.resetAllModuleState();
        String jsf = "";
        if (!isSandBoxContext || WXEnvironment.sDebugServerConnectable) {
          jsf = WXFileUtils.loadAsset("main.js", WXEnvironment.getApplication());
        } else {
          jsf = WXFileUtils.loadAsset("weex-main-jsfm.js", WXEnvironment.getApplication());
        }
        initFramework(jsf);
        WXServiceManager.reload();
        WXModuleManager.reload();
        WXComponentRegistry.reload();
      } else {
        post(new Runnable() {
          @Override
          public void run() {
            setJSFrameworkInit(false);
            WXModuleManager.resetAllModuleState();
            String jsf = "";
            if (!isSandBoxContext || WXEnvironment.sDebugServerConnectable) {
              jsf = WXFileUtils.loadAsset("main.js", WXEnvironment.getApplication());
            } else {
              jsf = WXFileUtils.loadAsset("weex-main-jsfm.js", WXEnvironment.getApplication());
            }
            initFramework(jsf);
            WXServiceManager.reload();
            WXModuleManager.reload();
            WXComponentRegistry.reload();
          }
        }, null);
      }
    }
  }

  // setJSFrameworkInit and isJSFrameworkInit may use on diff thread
  // use volatile
  private boolean isJSFrameworkInit() {
      return mInit;
  }

  private void setJSFrameworkInit(boolean init) {
      mInit = init;
  }

  private void initWXBridge(boolean remoteDebug) {
    if (remoteDebug && WXEnvironment.isApkDebugable()) {
      WXEnvironment.sDebugServerConnectable = true;
    }

    if (mWxDebugProxy != null) {
      mWxDebugProxy.stop(false);
    }
    if (WXEnvironment.sDebugServerConnectable && (WXEnvironment.isApkDebugable() || WXEnvironment.sForceEnableDevTool)) {
      if (WXEnvironment.getApplication() != null) {
        try {
          Class clazz = Class.forName("com.taobao.weex.devtools.debug.DebugServerProxy");
          if (clazz != null) {
            Constructor constructor = clazz.getConstructor(Context.class, WXBridgeManager.class);
            if (constructor != null) {
              mWxDebugProxy = (IWXDebugProxy) constructor.newInstance(
                  WXEnvironment.getApplication(), WXBridgeManager.this);
              if (mWxDebugProxy != null) {
                mWxDebugProxy.start();
              }
            }
          }
        } catch (Throwable e) {
          //Ignore, It will throw Exception on Release environment
        }
        WXServiceManager.execAllCacheJsService();
      } else {
        WXLogUtils.e("WXBridgeManager", "WXEnvironment.sApplication is null, skip init Inspector");
        WXLogUtils.w("WXBridgeManager", new Throwable("WXEnvironment.sApplication is null when init Inspector"));
      }
    }
    if (remoteDebug && mWxDebugProxy != null) {
      mWXBridge = mWxDebugProxy.getWXBridge();
    } else {
      mWXBridge = new WXBridge();
    }
  }

  public void stopRemoteDebug() {
    if (mWxDebugProxy != null) {
      mWxDebugProxy.stop(true);
    }
  }

  public Object callModuleMethod(String instanceId, String moduleStr, String methodStr, JSONArray args) {
    return callModuleMethod(instanceId, moduleStr, methodStr, args, null);
  }

  public Object callModuleMethod(String instanceId, String moduleStr, String methodStr, JSONArray args, JSONObject options) {
    WXSDKInstance wxsdkInstance = WXSDKManager.getInstance()
        .getSDKInstance(instanceId);
    if (wxsdkInstance == null) {
      return null;
    }
    if (wxsdkInstance.isNeedValidate()
        && WXSDKManager.getInstance().getValidateProcessor() != null) {
      WXValidateProcessor.WXModuleValidateResult validateResult = WXSDKManager
          .getInstance().getValidateProcessor()
          .onModuleValidate(wxsdkInstance, moduleStr, methodStr, args, options);
      if (validateResult == null) {
        return null;
      }
      if (validateResult.isSuccess) {
        return WXModuleManager.callModuleMethod(instanceId, moduleStr, methodStr,
            args);
      } else {
        JSONObject validateInfo = validateResult.validateInfo;
        if (validateInfo != null) {
          WXLogUtils.e("[WXBridgeManager] module validate fail. >>> " + validateInfo.toJSONString());
        }
        return validateInfo;
      }
    }

    IModuleInvokeGateway gateway = WXSDKManager.getInstance().getModuleInvokeGateway();
    if (gateway != null) {
      boolean allowAccess = gateway.allowAccess(instanceId, moduleStr, methodStr);
      if (!allowAccess) {
        //TODO: Notification js that the call has been rejected
        WXLogUtils.e("[WXBridgeManager] permission denied: " + moduleStr + "." + methodStr);
        WXSDKInstance instance = WXSDKManager.getInstance().getSDKInstance(instanceId);
        if (instance != null) {
          Map<String, Object> event = new HashMap<>();
          event.put("msg", "PERMISSION_DENIED");
          event.put("module", moduleStr);
          event.put("method", methodStr);
          instance.fireGlobalEventCallback("invokeFailed", event);
        }
        return null;
      }
    }
    return WXModuleManager.callModuleMethod(instanceId, moduleStr, methodStr, args);
  }

  /**
   * Model switch. For now, debug model and release model are supported
   */
  public void restart() {
    setJSFrameworkInit(false);
    WXModuleManager.resetAllModuleState();
    initWXBridge(WXEnvironment.sRemoteDebugMode);
  }

  /**
   * Set current Instance
   *
   * @param instanceId {@link WXSDKInstance#mInstanceId}
   */
  public synchronized void setStackTopInstance(final String instanceId) {
    post(new Runnable() {

      @Override
      public void run() {
        mNextTickTasks.setStackTopInstance(instanceId);
      }
    }, instanceId);
  }

  @Override
  public void post(Runnable r) {
    if (mInterceptor != null && mInterceptor.take(r)) {
      //task is token by the interceptor
      return;
    }
    if (mJSHandler == null) {
      return;
    }

    mJSHandler.post(WXThread.secure(r));
  }

  @Override
  public void setInterceptor(Interceptor interceptor) {
    mInterceptor = interceptor;
  }

  public void post(Runnable r, Object token) {
    if (mJSHandler == null) {
      return;
    }

    Message m = Message.obtain(mJSHandler, WXThread.secure(r));
    m.obj = token;
    m.sendToTarget();
  }

  void setTimeout(String callbackId, String time) {
    Message message = Message.obtain();
    message.what = WXJSBridgeMsgType.SET_TIMEOUT;
    TimerInfo timerInfo = new TimerInfo();
    timerInfo.callbackId = callbackId;
    timerInfo.time = (long) Float.parseFloat(time);
    message.obj = timerInfo;

    mJSHandler.sendMessageDelayed(message, timerInfo.time);
  }

  public void sendMessageDelayed(Message message, long delayMillis) {
    if (message == null || mJSHandler == null || mJSThread == null
        || !mJSThread.isWXThreadAlive() || mJSThread.getLooper() == null) {
      return;
    }
    mJSHandler.sendMessageDelayed(message, delayMillis);
  }

  public void removeMessage(int what, Object obj) {
    if (mJSHandler == null || mJSThread == null
        || !mJSThread.isWXThreadAlive() || mJSThread.getLooper() == null) {
      return;
    }
    mJSHandler.removeMessages(what, obj);
  }

  public Object callNativeModule(String instanceId, String module, String method, JSONArray arguments, Object options) {

    if (WXEnvironment.isOpenDebugLog()) {
      mLodBuilder.append("[WXBridgeManager] callNativeModule >>>> instanceId:").append(instanceId)
          .append(", module:").append(module).append(", method:").append(method).append(", arguments:").append(arguments);
      WXLogUtils.d(mLodBuilder.substring(0));
      mLodBuilder.setLength(0);
    }

    try {
      if (WXDomModule.WXDOM.equals(module)) {
        WXDomModule dom = getDomModule(instanceId);
        return dom.callDomMethod(method, arguments);
      } else {
        return callModuleMethod(instanceId, module,
            method, arguments);
      }
    } catch (Exception e) {
	  String err = "[WXBridgeManager] callNative exception: " + WXLogUtils.getStackTrace(e);
      WXLogUtils.e(err);
	  WXExceptionUtils.commitCriticalExceptionRT(instanceId,
			  WXErrorCode.WX_KEY_EXCEPTION_INVOKE, "callNativeModule",
			  err, null);
    }

    return null;
  }

  public Object callNativeModule(String instanceId, String module, String method, JSONArray arguments, JSONObject options) {

    if (WXEnvironment.isOpenDebugLog()) {
      mLodBuilder.append("[WXBridgeManager] callNativeModule >>>> instanceId:").append(instanceId)
          .append(", module:").append(module).append(", method:").append(method).append(", arguments:").append(arguments);
      WXLogUtils.d(mLodBuilder.substring(0));
      mLodBuilder.setLength(0);
    }

    try {
      if (WXDomModule.WXDOM.equals(module)) {
        WXDomModule dom = getDomModule(instanceId);
		if(dom != null){
		  return dom.callDomMethod(method, arguments);
		} else {
		  createDomModule(WXSDKManager.getInstance().getSDKInstance(instanceId));
		}
      } else {
        return callModuleMethod(instanceId, module,
            method, arguments, options);
      }
    } catch (Exception e) {
	  String err = "[WXBridgeManager] callNative exception: " + WXLogUtils.getStackTrace(e);
	  WXLogUtils.e(err);
	  WXExceptionUtils.commitCriticalExceptionRT(instanceId,
			  WXErrorCode.WX_KEY_EXCEPTION_INVOKE, "callNativeModule",
			  err, null);
    }

    return null;
  }

  public Object callNativeComponent(String instanceId, String componentRef, String method, JSONArray arguments, Object options) {
    if (WXEnvironment.isOpenDebugLog()) {
      mLodBuilder.append("[WXBridgeManager] callNativeComponent >>>> instanceId:").append(instanceId)
          .append(", componentRef:").append(componentRef).append(", method:").append(method).append(", arguments:").append(arguments);
      WXLogUtils.d(mLodBuilder.substring(0));
      mLodBuilder.setLength(0);
    }
    try {

      WXDomModule dom = getDomModule(instanceId);
      dom.invokeMethod(componentRef, method, arguments);

    } catch (Exception e) {
      WXLogUtils.e("[WXBridgeManager] callNative exception: ", e);
	  WXExceptionUtils.commitCriticalExceptionRT(instanceId,
			  WXErrorCode.WX_KEY_EXCEPTION_INVOKE, "callNativeComponent",
			  WXLogUtils.getStackTrace(e), null);
    }
    return null;
  }

  /**
   * Dispatch the native task to be executed.
   *
   * @param instanceId {@link WXSDKInstance#mInstanceId}
   * @param tasks      tasks to be executed
   * @param callback   next tick id
   */
  public int callNative(String instanceId, JSONArray tasks, String callback) {
    if (tasks == null || tasks.isEmpty()) {
	  String err = "[WXBridgeManager] callNative: call Native tasks is null";
      WXLogUtils.e(err);
	  WXExceptionUtils.commitCriticalExceptionRT(instanceId,
			  WXErrorCode.WX_KEY_EXCEPTION_INVOKE, "callNative",
			  err + "| INSTANCE_RENDERING_ERROR will be set", null);

      return IWXBridge.INSTANCE_RENDERING_ERROR;
    }

    if (WXEnvironment.isOpenDebugLog()) {
    mLodBuilder.append("[WXBridgeManager] callNative >>>> instanceId:").append(instanceId)
        .append(", tasks:").append(tasks).append(", callback:").append(callback);
    WXLogUtils.d(mLodBuilder.substring(0));
    mLodBuilder.setLength(0);
    }

    if (mDestroyedInstanceId != null && mDestroyedInstanceId.contains(instanceId)) {
      return IWXBridge.DESTROY_INSTANCE;
    }


    long start = System.currentTimeMillis();
    long parseNanos = System.nanoTime();
    JSONArray array = tasks;
    parseNanos = System.nanoTime() - parseNanos;

    if (WXSDKManager.getInstance().getSDKInstance(instanceId) != null) {
      WXSDKManager.getInstance().getSDKInstance(instanceId).jsonParseTime(System.currentTimeMillis() - start);
    }

    int size = array.size();
    if (size > 0) {
      try {
        JSONObject task;
        for (int i = 0; i < size; ++i) {
          task = (JSONObject) array.get(i);
          if (task != null && WXSDKManager.getInstance().getSDKInstance(instanceId) != null) {
            Object target = task.get(MODULE);
            if (target != null) {
              if (WXDomModule.WXDOM.equals(target)) {
                WXDomModule dom = getDomModule(instanceId);
                dom.callDomMethod(task, parseNanos);
              } else {
                JSONObject optionObj = task.getJSONObject(OPTIONS);
                callModuleMethod(instanceId, (String) target,
                    (String) task.get(METHOD), (JSONArray) task.get(ARGS), optionObj);
              }
            } else if (task.get(COMPONENT) != null) {
              //call component
              WXDomModule dom = getDomModule(instanceId);
              dom.invokeMethod((String) task.get(REF), (String) task.get(METHOD), (JSONArray) task.get(ARGS));
            } else {
              throw new IllegalArgumentException("unknown callNative");
            }
          }
        }
      } catch (Exception e) {
        WXLogUtils.e("[WXBridgeManager] callNative exception: ", e);
		WXExceptionUtils.commitCriticalExceptionRT(instanceId,
				WXErrorCode.WX_KEY_EXCEPTION_INVOKE, "callNative",
				WXLogUtils.getStackTrace(e) , null);
      }
    }

    if (UNDEFINED.equals(callback) || NON_CALLBACK.equals(callback)) {
      return IWXBridge.INSTANCE_RENDERING_ERROR;
    }
    // get next tick
    getNextTick(instanceId, callback);
    return IWXBridge.INSTANCE_RENDERING;
  }

  // callCreateBody
  public int callCreateBody(String instanceId, String tasks, String callback) {
    if (TextUtils.isEmpty(tasks)) {
      // if (WXEnvironment.isApkDebugable()) {
      WXLogUtils.d("[WXBridgeManager] callCreateBody: call CreateBody tasks is null");
      // }
	  WXExceptionUtils.commitCriticalExceptionRT(instanceId,
			  WXErrorCode.WX_KEY_EXCEPTION_INVOKE, "callCreateBody",
			  "tasks is empty, INSTANCE_RENDERING_ERROR will be set", null);

	  return IWXBridge.INSTANCE_RENDERING_ERROR;
    }

    if (WXEnvironment.isOpenDebugLog()) {
    mLodBuilder.append("[WXBridgeManager] callCreateBody >>>> instanceId:").append(instanceId)
        .append(", tasks:").append(tasks).append(", callback:").append(callback);
    WXLogUtils.d(mLodBuilder.substring(0));
    mLodBuilder.setLength(0);
    }


    if (mDestroyedInstanceId != null && mDestroyedInstanceId.contains(instanceId)) {
      return IWXBridge.DESTROY_INSTANCE;
    }

    try {
      if (WXSDKManager.getInstance().getSDKInstance(instanceId) != null) {
        long start = System.currentTimeMillis();
        long nanosTemp = System.nanoTime();
        JSONObject domObject = JSON.parseObject(tasks);
        nanosTemp = System.nanoTime() - nanosTemp;

        WXDomModule domModule = getDomModule(instanceId);
        Action action = Actions.getCreateBody(domObject);
        domModule.postAction((DOMAction) action, true);

        if (WXTracing.isAvailable() && action instanceof TraceableAction) {
          ((TraceableAction) action).mParseJsonNanos = nanosTemp;
          ((TraceableAction) action).mStartMillis = start;
          ((TraceableAction) action).onStartDomExecute(instanceId, "createBody", "_root", domObject.getString("type"), tasks);
        }
      }
    } catch (Exception e) {
      WXLogUtils.e("[WXBridgeManager] callCreateBody exception: ", e);
	  WXExceptionUtils.commitCriticalExceptionRT(instanceId,
			  WXErrorCode.WX_KEY_EXCEPTION_INVOKE, "callCreateBody",
			  WXLogUtils.getStackTrace(e), null);
    }

    if (UNDEFINED.equals(callback) || NON_CALLBACK.equals(callback)) {
      return IWXBridge.INSTANCE_RENDERING_ERROR;
    }
    // get next tick
    getNextTick(instanceId, callback);
    return IWXBridge.INSTANCE_RENDERING;

  }

  // callUpdateFinish
  public int callUpdateFinish(String instanceId, String callback) {
    if (WXEnvironment.isOpenDebugLog()) {
      mLodBuilder.append("[WXBridgeManager] callUpdateFinish >>>> instanceId:").append(instanceId)
          .append(", callback:").append(callback);
      WXLogUtils.d(mLodBuilder.substring(0));
      mLodBuilder.setLength(0);
    }

    if (mDestroyedInstanceId != null && mDestroyedInstanceId.contains(instanceId)) {
      return IWXBridge.DESTROY_INSTANCE;
    }

    try {
      if (WXSDKManager.getInstance().getSDKInstance(instanceId) != null) {
        WXDomModule domModule = getDomModule(instanceId);
        Action action = Actions.getUpdateFinish();
        domModule.postAction((DOMAction) action, false);
      }
    } catch (Exception e) {
      WXLogUtils.e("[WXBridgeManager] callUpdateFinish exception: ", e);
	  WXExceptionUtils.commitCriticalExceptionRT(instanceId,
			  WXErrorCode.WX_KEY_EXCEPTION_INVOKE, "callUpdateFinish",
			  WXLogUtils.getStackTrace(e), null);
    }

    if (UNDEFINED.equals(callback) || NON_CALLBACK.equals(callback)) {
      return IWXBridge.INSTANCE_RENDERING_ERROR;
    }
    // get next tick
    getNextTick(instanceId, callback);
    return IWXBridge.INSTANCE_RENDERING;
  }

  // callCreateFinish
  public int callCreateFinish(String instanceId, String callback) {
    if (WXEnvironment.isOpenDebugLog()) {
    mLodBuilder.append("[WXBridgeManager] callCreateFinish >>>> instanceId:").append(instanceId)
        .append(", callback:").append(callback);
    WXLogUtils.d(mLodBuilder.substring(0));
    mLodBuilder.setLength(0);
     }

    if (mDestroyedInstanceId != null && mDestroyedInstanceId.contains(instanceId)) {
      return IWXBridge.DESTROY_INSTANCE;
    }

    try {
      if (WXSDKManager.getInstance().getSDKInstance(instanceId) != null) {
        WXDomModule domModule = getDomModule(instanceId);
        Action action = Actions.getCreateFinish();
        domModule.postAction((DOMAction) action, false);
      }
    } catch (Exception e) {
      WXLogUtils.e("[WXBridgeManager] callCreateFinish exception: ", e);
	  WXExceptionUtils.commitCriticalExceptionRT(instanceId,
			  WXErrorCode.WX_KEY_EXCEPTION_INVOKE, "callUpdateFinish",
			  WXLogUtils.getStackTrace(e), null);
    }

    if (UNDEFINED.equals(callback) || NON_CALLBACK.equals(callback)) {
      return IWXBridge.INSTANCE_RENDERING_ERROR;
    }
    // get next tick
    getNextTick(instanceId, callback);
    return IWXBridge.INSTANCE_RENDERING;

  }

  // callRefreshFinish
  public int callRefreshFinish(String instanceId, String callback) {
    if (WXEnvironment.isOpenDebugLog()) {
      mLodBuilder.append("[WXBridgeManager] callRefreshFinish >>>> instanceId:").append(instanceId)
          .append(", callback:").append(callback);
      WXLogUtils.d(mLodBuilder.substring(0));
      mLodBuilder.setLength(0);
    }

    if (mDestroyedInstanceId != null && mDestroyedInstanceId.contains(instanceId)) {
      return IWXBridge.DESTROY_INSTANCE;
    }

    try {
      if (WXSDKManager.getInstance().getSDKInstance(instanceId) != null) {
        WXDomModule domModule = getDomModule(instanceId);
        Action action = Actions.getRefreshFinish();
        domModule.postAction((DOMAction) action, false);
      }
    } catch (Exception e) {
      WXLogUtils.e("[WXBridgeManager] callRefreshFinish exception: ", e);
	  WXExceptionUtils.commitCriticalExceptionRT(instanceId,
			  WXErrorCode.WX_KEY_EXCEPTION_INVOKE, "callRefreshFinish",
			  WXLogUtils.getStackTrace(e), null);
    }

    if (UNDEFINED.equals(callback) || NON_CALLBACK.equals(callback)) {
      return IWXBridge.INSTANCE_RENDERING_ERROR;
    }
    // get next tick
    getNextTick(instanceId, callback);
    return IWXBridge.INSTANCE_RENDERING;

  }

  // callUpdateAttrs
  public int callUpdateAttrs(String instanceId, String ref, String task, String callback) {
    if (TextUtils.isEmpty(task)) {
      WXLogUtils.e("[WXBridgeManager] callUpdateAttrs: call UpdateAttrs tasks is null");
	  WXExceptionUtils.commitCriticalExceptionRT(instanceId,
			  WXErrorCode.WX_KEY_EXCEPTION_INVOKE, "callUpdateAttrs",
			  "call UpdateAttrs tasks is null| INSTANCE_RENDERING_ERROR will be set", null);

      return IWXBridge.INSTANCE_RENDERING_ERROR;
    }
    if (WXEnvironment.isOpenDebugLog()) {
      mLodBuilder.append("[WXBridgeManager] callUpdateAttrs >>>> instanceId:").append(instanceId)
          .append(", ref:").append(ref)
          .append(", task:").append(task)
          .append(", callback:").append(callback);
      WXLogUtils.d(mLodBuilder.substring(0));
      mLodBuilder.setLength(0);
    }

    if (mDestroyedInstanceId != null && mDestroyedInstanceId.contains(instanceId)) {
      return IWXBridge.DESTROY_INSTANCE;
    }

    try {
      if (WXSDKManager.getInstance().getSDKInstance(instanceId) != null) {
        WXDomModule domModule = getDomModule(instanceId);
        long start = System.currentTimeMillis();
        long parseNanos = System.nanoTime();
        JSONObject domObject = JSON.parseObject(task);
        parseNanos = System.nanoTime() - parseNanos;

        Action action = Actions.getUpdateAttrs(ref, domObject);
        domModule.postAction((DOMAction) action, false);

        if (WXTracing.isAvailable() && action instanceof TraceableAction) {
          ((TraceableAction) action).mStartMillis = start;
          ((TraceableAction) action).mParseJsonNanos = parseNanos;
          ((TraceableAction) action).onStartDomExecute(instanceId, "updateAttrs", domObject.getString("ref"), domObject.getString("type"), task);
        }
      }
    } catch (Exception e) {
      WXLogUtils.e("[WXBridgeManager] callUpdateAttrs exception: ", e);
	  WXExceptionUtils.commitCriticalExceptionRT(instanceId,
			  WXErrorCode.WX_KEY_EXCEPTION_INVOKE, "callUpdateAttrs",
			  WXLogUtils.getStackTrace(e), null);
    }

    if (UNDEFINED.equals(callback) || NON_CALLBACK.equals(callback)) {
      return IWXBridge.INSTANCE_RENDERING_ERROR;
    }
    // get next tick
    getNextTick(instanceId, callback);
    return IWXBridge.INSTANCE_RENDERING;

  }

  // callUpdateStyle
  public int callUpdateStyle(String instanceId, String ref, String task, String callback) {
    if (TextUtils.isEmpty(task)) {
      WXLogUtils.e("[WXBridgeManager] callUpdateStyle: call UpdateStyle tasks is null");
	  WXExceptionUtils.commitCriticalExceptionRT(instanceId,
			  WXErrorCode.WX_KEY_EXCEPTION_INVOKE, "callUpdateStyle",
			  "task is empty", null);
	  return IWXBridge.INSTANCE_RENDERING_ERROR;
    }
   if (WXEnvironment.isOpenDebugLog()) {
    mLodBuilder.append("[WXBridgeManager] callUpdateStyle >>>> instanceId:").append(instanceId)
        .append(", ref:").append(ref)
        .append(", task:").append(task)
        .append(", callback:").append(callback);
    WXLogUtils.d(mLodBuilder.substring(0));
    mLodBuilder.setLength(0);
    }

    if (mDestroyedInstanceId != null && mDestroyedInstanceId.contains(instanceId)) {
      return IWXBridge.DESTROY_INSTANCE;
    }

    try {
      if (WXSDKManager.getInstance().getSDKInstance(instanceId) != null) {
        WXDomModule domModule = getDomModule(instanceId);
        long start = System.currentTimeMillis();
        long nanosTemp = System.nanoTime();
        JSONObject domObject = JSON.parseObject(task);
        nanosTemp = System.nanoTime() - nanosTemp;

        Action action = Actions.getUpdateStyle(ref, domObject, false);
        domModule.postAction((DOMAction) action, false);

        if (WXTracing.isAvailable() && action instanceof TraceableAction) {
          ((TraceableAction) action).mParseJsonNanos = nanosTemp;
          ((TraceableAction) action).mStartMillis = start;
          ((TraceableAction) action).onStartDomExecute(instanceId, "updateStyle", ref, domObject.getString("type"), domObject.toJSONString());
        }
      }
    } catch (Exception e) {
      WXLogUtils.e("[WXBridgeManager] callUpdateStyle exception: ", e);
	  WXExceptionUtils.commitCriticalExceptionRT(instanceId,
			  WXErrorCode.WX_KEY_EXCEPTION_INVOKE, "callUpdateStyle",
			  WXLogUtils.getStackTrace(e), null);
    }

    if (UNDEFINED.equals(callback) || NON_CALLBACK.equals(callback)) {
      return IWXBridge.INSTANCE_RENDERING_ERROR;
    }
    // get next tick
    getNextTick(instanceId, callback);
    return IWXBridge.INSTANCE_RENDERING;
  }

  // callUpdateStyle
  public int callRemoveElement(String instanceId, String ref, String callback) {

    if (WXEnvironment.isOpenDebugLog()) {
      mLodBuilder.append("[WXBridgeManager] callRemoveElement >>>> instanceId:").append(instanceId)
          .append(", ref:").append(ref);
      WXLogUtils.d(mLodBuilder.substring(0));
      mLodBuilder.setLength(0);
    }

    if (mDestroyedInstanceId != null && mDestroyedInstanceId.contains(instanceId)) {
      return IWXBridge.DESTROY_INSTANCE;
    }

    try {
      if (WXSDKManager.getInstance().getSDKInstance(instanceId) != null) {
        WXDomModule domModule = getDomModule(instanceId);
        Action action = Actions.getRemoveElement(ref);
        domModule.postAction((DOMAction) action, false);

        if (WXTracing.isAvailable() && action instanceof TraceableAction) {
          ((TraceableAction) action).onStartDomExecute(instanceId, "removeElement", ref, null, ref);
        }
      }
    } catch (Exception e) {
      WXLogUtils.e("[WXBridgeManager] callRemoveElement exception: ", e);
	  WXExceptionUtils.commitCriticalExceptionRT(instanceId,
			  WXErrorCode.WX_KEY_EXCEPTION_INVOKE, "callRemoveElement",
			  WXLogUtils.getStackTrace(e), null);
    }

    if (UNDEFINED.equals(callback) || NON_CALLBACK.equals(callback)) {
      return IWXBridge.INSTANCE_RENDERING_ERROR;
    }
    // get next tick
    getNextTick(instanceId, callback);
    return IWXBridge.INSTANCE_RENDERING;
  }

  // callMoveElement
  public int callMoveElement(String instanceId, String ref, String parentref, String index, String callback) {

    if (WXEnvironment.isOpenDebugLog()) {
      mLodBuilder.append("[WXBridgeManager] callMoveElement >>>> instanceId:").append(instanceId)
          .append(", parentref:").append(parentref)
          .append(", index:").append(index)
          .append(", ref:").append(ref);
      WXLogUtils.d(mLodBuilder.substring(0));
      mLodBuilder.setLength(0);
    }

    if (mDestroyedInstanceId != null && mDestroyedInstanceId.contains(instanceId)) {
      return IWXBridge.DESTROY_INSTANCE;
    }

    try {
      if (WXSDKManager.getInstance().getSDKInstance(instanceId) != null) {
        WXDomModule domModule = getDomModule(instanceId);
        Action action = Actions.getMoveElement(ref, parentref, Integer.parseInt(index));
        domModule.postAction((DOMAction) action, false);
      }
    } catch (Exception e) {
      WXLogUtils.e("[WXBridgeManager] callMoveElement exception: ", e);
	  WXExceptionUtils.commitCriticalExceptionRT(instanceId,
			  WXErrorCode.WX_KEY_EXCEPTION_INVOKE, "callMoveElement",
			  WXLogUtils.getStackTrace(e), null);

	}

    if (UNDEFINED.equals(callback) || NON_CALLBACK.equals(callback)) {
      return IWXBridge.INSTANCE_RENDERING_ERROR;
    }
    // get next tick
    getNextTick(instanceId, callback);
    return IWXBridge.INSTANCE_RENDERING;
  }

  public int callAddEvent(String instanceId, String ref, String event, String callback) {

   if (WXEnvironment.isOpenDebugLog()) {
    mLodBuilder.append("[WXBridgeManager] callAddEvent >>>> instanceId:").append(instanceId)
        .append(", ref:").append(ref)
        .append(", event:").append(event);
    WXLogUtils.d(mLodBuilder.substring(0));
    mLodBuilder.setLength(0);
   }

    if (mDestroyedInstanceId != null && mDestroyedInstanceId.contains(instanceId)) {
      return IWXBridge.DESTROY_INSTANCE;
    }

    try {
      if (WXSDKManager.getInstance().getSDKInstance(instanceId) != null) {
        WXDomModule domModule = getDomModule(instanceId);
        Action action = Actions.getAddEvent(ref, event);
        domModule.postAction((DOMAction) action, false);

        if (WXTracing.isAvailable() && action instanceof TraceableAction) {
          ((TraceableAction) action).onStartDomExecute(instanceId, "addEvent", ref, null, event);
        }
      }
    } catch (Exception e) {
      WXLogUtils.e("[WXBridgeManager] callAddEvent exception: ", e);
	  WXExceptionUtils.commitCriticalExceptionRT(instanceId,
			  WXErrorCode.WX_KEY_EXCEPTION_INVOKE, "callAddEvent",
			  WXLogUtils.getStackTrace(e), null);
    }

    if (UNDEFINED.equals(callback) || NON_CALLBACK.equals(callback)) {
      return IWXBridge.INSTANCE_RENDERING_ERROR;
    }
    // get next tick
    getNextTick(instanceId, callback);
    return IWXBridge.INSTANCE_RENDERING;
  }

  public int callRemoveEvent(String instanceId, String ref, String event, String callback) {

    if (WXEnvironment.isOpenDebugLog()) {
      mLodBuilder.append("[WXBridgeManager] callRemoveEvent >>>> instanceId:").append(instanceId)
          .append(", ref:").append(ref)
          .append(", event:").append(event);
      WXLogUtils.d(mLodBuilder.substring(0));
      mLodBuilder.setLength(0);
    }

    if (mDestroyedInstanceId != null && mDestroyedInstanceId.contains(instanceId)) {
      return IWXBridge.DESTROY_INSTANCE;
    }

    try {
      if (WXSDKManager.getInstance().getSDKInstance(instanceId) != null) {
        WXDomModule domModule = getDomModule(instanceId);
        Action action = Actions.getRemoveEvent(ref, event);
        domModule.postAction((DOMAction) action, false);

        if (WXTracing.isAvailable() && action instanceof TraceableAction) {
          ((TraceableAction) action).onStartDomExecute(instanceId, "removeEvent", ref, null, event);
        }
      }
    } catch (Exception e) {
      WXLogUtils.e("[WXBridgeManager] callRemoveEvent exception: ", e);
	  WXExceptionUtils.commitCriticalExceptionRT(instanceId,
			  WXErrorCode.WX_KEY_EXCEPTION_INVOKE, "callAddEvent",
			  WXLogUtils.getStackTrace(e), null);
    }

    if (UNDEFINED.equals(callback) || NON_CALLBACK.equals(callback)) {
      return IWXBridge.INSTANCE_RENDERING_ERROR;
    }
    // get next tick
    getNextTick(instanceId, callback);
    return IWXBridge.INSTANCE_RENDERING;
  }

  public int callAddElement(String instanceId, String ref, JSONObject dom, String index, String callback) {

    if (WXEnvironment.isOpenDebugLog()) {
      mLodBuilder.append("[WXBridgeManager] callNative::callAddElement >>>> instanceId:").append(instanceId)
          .append(", ref:").append(ref).append(", dom:").append(dom).append(", callback:").append(callback);
      WXLogUtils.d(mLodBuilder.substring(0));
      mLodBuilder.setLength(0);
    }

    if (mDestroyedInstanceId != null && mDestroyedInstanceId.contains(instanceId)) {
      return IWXBridge.DESTROY_INSTANCE;
    }


    if (WXSDKManager.getInstance().getSDKInstance(instanceId) != null) {
      long start = System.currentTimeMillis();
      long nanosTemp = System.nanoTime();
      JSONObject domObject = dom;
      nanosTemp = System.nanoTime() - nanosTemp;

      if (WXSDKManager.getInstance().getSDKInstance(instanceId) != null) {
        WXSDKManager.getInstance().getSDKInstance(instanceId).jsonParseTime(System.currentTimeMillis() - start);
      }
      WXDomModule domModule = getDomModule(instanceId);
      DOMAction addElementAction = Actions.getAddElement(domObject, ref, Integer.parseInt(index));
      domModule.postAction(addElementAction, false);

      if (WXTracing.isAvailable() && addElementAction instanceof TraceableAction) {
        ((TraceableAction) addElementAction).mParseJsonNanos = nanosTemp;
        ((TraceableAction) addElementAction).mStartMillis = start;
        ((TraceableAction) addElementAction).onStartDomExecute(instanceId, "addElement", domObject.getString("ref"), domObject.getString("type"), dom.toString());
      }
    }

    if (UNDEFINED.equals(callback) || NON_CALLBACK.equals(callback)) {
      return IWXBridge.INSTANCE_RENDERING_ERROR;
    }
    // get next tick
    getNextTick(instanceId, callback);
    return IWXBridge.INSTANCE_RENDERING;

  }

  public int callReportCrashReloadPage(String instanceId, String crashFile) {
    try {
      String url = null;
      WXSDKInstance instance = WXSDKManager.getInstance().getSDKInstance(instanceId);
      if (instance != null) {
        url = instance.getBundleUrl();
      }
      try {
        if (WXEnvironment.getApplication() != null) {
          crashFile = WXEnvironment.getApplication().getApplicationContext().getCacheDir().getPath() + crashFile;
          // Log.e("jsengine", "callReportCrashReloadPage crashFile:" + crashFile);
        }
      } catch (Throwable e) {
        e.printStackTrace();
      }
      callReportCrash(crashFile, instanceId, url);
      if (reInitCount > CRASHREINIT) {
        return IWXBridge.INSTANCE_RENDERING_ERROR;
      }
      reInitCount++;
      // reinit frame work
      setJSFrameworkInit(false);
      WXModuleManager.resetAllModuleState();
      initScriptsFramework("");

      if (mDestroyedInstanceId != null && mDestroyedInstanceId.contains(instanceId)) {
        return IWXBridge.DESTROY_INSTANCE;
      }
    } catch (Exception e) {
      WXLogUtils.e("[WXBridgeManager] callReportCrashReloadPage exception: ", e);
    }
    try {

      if (WXSDKManager.getInstance().getSDKInstance(instanceId) != null) {
        boolean reloadThisInstance = shouReloadCurrentInstance(
            WXSDKManager.getInstance().getSDKInstance(instanceId).getBundleUrl());
        WXDomModule domModule = getDomModule(instanceId);
        Action action = Actions.getReloadPage(instanceId, reloadThisInstance);
        domModule.postAction((DOMAction) action, true);
      }

    } catch (Exception e) {
      WXLogUtils.e("[WXBridgeManager] callReloadPage exception: ", e);
	  WXExceptionUtils.commitCriticalExceptionRT(instanceId,
			  WXErrorCode.WX_KEY_EXCEPTION_INVOKE, "callReloadPage",
			  WXLogUtils.getStackTrace(e), null);
    }
    return IWXBridge.INSTANCE_RENDERING_ERROR;
  }

  public boolean shouReloadCurrentInstance(String aUrl) {
    long time = System.currentTimeMillis();
    if (crashUrl == null ||
        (crashUrl != null && !crashUrl.equals(aUrl)) ||
        ((time - lastCrashTime) > 15000)) {
      crashUrl = aUrl;
      lastCrashTime = time;
      return true;
    }
    lastCrashTime = time;
    return false;
  }

  public void callReportCrash(String crashFile, final String instanceId, final String url) {
    // statistic weexjsc process crash
    Date date = new Date();
    DateFormat format = new SimpleDateFormat("yyyyMMddHHmmss");
    String time = format.format(date);
    final String origin_filename = crashFile + "." + time;
    File oldfile = new File(crashFile);
    File newfile = new File(origin_filename);
    if (oldfile.exists()) {
      oldfile.renameTo(newfile);
    }
    Thread t = new Thread(new Runnable() {
      public void run() {
        try {
          File file = new File(origin_filename);
          if (file.exists()) {
            if (file.length() > 0) {
              StringBuilder result = new StringBuilder();
              try {
                BufferedReader br = new BufferedReader(new FileReader(origin_filename));
                String s = null;
                // boolean foundStart = false;
                while ((s = br.readLine()) != null) {
                  if ("".equals(s)) {
                    continue;
                  }
                  // if (("r0:").equals(s)) {
                  //  break;
                  // }
                  result.append(s + "\n");
                }
                commitJscCrashAlarmMonitor(IWXUserTrackAdapter.JS_BRIDGE, WXErrorCode.WX_ERR_JSC_CRASH, result.toString(), instanceId, url);
                br.close();
              } catch (Exception e) {
                e.printStackTrace();
              }
            } else {
              WXLogUtils.e("[WXBridgeManager] callReportCrash crash file is empty");
            }
            file.delete();
          }
        } catch (Throwable throwable) {
          WXLogUtils.e("[WXBridgeManager] callReportCrash exception: ", throwable);
        }
      }
    });
    t.start();
  }

  private void getNextTick(final String instanceId, final String callback) {
    addJSTask(METHOD_CALLBACK, instanceId, callback, "{}");
    sendMessage(instanceId, WXJSBridgeMsgType.CALL_JS_BATCH);
  }


  public String syncExecJsOnInstanceWithResult(final String instanceId, final String js, final int type) {
    final CountDownLatch waitLatch = new CountDownLatch(1);
    EventResult callback = new EventResult(){
      @Override
      public void onCallback(Object result) {
        super.onCallback(result);
        waitLatch.countDown();
      }
    };
    try{
      execJSOnInstance(callback, instanceId, js, type);
      waitLatch.await(100, TimeUnit.MILLISECONDS);
      return  callback.getResult().toString();
    }catch (Exception e){
      WXLogUtils.e("syncCallExecJsOnInstance", e);
      return  "";
    }
  }

  /**
   * ref, type, data, domChanges
   * */
  public EventResult syncCallJSEventWithResult(final String method, final String instanceId, final List<Object> params, final Object... args) {
    final CountDownLatch waitLatch = new CountDownLatch(1);
    EventResult callback = new EventResult(){
      @Override
      public void onCallback(Object result) {
        super.onCallback(result);
        waitLatch.countDown();
      }
    };
    try{
      asyncCallJSEventWithResult(callback, method, instanceId, params, args);
      waitLatch.await(100, TimeUnit.MILLISECONDS);
      return  callback;
    }catch (Exception e){
      WXLogUtils.e("syncCallJSEventWithResult", e);
      return  callback;
    }
  }

  public void asyncCallJSEventVoidResult(final String method, final String instanceId, final List<Object> params, final Object... args) {
    post(new Runnable() {
      @Override
      public void run() {
        try{
          if (args == null || args.length == 0) {
            return;
          }

          ArrayList<Object> argsList = new ArrayList<>();
          for (Object arg : args) {
            argsList.add(arg);
          }
          if (params != null) {
            ArrayMap map = new ArrayMap(4);
            map.put(KEY_PARAMS, params);
            argsList.add(map);
          }

          WXHashMap<String, Object> task = new WXHashMap<>();
          task.put(KEY_METHOD, method);
          task.put(KEY_ARGS, argsList);
          Object[] tasks = {task};
          WXJSObject[] jsArgs = {
                  new WXJSObject(WXJSObject.String, instanceId),
                  WXJsonUtils.wsonWXJSObject(tasks)};
          invokeExecJS(String.valueOf(instanceId), null, METHOD_CALL_JS, jsArgs, true);
          jsArgs[0] = null;
          jsArgs = null;
        }catch (Exception e){
          WXLogUtils.e("asyncCallJSEventVoidResult" , e);
        }
      }
    });
  }

    /**
     * aync call js event and return result in eventResult callback
     * */
  private void asyncCallJSEventWithResult(final EventResult eventCallback, final String method, final String instanceId, final List<Object> params, final Object... args) {
    post(new Runnable() {
      @Override
      public void run() {
        Object result = null;
        try{
          if (args == null || args.length == 0) {
            return;
          }

          ArrayList<Object> argsList = new ArrayList<>();
          for (Object arg : args) {
            argsList.add(arg);
          }
          if (params != null) {
            ArrayMap map = new ArrayMap(4);
            map.put(KEY_PARAMS, params);
            argsList.add(map);
          }

          WXHashMap<String, Object> task = new WXHashMap<>();
          task.put(KEY_METHOD, method);
          task.put(KEY_ARGS, argsList);
          Object[] tasks = {task};
          WXJSObject[] jsArgs = {
                  new WXJSObject(WXJSObject.String, instanceId),
                  WXJsonUtils.wsonWXJSObject(tasks)};
          byte[] taskResult = invokeExecJSWithResult(String.valueOf(instanceId), null, METHOD_CALL_JS, jsArgs, true);
          if(eventCallback == null){
            return;
          }
          if(taskResult != null){
            JSONArray arrayResult = (JSONArray) WXJsonUtils.parseWson(taskResult);
            if(arrayResult != null && arrayResult.size() > 0){
              result = arrayResult.get(0);
            }
          }
          eventCallback.onCallback(result);
          jsArgs[0] = null;
          taskResult = null;
          jsArgs = null;
        }catch (Exception e){
          WXLogUtils.e("asyncCallJSEventWithResult" , e);
        }
      }
    });
  }


  private void addJSEventTask(final String method, final String instanceId, final List<Object> params, final Object... args) {
    post(new Runnable() {
      @Override
      public void run() {
        if (args == null || args.length == 0) {
          return;
        }

        ArrayList<Object> argsList = new ArrayList<>();
        for (Object arg : args) {
          argsList.add(arg);
        }
        if (params != null) {
          ArrayMap map = new ArrayMap(4);
          map.put(KEY_PARAMS, params);
          argsList.add(map);
        }

        WXHashMap<String, Object> task = new WXHashMap<>();
        task.put(KEY_METHOD, method);
        task.put(KEY_ARGS, argsList);


        if (mNextTickTasks.get(instanceId) == null) {
          ArrayList<WXHashMap<String, Object>> list = new ArrayList<>();
          list.add(task);
          mNextTickTasks.put(instanceId, list);
        } else {
          mNextTickTasks.get(instanceId).add(task);
        }
      }
    });
  }

  private void addJSTask(final String method, final String instanceId, final Object... args) {
    addJSEventTask(method, instanceId, null, args);
  }

  private void sendMessage(String instanceId, int what) {
    Message msg = Message.obtain(mJSHandler);
    msg.obj = instanceId;
    msg.what = what;
    msg.sendToTarget();
  }

  /**
   * Initialize JavaScript framework
   *
   * @param framework String representation of the framework to be init.
   */
  public synchronized void initScriptsFramework(String framework) {
    Message msg = mJSHandler.obtainMessage();
    msg.obj = framework;
    msg.what = WXJSBridgeMsgType.INIT_FRAMEWORK;
    msg.setTarget(mJSHandler);
    msg.sendToTarget();
  }

  @Deprecated
  public void fireEvent(final String instanceId, final String ref,
                        final String type, final Map<String, Object> data) {
    this.fireEvent(instanceId, ref, type, data, null);
  }

  /**
   * Do not direct invoke this method in Components, use {@link WXSDKInstance#fireEvent(String, String, Map, Map)} instead.
   *
   * @param instanceId
   * @param ref
   * @param type
   * @param data
   * @param domChanges
   */
  @Deprecated
  public void fireEvent(final String instanceId, final String ref,
                        final String type, final Map<String, Object> data, final Map<String, Object> domChanges) {
    fireEventOnNode(instanceId, ref, type, data, domChanges);
  }

  /**
   * Notify the JavaScript about the event happened on Android
   */
  public void fireEventOnNode(final String instanceId, final String ref,
                              final String type, final Map<String, Object> data, final Map<String, Object> domChanges) {
    fireEventOnNode(instanceId, ref, type, data, domChanges, null, null);
  }

  /**
   * Notify the JavaScript about the event happened on Android
   */
  public void fireEventOnNode(final String instanceId, final String ref,
                              final String type, final Map<String, Object> data,
                              final Map<String, Object> domChanges, List<Object> params){
    fireEventOnNode(instanceId, ref, type, data, domChanges, params, null);
  }

  public void fireEventOnNode(final String instanceId, final String ref,
                              final String type, final Map<String, Object> data,
                              final Map<String, Object> domChanges, List<Object> params,  EventResult callback) {
    if (TextUtils.isEmpty(instanceId) || TextUtils.isEmpty(ref)
        || TextUtils.isEmpty(type) || mJSHandler == null) {
      return;
    }
    if (!checkMainThread()) {
      throw new WXRuntimeException(
          "fireEvent must be called by main thread");
    }
    if(callback == null) {
      addJSEventTask(METHOD_FIRE_EVENT, instanceId, params, ref, type, data, domChanges);
      sendMessage(instanceId, WXJSBridgeMsgType.CALL_JS_BATCH);
    }else{
      asyncCallJSEventWithResult(callback, METHD_FIRE_EVENT_SYNC, instanceId, params, ref, type, data, domChanges);
    }
  }

  private boolean checkMainThread() {
    return Looper.myLooper() == Looper.getMainLooper();
  }


  /**
   * Invoke JavaScript callback. Use {@link JSCallback} instead.
   *
   * @see #callback(String, String, String)
   */
  @Deprecated
  public void callback(String instanceId, String callback, String data) {
    callback(instanceId, callback, data, false);
  }

  /**
   * Invoke JavaScript callback. Use {@link JSCallback} instead.
   */
  @Deprecated
  public void callback(final String instanceId, final String callback,
                       final Map<String, Object> data) {
    callback(instanceId, callback, data, false);
  }

  /**
   * Use {@link JSCallback} instead.
   *
   * @param instanceId Weex Instance Id
   * @param callback   callback referenece handle
   * @param data       callback data
   * @param keepAlive  if keep callback instance alive for later use
   */
  @Deprecated
  public void callback(final String instanceId, final String callback,
                       final Object data, boolean keepAlive) {
    callbackJavascript(instanceId, callback, data, keepAlive);
  }

  /**
   * Callback to Javascript function.
   *
   * @param instanceId Weex Instance Id
   * @param callback   callback referenece handle
   * @param data       callback data
   * @param keepAlive  if keep callback instance alive for later use
   */
  void callbackJavascript(final String instanceId, final String callback,
                          final Object data, boolean keepAlive) {
    if (TextUtils.isEmpty(instanceId) || TextUtils.isEmpty(callback)
        || mJSHandler == null) {
      return;
    }

    addJSTask(METHOD_CALLBACK, instanceId, callback, data, keepAlive);
    sendMessage(instanceId, WXJSBridgeMsgType.CALL_JS_BATCH);
  }

  /**
   * Refresh instance
   */
  public void refreshInstance(final String instanceId, final WXRefreshData jsonData) {
    if (TextUtils.isEmpty(instanceId) || jsonData == null) {
      return;
    }
    mJSHandler.postDelayed(WXThread.secure(new Runnable() {
      @Override
      public void run() {
        invokeRefreshInstance(instanceId, jsonData);
      }
    }), 0);
  }

  private void invokeRefreshInstance(String instanceId, WXRefreshData refreshData) {
    try {
      if (!isJSFrameworkInit()) {
        WXSDKInstance instance = WXSDKManager.getInstance().getSDKInstance(instanceId);
        if (instance != null) {
          instance.onRenderError(
				 WXErrorCode.WX_DEGRAD_ERR_INSTANCE_CREATE_FAILED.getErrorCode(),
				  WXErrorCode.WX_DEGRAD_ERR_INSTANCE_CREATE_FAILED.getErrorMsg()
				  + "invokeRefreshInstance FAILED for JSFrameworkInit FAILED, intance will invoke instance.onRenderError"
		  );
        }
        String err = "[WXBridgeManager] invokeRefreshInstance: framework.js uninitialized.";
        WXLogUtils.e(err);
        return;
      }
      long start = System.currentTimeMillis();
      if (WXEnvironment.isOpenDebugLog()) {
        WXLogUtils.d("refreshInstance >>>> instanceId:" + instanceId
            + ", data:" + refreshData.data + ", isDirty:" + refreshData.isDirty);
      }

      if (refreshData.isDirty) {
        return;
      }
      WXJSObject instanceIdObj = new WXJSObject(WXJSObject.String,
          instanceId);
      WXJSObject dataObj = new WXJSObject(WXJSObject.JSON,
          refreshData.data == null ? "{}" : refreshData.data);
      WXJSObject[] args = {instanceIdObj, dataObj};
      invokeExecJS(instanceId, null, METHOD_REFRESH_INSTANCE, args);
      WXLogUtils.renderPerformanceLog("invokeRefreshInstance", System.currentTimeMillis() - start);
    } catch (Throwable e) {
      String err = "[WXBridgeManager] invokeRefreshInstance " + WXLogUtils.getStackTrace(e);
	  WXExceptionUtils.commitCriticalExceptionRT(instanceId,
			  WXErrorCode.WX_KEY_EXCEPTION_INVOKE, "invokeRefreshInstance",
			  err, null);
      WXLogUtils.e(err);
    }
  }

//  public void commitJSBridgeAlarmMonitor(String instanceId, WXErrorCode errCode, String errMsg) {
//    WXSDKInstance instance = WXSDKManager.getInstance().getSDKInstance(instanceId);
//    if (instance == null || errCode == null) {
//      return;
//    }
//    // TODO: We should move WXPerformance and IWXUserTrackAdapter
//    // into a adapter level.
//    // comment out the line below to prevent commiting twice.
//    //instance.commitUTStab(WXConst.JS_BRIDGE, errCode, errMsg);
//
//    IWXUserTrackAdapter adapter = WXSDKManager.getInstance().getIWXUserTrackAdapter();
//    if (adapter == null) {
//      return;
//    }
//    WXPerformance performance = new WXPerformance();
//    performance.args = instance.getBundleUrl();
//    performance.errCode = errCode.getErrorCode();
//    if (errCode != WXErrorCode.WX_SUCCESS) {
//      performance.appendErrMsg(TextUtils.isEmpty(errMsg) ? errCode.getErrorMsg() : errMsg);
//      WXLogUtils.e("wx_monitor", performance.toString());
//    }
//    adapter.commit(WXEnvironment.getApplication(), null, IWXUserTrackAdapter.JS_BRIDGE, performance, instance.getUserTrackParams());
//  }

//  public void commitJSFrameworkAlarmMonitor(final String type, final WXErrorCode errorCode, String errMsg) {
//    if (TextUtils.isEmpty(type) || errorCode == null) {
//      return;
//    }
//    if (WXSDKManager.getInstance().getWXStatisticsListener() != null) {
//      WXSDKManager.getInstance().getWXStatisticsListener().onException("0",
//          errorCode.getErrorCode(),
//          TextUtils.isEmpty(errMsg) ? errorCode.getErrorMsg() : errMsg);
//    }
//
//    final IWXUserTrackAdapter userTrackAdapter = WXSDKManager.getInstance().getIWXUserTrackAdapter();
//    if (userTrackAdapter == null) {
//      return;
//    }
//    WXPerformance performance = new WXPerformance();
//    performance.errCode = errorCode.getErrorCode();
//    if (errorCode != WXErrorCode.WX_SUCCESS) {
//      performance.appendErrMsg(TextUtils.isEmpty(errMsg) ? errorCode.getErrorMsg() : errMsg);
//      WXLogUtils.e("wx_monitor", performance.toString());
//    }
//    userTrackAdapter.commit(WXEnvironment.getApplication(), null, type, performance, null);
//  }


  public void commitJscCrashAlarmMonitor(final String type, final WXErrorCode errorCode, String errMsg,
                                         String instanceId, String url) {
    if (TextUtils.isEmpty(type) || errorCode == null) {
      return;
    }

    String method = "callReportCrash";
    String exception = "weexjsc process crash and restart exception";
    Map<String, String> extParams = new HashMap<String, String>();
    extParams.put("jscCrashStack", errMsg);
    IWXJSExceptionAdapter adapter = WXSDKManager.getInstance().getIWXJSExceptionAdapter();
    if (adapter != null) {
      WXJSExceptionInfo jsException = new WXJSExceptionInfo(instanceId, url, errorCode, method, exception, extParams);
      adapter.onJSException(jsException);
      // if (WXEnvironment.isApkDebugable()) {
      WXLogUtils.e(jsException.toString());
      // }
    }
  }

  /**
   * Create instance.
   */
  public void createInstance(final String instanceId, final String template,
                             final Map<String, Object> options, final String data) {
    final WXSDKInstance instance = WXSDKManager.getInstance().getSDKInstance(instanceId);
    if (instance == null) {
      WXLogUtils.e("WXBridgeManager", "createInstance failed, SDKInstance is not exist");
      return;
    }
    if (TextUtils.isEmpty(instanceId) || TextUtils.isEmpty(template) || mJSHandler == null) {
      instance.onRenderError(
			  WXErrorCode.WX_DEGRAD_ERR_INSTANCE_CREATE_FAILED.getErrorCode(),
			  WXErrorCode.WX_DEGRAD_ERR_INSTANCE_CREATE_FAILED.getErrorMsg() +
	  " instanceId==" + instanceId + " template ==" + template + " mJSHandler== " + mJSHandler.toString()
	  );
      return;
    }

    if (!isJSFrameworkInit() && reInitCount == 1 && !WXEnvironment.sDebugServerConnectable) {
      instance.onRenderError(
			  WXErrorCode.WX_DEGRAD_ERR_INSTANCE_CREATE_FAILED.getErrorCode(),
              WXErrorCode.WX_DEGRAD_ERR_INSTANCE_CREATE_FAILED.getErrorMsg() +
	  " isJSFrameworkInit==" + isJSFrameworkInit() + " reInitCount == 1" );
      post(new Runnable() {
        @Override
        public void run() {
          initFramework("");
        }
      }, instanceId);
      return;
    }

    WXModuleManager.createDomModule(instance);
    post(new Runnable() {
      @Override
      public void run() {
        long start = System.currentTimeMillis();
        invokeCreateInstance(instance, template, options, data);
        final long endTime = System.currentTimeMillis();
        final long totalTime = endTime- start;
        WXSDKManager.getInstance().postOnUiThread(new Runnable() {

            @Override
            public void run() {
              instance.getWXPerformance().callCreateInstanceTime = endTime;
            instance.createInstanceFinished(totalTime);
          }
        }, 0);
      }
    }, instanceId);
  }

  private void invokeCreateInstance(@NonNull WXSDKInstance instance, String template,
                                    Map<String, Object> options, String data) {

    // add for sandbox, will delete on sandbox ok
    initFramework("");

    if (mMock) {
      mock(instance.getInstanceId());
    } else {
      if (!isJSFrameworkInit()) {
		String err = "[WXBridgeManager] invokeCreateInstance: framework.js uninitialized.";
		instance.onRenderError(
				WXErrorCode.WX_DEGRAD_ERR_INSTANCE_CREATE_FAILED.getErrorCode(),
                WXErrorCode.WX_DEGRAD_ERR_INSTANCE_CREATE_FAILED.getErrorMsg()
		);
        WXLogUtils.e(err);
        return;
      }

      WXModuleManager.registerWhenCreateInstance();

      try {
        BundType type = BundType.Others;
        try {
          long start = System.currentTimeMillis();
          type = getBundleType(instance.getBundleUrl(), template);

          if (WXEnvironment.isOpenDebugLog()) {
            long end = System.currentTimeMillis();
            WXLogUtils.e("end getBundleType type:" + type.toString() + " time:" + (end - start));
          }
        } catch (Throwable e) {
          e.printStackTrace();
        }
        try {
          if (options == null) {
            options = new HashMap<>();
          }
          // on file there is { "framework": "Vue" } or others
          if (options.get(BUNDLE_TYPE) == null) {
            // may vue or Rax
            if (type == BundType.Vue) {
              options.put(BUNDLE_TYPE, "Vue");
            } else if (type == BundType.Rax) {
              options.put(BUNDLE_TYPE, "Rax");
            } else {
              options.put(BUNDLE_TYPE, "Others");
            }
          }
          if (options.get("env") == null) {
            options.put("env", mInitParams);
          }
        } catch (Throwable e) {
          e.printStackTrace();
        }


        if (WXEnvironment.isOpenDebugLog()) {
          WXLogUtils.d("createInstance >>>> instanceId:" + instance.getInstanceId()
              + ", options:"
              + WXJsonUtils.fromObjectToJSONString(options)
              + ", data:" + data);
        }
        WXJSObject instanceIdObj = new WXJSObject(WXJSObject.String,
            instance.getInstanceId());
        WXJSObject instanceObj = new WXJSObject(WXJSObject.String,
            template);
        WXJSObject optionsObj = new WXJSObject(WXJSObject.JSON,
            options == null ? "{}"
                : WXJsonUtils.fromObjectToJSONString(options));
        optionsObj = optionObjConvert(isSandBoxContext, type, optionsObj);
        WXJSObject dataObj = new WXJSObject(WXJSObject.JSON,
            data == null ? "{}" : data);
        WXJSObject apiObj;
        if (type == BundType.Rax) {
          if (mRaxApi == null) {
            mRaxApi =  WXFileUtils.loadAsset("weex-rax-api.js", WXEnvironment.getApplication());
          }
          apiObj = new WXJSObject(WXJSObject.String,
                  mRaxApi);
        } else {
          apiObj = new WXJSObject(WXJSObject.String,
                  "");
        }

        WXJSObject[] args = {instanceIdObj, instanceObj, optionsObj,
            dataObj, apiObj};
        instance.setTemplate(template);
        // if { "framework": "Vue" } or  { "framework": "Rax" } will use invokeCreateInstanceContext
        // others will use invokeExecJS
        if (!isSandBoxContext || WXEnvironment.sDebugServerConnectable) {
          invokeExecJS(instance.getInstanceId(), null, METHOD_CREATE_INSTANCE, args, false);
          return;
        }
        if (type == BundType.Vue || type == BundType.Rax) {
          invokeCreateInstanceContext(instance.getInstanceId(), null, METHOD_CREATE_INSTANCE, args, false);
          return;
        } else {
          invokeExecJS(instance.getInstanceId(), null, METHOD_CREATE_INSTANCE, args, false);
          return;
        }
      } catch (Throwable e) {
		String err = "[WXBridgeManager] invokeCreateInstance " + e.getCause()
				+ instance.getTemplateInfo();

        instance.onRenderError(
        		WXErrorCode.WX_DEGRAD_ERR_INSTANCE_CREATE_FAILED.getErrorCode(),
                WXErrorCode.WX_DEGRAD_ERR_INSTANCE_CREATE_FAILED.getErrorMsg() + err);
		WXLogUtils.e(err);
      }
    }
  }

  public WXJSObject optionObjConvert(boolean useSandBox, BundType type, WXJSObject opt) {
    if (!useSandBox || type == BundType.Others || WXEnvironment.sDebugServerConnectable) {
      return opt;
    }
    try {
      String data = opt.data.toString();
      JSONObject obj = JSON.parseObject(data);
      if (obj.getJSONObject("env") != null) {
        JSONObject optEnv = obj.getJSONObject("env");
        // obj.replace()
        if (optEnv != null) {
          JSONObject opts = optEnv.getJSONObject("options");
          if (opts!= null) {
            optEnv.remove("options");
            Set<String> set = opts.keySet();
            for(Iterator it = set.iterator(); it.hasNext();) {
              String key = it.next().toString();
              optEnv.put(key, opts.getString(key));
            }
          }
        }
        obj.remove("env");
        obj.put("env", optEnv);
      }
      WXJSObject optionsObj = new WXJSObject(WXJSObject.JSON, obj.toString());
      return optionsObj;
    } catch (Throwable e) {
      e.printStackTrace();
    }
    return opt;

  }

  /**
   * check bundleType
   * @param url
   * @param temp
   * @return
   */
  public BundType getBundleType(String url, String temp) {
    try {
      if (url != null) {
        Uri uri = Uri.parse(url);
        String type = uri.getQueryParameter(BUNDLE_TYPE);
        if ("Vue".equals(type) || "vue".equals(type)) {
          return BundType.Vue;
        } else if ("Rax".equals(type) || "rax".equals(type)) {
          return BundType.Rax;
        }
      }
      if (temp != null) {
        if (temp.startsWith("// { \"framework\": \"Vue\" }") ||
                temp.startsWith("// { \"framework\": \"vue\" }") ||
                temp.startsWith("// {\"framework\" : \"Vue\"}") ||
                temp.startsWith("// {\"framework\" : \"vue\"}")) {
          return BundType.Vue;
        } else if (temp.startsWith("// { \"framework\": \"Rax\" }") ||
                temp.startsWith("// { \"framework\": \"rax\" }")
                || temp.startsWith("// {\"framework\" : \"Rax\"}") ||
                temp.startsWith("// {\"framework\" : \"rax\"}")) {
          return BundType.Rax;
        } else {
          if (temp.length() > 500) {
            temp = temp.substring(0, 500);
          }
          String strTrim = temp.replaceAll("\n","");
          strTrim.trim();
          if (strTrim.startsWith("// { \"framework\": \"Vue\" }") ||
                  strTrim.startsWith("// { \"framework\": \"vue\" }") ||
                  strTrim.startsWith("// {\"framework\" : \"Vue\"}") ||
                  strTrim.startsWith("// {\"framework\" : \"vue\"}")) {
            return BundType.Vue;
          } else if (strTrim.startsWith("// { \"framework\": \"Rax\" }") ||
                  strTrim.startsWith("// { \"framework\": \"rax\" }")
                  || strTrim.startsWith("// {\"framework\" : \"Rax\"}") ||
                  strTrim.startsWith("// {\"framework\" : \"rax\"}")) {
            return BundType.Rax;
          }

          String regEx = "(use)(\\s+)(weex:vue)";
          Pattern pattern = Pattern.compile(regEx, Pattern.CASE_INSENSITIVE);
          if (pattern.matcher(temp).find()) {
            return BundType.Vue;
          }
          regEx = "(use)(\\s+)(weex:rax)";
          pattern = Pattern.compile(regEx, Pattern.CASE_INSENSITIVE);
          if (pattern.matcher(temp).find()) {
            return BundType.Rax;
          }
        }
      }
      return BundType.Others;
    } catch (Throwable e) {
      e.printStackTrace();
      return BundType.Others;
    }
  }

  private void mock(String instanceId) {

  }

  public void destroyInstance(final String instanceId) {
    if (mJSHandler == null
        || TextUtils.isEmpty(instanceId)) {
      return;
    }
    if (mDestroyedInstanceId != null) {
      mDestroyedInstanceId.add(instanceId);
    }
    // clear message with instanceId
    mJSHandler.removeCallbacksAndMessages(instanceId);
    post(new Runnable() {
      @Override
      public void run() {
        removeTaskByInstance(instanceId);
        invokeDestroyInstance(instanceId);
      }
    }, instanceId);
  }

  private void removeTaskByInstance(String instanceId) {
    mNextTickTasks.removeFromMapAndStack(instanceId);
  }

  private void invokeDestroyInstance(String instanceId) {
    try {
      if (WXEnvironment.isOpenDebugLog()) {
        WXLogUtils.d("destroyInstance >>>> instanceId:" + instanceId);
      }
      WXJSObject instanceIdObj = new WXJSObject(WXJSObject.String,
          instanceId);
      WXJSObject[] args = {instanceIdObj};
      if (isJSFrameworkInit()) {
        invokeDestoryInstance(instanceId, null, METHOD_DESTROY_INSTANCE, args, true);
        // invokeExecJS(instanceId, null, METHOD_DESTROY_INSTANCE, args);
      }
    } catch (Throwable e) {
      String err = "[WXBridgeManager] invokeDestroyInstance " + e.getCause();
	  WXExceptionUtils.commitCriticalExceptionRT(instanceId,
			  WXErrorCode.WX_KEY_EXCEPTION_INVOKE, "invokeDestroyInstance", err, null);
      WXLogUtils.e(err);
    }
  }

  @Override
  public boolean handleMessage(Message msg) {
    if (msg == null) {
      return false;
    }

    int what = msg.what;
    switch (what) {
      case WXJSBridgeMsgType.INIT_FRAMEWORK:
        invokeInitFramework(msg);
        break;
      case WXJSBridgeMsgType.CALL_JS_BATCH:
        invokeCallJSBatch(msg);
        break;
      case WXJSBridgeMsgType.SET_TIMEOUT:
        TimerInfo timerInfo = (TimerInfo) msg.obj;
        if (timerInfo == null) {
          break;
        }
        WXJSObject obj = new WXJSObject(WXJSObject.String, timerInfo.callbackId);
        WXJSObject[] args = {obj};
        invokeExecJS("", null, METHOD_SET_TIMEOUT, args);
        break;
      case WXJSBridgeMsgType.TAKE_HEAP_SNAPSHOT:
        if (msg.obj != null) {
          String filename = (String) msg.obj;
          mWXBridge.takeHeapSnapshot(filename);
        }
        break;
      default:
        break;
    }
    return false;
  }

  private void invokeExecJS(String instanceId, String namespace, String function, WXJSObject[] args) {
    invokeExecJS(instanceId, namespace, function, args, true);
  }

  public void invokeExecJS(String instanceId, String namespace, String function,
                           WXJSObject[] args, boolean logTaskDetail) {
     if (WXEnvironment.isOpenDebugLog()) {
      mLodBuilder.append("callJS >>>> instanceId:").append(instanceId)
          .append("function:").append(function);
      if (logTaskDetail) {
        mLodBuilder.append(" tasks:").append(argsToJSON(args));
      }
      WXLogUtils.d(mLodBuilder.substring(0));
      mLodBuilder.setLength(0);
    }
    final long start = System.currentTimeMillis();
    mWXBridge.execJS(instanceId, namespace, function, args);
    WXSDKInstance instance = WXSDKManager.getInstance().getSDKInstance(instanceId);
    if (null != instance){
      instance.callJsTime(System.currentTimeMillis()-start);
    }
  }
  
  public void invokeCreateInstanceContext(String instanceId, String namespace, String function,
                                          WXJSObject[] args, boolean logTaskDetail) {
    WXLogUtils.d("invokeCreateInstanceContext instanceId:" + instanceId + " function:"
            + function + " isJSFrameworkInit：%d" + isJSFrameworkInit());
    mLodBuilder.append("createInstanceContext >>>> instanceId:").append(instanceId)
            .append("function:").append(function);
    if (logTaskDetail)
      mLodBuilder.append(" tasks:").append(WXJsonUtils.fromObjectToJSONString(args));
    WXLogUtils.d(mLodBuilder.substring(0));
    mLodBuilder.setLength(0);
    // }
    mWXBridge.createInstanceContext(instanceId, namespace, function, args);
  }

public void invokeDestoryInstance(String instanceId, String namespace, String function,
                                    WXJSObject[] args, boolean logTaskDetail) {
    // if (WXEnvironment.isApkDebugable()) {
    mLodBuilder.append("callJS >>>> instanceId:").append(instanceId)
            .append("function:").append(function);
    if (logTaskDetail)
      mLodBuilder.append(" tasks:").append(WXJsonUtils.fromObjectToJSONString(args));
    WXLogUtils.d(mLodBuilder.substring(0));
    mLodBuilder.setLength(0);
    // }
    mWXBridge.destoryInstance(instanceId, namespace, function, args);
  }

  private void execJSOnInstance(final EventResult eventCallback, final String instanceId, final String js, final int type) {
    post(new Runnable() {
      @Override
      public void run() {
        String ret = invokeExecJSOnInstance(instanceId, js, type);
        eventCallback.onCallback(ret);
      }
    });
  }

  private String invokeExecJSOnInstance(String instanceId, String js, int type) {
    // if (WXEnvironment.isApkDebugable()) {
    mLodBuilder.append("execJSOnInstance >>>> instanceId:").append(instanceId);
    WXLogUtils.d(mLodBuilder.substring(0));
    mLodBuilder.setLength(0);
    // }
    return mWXBridge.execJSOnInstance(instanceId, js, type);
  }

  private byte[] invokeExecJSWithResult(String instanceId, String namespace, String function,
                                       WXJSObject[] args,boolean logTaskDetail){
    if (WXEnvironment.isOpenDebugLog()) {
      mLodBuilder.append("callJS >>>> instanceId:").append(instanceId)
              .append("function:").append(function);
      if(logTaskDetail) {
        mLodBuilder.append(" tasks:").append(argsToJSON(args));
      }
      WXLogUtils.d(mLodBuilder.substring(0));
      mLodBuilder.setLength(0);
    }
    return  mWXBridge.execJSWithResult(instanceId, namespace, function, args);
  }

  public @NonNull static String argsToJSON(WXJSObject[] args) {
    StringBuilder builder = new StringBuilder();
    builder.append("[");
    for(WXJSObject object : args){
      if(object.type == WXJSObject.WSON){
        object = new WXJSObject(WXJSObject.WSON, WXJsonUtils.parseWson(((byte[]) object.data)));
      }
      builder.append(WXJsonUtils.fromObjectToJSONString(object));
      builder.append(",");
    }
    builder.append("]");
    return  builder.toString();
  }


  private void invokeInitFramework(Message msg) {
    String framework = "";
    if (msg.obj != null) {
      framework = (String) msg.obj;
    }

    if (WXUtils.getAvailMemory(WXEnvironment.getApplication()) > LOW_MEM_VALUE) {
      initFramework(framework);
    }
  }

  private void initFramework(String framework) {
    if (!isJSFrameworkInit()) {
      if (TextUtils.isEmpty(framework)) {
        // if (WXEnvironment.isApkDebugable()) {
        WXLogUtils.d("weex JS framework from assets");
        // }
        if (!isSandBoxContext || WXEnvironment.sDebugServerConnectable) {
          framework = WXFileUtils.loadAsset("main.js", WXEnvironment.getApplication());
        } else {
          framework = WXFileUtils.loadAsset("weex-main-jsfm.js", WXEnvironment.getApplication());
        }
      }
      if (TextUtils.isEmpty(framework)) {
        setJSFrameworkInit(false);
		WXExceptionUtils.commitCriticalExceptionRT(null, WXErrorCode.WX_ERR_JS_FRAMEWORK,
				"initFramework", "framework is empty!! ", null);
        return;
      }
      try {
        if (WXSDKManager.getInstance().getWXStatisticsListener() != null) {
          WXSDKManager.getInstance().getWXStatisticsListener().onJsFrameworkStart();
        }

        long start = System.currentTimeMillis();
        String crashFile = "";
        try {
          crashFile = WXEnvironment.getApplication().getApplicationContext().getCacheDir().getPath();
        } catch (Exception e) {
          e.printStackTrace();
        }
        boolean pieSupport = true;
        try {
          if (Build.VERSION.SDK_INT < Build.VERSION_CODES.JELLY_BEAN) {
            pieSupport = false;
          }
        } catch (Exception e) {
          e.printStackTrace();
        }
        WXLogUtils.d("[WXBridgeManager] initFrameworkEnv crashFile:" + crashFile + " pieSupport:" + pieSupport);
        // extends initFramework
        if (mWXBridge.initFrameworkEnv(framework, assembleDefaultOptions(), crashFile, pieSupport) == INIT_FRAMEWORK_OK) {
          WXEnvironment.sJSLibInitTime = System.currentTimeMillis() - start;
          WXLogUtils.renderPerformanceLog("initFramework", WXEnvironment.sJSLibInitTime);
          WXEnvironment.sSDKInitTime = System.currentTimeMillis() - WXEnvironment.sSDKInitStart;
          WXLogUtils.renderPerformanceLog("SDKInitTime", WXEnvironment.sSDKInitTime);
          setJSFrameworkInit(true);

          if (WXSDKManager.getInstance().getWXStatisticsListener() != null) {
            WXSDKManager.getInstance().getWXStatisticsListener().onJsFrameworkReady();
          }

          execRegisterFailTask();
          WXEnvironment.JsFrameworkInit = true;
          registerDomModule();
          String reinitInfo = "";
          if (reInitCount > 1) {
            reinitInfo = "reinit Framework:";
            // WXExceptionUtils.commitCriticalExceptionRT(null, WXErrorCode.WX_JS_FRAMEWORK_REINIT_SUCCESS,
            //       "initFramework", reinitInfo + "success", null);
          } else {
            // WXExceptionUtils.commitCriticalExceptionRT(null, WXErrorCode.WX_JS_FRAMEWORK_INIT_SUCCESS.getErrorCode(),
            //        "initFramework", reinitInfo + "success", null);
          }

        } else {
          if (reInitCount > 1) {
            WXLogUtils.e("[WXBridgeManager] invokeReInitFramework  ExecuteJavaScript fail");
            String err = "[WXBridgeManager] invokeReInitFramework  ExecuteJavaScript fail reinit FrameWork";
			// WXExceptionUtils.commitCriticalExceptionRT(null, WXErrorCode.WX_ERR_JS_REINIT_FRAMEWORK,
			//		"initFramework", "reInitCount = " + reInitCount + err, null);
          } else {
            WXLogUtils.e("[WXBridgeManager] invokeInitFramework  ExecuteJavaScript fail");
            String err = "[WXBridgeManager] invokeInitFramework  ExecuteJavaScript fail";
			// WXExceptionUtils.commitCriticalExceptionRT(null, WXErrorCode.WX_ERR_JS_FRAMEWORK,
			//		"initFramework", err, null);
          }
        }
      } catch (Throwable e) {
        if (reInitCount > 1) {
          WXLogUtils.e("[WXBridgeManager] invokeInitFramework ", e);
          String err = "[WXBridgeManager] invokeInitFramework reinit FrameWork exception!#" + e.toString();
		  WXExceptionUtils.commitCriticalExceptionRT(null, WXErrorCode.WX_ERR_JS_REINIT_FRAMEWORK,
				  "initFramework", "reInitCount ==" + reInitCount + err, null);
        } else {
          WXLogUtils.e("[WXBridgeManager] invokeInitFramework ", e);
          String err = "[WXBridgeManager] invokeInitFramework exception!#" + e.toString();
		  WXExceptionUtils.commitCriticalExceptionRT(null, WXErrorCode.WX_ERR_JS_FRAMEWORK,
				  "initFramework", err, null);
        }
      }

    }
  }

  @SuppressWarnings("unchecked")
  private void invokeCallJSBatch(Message message) {
    if (mNextTickTasks.isEmpty() || !isJSFrameworkInit()) {
      if (!isJSFrameworkInit()) {
        WXLogUtils.e("[WXBridgeManager] invokeCallJSBatch: framework.js uninitialized!!  message:" + message.toString());
      }
      return;
    }

    try {
      Object instanceId = message.obj;

      ArrayList<WXHashMap<String, Object>> task = null;
      Stack<String> instanceStack = mNextTickTasks.getInstanceStack();
      int size = instanceStack.size();
      for (int i = size - 1; i >= 0; i--) {
        instanceId = instanceStack.get(i);
        task = mNextTickTasks.remove(instanceId);
        if (task != null && !((ArrayList) task).isEmpty()) {
          break;
        }
      }
      Object[] tasks = ((ArrayList) task).toArray();

      WXJSObject[] args = {
          new WXJSObject(WXJSObject.String, instanceId),
          WXJsonUtils.wsonWXJSObject(tasks)};

      invokeExecJS(String.valueOf(instanceId), null, METHOD_CALL_JS, args);
      task.clear();
      for(int i=0; i<tasks.length; i++){
        tasks[i] = null;
      }
      args = null;
    } catch (Throwable e) {
      WXLogUtils.e("WXBridgeManager", e);
      String err = "invokeCallJSBatch#" + WXLogUtils.getStackTrace(e);
	  WXExceptionUtils.commitCriticalExceptionRT(null, WXErrorCode.WX_ERR_JS_FRAMEWORK,
			  "invokeCallJSBatch", err, null);
    }

    // If task is not empty, loop until it is empty
    if (!mNextTickTasks.isEmpty()) {
      mJSHandler.sendEmptyMessage(WXJSBridgeMsgType.CALL_JS_BATCH);
    }
  }

  private WXParams assembleDefaultOptions() {
    Map<String, String> config = WXEnvironment.getConfig();
    WXParams wxParams = new WXParams();
    wxParams.setPlatform(config.get(WXConfig.os));
    wxParams.setCacheDir(config.get(WXConfig.cacheDir));
    wxParams.setOsVersion(config.get(WXConfig.sysVersion));
    wxParams.setAppVersion(config.get(WXConfig.appVersion));
    wxParams.setWeexVersion(config.get(WXConfig.weexVersion));
    wxParams.setDeviceModel(config.get(WXConfig.sysModel));
    wxParams.setShouldInfoCollect(config.get("infoCollect"));
    wxParams.setLogLevel(config.get(WXConfig.logLevel));
    String appName = config.get(WXConfig.appName);
    if (!TextUtils.isEmpty(appName)) {
      wxParams.setAppName(appName);
    }
    wxParams.setDeviceWidth(TextUtils.isEmpty(config.get("deviceWidth")) ? String.valueOf(WXViewUtils.getScreenWidth(WXEnvironment.sApplication)) : config.get("deviceWidth"));
    wxParams.setDeviceHeight(TextUtils.isEmpty(config.get("deviceHeight")) ? String.valueOf(WXViewUtils.getScreenHeight(WXEnvironment.sApplication)) : config.get("deviceHeight"));
    wxParams.setOptions(WXEnvironment.getCustomOptions());
    wxParams.setNeedInitV8(WXSDKManager.getInstance().needInitV8());
    mInitParams = wxParams;
    return wxParams;
  }

  public WXParams getInitParams() {
    return mInitParams;
  }

  private void execRegisterFailTask() {

    if (mRegisterModuleFailList.size() > 0) {
      List<Map<String, Object>> moduleReceiver = new ArrayList<>();
      for (int i = 0, moduleCount = mRegisterModuleFailList.size(); i < moduleCount; ++i) {
        invokeRegisterModules(mRegisterModuleFailList.get(i), moduleReceiver);
      }
      mRegisterModuleFailList.clear();
      if (moduleReceiver.size() > 0) {
        mRegisterModuleFailList.addAll(moduleReceiver);
      }
    }

    if (mRegisterComponentFailList.size() > 0) {
      List<Map<String, Object>> receiver = new ArrayList<>();
      invokeRegisterComponents(mRegisterComponentFailList, receiver);
      mRegisterComponentFailList.clear();
      if (receiver.size() > 0) {
        mRegisterComponentFailList.addAll(receiver);
      }
    }

    if (mRegisterServiceFailList.size() > 0) {
      List<String> receiver = new ArrayList<>();
      for (String service : mRegisterServiceFailList) {
        invokeExecJSService(service, receiver);
      }
      mRegisterServiceFailList.clear();
      if (receiver.size() > 0) {
        mRegisterServiceFailList.addAll(receiver);
      }
    }
  }

  /**
   * Register Android module
   *
   * @param modules the format is like
   *                {'dom':['updateAttrs','updateStyle'],'event':['openUrl']}
   */

  public void registerModules(final Map<String, Object> modules) {
    if (modules != null && modules.size() != 0) {
      if (isJSThread()) {
        invokeRegisterModules(modules, mRegisterModuleFailList);
      } else {
        post(new Runnable() {
          @Override
          public void run() {
			invokeRegisterModules(modules, mRegisterComponentFailList);
          }
        }, null);
      }
    }
  }

  /**
   * Registered component
   */
  public void registerComponents(final List<Map<String, Object>> components) {
    if (mJSHandler == null || components == null
        || components.size() == 0) {
      return;
    }
    post(new Runnable() {
      @Override
      public void run() {
        invokeRegisterComponents(components, mRegisterComponentFailList);
      }
    }, null);
  }

  public void execJSService(final String service) {
    post(new Runnable() {
      @Override
      public void run() {
        invokeExecJSService(service, mRegisterServiceFailList);
      }
    });
  }

  private void invokeExecJSService(String service, List<String> receiver) {
    try {
      if (!isJSFrameworkInit()) {
        WXLogUtils.e("[WXBridgeManager] invoke execJSService: framework.js uninitialized.");
        receiver.add(service);
        return;
      }
      mWXBridge.execJSService(service);
    } catch (Throwable e) {
      WXLogUtils.e("[WXBridgeManager] invokeRegisterService:", e);

	  Map<String, String> data = new HashMap<String, String>();
	  data.put("inputParams",service + "||" + receiver.toString());

	  WXExceptionUtils.commitCriticalExceptionRT("invokeExecJSService",
			  WXErrorCode.WX_KEY_EXCEPTION_INVOKE_JSSERVICE_EXECUTE,
			  "invokeExecJSService",
			  WXErrorCode.WX_KEY_EXCEPTION_INVOKE_JSSERVICE_EXECUTE.getErrorMsg()
					  + "[WXBridgeManager] invokeRegisterService:"
					  + WXLogUtils.getStackTrace(e),
			  data);
	}
  }

  private boolean isJSThread() {
    return mJSThread != null && mJSThread.getId() == Thread.currentThread().getId();
  }

  private void invokeRegisterModules(Map<String, Object> modules, List<Map<String, Object>> failReceiver) {
    if (modules == null || !isJSFrameworkInit()) {
      if (!isJSFrameworkInit()) {
        WXLogUtils.d("[WXinvokeRegisterModulesBridgeManager] invokeRegisterModules: framework.js uninitialized.");
      }
      failReceiver.add(modules);
      return;
    }

    WXJSObject[] args = {new WXJSObject(WXJSObject.JSON,
        WXJsonUtils.fromObjectToJSONString(modules))};
    try {
      mWXBridge.execJS("", null, METHOD_REGISTER_MODULES, args);
      try {
        Iterator<String> iter = modules.keySet().iterator();
        while (iter.hasNext()) {
          String module = iter.next();
          if (module != null) {
            WXModuleManager.resetModuleState(module, true);
            WXLogUtils.e("[WXBridgeManager]invokeRegisterModules METHOD_REGISTER_MODULES success module:" + module);
          }

        }
      } catch (Throwable e) {
      }
    } catch (Throwable e) {
	  WXExceptionUtils.commitCriticalExceptionRT(null,
			  WXErrorCode.WX_KEY_EXCEPTION_INVOKE_REGISTER_MODULES,
			  "invokeRegisterModules", WXErrorCode.WX_KEY_EXCEPTION_INVOKE_REGISTER_MODULES.getErrorMsg() +
			  " \n " + e.getMessage() + modules.entrySet().toString(),
			  null );

      WXLogUtils.e("[WXBridgeManager] invokeRegisterModules:", e);
    }
  }

  private void invokeRegisterComponents(List<Map<String, Object>> components, List<Map<String, Object>> failReceiver) {
    if (components == failReceiver) {
      throw new RuntimeException("Fail receiver should not use source.");
    }
    if (!isJSFrameworkInit()) {
      WXLogUtils.e("[WXBridgeManager] invokeRegisterComponents: framework.js uninitialized.");

      for (Map<String, Object> comp : components) {
        failReceiver.add(comp);
      }
      return;
    }
    if (components == null) {
      return;
    }

    WXJSObject[] args = {new WXJSObject(WXJSObject.JSON,
        WXJsonUtils.fromObjectToJSONString(components))};
    try {
      mWXBridge.execJS("", null, METHOD_REGISTER_COMPONENTS, args);
    } catch (Throwable e) {
      WXLogUtils.e("[WXBridgeManager] invokeRegisterComponents ", e);
	  WXExceptionUtils.commitCriticalExceptionRT(null,
			  WXErrorCode.WX_KEY_EXCEPTION_INVOKE_REGISTER_CONTENT_FAILED,
			  METHOD_REGISTER_COMPONENTS,
			  WXErrorCode.WX_KEY_EXCEPTION_INVOKE_REGISTER_CONTENT_FAILED.getErrorMsg()
					  + args.toString()
					  + WXLogUtils.getStackTrace(e),
			  null);
    }
  }

  public void destroy() {
    if (mJSThread != null) {
      mJSThread.quit();
    }
    mBridgeManager = null;
    if (mDestroyedInstanceId != null) {
      mDestroyedInstanceId.clear();
    }

  }

  /**
   * Report JavaScript Exception
   */
  public void reportJSException(String instanceId, String function,
                                String exception) {
    WXLogUtils.e("reportJSException >>>> instanceId:" + instanceId
        + ", exception function:" + function + ", exception:"
        + exception);
    WXSDKInstance instance = null;
    if (instanceId != null && (instance = WXSDKManager.getInstance().getSDKInstance(instanceId)) != null) {
	  exception +=   "\n getTemplateInfo==" +instance.getTemplateInfo();//add network header info
      if (METHOD_CREATE_INSTANCE.equals(function) || !instance.isContentMd5Match()) {
        try {
          if (isJSFrameworkInit() && reInitCount > 1 && !instance.isNeedReLoad()) {
            // JSONObject domObject = JSON.parseObject(tasks);
            WXDomModule domModule = getDomModule(instanceId);
            Action action = Actions.getReloadPage(instanceId, true);
            domModule.postAction((DOMAction) action, true);
            instance.setNeedLoad(true);
            return;
          } else {
            instance.onRenderError(//DegradPassivity to H5
            		WXErrorCode.WX_DEGRAD_ERR_INSTANCE_CREATE_FAILED.getErrorCode(),
                    WXErrorCode.WX_DEGRAD_ERR_INSTANCE_CREATE_FAILED.getErrorMsg() +
							"reportJSException >>>> instanceId:" + instanceId
							+ ", exception function:" + function + ", exception:"
							+ exception
			);
            //doReportJSException(instanceId,function,exception);
            WXExceptionUtils.commitCriticalExceptionRT(instanceId,WXErrorCode.WX_RENDER_ERR_JS_CREATE_INSTANCE,function,exception,null);
            return;
          }
        } catch (Exception e) {
          e.printStackTrace();
        }
      }
      instance.onJSException(WXErrorCode.WX_ERR_JS_EXECUTE.getErrorCode(), function, exception);
	}
	doReportJSException(instanceId,function,exception);
  }

  private void doReportJSException(String instanceId, String function, String exception){
    WXSDKInstance instance = WXSDKManager.getInstance().getSDKInstance(instanceId);
    IWXJSExceptionAdapter adapter = WXSDKManager.getInstance().getIWXJSExceptionAdapter();
    if (adapter != null) {
      String exceptionId = instanceId;

      if (instanceId == "" || instanceId == null) {
        exceptionId = "instanceIdisNull";
      }

      if (instance == null) {
        if (("initFramework").equals(function)) {
          String exceptionExt = null;
          try {
            if (WXEnvironment.getApplication() != null) {
              final String fileName = WXEnvironment.getApplication().getApplicationContext().getCacheDir().getPath() + INITLOGFILE;
              try {
                File file = new File(fileName);
                if (file.exists()) {
                  if (file.length() > 0) {
                    StringBuilder result = new StringBuilder();
                    try {
                      InputStreamReader read = new InputStreamReader(new FileInputStream(file), "UTF-8");
                      BufferedReader br = new BufferedReader(read);
                      String s = null;
                      while ((s = br.readLine()) != null) {
                        result.append(s + "\n");
                      }
                      exceptionExt = result.toString();
                      br.close();
                    } catch (Exception e) {
                      e.printStackTrace();
                    }
                  }
                  file.delete();
                }
              } catch (Throwable throwable) {
                throwable.printStackTrace();
              }
            }
          } catch (Throwable e) {
            e.printStackTrace();
          }
          exception += "\n" + exceptionExt;
          WXLogUtils.e("reportJSException:" + exception);

        }
      }

     if (checkEmptyScreen(instance)){
        if (WXEnvironment.isApkDebugable()){
          WXLogUtils.d("render error 4 js error !");
        }
       WXExceptionUtils.commitCriticalExceptionRT(exceptionId, WXErrorCode.WX_RENDER_ERR_JS_RUNTIME,
                                                  function,
                                                  WXErrorCode.WX_RENDER_ERR_JS_RUNTIME.getErrorMsg() + exception,
                                                  null);
     } else {
       WXExceptionUtils.commitCriticalExceptionRT(exceptionId, WXErrorCode.WX_KEY_EXCEPTION_WXBRIDGE,
                                                  function,
                                                  WXErrorCode.WX_KEY_EXCEPTION_WXBRIDGE.getErrorMsg() + exception,
                                                  null);
     }
    }
  }

  private boolean checkEmptyScreen(WXSDKInstance instance){
    if (null == instance || instance.isDestroy()){
      return false;
    }

    View rootView = instance.getRootView();
    if (null == rootView){
      return true;
    }

    if (rootView instanceof ViewGroup){
      return ((ViewGroup) rootView).getChildCount() > 0;
    }else {
      return false;
    }
  }



  private void registerDomModule() throws WXException {
    /** Tell Javascript Framework what methods you have. This is Required.**/
    Map<String, Object> domMap = new HashMap<>();
    domMap.put(WXDomModule.WXDOM, WXDomModule.METHODS);
    registerModules(domMap);
  }

  //This method is deprecated because of performance issue.
  @Deprecated
  public void notifyTrimMemory() {

  }

  /**
   * update js server global config, current support turn wson off
   * by pass wson_off
   * */
  public static void  updateGlobalConfig(String config){
    if(TextUtils.isEmpty(config)){
      config = "none";
    }
    if(!TextUtils.equals(config, globalConfig)){
      globalConfig = config;
      WXEnvironment.getCustomOptions().put(GLOBAL_CONFIG_KEY, globalConfig);
      Runnable runnable = new Runnable() {
        @Override
        public void run() {
          if(mBridgeManager != null){
            if(mBridgeManager.isJSFrameworkInit()){
              if(mBridgeManager.mWXBridge instanceof WXBridge) {
                final WXBridge bridge = (WXBridge) mBridgeManager.mWXBridge;
                bridge.updateGlobalConfig(globalConfig);
              }
            }
          }
          if(globalConfig.contains("wson_off")){
            WXJsonUtils.USE_WSON = false;
          }else{
            WXJsonUtils.USE_WSON = true;
          }
        }
      };
      if(mBridgeManager != null && mBridgeManager.isJSFrameworkInit()){
         mBridgeManager.post(runnable);
      }else{
         runnable.run();
      }
    }
  }

  public
  @Nullable
  Looper getJSLooper() {
    Looper ret = null;
    if (mJSThread != null) {
      ret = mJSThread.getLooper();
    }
    return ret;
  }

  public void notifySerializeCodeCache() {
    post(new Runnable() {
      @Override
      public void run() {
        if (!isJSFrameworkInit())
          return;

        invokeExecJS("", null, METHOD_NOTIFY_SERIALIZE_CODE_CACHE, new WXJSObject[0]);
      }
    });
  }

  public void takeJSHeapSnapshot(String filename) {
    Message msg = mJSHandler.obtainMessage();
    msg.obj = filename;
    msg.what = WXJSBridgeMsgType.TAKE_HEAP_SNAPSHOT;
    msg.setTarget(mJSHandler);
    msg.sendToTarget();
  }

  public static class TimerInfo {

    public String callbackId;
    public long time;
    public String instanceId;
  }



}<|MERGE_RESOLUTION|>--- conflicted
+++ resolved
@@ -85,13 +85,10 @@
 import java.util.Stack;
 import java.util.concurrent.CountDownLatch;
 import java.util.concurrent.TimeUnit;
-<<<<<<< HEAD
-
-=======
 import java.util.regex.Matcher;
 import java.util.regex.Pattern;
 import static com.taobao.weex.bridge.WXModuleManager.getDomModule;
->>>>>>> 45ec92c8
+
 import static com.taobao.weex.bridge.WXModuleManager.createDomModule;
 import static com.taobao.weex.bridge.WXModuleManager.getDomModule;
 
@@ -1988,7 +1985,7 @@
       instance.callJsTime(System.currentTimeMillis()-start);
     }
   }
-  
+
   public void invokeCreateInstanceContext(String instanceId, String namespace, String function,
                                           WXJSObject[] args, boolean logTaskDetail) {
     WXLogUtils.d("invokeCreateInstanceContext instanceId:" + instanceId + " function:"
