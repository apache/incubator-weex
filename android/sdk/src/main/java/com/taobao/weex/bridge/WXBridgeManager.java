/*
 * Licensed to the Apache Software Foundation (ASF) under one
 * or more contributor license agreements.  See the NOTICE file
 * distributed with this work for additional information
 * regarding copyright ownership.  The ASF licenses this file
 * to you under the Apache License, Version 2.0 (the
 * "License"); you may not use this file except in compliance
 * with the License.  You may obtain a copy of the License at
 *
 *   http://www.apache.org/licenses/LICENSE-2.0
 *
 * Unless required by applicable law or agreed to in writing,
 * software distributed under the License is distributed on an
 * "AS IS" BASIS, WITHOUT WARRANTIES OR CONDITIONS OF ANY
 * KIND, either express or implied.  See the License for the
 * specific language governing permissions and limitations
 * under the License.
 */
package com.taobao.weex.bridge;

import android.content.Context;
import android.net.Uri;
import android.os.Build;
import android.os.Handler;
import android.os.Handler.Callback;
import android.os.Looper;
import android.os.Message;
import android.support.annotation.NonNull;
import android.support.annotation.Nullable;
import android.support.annotation.UiThread;
import android.support.v4.util.ArrayMap;
import android.text.TextUtils;
import android.util.Log;

import com.alibaba.fastjson.JSON;
import com.alibaba.fastjson.JSONArray;
import com.alibaba.fastjson.JSONObject;
import com.taobao.weex.Script;
import com.taobao.weex.WXEnvironment;
import com.taobao.weex.WXSDKEngine;
import com.taobao.weex.WXSDKInstance;
import com.taobao.weex.WXSDKManager;
import com.taobao.weex.adapter.IWXJSExceptionAdapter;
import com.taobao.weex.adapter.IWXJsFileLoaderAdapter;
import com.taobao.weex.adapter.IWXUserTrackAdapter;
import com.taobao.weex.common.*;
import com.taobao.weex.dom.CSSShorthand;
import com.taobao.weex.layout.ContentBoxMeasurement;
import com.taobao.weex.performance.WXInstanceApm;
import com.taobao.weex.ui.WXComponentRegistry;
import com.taobao.weex.ui.action.*;
import com.taobao.weex.ui.component.WXComponent;
import com.taobao.weex.ui.module.WXDomModule;
import com.taobao.weex.utils.WXExceptionUtils;
import com.taobao.weex.utils.WXFileUtils;
import com.taobao.weex.utils.WXJsonUtils;
import com.taobao.weex.utils.WXLogUtils;
import com.taobao.weex.utils.WXUtils;
import com.taobao.weex.utils.WXViewUtils;
import com.taobao.weex.utils.WXWsonJSONSwitch;
import com.taobao.weex.utils.batch.BactchExecutor;
import com.taobao.weex.utils.batch.Interceptor;

import java.io.BufferedReader;
import java.io.File;
import java.io.FileInputStream;
import java.io.FileReader;
import java.io.InputStreamReader;
import java.io.Serializable;
import java.lang.reflect.Constructor;
import java.lang.reflect.Method;
import java.text.DateFormat;
import java.text.SimpleDateFormat;
import java.util.ArrayList;
import java.util.Date;
import java.util.HashMap;
import java.util.HashSet;
import java.util.Iterator;
import java.util.List;
import java.util.Map;
import java.util.Set;
import java.util.Stack;
import java.util.concurrent.CountDownLatch;
import java.util.concurrent.TimeUnit;
import java.util.regex.Pattern;

import static com.taobao.weex.bridge.WXModuleManager.createDomModule;

/**
 * Manager class for communication between JavaScript and Android.
 * <ol>
 * <li>
 * Handle Android to JavaScript call, can be one of the following
 * <ul>
 * <li>{@link #createInstance(String, String, Map, String)}</li>
 * <li>{@link #destroyInstance(String)}</li>
 * <li>{@link #refreshInstance(String, WXRefreshData)}</li>
 * <li>{@link #registerModules(Map)}</li>
 * <li>{@link #registerComponents(List)}</li>
 * <li>{@link #invokeCallJSBatch(Message)}</li>
 * </ul>
 * </li>
 * <li>
 * Handle JavaScript to Android call
 * </li>
 * <li>
 * Handle next tick of message.
 * </li>
 * </ol>
 */
public class WXBridgeManager implements Callback, BactchExecutor {

  private static Class clazz_debugProxy = null;
  public static final String METHOD_CREATE_INSTANCE = "createInstance";
  public static final String METHOD_DESTROY_INSTANCE = "destroyInstance";
  public static final String METHOD_CALL_JS = "callJS";
  public static final String METHOD_SET_TIMEOUT = "setTimeoutCallback";
  public static final String METHOD_REGISTER_MODULES = "registerModules";
  public static final String METHOD_REGISTER_COMPONENTS = "registerComponents";
  public static final String METHOD_FIRE_EVENT = "fireEvent";
  public static final String METHD_FIRE_EVENT_SYNC = "fireEventSync";
  public static final String METHD_COMPONENT_HOOK_SYNC = "componentHook";
  public static final String METHOD_CALLBACK = "callback";
  public static final String METHOD_REFRESH_INSTANCE = "refreshInstance";
  public static final String METHOD_FIRE_EVENT_ON_DATA_RENDER_NODE = "fireEventOnDataRenderNode";
  public static final String METHOD_NOTIFY_TRIM_MEMORY = "notifyTrimMemory";
  public static final String METHOD_NOTIFY_SERIALIZE_CODE_CACHE =
          "notifySerializeCodeCache";
  public static final String METHOD_CREATE_INSTANCE_CONTEXT = "createInstanceContext";

  public static final String KEY_METHOD = "method";
  public static final String KEY_ARGS = "args";

  // args
  public static final String COMPONENT = "component";
  public static final String REF = "ref";
  public static final String MODULE = "module";
  public static final String METHOD = "method";
  public static final String KEY_PARAMS = "params";
  public static final String ARGS = "args";
  public static final String OPTIONS = "options";
  public static final String INITLOGFILE = "/jsserver_start.log";
  private static final String NON_CALLBACK = "-1";
  private static final String UNDEFINED = "undefined";
  private static final String BUNDLE_TYPE = "bundleType";
  private static final String RENDER_STRATEGY = "renderStrategy";
  private static final int INIT_FRAMEWORK_OK = 1;
  private static final int CRASHREINIT = 50;
  static volatile WXBridgeManager mBridgeManager;
  private static long LOW_MEM_VALUE = 120;
  private volatile static int reInitCount = 1;
  private static String crashUrl = null;
  private static long lastCrashTime = 0;

  private static String mRaxApi = null;
//  private static String mRaxExtApi = null;

  // add for clound setting, default value is true
  // can use it to control weex sandbox
  // if true will open weex sandbox for multi context
  private volatile static boolean isSandBoxContext = true;

  // add for cloud setting, default value is false.
  // weexcore use single process or not
  private static boolean isUseSingleProcess = false;

  public enum BundType {
    Vue,
    Rax,
    Others
  };

  private static final boolean BRIDGE_LOG_SWITCH = false;

  /**
   * Whether JS Framework(main.js) has been initialized.
   */
  private volatile static boolean mInit = false;

  private static String globalConfig = "none";
  private static String GLOBAL_CONFIG_KEY = "global_switch_config";

  private static Map<String, String> mWeexCoreEnvOptions = new HashMap<>();

  /**
   * package
   **/
  Handler mJSHandler;
  /**
   * next tick tasks, can set priority
   */
  private WXHashMap<String, ArrayList<WXHashMap<String, Object>>> mNextTickTasks = new WXHashMap<>();
  /**
   * JSThread
   */
  private WXThread mJSThread;
  private IWXBridge mWXBridge;
  private Object mWxDebugProxy;

  private boolean mMock = false;

  private List<Map<String, Object>> mRegisterComponentFailList = new ArrayList<>(8);
  private List<Map<String, Object>> mRegisterModuleFailList = new ArrayList<>(8);
  private List<String> mRegisterServiceFailList = new ArrayList<>(8);
  private HashSet<String> mDestroyedInstanceId = new HashSet<>();
  private StringBuilder mLodBuilder = new StringBuilder(50);
  private Interceptor mInterceptor;
  private WXParams mInitParams;

  private WXBridgeManager() {
    initWXBridge(WXEnvironment.sRemoteDebugMode);
    mJSThread = new WXThread("WeexJSBridgeThread", this);
    mJSHandler = mJSThread.getHandler();
  }

  public static WXBridgeManager getInstance() {
    if (mBridgeManager == null) {
      synchronized (WXBridgeManager.class) {
        if (mBridgeManager == null) {
          mBridgeManager = new WXBridgeManager();
        }
      }
    }
    return mBridgeManager;
  }

  public void setUseSingleProcess(final boolean flag) {
    if (flag != isUseSingleProcess) {
      isUseSingleProcess = flag;
//      //we should reinit framework if js framework has been initialized
//      if (isJSFrameworkInit()) {
//        if (isJSThread()) {
//          WXSDKEngine.reload();
//        } else {
//          post(new Runnable() {
//            @Override
//            public void run() {
//              WXSDKEngine.reload();
//            }
//          });
//        }
//      }
    }
  }

  public void setSandBoxContext(final boolean flag) {
    if (flag != isSandBoxContext) {
      isSandBoxContext = flag;
      // use diff context reinit jsf
      if (isJSThread()) {

        setJSFrameworkInit(false);
        WXModuleManager.resetAllModuleState();
        String jsf = "";
        if (!isSandBoxContext) {
          jsf = WXFileUtils.loadAsset("main.js", WXEnvironment.getApplication());
        } else {
          jsf = WXFileUtils.loadAsset("weex-main-jsfm.js", WXEnvironment.getApplication());
        }
        initFramework(jsf);
        WXServiceManager.reload();
        WXModuleManager.reload();
        WXComponentRegistry.reload();
      } else {
        post(new Runnable() {
          @Override
          public void run() {
            setJSFrameworkInit(false);
            WXModuleManager.resetAllModuleState();
            String jsf = "";
            if (!isSandBoxContext) {
              jsf = WXFileUtils.loadAsset("main.js", WXEnvironment.getApplication());
            } else {
              jsf = WXFileUtils.loadAsset("weex-main-jsfm.js", WXEnvironment.getApplication());
            }
            initFramework(jsf);
            WXServiceManager.reload();
            WXModuleManager.reload();
            WXComponentRegistry.reload();
          }
        }, null);
      }
    }
  }

  // setJSFrameworkInit and isJSFrameworkInit may use on diff thread
  // use volatile
  private boolean isJSFrameworkInit() {
    return mInit;
  }

  private void setJSFrameworkInit(boolean init) {
    mInit = init;
    if (init == true) {
      onJsFrameWorkInitSuccees();
    }
  }

  private void initWXBridge(boolean remoteDebug) {
    if (remoteDebug && WXEnvironment.isApkDebugable()) {
      WXEnvironment.sDebugServerConnectable = true;
    }

    if (WXEnvironment.sDebugServerConnectable && (WXEnvironment.isApkDebugable() || WXEnvironment.sForceEnableDevTool)) {
      if (WXEnvironment.getApplication() != null) {
        try {
          if (clazz_debugProxy == null) {
            clazz_debugProxy = Class.forName("com.taobao.weex.devtools.debug.DebugServerProxy");
          }
          if (clazz_debugProxy != null) {
            Constructor constructor = clazz_debugProxy.getConstructor(Context.class, IWXDebugConfig.class);
            if (constructor != null) {
              mWxDebugProxy = constructor.newInstance(WXEnvironment.getApplication(),
                      new IWXDebugConfig() {
                        @Override
                        public WXBridgeManager getWXJSManager() {
                          return WXBridgeManager.this;
                        }

                        @Override
                        public WXDebugJsBridge getWXDebugJsBridge() {
                          return new WXDebugJsBridge();
                        }
                      });
              if (mWxDebugProxy != null) {
                Method method_start = clazz_debugProxy.getMethod("start");
                if (method_start != null) {
                  method_start.invoke(mWxDebugProxy);
                }
              }
            }
          }
        } catch (Throwable e) {
          //Ignore, It will throw Exception on Release environment
        }
        WXServiceManager.execAllCacheJsService();
      } else {
        WXLogUtils.e("WXBridgeManager", "WXEnvironment.sApplication is null, skip init Inspector");
      }
    }
    if (remoteDebug && mWxDebugProxy != null) {
      try {
        if (clazz_debugProxy == null ) {
          clazz_debugProxy = Class.forName("com.taobao.weex.devtools.debug.DebugServerProxy");
        }
        if (clazz_debugProxy != null) {
          Method method_getWXBridge = clazz_debugProxy.getMethod("getWXBridge");
          if (method_getWXBridge != null) {
            mWXBridge = (IWXBridge) method_getWXBridge.invoke(mWxDebugProxy);
          }
        }
      } catch (Throwable e) {
        //Ignore, It will throw Exception on Release environment
      }
    } else {
      mWXBridge = new WXBridge();
    }
  }

  public void stopRemoteDebug() {
    if (mWxDebugProxy != null) {
      try {
        if (clazz_debugProxy == null) {
          clazz_debugProxy = Class.forName("com.taobao.weex.devtools.debug.DebugServerProxy");
        }
        if (clazz_debugProxy != null) {
          Method method_stop = clazz_debugProxy.getMethod("stop", boolean.class);
          if (method_stop != null) {
            method_stop.invoke(mWxDebugProxy, true);
          }
        }
      } catch (Throwable e) {
        //Ignore, It will throw Exception on Release environment
      }
    }
  }

  public Object callModuleMethod(String instanceId, String moduleStr, String methodStr, JSONArray args) {
    return callModuleMethod(instanceId, moduleStr, methodStr, args, null);
  }

  public Object callModuleMethod(String instanceId, String moduleStr, String methodStr, JSONArray args, JSONObject options) {
    WXSDKInstance wxsdkInstance = WXSDKManager.getInstance()
            .getSDKInstance(instanceId);
    if (wxsdkInstance == null) {
      return null;
    }
    if (wxsdkInstance.isNeedValidate()
            && WXSDKManager.getInstance().getValidateProcessor() != null) {
      WXValidateProcessor.WXModuleValidateResult validateResult = WXSDKManager
              .getInstance().getValidateProcessor()
              .onModuleValidate(wxsdkInstance, moduleStr, methodStr, args, options);
      if (validateResult == null) {
        return null;
      }
      if (validateResult.isSuccess) {
        return WXModuleManager.callModuleMethod(instanceId, moduleStr, methodStr,
                args);
      } else {
        JSONObject validateInfo = validateResult.validateInfo;
        if (validateInfo != null) {
          WXLogUtils.e("[WXBridgeManager] module validate fail. >>> " + validateInfo.toJSONString());
        }
        return validateInfo;
      }
    }
    try {
      return WXModuleManager.callModuleMethod(instanceId, moduleStr, methodStr, args);
    }catch(NumberFormatException e){
      ArrayMap<String, String> ext = new ArrayMap<>();
      ext.put("moduleName", moduleStr);
      ext.put("methodName", methodStr);
      ext.put("args", args.toJSONString());
      WXLogUtils.e("[WXBridgeManager] callNative : numberFormatException when parsing string to numbers in args", ext.toString());
      WXExceptionUtils.commitCriticalExceptionRT(instanceId,
          WXErrorCode.WX_KEY_EXCEPTION_INVOKE_BRIDGE, "callNative",
              WXLogUtils.getStackTrace(e) , ext);
      return null;
    }
  }

  /**
   * Model switch. For now, debug model and release model are supported
   */
  public void restart() {
    setJSFrameworkInit(false);
    WXModuleManager.resetAllModuleState();
    initWXBridge(WXEnvironment.sRemoteDebugMode);
    mWXBridge.resetWXBridge(WXEnvironment.sRemoteDebugMode);
  }

  /**
   * Set current Instance
   *
   * @param instanceId {@link WXSDKInstance#mInstanceId}
   */
  public synchronized void setStackTopInstance(final String instanceId) {
    post(new Runnable() {

      @Override
      public void run() {
        mNextTickTasks.setStackTopInstance(instanceId);
      }
    }, instanceId);
  }

  @Override
  public void post(Runnable r) {
    if (mInterceptor != null && mInterceptor.take(r)) {
      //task is token by the interceptor
      return;
    }
    if (mJSHandler == null) {
      return;
    }

    mJSHandler.post(WXThread.secure(r));
  }

  @Override
  public void setInterceptor(Interceptor interceptor) {
    mInterceptor = interceptor;
  }

  public void post(Runnable r, Object token) {
    if (mJSHandler == null) {
      return;
    }

    Message m = Message.obtain(mJSHandler, WXThread.secure(r));
    m.obj = token;
    m.sendToTarget();
  }

  public void postDelay(Runnable r,long delayMillis){
    if (mJSHandler == null) {
      return;
    }
    mJSHandler.postDelayed(WXThread.secure(r),delayMillis);
  }

  void setTimeout(String callbackId, String time) {
    Message message = Message.obtain();
    message.what = WXJSBridgeMsgType.SET_TIMEOUT;
    TimerInfo timerInfo = new TimerInfo();
    timerInfo.callbackId = callbackId;
    timerInfo.time = (long) Float.parseFloat(time);
    message.obj = timerInfo;

    mJSHandler.sendMessageDelayed(message, timerInfo.time);
  }

  public void sendMessageDelayed(Message message, long delayMillis) {
    if (message == null || mJSHandler == null || mJSThread == null
            || !mJSThread.isWXThreadAlive() || mJSThread.getLooper() == null) {
      return;
    }
    mJSHandler.sendMessageDelayed(message, delayMillis);
  }

  public void removeMessage(int what, Object obj) {
    if (mJSHandler == null || mJSThread == null
            || !mJSThread.isWXThreadAlive() || mJSThread.getLooper() == null) {
      return;
    }
    mJSHandler.removeMessages(what, obj);
  }

  public Object callNativeModule(String instanceId, String module, String method, JSONArray arguments, Object options) {

    if (TextUtils.isEmpty(instanceId) || TextUtils.isEmpty(module) || TextUtils.isEmpty(method)) {
      WXLogUtils.d("[WXBridgeManager] call callNativeModule arguments is null");
      WXExceptionUtils.commitCriticalExceptionRT(instanceId,
              WXErrorCode.WX_RENDER_ERR_BRIDGE_ARG_NULL, "callNativeModule",
              "arguments is empty, INSTANCE_RENDERING_ERROR will be set", null);
      return IWXBridge.INSTANCE_RENDERING_ERROR;
    }

    if (WXEnvironment.isApkDebugable() && BRIDGE_LOG_SWITCH) {
      mLodBuilder.append("[WXBridgeManager] callNativeModule >>>> instanceId:").append(instanceId)
              .append(", module:").append(module).append(", method:").append(method).append(", arguments:").append(arguments);
      WXLogUtils.d(mLodBuilder.substring(0));
      mLodBuilder.setLength(0);
    }

    try {
      if (WXDomModule.WXDOM.equals(module)) {
        WXDomModule dom = WXModuleManager.getDomModule(instanceId);
        return dom.callDomMethod(method, arguments);
      } else {
        return callModuleMethod(instanceId, module,
              method, arguments);
      }
    } catch (Exception e) {
      String err = "[WXBridgeManager] callNative exception: " + WXLogUtils.getStackTrace(e);
      WXLogUtils.e(err);
      WXExceptionUtils.commitCriticalExceptionRT(instanceId,
              WXErrorCode.WX_KEY_EXCEPTION_INVOKE_BRIDGE, "callNativeModule",
              err, null);
    }

    return null;
  }

  public Object callNativeModule(String instanceId, String module, String method, JSONArray arguments, JSONObject options) {

    if (TextUtils.isEmpty(instanceId) || TextUtils.isEmpty(module) || TextUtils.isEmpty(method)) {
      WXLogUtils.d("[WXBridgeManager] call callNativeModule arguments is null");
      WXExceptionUtils.commitCriticalExceptionRT(instanceId,
              WXErrorCode.WX_RENDER_ERR_BRIDGE_ARG_NULL, "callNativeModule",
              "arguments is empty, INSTANCE_RENDERING_ERROR will be set", null);
      return IWXBridge.INSTANCE_RENDERING_ERROR;
    }

    if (WXEnvironment.isApkDebugable() && BRIDGE_LOG_SWITCH) {
      mLodBuilder.append("[WXBridgeManager] callNativeModule >>>> instanceId:").append(instanceId)
              .append(", module:").append(module).append(", method:").append(method).append(", arguments:").append(arguments);
      WXLogUtils.d(mLodBuilder.substring(0));
      mLodBuilder.setLength(0);
    }

    try {
      if (WXDomModule.WXDOM.equals(module)) {
        WXDomModule dom = WXModuleManager.getDomModule(instanceId);
        if(dom != null){
          return dom.callDomMethod(method, arguments);
        } else {
          createDomModule(WXSDKManager.getInstance().getSDKInstance(instanceId));
        }
      } else {
        return callModuleMethod(instanceId, module,
              method, arguments, options);
      }
    } catch (Exception e) {
      String err = "[WXBridgeManager] callNativeModule exception: " + WXLogUtils.getStackTrace(e);
      WXLogUtils.e(err);
      WXExceptionUtils.commitCriticalExceptionRT(instanceId,
              WXErrorCode.WX_KEY_EXCEPTION_INVOKE_BRIDGE, "callNativeModule",
              err, null);
    }

    return null;
  }

  public Object callNativeComponent(String instanceId, String componentRef, String method, JSONArray arguments, Object options) {

    if (TextUtils.isEmpty(instanceId) || TextUtils.isEmpty(componentRef) || TextUtils.isEmpty(method)) {
      WXLogUtils.d("[WXBridgeManager] call callNativeComponent arguments is null");
      WXExceptionUtils.commitCriticalExceptionRT(instanceId,
              WXErrorCode.WX_RENDER_ERR_BRIDGE_ARG_NULL, "callNativeComponent",
              "arguments is empty, INSTANCE_RENDERING_ERROR will be set", null);
      return IWXBridge.INSTANCE_RENDERING_ERROR;
    }

    if (WXEnvironment.isApkDebugable() && BRIDGE_LOG_SWITCH) {
      mLodBuilder.append("[WXBridgeManager] callNativeComponent >>>> instanceId:").append(instanceId)
              .append(", componentRef:").append(componentRef).append(", method:").append(method).append(", arguments:").append(arguments);
      WXLogUtils.d(mLodBuilder.substring(0));
      mLodBuilder.setLength(0);
    }

    try {
      WXDomModule dom = WXModuleManager.getDomModule(instanceId);
      if (null != dom){
        dom.invokeMethod(componentRef, method, arguments);
      }else {
        WXSDKInstance instance = WXSDKManager.getInstance().getSDKInstance(instanceId);
        if(null == instance || !instance.isDestroy()){
          WXLogUtils.e("WXBridgeManager","callNativeComponent exception :null == dom ,method:"+method);
        }
      }

    } catch (Exception e) {
      WXLogUtils.e("[WXBridgeManager] callNativeComponent exception: ", e);
      WXExceptionUtils.commitCriticalExceptionRT(instanceId,
              WXErrorCode.WX_KEY_EXCEPTION_INVOKE_BRIDGE, "callNativeComponent",
              WXLogUtils.getStackTrace(e), null);
    }
    return null;
  }

  /**
   * Dispatch the native task to be executed.
   *
   * @param instanceId {@link WXSDKInstance#mInstanceId}
   * @param tasks      tasks to be executed
   * @param callback   next tick id
   */
  public int callNative(String instanceId, JSONArray tasks, String callback) {

    if (TextUtils.isEmpty(instanceId) || tasks == null) {
      WXLogUtils.d("[WXBridgeManager] call callNative arguments is null");
      WXExceptionUtils.commitCriticalExceptionRT(instanceId,
              WXErrorCode.WX_RENDER_ERR_BRIDGE_ARG_NULL, "callNative",
              "arguments is empty, INSTANCE_RENDERING_ERROR will be set", null);
      return IWXBridge.INSTANCE_RENDERING_ERROR;
    }

    if (WXEnvironment.isApkDebugable() && BRIDGE_LOG_SWITCH) {
      mLodBuilder.append("[WXBridgeManager] callNative >>>> instanceId:").append(instanceId)
              .append(", tasks:").append(tasks).append(", callback:").append(callback);
      WXLogUtils.d(mLodBuilder.substring(0));
      mLodBuilder.setLength(0);
    }

    if (mDestroyedInstanceId != null && mDestroyedInstanceId.contains(instanceId)) {
      return IWXBridge.DESTROY_INSTANCE;
    }


    long parseNanos = System.nanoTime();
    JSONArray array = tasks;
    parseNanos = System.nanoTime() - parseNanos;

    if (null != array && array.size() > 0) {
      int size = array.size();
      try {
        JSONObject task;
        for (int i = 0; i < size; ++i) {
          task = (JSONObject) array.get(i);
          if (task != null && WXSDKManager.getInstance().getSDKInstance(instanceId) != null) {
            Object module = task.get(MODULE);
            if (module != null) {
              if (WXDomModule.WXDOM.equals(module)) {
                WXDomModule dom = WXModuleManager.getDomModule(instanceId);
                dom.callDomMethod(task, parseNanos);
              } else {
                JSONObject optionObj = task.getJSONObject(OPTIONS);
                callModuleMethod(instanceId, (String) module,
                        (String) task.get(METHOD), (JSONArray) task.get(ARGS), optionObj);
              }
            } else if (task.get(COMPONENT) != null) {
              WXDomModule dom = WXModuleManager.getDomModule(instanceId);
              dom.invokeMethod((String) task.get(REF), (String) task.get(METHOD), (JSONArray) task.get(ARGS));
            } else {
              throw new IllegalArgumentException("unknown callNative");
            }
          }
        }
      } catch (Exception e) {
        WXLogUtils.e("[WXBridgeManager] callNative exception: ", e);
        WXExceptionUtils.commitCriticalExceptionRT(instanceId,
                WXErrorCode.WX_KEY_EXCEPTION_INVOKE_BRIDGE, "callNative",
                WXLogUtils.getStackTrace(e) , null);
      }
    }

    if (UNDEFINED.equals(callback) || NON_CALLBACK.equals(callback)) {
      return IWXBridge.INSTANCE_RENDERING_ERROR;
    }
    // get next tick
    getNextTick(instanceId, callback);
    return IWXBridge.INSTANCE_RENDERING;
  }

  // callUpdateFinish
  public int callUpdateFinish(String instanceId, String callback) {

    if (TextUtils.isEmpty(instanceId)) {
      WXLogUtils.d("[WXBridgeManager] call callUpdateFinish arguments is null");
      WXExceptionUtils.commitCriticalExceptionRT(instanceId,
              WXErrorCode.WX_RENDER_ERR_BRIDGE_ARG_NULL, "callUpdateFinish",
              "arguments is empty, INSTANCE_RENDERING_ERROR will be set", null);
      return IWXBridge.INSTANCE_RENDERING_ERROR;
    }

    if (WXEnvironment.isApkDebugable() && BRIDGE_LOG_SWITCH) {
      mLodBuilder.append("[WXBridgeManager] callUpdateFinish >>>> instanceId:").append(instanceId)
              .append(", callback:").append(callback);
      WXLogUtils.d(mLodBuilder.substring(0));
      mLodBuilder.setLength(0);
    }

    if (mDestroyedInstanceId != null && mDestroyedInstanceId.contains(instanceId)) {
      return IWXBridge.DESTROY_INSTANCE;
    }

    try {
      if (WXSDKManager.getInstance().getSDKInstance(instanceId) != null) {
      }
    } catch (Exception e) {
      WXLogUtils.e("[WXBridgeManager] callUpdateFinish exception: ", e);
      WXExceptionUtils.commitCriticalExceptionRT(instanceId,
              WXErrorCode.WX_KEY_EXCEPTION_INVOKE_BRIDGE, "callUpdateFinish",
              WXLogUtils.getStackTrace(e), null);
    }

    if (callback == null || callback.isEmpty() || UNDEFINED.equals(callback) || NON_CALLBACK.equals(callback)) {
      return IWXBridge.INSTANCE_RENDERING_ERROR;
    }
    // get next tick
    getNextTick(instanceId, callback);
    return IWXBridge.INSTANCE_RENDERING;
  }

  // callRefreshFinish
  public int callRefreshFinish(String instanceId, String callback) {

    if (TextUtils.isEmpty(instanceId)) {
      WXLogUtils.d("[WXBridgeManager] call callRefreshFinish arguments is null");
      WXExceptionUtils.commitCriticalExceptionRT(instanceId,
              WXErrorCode.WX_RENDER_ERR_BRIDGE_ARG_NULL, "callRefreshFinish",
              "arguments is empty, INSTANCE_RENDERING_ERROR will be set", null);
      return IWXBridge.INSTANCE_RENDERING_ERROR;
    }

    if (WXEnvironment.isApkDebugable() && BRIDGE_LOG_SWITCH) {
      mLodBuilder.append("[WXBridgeManager] callRefreshFinish >>>> instanceId:").append(instanceId)
              .append(", callback:").append(callback);
      WXLogUtils.d(mLodBuilder.substring(0));
      mLodBuilder.setLength(0);
    }

    if (mDestroyedInstanceId != null && mDestroyedInstanceId.contains(instanceId)) {
      return IWXBridge.DESTROY_INSTANCE;
    }

    try {
        WXSDKInstance instance = WXSDKManager.getInstance().getSDKInstance(instanceId);
        if (instance != null) {
          GraphicActionRefreshFinish action = new GraphicActionRefreshFinish(instance);
          WXSDKManager.getInstance().getWXRenderManager().postGraphicAction(instanceId, action);
        }
    } catch (Exception e) {
      WXLogUtils.e("[WXBridgeManager] callRefreshFinish exception: ", e);
      WXExceptionUtils.commitCriticalExceptionRT(instanceId,
              WXErrorCode.WX_KEY_EXCEPTION_INVOKE_BRIDGE, "callRefreshFinish",
              WXLogUtils.getStackTrace(e), null);
    }

    if (UNDEFINED.equals(callback) || NON_CALLBACK.equals(callback)) {
      return IWXBridge.INSTANCE_RENDERING_ERROR;
    }
    // get next tick
    getNextTick(instanceId, callback);
    return IWXBridge.INSTANCE_RENDERING;

  }

  public int callReportCrashReloadPage(String instanceId, String crashFile) {
    boolean isCrashFileEmpty = TextUtils.isEmpty(crashFile);
    try {
      String url = null;
      WXSDKInstance instance = WXSDKManager.getInstance().getSDKInstance(instanceId);
      if (instance != null) {
        url = instance.getBundleUrl();
      }
      if(!isCrashFileEmpty) {
        try {
            if (WXEnvironment.getApplication() != null) {
                crashFile = mInitParams.getCrashFilePath() + crashFile;
                Log.d("jsengine", "callReportCrashReloadPage crashFile:" + crashFile);
            }
        } catch (Throwable e) {
            e.printStackTrace();
        }
        callReportCrash(crashFile, instanceId, url);
      } else {
         commitJscCrashAlarmMonitor(IWXUserTrackAdapter.JS_BRIDGE, WXErrorCode.WX_ERR_RELOAD_PAGE, "reboot jsc Engine", instanceId, url);
      }

      if (reInitCount > CRASHREINIT) {
        return IWXBridge.INSTANCE_RENDERING_ERROR;
      }
      reInitCount++;
      // reinit frame work
      setJSFrameworkInit(false);
      WXModuleManager.resetAllModuleState();
      initScriptsFramework("");

      if (mDestroyedInstanceId != null && mDestroyedInstanceId.contains(instanceId)) {
        return IWXBridge.DESTROY_INSTANCE;
      }
    } catch (Exception e) {
      WXLogUtils.e("[WXBridgeManager] callReportCrashReloadPage exception: ", e);
    }
    try {

      if (WXSDKManager.getInstance().getSDKInstance(instanceId) != null) {
        boolean reloadThisInstance = shouReloadCurrentInstance(
                WXSDKManager.getInstance().getSDKInstance(instanceId).getBundleUrl());
        new ActionReloadPage(instanceId, reloadThisInstance).executeAction();
      }

    } catch (Exception e) {
      WXLogUtils.e("[WXBridgeManager] callReloadPage exception: ", e);
      WXExceptionUtils.commitCriticalExceptionRT(instanceId,
              WXErrorCode.WX_KEY_EXCEPTION_INVOKE_BRIDGE, "callReportCrashReloadPage",
              WXLogUtils.getStackTrace(e), null);
    }
    return IWXBridge.INSTANCE_RENDERING_ERROR;
  }

  public boolean shouReloadCurrentInstance(String aUrl) {
    long time = System.currentTimeMillis();
    if (crashUrl == null ||
            (crashUrl != null && !crashUrl.equals(aUrl)) ||
            ((time - lastCrashTime) > 15000)) {
      crashUrl = aUrl;
      lastCrashTime = time;
      return true;
    }
    lastCrashTime = time;
    return false;
  }

  public void callReportCrash(String crashFile, final String instanceId, final String url) {
    // statistic weex core process crash
    Date date = new Date();
    DateFormat format = new SimpleDateFormat("yyyyMMddHHmmss");
    String time = format.format(date);
    final String origin_filename = crashFile + "." + time;
    File oldfile = new File(crashFile);
    File newfile = new File(origin_filename);
    if (oldfile.exists()) {
      oldfile.renameTo(newfile);
    }
    Thread t = new Thread(new Runnable() {
      public void run() {
        try {
          File file = new File(origin_filename);
          if (file.exists()) {
            if (file.length() > 0) {
              StringBuilder result = new StringBuilder();
              try {
                BufferedReader br = new BufferedReader(new FileReader(origin_filename));
                String s = null;
                // boolean foundStart = false;
                while ((s = br.readLine()) != null) {
                  if ("".equals(s)) {
                    continue;
                  }
                  // if (("r0:").equals(s)) {
                  //  break;
                  // }
                  result.append(s + "\n");
                }
                commitJscCrashAlarmMonitor(IWXUserTrackAdapter.JS_BRIDGE, WXErrorCode.WX_ERR_JSC_CRASH, result.toString(), instanceId, url);
                br.close();
              } catch (Exception e) {
                e.printStackTrace();
              }
            } else {
              WXLogUtils.e("[WXBridgeManager] callReportCrash crash file is empty");
            }
            file.delete();
          }
        } catch (Throwable throwable) {
          WXLogUtils.e("[WXBridgeManager] callReportCrash exception: ", throwable);
        }
      }
    });
    t.start();
  }

  private void getNextTick(final String instanceId, final String callback) {
    addJSTask(METHOD_CALLBACK, instanceId, callback, "{}");
    sendMessage(instanceId, WXJSBridgeMsgType.CALL_JS_BATCH);
  }

  private void getNextTick(final String instanceId) {
    addJSTask(METHOD_CALLBACK, instanceId, "", "{}");
    sendMessage(instanceId, WXJSBridgeMsgType.CALL_JS_BATCH);
  }

  public String syncExecJsOnInstanceWithResult(final String instanceId, final String js, final int type) {
    final CountDownLatch waitLatch = new CountDownLatch(1);
    EventResult callback = new EventResult(){
      @Override
      public void onCallback(Object result) {
        super.onCallback(result);
        waitLatch.countDown();
      }
    };
    try{
      execJSOnInstance(callback, instanceId, js, type);
      waitLatch.await(100, TimeUnit.MILLISECONDS);
      if (callback != null && callback.getResult() != null) {
        return  callback.getResult().toString();
      }
      return "";
    }catch (Throwable e){
      WXLogUtils.e("syncCallExecJsOnInstance", e);
      return  "";
    }
  }

  /**
   * ref, type, data, domChanges
   * */
  public EventResult syncCallJSEventWithResult(final String method, final String instanceId, final List<Object> params, final Object... args) {
    final CountDownLatch waitLatch = new CountDownLatch(1);
    EventResult callback = new EventResult(){
      @Override
      public void onCallback(Object result) {
        super.onCallback(result);
        waitLatch.countDown();
      }
    };
    try{
      asyncCallJSEventWithResult(callback, method, instanceId, params, args);
      waitLatch.await(100, TimeUnit.MILLISECONDS);
      return  callback;
    }catch (Exception e){
      WXLogUtils.e("syncCallJSEventWithResult", e);
      return  callback;
    }
  }

  public void asyncCallJSEventVoidResult(final String method, final String instanceId, final List<Object> params, final Object... args) {
    post(new Runnable() {
      @Override
      public void run() {
        try{
          if (args == null || args.length == 0) {
            return;
          }

          ArrayList<Object> argsList = new ArrayList<>();
          for (Object arg : args) {
            argsList.add(arg);
          }
          if (params != null) {
            ArrayMap map = new ArrayMap(4);
            map.put(KEY_PARAMS, params);
            argsList.add(map);
          }

          WXHashMap<String, Object> task = new WXHashMap<>();
          task.put(KEY_METHOD, method);
          task.put(KEY_ARGS, argsList);
          Object[] tasks = {task};
          WXJSObject[] jsArgs = {
                  new WXJSObject(WXJSObject.String, instanceId),
                  WXWsonJSONSwitch.toWsonOrJsonWXJSObject(tasks)};
          invokeExecJS(String.valueOf(instanceId), null, METHOD_CALL_JS, jsArgs, true);
          jsArgs[0] = null;
          jsArgs = null;
        }catch (Exception e){
          WXLogUtils.e("asyncCallJSEventVoidResult" , e);
        }
      }
    });
  }

  /**
   * aync call js event and return result in eventResult callback
   * */
  private void asyncCallJSEventWithResult(final EventResult eventCallback, final String method, final String instanceId, final List<Object> params, final Object... args) {
    post(new Runnable() {
      @Override
      public void run() {
        Object result = null;
        try{
          if (args == null || args.length == 0) {
            return;
          }

          ArrayList<Object> argsList = new ArrayList<>();
          for (Object arg : args) {
            argsList.add(arg);
          }
          if (params != null) {
            ArrayMap map = new ArrayMap(4);
            map.put(KEY_PARAMS, params);
            argsList.add(map);
          }

          WXHashMap<String, Object> task = new WXHashMap<>();
          task.put(KEY_METHOD, method);
          task.put(KEY_ARGS, argsList);
          Object[] tasks = {task};
          WXJSObject[] jsArgs = {
                  new WXJSObject(WXJSObject.String, instanceId),
                  WXWsonJSONSwitch.toWsonOrJsonWXJSObject(tasks)};
          ResultCallback<byte[]> resultCallback = null;
          if (eventCallback != null) {
            resultCallback = new ResultCallback<byte[]>() {
              @Override
              public void onReceiveResult(byte[] result) {
                JSONArray arrayResult = (JSONArray) WXWsonJSONSwitch.parseWsonOrJSON(result);
                if(arrayResult != null && arrayResult.size() > 0){
                  eventCallback.onCallback(arrayResult.get(0));
                }
              }
            };
          }
          invokeExecJSWithCallback(String.valueOf(instanceId), null, METHOD_CALL_JS,
                  jsArgs, resultCallback, true);
          jsArgs[0] = null;
        }catch (Exception e){
          WXLogUtils.e("asyncCallJSEventWithResult" , e);
        }
      }
    });
  }

  private void addJSEventTask(final String method, final String instanceId, final List<Object> params, final Object... args) {
    post(new Runnable() {
      @Override
      public void run() {
        if (args == null || args.length == 0) {
          return;
        }

        ArrayList<Object> argsList = new ArrayList<>();
        for (Object arg : args) {
          argsList.add(arg);
        }
        if (params != null) {
          ArrayMap map = new ArrayMap(4);
          map.put(KEY_PARAMS, params);
          argsList.add(map);
        }

        WXHashMap<String, Object> task = new WXHashMap<>();
        task.put(KEY_METHOD, method);
        task.put(KEY_ARGS, argsList);


        if (mNextTickTasks.get(instanceId) == null) {
          ArrayList<WXHashMap<String, Object>> list = new ArrayList<>();
          list.add(task);
          mNextTickTasks.put(instanceId, list);
        } else {
          mNextTickTasks.get(instanceId).add(task);
        }
      }
    });
  }

  private void addJSTask(final String method, final String instanceId, final Object... args) {
    addJSEventTask(method, instanceId, null, args);
  }

  private void sendMessage(String instanceId, int what) {
    Message msg = Message.obtain(mJSHandler);
    msg.obj = instanceId;
    msg.what = what;
    msg.sendToTarget();
  }

  /**
   * Initialize JavaScript framework
   *
   * @param framework String representation of the framework to be init.
   */
  public synchronized void initScriptsFramework(String framework) {
    Message msg = mJSHandler.obtainMessage();
    msg.obj = framework;
    msg.what = WXJSBridgeMsgType.INIT_FRAMEWORK;
    msg.setTarget(mJSHandler);
    msg.sendToTarget();
  }

  @Deprecated
  public void fireEvent(final String instanceId, final String ref,
                        final String type, final Map<String, Object> data) {
    this.fireEvent(instanceId, ref, type, data, null);
  }

  /**
   * Do not direct invoke this method in Components, use {@link WXSDKInstance#fireEvent(String, String, Map, Map)} instead.
   *
   * @param instanceId
   * @param ref
   * @param type
   * @param data
   * @param domChanges
   */
  @Deprecated
  public void fireEvent(final String instanceId, final String ref,
                        final String type, final Map<String, Object> data, final Map<String, Object> domChanges) {
    fireEventOnNode(instanceId, ref, type, data, domChanges);
  }

  /**
   * Notify the JavaScript about the event happened on Android
   */
  public void fireEventOnNode(final String instanceId, final String ref,
                              final String type, final Map<String, Object> data, final Map<String, Object> domChanges) {
    fireEventOnNode(instanceId, ref, type, data, domChanges, null, null);
  }

  /**
   * Notify the JavaScript about the event happened on Android
   */
  public void fireEventOnNode(final String instanceId, final String ref,
                              final String type, final Map<String, Object> data,
                              final Map<String, Object> domChanges, List<Object> params){
    fireEventOnNode(instanceId, ref, type, data, domChanges, params, null);
  }

  public void fireEventOnNode(final String instanceId, final String ref,
                              final String type, final Map<String, Object> data,
                              final Map<String, Object> domChanges, List<Object> params,  EventResult callback) {
    if (TextUtils.isEmpty(instanceId) || TextUtils.isEmpty(ref)
            || TextUtils.isEmpty(type) || mJSHandler == null) {
      return;
    }
    if (!checkMainThread()) {
      throw new WXRuntimeException(
              "fireEvent must be called by main thread");
    }
    WXSDKInstance instance = WXSDKManager.getInstance().getAllInstanceMap().get(instanceId);
    if (instance != null && (instance.getRenderStrategy() == WXRenderStrategy.DATA_RENDER ||
            instance.getRenderStrategy() == WXRenderStrategy.DATA_RENDER_BINARY)) {
      fireEventOnDataRenderNode(instanceId, ref, type, data, domChanges);
    } else {
      if(callback == null) {
        addJSEventTask(METHOD_FIRE_EVENT, instanceId, params, ref, type, data, domChanges);
        sendMessage(instanceId, WXJSBridgeMsgType.CALL_JS_BATCH);
      }else{
        asyncCallJSEventWithResult(callback, METHD_FIRE_EVENT_SYNC, instanceId, params, ref, type, data, domChanges);
      }
    }
  }

  private void fireEventOnDataRenderNode(final String instanceId, final String ref,
                                         final String type, final Map<String, Object> data, final Map<String, Object> domChanges) {
    mJSHandler.postDelayed(WXThread.secure(new Runnable() {
      @Override
      public void run() {
        try {
          WXSDKInstance instance = WXSDKManager.getInstance().getSDKInstance(instanceId);
          long start = System.currentTimeMillis();
          if (WXEnvironment.isApkDebugable()) {
            WXLogUtils.d("fireEventOnDataRenderNode >>>> instanceId:" + instanceId
                + ", data:" + data);
          }
<<<<<<< HEAD
          if (mWXBridge instanceof WXBridge) {
            ((WXBridge) mWXBridge).fireEventOnDataRenderNode(instanceId, ref,type,JSON.toJSONString(data), JSON.toJSONString(domChanges));
          }
          WXLogUtils.renderPerformanceLog("fireEventOnDataRenderNode", System.currentTimeMillis() - start);
=======
          mWXBridge.fireEventOnDataRenderNode(instanceId, ref,type,JSON.toJSONString(data));
>>>>>>> 374dc3ba
        } catch (Throwable e) {
          String err = "[WXBridgeManager] fireEventOnDataRenderNode " + WXLogUtils.getStackTrace(e);
          WXExceptionUtils.commitCriticalExceptionRT(instanceId,
              WXErrorCode.WX_KEY_EXCEPTION_INVOKE_BRIDGE, "fireEventOnDataRenderNode",
              err, null);
          WXLogUtils.e(err);
        }
      }
    }), 0);
  }

  private boolean checkMainThread() {
    return Looper.myLooper() == Looper.getMainLooper();
  }


  /**
   * Invoke JavaScript callback. Use {@link JSCallback} instead.
   *
   * @see #callback(String, String, String)
   */
  @Deprecated
  public void callback(String instanceId, String callback, String data) {
    callback(instanceId, callback, data, false);
  }

  /**
   * Invoke JavaScript callback. Use {@link JSCallback} instead.
   */
  @Deprecated
  public void callback(final String instanceId, final String callback,
                       final Map<String, Object> data) {
    callback(instanceId, callback, data, false);
  }

  /**
   * Use {@link JSCallback} instead.
   *
   * @param instanceId Weex Instance Id
   * @param callback   callback referenece handle
   * @param data       callback data
   * @param keepAlive  if keep callback instance alive for later use
   */
  @Deprecated
  public void callback(final String instanceId, final String callback,
                       final Object data, boolean keepAlive) {
    callbackJavascript(instanceId, callback, data, keepAlive);
  }

  /**
   * Callback to Javascript function.
   *
   * @param instanceId Weex Instance Id
   * @param callback   callback referenece handle
   * @param data       callback data
   * @param keepAlive  if keep callback instance alive for later use
   */
  void callbackJavascript(final String instanceId, final String callback,
                          final Object data, boolean keepAlive) {
    if (TextUtils.isEmpty(instanceId) || TextUtils.isEmpty(callback)
            || mJSHandler == null) {
      return;
    }

    addJSTask(METHOD_CALLBACK, instanceId, callback, data, keepAlive);
    sendMessage(instanceId, WXJSBridgeMsgType.CALL_JS_BATCH);
  }

  /**
   * Refresh instance
   */
  public void refreshInstance(final String instanceId, final WXRefreshData jsonData) {
    if (TextUtils.isEmpty(instanceId) || jsonData == null) {
      return;
    }
    mJSHandler.postDelayed(WXThread.secure(new Runnable() {
      @Override
      public void run() {
        invokeRefreshInstance(instanceId, jsonData);
      }
    }), 0);
  }

  private void invokeRefreshInstance(String instanceId, WXRefreshData refreshData) {
    try {
      WXSDKInstance instance = WXSDKManager.getInstance().getSDKInstance(instanceId);
      if (!isJSFrameworkInit()) {
        if (instance != null) {
          instance.onRenderError(
                  WXErrorCode.WX_DEGRAD_ERR_INSTANCE_CREATE_FAILED.getErrorCode(),
                  WXErrorCode.WX_DEGRAD_ERR_INSTANCE_CREATE_FAILED.getErrorMsg()
                          + "invokeRefreshInstance FAILED for JSFrameworkInit FAILED, intance will invoke instance.onRenderError"
          );
        }
        String err = "[WXBridgeManager] invokeRefreshInstance: framework.js uninitialized.";
        WXLogUtils.e(err);
        return;
      }
      long start = System.currentTimeMillis();
      if (WXEnvironment.isApkDebugable()) {
        WXLogUtils.d("refreshInstance >>>> instanceId:" + instanceId
                + ", data:" + refreshData.data + ", isDirty:" + refreshData.isDirty);
      }

      if (refreshData.isDirty) {
        return;
      }
      WXJSObject instanceIdObj = new WXJSObject(WXJSObject.String,
              instanceId);
      WXJSObject dataObj = new WXJSObject(WXJSObject.JSON,
              refreshData.data == null ? "{}" : refreshData.data);
      WXJSObject[] args = {instanceIdObj, dataObj};
      mWXBridge.refreshInstance(instanceId, null, METHOD_REFRESH_INSTANCE, args);
    } catch (Throwable e) {
      String err = "[WXBridgeManager] invokeRefreshInstance " + WXLogUtils.getStackTrace(e);
      WXExceptionUtils.commitCriticalExceptionRT(instanceId,
              WXErrorCode.WX_KEY_EXCEPTION_INVOKE_BRIDGE, "invokeRefreshInstance",
              err, null);
      WXLogUtils.e(err);
    }
  }

  public void commitJscCrashAlarmMonitor(final String type, final WXErrorCode errorCode, String errMsg,
                                         String instanceId, String url) {
    if (TextUtils.isEmpty(type) || errorCode == null) {
      return;
    }

    Log.d("ReportCrash", " commitJscCrashAlarmMonitor errMsg " + errMsg);
    String method = "callReportCrash";
    String exception = "weex core process crash and restart exception";
    Map<String, String> extParams = new HashMap<String, String>();
    extParams.put("jscCrashStack", errMsg);
    IWXJSExceptionAdapter adapter = WXSDKManager.getInstance().getIWXJSExceptionAdapter();
    if (adapter != null) {
      WXJSExceptionInfo jsException = new WXJSExceptionInfo(instanceId, url, errorCode, method, exception, extParams);
      adapter.onJSException(jsException);
      // if (WXEnvironment.isApkDebugable()) {
      WXLogUtils.e(jsException.toString());
      // }
    }
  }

  /**
   * Create instance.
   */
  public void createInstance(final String instanceId, final String template,
                             final Map<String, Object> options, final String data) {
    createInstance(instanceId, new Script(template), options, data);
  }

  public void createInstance(final String instanceId, final Script template,
                             final Map<String, Object> options, final String data) {
    final WXSDKInstance instance = WXSDKManager.getInstance().getSDKInstance(instanceId);
    if (instance == null) {
      WXLogUtils.e("WXBridgeManager", "createInstance failed, SDKInstance is not exist");
      return;
    }
    if (TextUtils.isEmpty(instanceId) || template == null || template.isEmpty() || mJSHandler == null) {
      instance.onRenderError(
              WXErrorCode.WX_DEGRAD_ERR_INSTANCE_CREATE_FAILED.getErrorCode(),
              WXErrorCode.WX_DEGRAD_ERR_INSTANCE_CREATE_FAILED.getErrorMsg() +
                      " instanceId==" + instanceId + " template ==" + template + " mJSHandler== " + mJSHandler.toString()
      );
      return;
    }

    if (!isJSFrameworkInit() && reInitCount == 1 && !WXEnvironment.sDebugServerConnectable) {
      instance.onRenderError(
              WXErrorCode.WX_DEGRAD_ERR_INSTANCE_CREATE_FAILED.getErrorCode(),
              WXErrorCode.WX_DEGRAD_ERR_INSTANCE_CREATE_FAILED.getErrorMsg() +
                      " isJSFrameworkInit==" + isJSFrameworkInit() + " reInitCount == 1" );
      post(new Runnable() {
        @Override
        public void run() {
          initFramework("");
        }
      }, instanceId);
      return;
    }

    WXModuleManager.createDomModule(instance);
    post(new Runnable() {
      @Override
      public void run() {
        long start = System.currentTimeMillis();
        instance.getApmForInstance().onStage(WXInstanceApm.KEY_PAGE_STAGES_LOAD_BUNDLE_START);
        invokeCreateInstance(instance, template, options, data);
        long end = System.currentTimeMillis();
        instance.getWXPerformance().callCreateInstanceTime = end - start;
        instance.getWXPerformance().communicateTime =  instance.getWXPerformance().callCreateInstanceTime;
      }
    }, instanceId);
  }

  private void invokeCreateInstance(@NonNull WXSDKInstance instance, Script template,
                                    Map<String, Object> options, String data) {
    // add for sandbox, will delete on sandbox ok
    initFramework("");

    if (mMock) {
      mock(instance.getInstanceId());
    } else {
      if (!isJSFrameworkInit()) {
        String err = "[WXBridgeManager] invokeCreateInstance: framework.js uninitialized.";
        instance.onRenderError(
                WXErrorCode.WX_DEGRAD_ERR_INSTANCE_CREATE_FAILED.getErrorCode(),
                WXErrorCode.WX_DEGRAD_ERR_INSTANCE_CREATE_FAILED.getErrorMsg()
        );
        WXLogUtils.e(err);
        return;
      }

      WXModuleManager.registerWhenCreateInstance();

      try {
        BundType type = BundType.Others;
        try {
          long start = System.currentTimeMillis();
          type = getBundleType(instance.getBundleUrl(), template.getContent());

          if (WXEnvironment.isOpenDebugLog()) {
            long end = System.currentTimeMillis();
            WXLogUtils.e("end getBundleType type:" + type.toString() + " time:" + (end - start));
          }
        } catch (Throwable e) {
          e.printStackTrace();
        }

        try {
          if (options == null) {
            options = new HashMap<>();
          }
          // on file there is { "framework": "Vue" } or others
          if (options.get(BUNDLE_TYPE) == null) {
            // may vue or Rax
            if (type == BundType.Vue) {
              options.put(BUNDLE_TYPE, "Vue");
            } else if (type == BundType.Rax) {
              options.put(BUNDLE_TYPE, "Rax");
            } else {
              options.put(BUNDLE_TYPE, "Others");
            }
            instance.getApmForInstance().addProperty(WXInstanceApm.KEY_PAGE_PROPERTIES_BUNDLE_TYPE, options.get(BUNDLE_TYPE));
          }
          if (options.get("env") == null) {
            options.put("env", mInitParams.toMap());
          }
        } catch (Throwable e) {
          e.printStackTrace();
        }
        instance.bundleType = type;
        if (WXEnvironment.isApkDebugable() && BRIDGE_LOG_SWITCH) {
          WXLogUtils.d("createInstance >>>> instanceId:" + instance.getInstanceId()
                  + ", options:"
                  + WXJsonUtils.fromObjectToJSONString(options)
                  + ", data:" + data);
        }
        WXJSObject instanceIdObj = new WXJSObject(WXJSObject.String,
                instance.getInstanceId());
        WXJSObject instanceObj = new WXJSObject(WXJSObject.String,
                template.getContent());

        WXJSObject optionsObj = new WXJSObject(WXJSObject.JSON,
                options == null ? "{}"
                        : WXJsonUtils.fromObjectToJSONString(options));
        optionsObj = optionObjConvert(isSandBoxContext, type, optionsObj);
        WXJSObject dataObj = new WXJSObject(WXJSObject.JSON,
                data == null ? "{}" : data);

        WXJSObject apiObj;
        if (type == BundType.Rax) {
          if (mRaxApi == null) {
            IWXJsFileLoaderAdapter iwxJsFileLoaderAdapter = WXSDKEngine.getIWXJsFileLoaderAdapter();
            if(iwxJsFileLoaderAdapter != null) {
              mRaxApi = iwxJsFileLoaderAdapter.loadRaxApi();
            }

            if(TextUtils.isEmpty(mRaxApi)) {
              mRaxApi =  WXFileUtils.loadAsset("weex-rax-api.js", WXEnvironment.getApplication());
            }
          }
          apiObj = new WXJSObject(WXJSObject.String,
                  mRaxApi);
        } else {
          apiObj = new WXJSObject(WXJSObject.String,
                  "");
        }

        // When render strategy is data_render, put it into options. Others keep null.
        WXJSObject renderStrategy = null;
        if (instance.getRenderStrategy() == WXRenderStrategy.DATA_RENDER) {
          renderStrategy = new WXJSObject(WXJSObject.String, WXRenderStrategy.DATA_RENDER.getFlag());
        } else if (instance.getRenderStrategy() == WXRenderStrategy.DATA_RENDER_BINARY) {
          renderStrategy = new WXJSObject(WXJSObject.String, WXRenderStrategy.DATA_RENDER_BINARY.getFlag());
          // In DATA_RENDER_BINARY strategy script is binary
          instanceObj.data = template.getBinary();
        }

        WXJSObject[] args = {instanceIdObj, instanceObj, optionsObj,
                dataObj, apiObj, renderStrategy};

        instance.setTemplate(template.getContent());

        instance.getApmForInstance().onStage(WXInstanceApm.KEY_PAGE_STAGES_LOAD_BUNDLE_END);

        // if { "framework": "Vue" } or  { "framework": "Rax" } will use invokeCreateInstanceContext
        // others will use invokeExecJS
        if (!isSandBoxContext) {
          invokeExecJS(instance.getInstanceId(), null, METHOD_CREATE_INSTANCE, args, false);
          return;
        }
        if (type == BundType.Vue || type == BundType.Rax
                || instance.getRenderStrategy() == WXRenderStrategy.DATA_RENDER
                || instance.getRenderStrategy() == WXRenderStrategy.DATA_RENDER_BINARY) {
          int ret = invokeCreateInstanceContext(instance.getInstanceId(), null, "createInstanceContext", args, false);
          if(ret == 0) {
            String err = "[WXBridgeManager] invokeCreateInstance : " + instance.getTemplateInfo();

            instance.onRenderError(
                    WXErrorCode.WX_DEGRAD_ERR_INSTANCE_CREATE_FAILED.getErrorCode(),
                    WXErrorCode.WX_DEGRAD_ERR_INSTANCE_CREATE_FAILED.getErrorMsg() + err);
          }
          return;
        } else {
          invokeExecJS(instance.getInstanceId(), null, METHOD_CREATE_INSTANCE, args, false);
          return;
        }
      } catch (Throwable e) {
        String err = "[WXBridgeManager] invokeCreateInstance " + e.getCause()
                + instance.getTemplateInfo();

        instance.onRenderError(
                WXErrorCode.WX_DEGRAD_ERR_INSTANCE_CREATE_FAILED.getErrorCode(),
                WXErrorCode.WX_DEGRAD_ERR_INSTANCE_CREATE_FAILED.getErrorMsg() + err);
        WXLogUtils.e(err);
      }
    }
  }

  public WXJSObject optionObjConvert(boolean useSandBox, BundType type, WXJSObject opt) {
    if (!useSandBox || type == BundType.Others) {
      return opt;
    }
    try {
      String data = opt.data.toString();
      JSONObject obj = JSON.parseObject(data);
      if (obj.getJSONObject("env") != null) {
        JSONObject optEnv = obj.getJSONObject("env");
        // obj.replace()
        if (optEnv != null) {
          JSONObject opts = optEnv.getJSONObject("options");
          if (opts!= null) {
            optEnv.remove("options");
            Set<String> set = opts.keySet();
            for(Iterator it = set.iterator(); it.hasNext();) {
              String key = it.next().toString();
              optEnv.put(key, opts.getString(key));
            }
          }
        }
        obj.remove("env");
        obj.put("env", optEnv);
      }
      WXJSObject optionsObj = new WXJSObject(WXJSObject.JSON, obj.toString());
      return optionsObj;
    } catch (Throwable e) {
      e.printStackTrace();
    }
    return opt;

  }

  /**
   * check bundleType
   * @param url
   * @param temp
   * @return
   */
  public BundType getBundleType(String url, String temp) {
    try {
      if (url != null) {
        Uri uri = Uri.parse(url);
        String type = uri.getQueryParameter(BUNDLE_TYPE);
        if ("Vue".equals(type) || "vue".equals(type)) {
          return BundType.Vue;
        } else if ("Rax".equals(type) || "rax".equals(type)) {
          return BundType.Rax;
        }
      }
      if (temp != null) {
        if (temp.startsWith("// { \"framework\": \"Vue\" }") ||
                temp.startsWith("// { \"framework\": \"vue\" }") ||
                temp.startsWith("// {\"framework\" : \"Vue\"}") ||
                temp.startsWith("// {\"framework\" : \"vue\"}")) {
          return BundType.Vue;
        } else if (temp.startsWith("// { \"framework\": \"Rax\" }") ||
                temp.startsWith("// { \"framework\": \"rax\" }")
                || temp.startsWith("// {\"framework\" : \"Rax\"}") ||
                temp.startsWith("// {\"framework\" : \"rax\"}")) {
          return BundType.Rax;
        } else {
          if (temp.length() > 500) {
            temp = temp.substring(0, 500);
          }
          String strTrim = temp.replaceAll("\n","").trim();
          if (strTrim.startsWith("// { \"framework\": \"Vue\" }") ||
                  strTrim.startsWith("// { \"framework\": \"vue\" }") ||
                  strTrim.startsWith("// {\"framework\" : \"Vue\"}") ||
                  strTrim.startsWith("// {\"framework\" : \"vue\"}")) {
            return BundType.Vue;
          } else if (strTrim.startsWith("// { \"framework\": \"Rax\" }") ||
                  strTrim.startsWith("// { \"framework\": \"rax\" }")
                  || strTrim.startsWith("// {\"framework\" : \"Rax\"}") ||
                  strTrim.startsWith("// {\"framework\" : \"rax\"}")) {
            return BundType.Rax;
          }

          String regEx = "(use)(\\s+)(weex:vue)";
          Pattern pattern = Pattern.compile(regEx, Pattern.CASE_INSENSITIVE);
          if (pattern.matcher(temp).find()) {
            return BundType.Vue;
          }
          regEx = "(use)(\\s+)(weex:rax)";
          pattern = Pattern.compile(regEx, Pattern.CASE_INSENSITIVE);
          if (pattern.matcher(temp).find()) {
            return BundType.Rax;
          }
        }
      }
      return BundType.Others;
    } catch (Throwable e) {
      e.printStackTrace();
      return BundType.Others;
    }
  }

  private void mock(String instanceId) {

  }

  public void destroyInstance(final String instanceId) {
    if (mJSHandler == null
            || TextUtils.isEmpty(instanceId)) {
      return;
    }
    if (mDestroyedInstanceId != null) {
      mDestroyedInstanceId.add(instanceId);
    }
    // clear message with instanceId
    mJSHandler.removeCallbacksAndMessages(instanceId);
    post(new Runnable() {
      @Override
      public void run() {
        removeTaskByInstance(instanceId);
        invokeDestroyInstance(instanceId);
      }
    }, instanceId);
  }

  private void removeTaskByInstance(String instanceId) {
    mNextTickTasks.removeFromMapAndStack(instanceId);
  }

  private void invokeDestroyInstance(String instanceId) {
    try {
      if (WXEnvironment.isApkDebugable() && BRIDGE_LOG_SWITCH) {
        WXLogUtils.d("destroyInstance >>>> instanceId:" + instanceId);
      }
      WXJSObject instanceIdObj = new WXJSObject(WXJSObject.String,
              instanceId);
      WXJSObject[] args = {instanceIdObj};
      if (isJSFrameworkInit()) {
        invokeDestoryInstance(instanceId, null, METHOD_DESTROY_INSTANCE, args, true);
        // invokeExecJS(instanceId, null, METHOD_DESTROY_INSTANCE, args);
      }
    } catch (Throwable e) {
      String err = "[WXBridgeManager] invokeDestroyInstance " + e.getCause();
      WXExceptionUtils.commitCriticalExceptionRT(instanceId,
              WXErrorCode.WX_KEY_EXCEPTION_INVOKE_BRIDGE, "invokeDestroyInstance", err, null);
      WXLogUtils.e(err);
    }
  }

  @Override
  public boolean handleMessage(Message msg) {
    if (msg == null) {
      return false;
    }

    int what = msg.what;
    switch (what) {
      case WXJSBridgeMsgType.INIT_FRAMEWORK:
        invokeInitFramework(msg);
        break;
      case WXJSBridgeMsgType.CALL_JS_BATCH:
        invokeCallJSBatch(msg);
        break;
      case WXJSBridgeMsgType.SET_TIMEOUT:
        TimerInfo timerInfo = (TimerInfo) msg.obj;
        if (timerInfo == null) {
          break;
        }
        WXJSObject obj = new WXJSObject(WXJSObject.String, timerInfo.callbackId);
        WXJSObject[] args = {obj};
        invokeExecJS("", null, METHOD_SET_TIMEOUT, args);
        break;
      case WXJSBridgeMsgType.TAKE_HEAP_SNAPSHOT:
        if (msg.obj != null) {
          String filename = (String) msg.obj;
          mWXBridge.takeHeapSnapshot(filename);
        }
        break;
      default:
        break;
    }
    return false;
  }

  private void invokeExecJS(String instanceId, String namespace, String function, WXJSObject[] args) {
    invokeExecJS(instanceId, namespace, function, args, true);
  }

  public void invokeExecJS(String instanceId, String namespace, String function,
                           WXJSObject[] args, boolean logTaskDetail) {
    if (WXEnvironment.isOpenDebugLog() && BRIDGE_LOG_SWITCH) {
      mLodBuilder.append("callJS >>>> instanceId:").append(instanceId)
              .append("function:").append(function);
      if (logTaskDetail) {
        mLodBuilder.append(" tasks:").append(argsToJSON(args));
      }
      WXLogUtils.d(mLodBuilder.substring(0));
      mLodBuilder.setLength(0);
    }
    final long start = System.currentTimeMillis();
    mWXBridge.execJS(instanceId, namespace, function, args);
    WXSDKInstance instance = WXSDKManager.getInstance().getSDKInstance(instanceId);
    if (null != instance){
      long diff = System.currentTimeMillis()-start;
      instance.getApmForInstance().updateFSDiffStats(WXInstanceApm.KEY_PAGE_STATS_FS_CALL_JS_NUM,1);
      instance.getApmForInstance().updateFSDiffStats(WXInstanceApm.KEY_PAGE_STATS_FS_CALL_JS_TIME,diff);
      instance.callJsTime(diff);
    }
  }

  public int invokeCreateInstanceContext(String instanceId, String namespace, String function,
                                          WXJSObject[] args, boolean logTaskDetail) {
    WXLogUtils.d("invokeCreateInstanceContext instanceId:" + instanceId + " function:"
            + function + " isJSFrameworkInit：%d" + isJSFrameworkInit());
    mLodBuilder.append("createInstanceContext >>>> instanceId:").append(instanceId)
            .append("function:").append(function);
    if (logTaskDetail)
      mLodBuilder.append(" tasks:").append(WXJsonUtils.fromObjectToJSONString(args));
    WXLogUtils.d(mLodBuilder.substring(0));
    mLodBuilder.setLength(0);
    // }
    return mWXBridge.createInstanceContext(instanceId, namespace, function, args);
  }

  public void invokeDestoryInstance(String instanceId, String namespace, String function,
                                    WXJSObject[] args, boolean logTaskDetail) {
    // if (WXEnvironment.isApkDebugable()) {
    mLodBuilder.append("callJS >>>> instanceId:").append(instanceId)
            .append("function:").append(function);
    if (logTaskDetail)
      mLodBuilder.append(" tasks:").append(WXJsonUtils.fromObjectToJSONString(args));
    WXLogUtils.d(mLodBuilder.substring(0));
    mLodBuilder.setLength(0);
    // }
    mWXBridge.destoryInstance(instanceId, namespace, function, args);
  }

  private void execJSOnInstance(final EventResult eventCallback, final String instanceId, final String js, final int type) {
    post(new Runnable() {
      @Override
      public void run() {
        String ret = invokeExecJSOnInstance(instanceId, js, type);
        eventCallback.onCallback(ret);
      }
    });
  }

  private String invokeExecJSOnInstance(String instanceId, String js, int type) {
    // if (WXEnvironment.isApkDebugable()) {
    mLodBuilder.append("execJSOnInstance >>>> instanceId:").append(instanceId);
    WXLogUtils.d(mLodBuilder.substring(0));
    mLodBuilder.setLength(0);
    // }
    if (isJSFrameworkInit()) {
      return mWXBridge.execJSOnInstance(instanceId, js, type);
    }
    return null;
  }

  private void invokeExecJSWithCallback(String instanceId, String namespace, String function,
                                        WXJSObject[] args , ResultCallback callback, boolean logTaskDetail){
    if (WXEnvironment.isOpenDebugLog() && BRIDGE_LOG_SWITCH) {
      mLodBuilder.append("callJS >>>> instanceId:").append(instanceId)
              .append("function:").append(function);
      if(logTaskDetail) {
        mLodBuilder.append(" tasks:").append(argsToJSON(args));
      }
      WXLogUtils.d(mLodBuilder.substring(0));
      mLodBuilder.setLength(0);
    }
    if (isJSFrameworkInit()) {
      mWXBridge.execJSWithCallback(instanceId, namespace, function, args, callback);
    }
  }

  public @NonNull static String argsToJSON(WXJSObject[] args) {
    StringBuilder builder = new StringBuilder();
    builder.append("[");
    for(WXJSObject object : args){
      builder.append(WXWsonJSONSwitch.fromObjectToJSONString(object));
      builder.append(",");
    }
    builder.append("]");
    return  builder.toString();
  }

  private void invokeInitFramework(Message msg) {
    String framework = "";
    if (msg.obj != null) {
      framework = (String) msg.obj;
    }

    if (WXUtils.getAvailMemory(WXEnvironment.getApplication()) > LOW_MEM_VALUE) {
      initFramework(framework);
    }
  }

  public static long sInitFrameWorkTimeOrigin;
  public static StringBuilder sInitFrameWorkMsg = new StringBuilder();

  private void initFramework(String framework) {
    if (WXSDKEngine.isSoInitialized() && !isJSFrameworkInit()) {
      sInitFrameWorkTimeOrigin = System.currentTimeMillis();
      if (TextUtils.isEmpty(framework)) {
        // if (WXEnvironment.isApkDebugable()) {
        WXLogUtils.d("weex JS framework from assets");
        // }

        IWXJsFileLoaderAdapter wxJsFileLoaderAdapter = WXSDKEngine.getIWXJsFileLoaderAdapter();

        if (!isSandBoxContext) {
          if(wxJsFileLoaderAdapter != null) {
            framework = wxJsFileLoaderAdapter.loadJsFramework();
          }

          if(TextUtils.isEmpty(framework)) {
            framework = WXFileUtils.loadAsset("main.js", WXEnvironment.getApplication());
          }
        } else {
          if(wxJsFileLoaderAdapter != null) {
            framework = wxJsFileLoaderAdapter.loadJsFrameworkForSandBox();
          }

          if(TextUtils.isEmpty(framework)) {
            framework = WXFileUtils.loadAsset("weex-main-jsfm.js", WXEnvironment.getApplication());
          }
        }
        sInitFrameWorkMsg.append("| weex JS framework from assets, isSandBoxContext: ").append(isSandBoxContext);
      }
      if (TextUtils.isEmpty(framework)) {
        setJSFrameworkInit(false);
        sInitFrameWorkMsg.append("| framework isEmpty ");
        WXExceptionUtils.commitCriticalExceptionRT(null, WXErrorCode.WX_ERR_JS_FRAMEWORK,
                "initFramework", "framework is empty!! ", null);
        return;
      }
      try {
        if (WXSDKManager.getInstance().getWXStatisticsListener() != null) {
          long start = System.currentTimeMillis();
          WXSDKManager.getInstance().getWXStatisticsListener().onJsFrameworkStart();
          WXEnvironment.sJSFMStartListenerTime = System.currentTimeMillis() - start;
          try {
            IWXUserTrackAdapter adapter = WXSDKManager.getInstance().getIWXUserTrackAdapter();
            if (null != adapter){
              Map<String,Serializable> params = new HashMap<>(1);
              params.put("time",String.valueOf(WXEnvironment.sJSFMStartListenerTime));
              adapter.commit(WXEnvironment.getApplication(),"sJSFMStartListener",IWXUserTrackAdapter.COUNTER,null,params);
            }
          }catch (Exception e){
            e.printStackTrace();
          }
        }

        long start = System.currentTimeMillis();
        String crashFile = "";
        try {
          crashFile = WXEnvironment.getApplication().getApplicationContext().getCacheDir().getPath();
        } catch (Exception e) {
          e.printStackTrace();
        }
        boolean pieSupport = true;
        try {
          if (Build.VERSION.SDK_INT < Build.VERSION_CODES.JELLY_BEAN) {
            pieSupport = false;
          }
        } catch (Exception e) {
          e.printStackTrace();
        }
        sInitFrameWorkMsg.append(" | pieSupport:").append(pieSupport);
        WXLogUtils.d("[WXBridgeManager] initFrameworkEnv crashFile:" + crashFile + " pieSupport:" + pieSupport);
        // extends initFramework
        if (mWXBridge.initFrameworkEnv(framework, assembleDefaultOptions(), crashFile, pieSupport) == INIT_FRAMEWORK_OK) {
          WXEnvironment.sJSLibInitTime = System.currentTimeMillis() - start;
          WXEnvironment.sSDKInitTime = System.currentTimeMillis() - WXEnvironment.sSDKInitStart;
          setJSFrameworkInit(true);

          if (WXSDKManager.getInstance().getWXStatisticsListener() != null) {
            WXSDKManager.getInstance().getWXStatisticsListener().onJsFrameworkReady();
          }

          execRegisterFailTask();
          WXEnvironment.JsFrameworkInit = true;
          registerDomModule();
          trackComponentAndModulesTime();
        } else {
          sInitFrameWorkMsg.append(" | ExecuteJavaScript fail, reInitCount").append(reInitCount);
          if (reInitCount > 1) {
            WXLogUtils.e("[WXBridgeManager] invokeReInitFramework  ExecuteJavaScript fail");
          } else {
            WXLogUtils.e("[WXBridgeManager] invokeInitFramework  ExecuteJavaScript fail");
          }
        }
      } catch (Throwable e) {
        sInitFrameWorkMsg.append(" | invokeInitFramework exception ").append(e.toString());
        if (reInitCount > 1) {
          WXLogUtils.e("[WXBridgeManager] invokeInitFramework ", e);
        } else {
          WXLogUtils.e("[WXBridgeManager] invokeInitFramework ", e);
        }
      }

    }
  }

  private void trackComponentAndModulesTime() {
    post(new Runnable() {
      @Override
      public void run() {
        WXEnvironment.sComponentsAndModulesReadyTime = System.currentTimeMillis() - WXEnvironment.sSDKInitStart;
      }
    });
  }

  @SuppressWarnings("unchecked")
  private void invokeCallJSBatch(Message message) {
    if (mNextTickTasks.isEmpty() || !isJSFrameworkInit()) {
      if (!isJSFrameworkInit()) {
        WXLogUtils.e("[WXBridgeManager] invokeCallJSBatch: framework.js uninitialized!!  message:" + message.toString());
      }
      return;
    }

    try {
      Object instanceId = message.obj;

      Object task = null;
      Stack<String> instanceStack = mNextTickTasks.getInstanceStack();
      int size = instanceStack.size();
      for (int i = size - 1; i >= 0; i--) {
        instanceId = instanceStack.get(i);
        task = mNextTickTasks.remove(instanceId);
        if (task != null && !((ArrayList) task).isEmpty()) {
          break;
        }
      }
      if (null != task){
        task = ((ArrayList) task).toArray();

        WXJSObject[] args = {
            new WXJSObject(WXJSObject.String, instanceId),
            WXWsonJSONSwitch.toWsonOrJsonWXJSObject(task)};

        invokeExecJS(String.valueOf(instanceId), null, METHOD_CALL_JS, args);
      }
    } catch (Throwable e) {
      WXLogUtils.e("WXBridgeManager", e);
      String err = "invokeCallJSBatch#" + WXLogUtils.getStackTrace(e);
      WXExceptionUtils.commitCriticalExceptionRT(null, WXErrorCode.WX_ERR_JS_FRAMEWORK,
              "invokeCallJSBatch", err, null);
    }

    // If task is not empty, loop until it is empty
    if (!mNextTickTasks.isEmpty()) {
      mJSHandler.sendEmptyMessage(WXJSBridgeMsgType.CALL_JS_BATCH);
    }
  }

  private WXParams assembleDefaultOptions() {
    Map<String, String> config = WXEnvironment.getConfig();
    WXParams wxParams = new WXParams();
    wxParams.setPlatform(config.get(WXConfig.os));
    wxParams.setCacheDir(config.get(WXConfig.cacheDir));
    wxParams.setOsVersion(config.get(WXConfig.sysVersion));
    wxParams.setAppVersion(config.get(WXConfig.appVersion));
    wxParams.setWeexVersion(config.get(WXConfig.weexVersion));
    wxParams.setDeviceModel(config.get(WXConfig.sysModel));
    wxParams.setShouldInfoCollect(config.get("infoCollect"));
    wxParams.setLogLevel(config.get(WXConfig.logLevel));
    wxParams.setLayoutDirection(config.get(WXConfig.layoutDirection));
    wxParams.setUseSingleProcess(isUseSingleProcess ? "true" : "false");
    wxParams.setCrashFilePath(WXEnvironment.getCrashFilePath(WXEnvironment.getApplication().getApplicationContext()));
    wxParams.setLibJssPath(WXEnvironment.getLibJssRealPath());
    wxParams.setLibIcuPath(WXEnvironment.getLibJssIcuPath());
    wxParams.setLibLdPath(WXEnvironment.getLibLdPath());
    String libJScRealPath = WXEnvironment.getLibJScRealPath();
    wxParams.setLibJscPath(TextUtils.isEmpty(libJScRealPath)? "" : new File(libJScRealPath).getParent());
    String appName = config.get(WXConfig.appName);
    if (!TextUtils.isEmpty(appName)) {
      wxParams.setAppName(appName);
    }
    wxParams.setDeviceWidth(TextUtils.isEmpty(config.get("deviceWidth")) ? String.valueOf(WXViewUtils.getScreenWidth(WXEnvironment.sApplication)) : config.get("deviceWidth"));
    wxParams.setDeviceHeight(TextUtils.isEmpty(config.get("deviceHeight")) ? String.valueOf(WXViewUtils.getScreenHeight(WXEnvironment.sApplication)) : config.get("deviceHeight"));
    wxParams.setOptions(WXEnvironment.getCustomOptions());
    wxParams.setNeedInitV8(WXSDKManager.getInstance().needInitV8());
    mInitParams = wxParams;
    return wxParams;
  }

  public WXParams getInitParams() {
    return mInitParams;
  }

  private void execRegisterFailTask() {

    if (mRegisterModuleFailList.size() > 0) {
      List<Map<String, Object>> moduleReceiver = new ArrayList<>();
      for (int i = 0, moduleCount = mRegisterModuleFailList.size(); i < moduleCount; ++i) {
        invokeRegisterModules(mRegisterModuleFailList.get(i), moduleReceiver);
      }
      mRegisterModuleFailList.clear();
      if (moduleReceiver.size() > 0) {
        mRegisterModuleFailList.addAll(moduleReceiver);
      }
    }

    if (mRegisterComponentFailList.size() > 0) {
      List<Map<String, Object>> receiver = new ArrayList<>();
      invokeRegisterComponents(mRegisterComponentFailList, receiver);
      mRegisterComponentFailList.clear();
      if (receiver.size() > 0) {
        mRegisterComponentFailList.addAll(receiver);
      }
    }

    if (mRegisterServiceFailList.size() > 0) {
      List<String> receiver = new ArrayList<>();
      for (String service : mRegisterServiceFailList) {
        invokeExecJSService(service, receiver);
      }
      mRegisterServiceFailList.clear();
      if (receiver.size() > 0) {
        mRegisterServiceFailList.addAll(receiver);
      }
    }
  }

  /**
   * Register Android module
   *
   * @param modules the format is like
   *                {'dom':['updateAttrs','updateStyle'],'event':['openUrl']}
   */

  public void registerModules(final Map<String, Object> modules) {
    if (modules != null && modules.size() != 0) {
      if (isJSThread()) {
        invokeRegisterModules(modules, mRegisterModuleFailList);
      } else {
        post(new Runnable() {
          @Override
          public void run() {
            invokeRegisterModules(modules, mRegisterModuleFailList);
          }
        }, null);
      }
    }
  }

  /**
   * Registered component
   */
  public void registerComponents(final List<Map<String, Object>> components) {
    if (mJSHandler == null || components == null
            || components.size() == 0) {
      return;
    }
    Runnable runnable = new Runnable() {
      @Override
      public void run() {
        invokeRegisterComponents(components, mRegisterComponentFailList);
      }
    };

    if(isJSThread() && isJSFrameworkInit()){
      runnable.run();
    }else{
      post(runnable, null);
    }
  }

  public void execJSService(final String service) {
    post(new Runnable() {
      @Override
      public void run() {
        invokeExecJSService(service, mRegisterServiceFailList);
      }
    });
  }

  private void invokeExecJSService(String service, List<String> receiver) {
    try {
      if (!isJSFrameworkInit()) {
        WXLogUtils.e("[WXBridgeManager] invoke execJSService: framework.js uninitialized.");
        receiver.add(service);
        return;
      }
      mWXBridge.execJSService(service);
    } catch (Throwable e) {
      WXLogUtils.e("[WXBridgeManager] invokeRegisterService:", e);

      Map<String, String> data = new HashMap<String, String>();
      data.put("inputParams",service + "||" + receiver.toString());

      WXExceptionUtils.commitCriticalExceptionRT("invokeExecJSService",
              WXErrorCode.WX_KEY_EXCEPTION_INVOKE_JSSERVICE_EXECUTE,
              "invokeExecJSService",
              WXErrorCode.WX_KEY_EXCEPTION_INVOKE_JSSERVICE_EXECUTE.getErrorMsg()
                      + "[WXBridgeManager] invokeRegisterService:"
                      + WXLogUtils.getStackTrace(e),
              data);
    }
  }

  public boolean isJSThread() {
    return mJSThread != null && mJSThread.getId() == Thread.currentThread().getId();
  }

  private void invokeRegisterModules(Map<String, Object> modules, List<Map<String, Object>> failReceiver) {
    if (modules == null || !isJSFrameworkInit()) {
      if (!isJSFrameworkInit()) {
        WXLogUtils.d("[WXinvokeRegisterModulesBridgeManager] invokeRegisterModules: framework.js uninitialized.");
      }
      failReceiver.add(modules);
      return;
    }

    WXJSObject[] args = {WXWsonJSONSwitch.toWsonOrJsonWXJSObject(modules)};
    String errorMsg = null;
    try{
      // TODO use a better way
      if (mWXBridge instanceof WXBridge) {
        ((WXBridge) mWXBridge).registerModuleOnDataRenderNode(WXJsonUtils.fromObjectToJSONString(modules));
      }
    } catch (Throwable e){
      WXLogUtils.e("Weex [data_render register err]", e);
    }
    try {
        if(0 == mWXBridge.execJS("", null, METHOD_REGISTER_MODULES, args)) {
            errorMsg = "execJS error";
        }
      try {
        Iterator<String> iter = modules.keySet().iterator();
        while (iter.hasNext()) {
          String module = iter.next();
          if (module != null) {
            WXModuleManager.resetModuleState(module, true);
            WXLogUtils.e("[WXBridgeManager]invokeRegisterModules METHOD_REGISTER_MODULES success module:" + module);
          }
        }
      } catch (Throwable e) {
        WXLogUtils.e("Weex [invokeRegisterModules]", e);
      }
    } catch (Throwable e) {
      errorMsg = WXErrorCode.WX_KEY_EXCEPTION_INVOKE_REGISTER_MODULES.getErrorMsg() +
                " \n " + e.getMessage() + modules.entrySet().toString();
    }

    if(!TextUtils.isEmpty(errorMsg)) {
        WXLogUtils.e("[WXBridgeManager] invokeRegisterModules:", errorMsg);
        WXExceptionUtils.commitCriticalExceptionRT(null,
                WXErrorCode.WX_KEY_EXCEPTION_INVOKE_REGISTER_MODULES,
                "invokeRegisterModules", errorMsg,
                null );
    }
  }

  private void invokeRegisterComponents(List<Map<String, Object>> components, List<Map<String, Object>> failReceiver) {
    if (components == failReceiver) {
      throw new RuntimeException("Fail receiver should not use source.");
    }
    if (!isJSFrameworkInit()) {
      WXLogUtils.e("[WXBridgeManager] invokeRegisterComponents: framework.js uninitialized.");

      for (Map<String, Object> comp : components) {
        failReceiver.add(comp);
      }
      return;
    }
    if (components == null) {
      return;
    }

    WXJSObject[] args = {WXWsonJSONSwitch.toWsonOrJsonWXJSObject(components)};
    String errorMsg = null;
    try {
      if(0 == mWXBridge.execJS("", null, METHOD_REGISTER_COMPONENTS, args)) {
          errorMsg = "execJS error";
      }
    } catch (Throwable e) {
        errorMsg = WXErrorCode.WX_KEY_EXCEPTION_INVOKE_REGISTER_COMPONENT
                + args.toString()
                + WXLogUtils.getStackTrace(e);
    }

    if(!TextUtils.isEmpty(errorMsg)) {
        WXLogUtils.e("[WXBridgeManager] invokeRegisterComponents ", errorMsg);
        WXExceptionUtils.commitCriticalExceptionRT(null,
                WXErrorCode.WX_KEY_EXCEPTION_INVOKE_REGISTER_COMPONENT,
                METHOD_REGISTER_COMPONENTS, errorMsg,
                null);
    }
  }

  public void destroy() {
    if (mJSThread != null) {
      mJSThread.quit();
    }
    mBridgeManager = null;
    if (mDestroyedInstanceId != null) {
      mDestroyedInstanceId.clear();
    }

  }

  /**
   * Report JavaScript Exception
   */
  public void reportJSException(String instanceId, String function,
                                String exception) {
    WXLogUtils.e("reportJSException >>>> instanceId:" + instanceId
            + ", exception function:" + function + ", exception:"
            + exception);
    WXSDKInstance instance = null;
    WXErrorCode reportErrorCode = WXErrorCode.WX_ERR_JS_EXECUTE;
    if (instanceId != null && (instance = WXSDKManager.getInstance().getSDKInstance(instanceId)) != null) {
      instance.setHasException(true);
      exception +=   "\n getTemplateInfo==" +instance.getTemplateInfo();//add network header info
      if (METHOD_CREATE_INSTANCE.equals(function) || !instance.isContentMd5Match()) {
        try {
          if (isJSFrameworkInit() && (reInitCount > 1 && reInitCount < 10) && !instance.isNeedReLoad()) {
            new ActionReloadPage(instanceId, true).executeAction();
            instance.setNeedLoad(true);
            return;
          } else {
            String errorMsg = new StringBuilder()
                .append(WXErrorCode.WX_DEGRAD_ERR_INSTANCE_CREATE_FAILED.getErrorMsg())
                .append(", reportJSException >>>> instanceId:").append(instanceId)
                .append(", exception function:").append(function)
                .append(", exception:").append(exception)
                .append(", extInitTime:").append(System.currentTimeMillis()-WXBridgeManager.sInitFrameWorkTimeOrigin).append("ms")
                .append(", extInitErrorMsg:").append(WXBridgeManager.sInitFrameWorkMsg.toString())
                .toString();
            instance.onRenderError(//DegradPassivity to H5
                    WXErrorCode.WX_DEGRAD_ERR_INSTANCE_CREATE_FAILED.getErrorCode(),
                     errorMsg
            );
            if (!WXEnvironment.sInAliWeex){
              WXExceptionUtils.commitCriticalExceptionRT(instanceId,WXErrorCode.WX_RENDER_ERR_JS_CREATE_INSTANCE,function,exception,null);
            }
            return;
          }
        } catch (Exception e) {
          e.printStackTrace();
        }
      }
      if (METHOD_CREATE_INSTANCE.equals(function) && !instance.getExceptionRecorder().hasAddView.get()){
        reportErrorCode = WXErrorCode.WX_RENDER_ERR_JS_CREATE_INSTANCE;
      }else if ( METHOD_CREATE_INSTANCE_CONTEXT.equals(function) && !instance.getExceptionRecorder().hasAddView.get()){
        reportErrorCode = WXErrorCode.WX_RENDER_ERR_JS_CREATE_INSTANCE_CONTEXT;
      }
      instance.onJSException(reportErrorCode.getErrorCode(), function, exception);
    }
    doReportJSException(instanceId,function,reportErrorCode,exception);
  }

  private void doReportJSException(String instanceId, String function,WXErrorCode reportCode, String exception){
    WXSDKInstance instance = WXSDKManager.getInstance().getAllInstanceMap().get(instanceId);
    IWXJSExceptionAdapter adapter = WXSDKManager.getInstance().getIWXJSExceptionAdapter();
    if (adapter != null) {
      String exceptionId = instanceId;

      if (TextUtils.isEmpty(instanceId)) {
        exceptionId = "instanceIdisNull";
      }

      if (instance == null) {
        if (("initFramework").equals(function)) {
          String exceptionExt = null;
          try {
            if (WXEnvironment.getApplication() != null) {
              final String fileName = WXEnvironment.getApplication().getApplicationContext().getCacheDir().getPath() + INITLOGFILE;
              try {
                File file = new File(fileName);
                if (file.exists()) {
                  if (file.length() > 0) {
                    StringBuilder result = new StringBuilder();
                    try {
                      InputStreamReader read = new InputStreamReader(new FileInputStream(file), "UTF-8");
                      BufferedReader br = new BufferedReader(read);
                      String s = null;
                      while ((s = br.readLine()) != null) {
                        result.append(s + "\n");
                      }
                      exceptionExt = result.toString();
                      br.close();
                    } catch (Exception e) {
                      e.printStackTrace();
                    }
                  }
                  file.delete();
                }
              } catch (Throwable throwable) {
                throwable.printStackTrace();
              }
            }
          } catch (Throwable e) {
            e.printStackTrace();
          }
          exception += "\n" + exceptionExt;
          WXLogUtils.e("reportJSException:" + exception);

        }
      }


      WXExceptionUtils.commitCriticalExceptionRT(exceptionId, reportCode,
            function,
          reportCode.getErrorMsg() + exception,
            null);

    }
  }

  private void registerDomModule() throws WXException {
    /** Tell Javascript Framework what methods you have. This is Required.**/
    Map<String, Object> domMap = new HashMap<>();
    domMap.put(WXDomModule.WXDOM, WXDomModule.METHODS);
    registerModules(domMap);
  }

  //This method is deprecated because of performance issue.
  @Deprecated
  public void notifyTrimMemory() {

  }

  /**
   * update js server global config, current support turn wson off
   * by pass wson_off
   * */
  public static void  updateGlobalConfig(String config) {
    if(TextUtils.isEmpty(config)){
      config = "none";
    }
    if(!TextUtils.equals(config, globalConfig)){
      globalConfig = config;
      WXEnvironment.getCustomOptions().put(GLOBAL_CONFIG_KEY, globalConfig);
      Runnable runnable = new Runnable() {
        @Override
        public void run() {
          if(mBridgeManager != null){
            if(mBridgeManager.isJSFrameworkInit()){
              if(mBridgeManager.mWXBridge instanceof WXBridge) {
                final WXBridge bridge = (WXBridge) mBridgeManager.mWXBridge;
                bridge.nativeUpdateGlobalConfig(globalConfig);
              }
            }
          }
          if(globalConfig.contains(WXWsonJSONSwitch.WSON_OFF)){
            WXWsonJSONSwitch.USE_WSON = false;
          }else{
            WXWsonJSONSwitch.USE_WSON = true;
          }
        }
      };
      if(mBridgeManager != null && mBridgeManager.isJSFrameworkInit()){
        mBridgeManager.post(runnable);
      }else{
        runnable.run();
      }
    }
  }

  public
  @Nullable
  Looper getJSLooper() {
    Looper ret = null;
    if (mJSThread != null) {
      ret = mJSThread.getLooper();
    }
    return ret;
  }

  public void notifySerializeCodeCache() {
    post(new Runnable() {
      @Override
      public void run() {
        if (!isJSFrameworkInit())
          return;

        invokeExecJS("", null, METHOD_NOTIFY_SERIALIZE_CODE_CACHE, new WXJSObject[0]);
      }
    });
  }

  public void takeJSHeapSnapshot(String filename) {
    Message msg = mJSHandler.obtainMessage();
    msg.obj = filename;
    msg.what = WXJSBridgeMsgType.TAKE_HEAP_SNAPSHOT;
    msg.setTarget(mJSHandler);
    msg.sendToTarget();
  }

  public static class TimerInfo {

    public String callbackId;
    public long time;
    public String instanceId;
  }

  public int callCreateBody(String pageId, String componentType, String ref,
                            HashMap<String, String> styles, HashMap<String, String> attributes, HashSet<String> events,
                            float[] margins, float[] paddings, float[] borders) {

    if (TextUtils.isEmpty(pageId) || TextUtils.isEmpty(componentType) || TextUtils.isEmpty(ref)) {
      WXLogUtils.d("[WXBridgeManager] call callCreateBody arguments is null");
      WXExceptionUtils.commitCriticalExceptionRT(pageId,
              WXErrorCode.WX_RENDER_ERR_BRIDGE_ARG_NULL, "callCreateBody",
              "arguments is empty, INSTANCE_RENDERING_ERROR will be set", null);
      return IWXBridge.INSTANCE_RENDERING_ERROR;
    }

    if (WXEnvironment.isApkDebugable() && BRIDGE_LOG_SWITCH) {
      mLodBuilder.append("[WXBridgeManager] callCreateBody >>>> pageId:").append(pageId)
              .append(", componentType:").append(componentType).append(", ref:").append(ref)
              .append(", styles:").append(styles)
              .append(", attributes:").append(attributes)
              .append(", events:").append(events);
      WXLogUtils.d(mLodBuilder.substring(0));
      mLodBuilder.setLength(0);
    }

    if (mDestroyedInstanceId != null && mDestroyedInstanceId.contains(pageId)) {
      return IWXBridge.DESTROY_INSTANCE;
    }

    try {
      WXSDKInstance instance = WXSDKManager.getInstance().getSDKInstance(pageId);
      if (instance != null) {
        final BasicGraphicAction action = new GraphicActionCreateBody(instance, ref, componentType,
                styles, attributes, events, margins, paddings, borders);
        WXSDKManager.getInstance().getWXRenderManager().postGraphicAction(action.getPageId(), action);
      }
    } catch (Exception e) {
      WXLogUtils.e("[WXBridgeManager] callCreateBody exception: ", e);
      WXExceptionUtils.commitCriticalExceptionRT(pageId,
              WXErrorCode.WX_KEY_EXCEPTION_INVOKE_BRIDGE, "callCreateBody",
              WXLogUtils.getStackTrace(e), null);
    }

    return IWXBridge.INSTANCE_RENDERING;
  }

  public int callAddElement(String pageId, String componentType, String ref, int index, String parentRef,
                            HashMap<String, String> styles, HashMap<String, String> attributes, HashSet<String> events,
                            float[] margins, float[] paddings, float[] borders,boolean willLayout) {
    if (TextUtils.isEmpty(pageId) || TextUtils.isEmpty(componentType) || TextUtils.isEmpty(ref)) {
      if (WXEnvironment.isApkDebugable()){
        WXLogUtils.d("[WXBridgeManager] call callAddElement arguments is null");
      }
      WXExceptionUtils.commitCriticalExceptionRT(pageId,
              WXErrorCode.WX_RENDER_ERR_BRIDGE_ARG_NULL, "callAddElement",
              "arguments is empty, INSTANCE_RENDERING_ERROR will be set", null);
      return IWXBridge.INSTANCE_RENDERING_ERROR;
    }

    if (WXEnvironment.isApkDebugable() && BRIDGE_LOG_SWITCH) {
      mLodBuilder.append("[WXBridgeManager] callAddElement >>>> pageId:").append(pageId)
              .append(", componentType:").append(componentType).append(", ref:").append(ref).append(", index:").append(index)
              .append(", parentRef:").append(parentRef)
              .append(", styles:").append(styles)
              .append(", attributes:").append(attributes)
              .append(", events:").append(events);
      WXLogUtils.d(mLodBuilder.substring(0));
      mLodBuilder.setLength(0);
    }

    if (mDestroyedInstanceId != null && mDestroyedInstanceId.contains(pageId)) {
      return IWXBridge.DESTROY_INSTANCE;
    }

    try {
      WXSDKInstance instance = WXSDKManager.getInstance().getSDKInstance(pageId);
      if (instance != null) {
        final GraphicActionAddElement action = new GraphicActionAddElement(instance, ref, componentType, parentRef, index,
            styles, attributes, events, margins, paddings, borders);
        if(willLayout) {
          instance.addInActiveAddElementAction(ref, action);
        }else{
          WXSDKManager.getInstance().getWXRenderManager().postGraphicAction(pageId, action);
        }
      }
    } catch (Exception e) {
      WXLogUtils.e("[WXBridgeManager] callAddElement exception: ", e);
      WXExceptionUtils.commitCriticalExceptionRT(pageId,
              WXErrorCode.WX_KEY_EXCEPTION_INVOKE_BRIDGE, "callAddElement",
              WXLogUtils.getStackTrace(e), null);
    }

    return IWXBridge.INSTANCE_RENDERING;
  }

  public int callRemoveElement(String instanceId, String ref) {

    if (TextUtils.isEmpty(instanceId) || TextUtils.isEmpty(ref)) {
      if (WXEnvironment.isApkDebugable()){
        WXLogUtils.d("[WXBridgeManager] call callRemoveElement arguments is null");
      }
      WXExceptionUtils.commitCriticalExceptionRT(instanceId,
              WXErrorCode.WX_RENDER_ERR_BRIDGE_ARG_NULL, "callRemoveElement",
              "arguments is empty, INSTANCE_RENDERING_ERROR will be set", null);
      return IWXBridge.INSTANCE_RENDERING_ERROR;
    }

    if (WXEnvironment.isApkDebugable() && BRIDGE_LOG_SWITCH) {
      mLodBuilder.append("[WXBridgeManager] callRemoveElement >>>> instanceId:").append(instanceId)
              .append(", ref:").append(ref);
      WXLogUtils.d(mLodBuilder.substring(0));
      mLodBuilder.setLength(0);
    }

    if (mDestroyedInstanceId != null && mDestroyedInstanceId.contains(instanceId)) {
      return IWXBridge.DESTROY_INSTANCE;
    }

    try {
      WXSDKInstance instance = WXSDKManager.getInstance().getSDKInstance(instanceId);
      if (instance != null) {
        final BasicGraphicAction action = new GraphicActionRemoveElement(instance, ref);
        if(instance.getInActiveAddElementAction(ref)!=null){
          instance.removeInActiveAddElmentAction(ref);
        }
        else {
          WXSDKManager.getInstance().getWXRenderManager()
              .postGraphicAction(action.getPageId(), action);
        }
      }
    } catch (Exception e) {
      WXLogUtils.e("[WXBridgeManager] callRemoveElement exception: ", e);
      WXExceptionUtils.commitCriticalExceptionRT(instanceId,
              WXErrorCode.WX_KEY_EXCEPTION_INVOKE_BRIDGE, "callRemoveElement",
              WXLogUtils.getStackTrace(e), null);
    }

    return IWXBridge.INSTANCE_RENDERING;
  }

  public int callMoveElement(String instanceId, String ref, String parentref, int index) {

    if (TextUtils.isEmpty(instanceId) || TextUtils.isEmpty(ref) || TextUtils.isEmpty(parentref)) {
      if (WXEnvironment.isApkDebugable()){
        WXLogUtils.d("[WXBridgeManager] call callMoveElement arguments is null");
      }
      WXExceptionUtils.commitCriticalExceptionRT(instanceId,
              WXErrorCode.WX_RENDER_ERR_BRIDGE_ARG_NULL, "callMoveElement",
              "arguments is empty, INSTANCE_RENDERING_ERROR will be set", null);
      return IWXBridge.INSTANCE_RENDERING_ERROR;
    }

    if (WXEnvironment.isApkDebugable() && BRIDGE_LOG_SWITCH) {
      mLodBuilder.append("[WXBridgeManager] callMoveElement >>>> instanceId:").append(instanceId)
              .append(", parentref:").append(parentref)
              .append(", index:").append(index)
              .append(", ref:").append(ref);
      WXLogUtils.d(mLodBuilder.substring(0));
      mLodBuilder.setLength(0);
    }

    if (mDestroyedInstanceId != null && mDestroyedInstanceId.contains(instanceId)) {
      return IWXBridge.DESTROY_INSTANCE;
    }

    try {
      WXSDKInstance instance = WXSDKManager.getInstance().getSDKInstance(instanceId);
      if (instance != null) {
        final BasicGraphicAction action = new GraphicActionMoveElement(instance, ref, parentref, index);
        WXSDKManager.getInstance().getWXRenderManager().postGraphicAction(action.getPageId(), action);
      }
    } catch (Exception e) {
      WXLogUtils.e("[WXBridgeManager] callMoveElement exception: ", e);
      WXExceptionUtils.commitCriticalExceptionRT(instanceId,
              WXErrorCode.WX_KEY_EXCEPTION_INVOKE_BRIDGE, "callMoveElement",
              WXLogUtils.getStackTrace(e), null);
    }

    return IWXBridge.INSTANCE_RENDERING;
  }

  public int callAddEvent(String instanceId, String ref, String event) {

    if (TextUtils.isEmpty(instanceId) || TextUtils.isEmpty(ref) || TextUtils.isEmpty(event)) {
      if (WXEnvironment.isApkDebugable()){
        WXLogUtils.d("[WXBridgeManager] call callAddEvent arguments is null");
      }
      WXExceptionUtils.commitCriticalExceptionRT(instanceId,
              WXErrorCode.WX_RENDER_ERR_BRIDGE_ARG_NULL, "callAddEvent",
              "arguments is empty, INSTANCE_RENDERING_ERROR will be set", null);
      return IWXBridge.INSTANCE_RENDERING_ERROR;
    }

    if (WXEnvironment.isApkDebugable() && BRIDGE_LOG_SWITCH) {
      mLodBuilder.append("[WXBridgeManager] callAddEvent >>>> instanceId:").append(instanceId)
              .append(", ref:").append(ref)
              .append(", event:").append(event);
      WXLogUtils.d(mLodBuilder.substring(0));
      mLodBuilder.setLength(0);
    }

    if (mDestroyedInstanceId != null && mDestroyedInstanceId.contains(instanceId)) {
      return IWXBridge.DESTROY_INSTANCE;
    }

    try {
      WXSDKInstance instance = WXSDKManager.getInstance().getSDKInstance(instanceId);
      if (instance != null) {
        new GraphicActionAddEvent(instance, ref, event).executeActionOnRender();
      }
    } catch (Exception e) {
      WXLogUtils.e("[WXBridgeManager] callAddEvent exception: ", e);
      WXExceptionUtils.commitCriticalExceptionRT(instanceId,
              WXErrorCode.WX_KEY_EXCEPTION_INVOKE_BRIDGE, "callAddEvent",
              WXLogUtils.getStackTrace(e), null);
    }

    // get next tick
    getNextTick(instanceId);
    return IWXBridge.INSTANCE_RENDERING;
  }

  public int callRemoveEvent(String instanceId, String ref, String event) {

    if (TextUtils.isEmpty(instanceId) || TextUtils.isEmpty(ref) || TextUtils.isEmpty(event)) {
      if (WXEnvironment.isApkDebugable()){
        WXLogUtils.d("[WXBridgeManager] call callRemoveEvent arguments is null");
      }
      WXExceptionUtils.commitCriticalExceptionRT(instanceId,
              WXErrorCode.WX_RENDER_ERR_BRIDGE_ARG_NULL, "callRemoveEvent",
              "arguments is empty, INSTANCE_RENDERING_ERROR will be set", null);
      return IWXBridge.INSTANCE_RENDERING_ERROR;
    }

    if (WXEnvironment.isApkDebugable() && BRIDGE_LOG_SWITCH) {
      mLodBuilder.append("[WXBridgeManager] callRemoveEvent >>>> instanceId:").append(instanceId)
              .append(", ref:").append(ref)
              .append(", event:").append(event);
      WXLogUtils.d(mLodBuilder.substring(0));
      mLodBuilder.setLength(0);
    }

    if (mDestroyedInstanceId != null && mDestroyedInstanceId.contains(instanceId)) {
      return IWXBridge.DESTROY_INSTANCE;
    }

    try {
      WXSDKInstance instance = WXSDKManager.getInstance().getSDKInstance(instanceId);
      if (instance != null) {
        new GraphicActionRemoveEvent(instance, ref, event).executeActionOnRender();
      }
    } catch (Exception e) {
      WXLogUtils.e("[WXBridgeManager] callRemoveEvent exception: ", e);
      WXExceptionUtils.commitCriticalExceptionRT(instanceId,
              WXErrorCode.WX_KEY_EXCEPTION_INVOKE_BRIDGE, "callRemoveEvent",
              WXLogUtils.getStackTrace(e), null);
    }

    // get next tick
    getNextTick(instanceId);
    return IWXBridge.INSTANCE_RENDERING;
  }

  public int callUpdateStyle(String instanceId, String ref, HashMap<String, Object> styles,
                             HashMap<String, String> paddings,
                             HashMap<String, String> margins,
                             HashMap<String, String> borders) {

    if (TextUtils.isEmpty(instanceId) || TextUtils.isEmpty(ref)) {
      if (WXEnvironment.isApkDebugable()){
        WXLogUtils.d("[WXBridgeManager] call callUpdateStyle arguments is null");
      }

      WXExceptionUtils.commitCriticalExceptionRT(instanceId,
              WXErrorCode.WX_RENDER_ERR_BRIDGE_ARG_NULL, "callUpdateStyle",
              "arguments is empty, INSTANCE_RENDERING_ERROR will be set", null);
      return IWXBridge.INSTANCE_RENDERING_ERROR;
    }

    if (WXEnvironment.isApkDebugable() && BRIDGE_LOG_SWITCH) {
      mLodBuilder.append("[WXBridgeManager] callUpdateStyle >>>> instanceId:").append(instanceId)
              .append(", ref:").append(ref).append(", styles:").append(styles.toString())
              .append(", paddings:").append(paddings.toString())
                      .append(", margins:").append(margins.toString())
                              .append(", borders:").append(borders.toString());
      WXLogUtils.d(mLodBuilder.substring(0));
      mLodBuilder.setLength(0);
    }

    if (mDestroyedInstanceId != null && mDestroyedInstanceId.contains(instanceId)) {
      return IWXBridge.DESTROY_INSTANCE;
    }

    try {
      WXSDKInstance instance = WXSDKManager.getInstance().getSDKInstance(instanceId);
      if (instance != null) {
        final BasicGraphicAction action = new GraphicActionUpdateStyle(instance, ref, styles, paddings, margins, borders);
        WXSDKManager.getInstance().getWXRenderManager().postGraphicAction(action.getPageId(), action);
      }
    } catch (Exception e) {
      WXLogUtils.e("[WXBridgeManager] callUpdateStyle exception: ", e);
      WXExceptionUtils.commitCriticalExceptionRT(instanceId,
              WXErrorCode.WX_KEY_EXCEPTION_INVOKE_BRIDGE, "callUpdateStyle",
              WXLogUtils.getStackTrace(e), null);
    }

    return IWXBridge.INSTANCE_RENDERING;
  }

  public int callUpdateAttrs(String instanceId, String ref, HashMap<String, String> attrs) {

    if (TextUtils.isEmpty(instanceId) || TextUtils.isEmpty(ref)) {
      if (WXEnvironment.isApkDebugable()){
        WXLogUtils.d("[WXBridgeManager] call callUpdateAttrs arguments is null");
      }

      WXExceptionUtils.commitCriticalExceptionRT(instanceId,
              WXErrorCode.WX_RENDER_ERR_BRIDGE_ARG_NULL, "callUpdateAttrs",
              "arguments is empty, INSTANCE_RENDERING_ERROR will be set", null);
      return IWXBridge.INSTANCE_RENDERING_ERROR;
    }

    if (WXEnvironment.isApkDebugable() && BRIDGE_LOG_SWITCH) {
      mLodBuilder.append("[WXBridgeManager] callUpdateAttrs >>>> instanceId:").append(instanceId)
              .append(", ref:").append(ref).append(", attrs:").append(attrs.toString());
      WXLogUtils.d(mLodBuilder.substring(0));
      mLodBuilder.setLength(0);
    }

    if (mDestroyedInstanceId != null && mDestroyedInstanceId.contains(instanceId)) {
      return IWXBridge.DESTROY_INSTANCE;
    }

    try {
      WXSDKInstance instance = WXSDKManager.getInstance().getSDKInstance(instanceId);
      if (instance != null) {
        final BasicGraphicAction action = new GraphicActionUpdateAttr(instance, ref, attrs);
        WXSDKManager.getInstance().getWXRenderManager().postGraphicAction(action.getPageId(), action);
      }
    } catch (Exception e) {
      WXLogUtils.e("[WXBridgeManager] callUpdateAttrs exception: ", e);
      WXExceptionUtils.commitCriticalExceptionRT(instanceId,
              WXErrorCode.WX_KEY_EXCEPTION_INVOKE_BRIDGE, "callUpdateAttrs",
              WXLogUtils.getStackTrace(e), null);
    }

    return IWXBridge.INSTANCE_RENDERING;
  }

  public int callLayout(String pageId, String ref, int top, int bottom, int left, int right, int height, int width, int index) {

    if (TextUtils.isEmpty(pageId) || TextUtils.isEmpty(ref)) {
        if (WXEnvironment.isApkDebugable()){
            WXLogUtils.d("[WXBridgeManager] call callLayout arguments is null");
        }

      WXExceptionUtils.commitCriticalExceptionRT(pageId,
              WXErrorCode.WX_RENDER_ERR_BRIDGE_ARG_NULL, "callLayout",
              "arguments is empty, INSTANCE_RENDERING_ERROR will be set", null);
      return IWXBridge.INSTANCE_RENDERING_ERROR;
    }

    if (WXEnvironment.isApkDebugable() && BRIDGE_LOG_SWITCH) {
      mLodBuilder.append("[WXBridgeManager] callLayout >>>> instanceId:").append(pageId)
            .append(", ref:").append(ref).append(", height:").append(height).append(", width:").append(width)
              .append(", top:").append(top)
              .append(", bottom:").append(bottom)
              .append(", left:").append(left)
              .append(", right:").append(right);
      WXLogUtils.d(mLodBuilder.substring(0));
      mLodBuilder.setLength(0);
    }

    if (mDestroyedInstanceId != null && mDestroyedInstanceId.contains(pageId)) {
      return IWXBridge.DESTROY_INSTANCE;
    }

    try {
      WXSDKInstance instance = WXSDKManager.getInstance().getSDKInstance(pageId);
      if (instance != null) {
        GraphicSize size = new GraphicSize(width, height);
        GraphicPosition position = new GraphicPosition(left, top, right, bottom);
        GraphicActionAddElement addAction = instance.getInActiveAddElementAction(ref);
        if(addAction!=null) {
          addAction.setSize(size);
          addAction.setPosition(position);
          if(!TextUtils.equals(ref, WXComponent.ROOT)) {
            addAction.setIndex(index);
          }
          WXSDKManager.getInstance().getWXRenderManager().postGraphicAction(pageId, addAction);
          instance.removeInActiveAddElmentAction(ref);
        }
        else {
          final BasicGraphicAction action = new GraphicActionLayout(instance, ref, position, size);
          WXSDKManager.getInstance().getWXRenderManager().postGraphicAction(action.getPageId(), action);
        }
      }
    } catch (Exception e) {
      WXLogUtils.e("[WXBridgeManager] callLayout exception: ", e);
      WXExceptionUtils.commitCriticalExceptionRT(pageId,
              WXErrorCode.WX_KEY_EXCEPTION_INVOKE_BRIDGE, "callLayout",
              WXLogUtils.getStackTrace(e), null);
    }

    return IWXBridge.INSTANCE_RENDERING;
  }

  public int callAppendTreeCreateFinish(String instanceId, String ref) {

    if (TextUtils.isEmpty(instanceId) || TextUtils.isEmpty(ref)) {
      WXLogUtils.d("[WXBridgeManager] call callAppendTreeCreateFinish arguments is null");
      WXExceptionUtils.commitCriticalExceptionRT(instanceId,
              WXErrorCode.WX_RENDER_ERR_BRIDGE_ARG_NULL, "callAppendTreeCreateFinish",
              "arguments is empty, INSTANCE_RENDERING_ERROR will be set", null);
      return IWXBridge.INSTANCE_RENDERING_ERROR;
    }

    if (WXEnvironment.isApkDebugable() && BRIDGE_LOG_SWITCH) {
      mLodBuilder.append("[WXBridgeManager] callAppendTreeCreateFinish >>>> instanceId:").append(instanceId)
              .append(", ref:").append(ref);
      WXLogUtils.d(mLodBuilder.substring(0));
      mLodBuilder.setLength(0);
    }

    if (mDestroyedInstanceId != null && mDestroyedInstanceId.contains(instanceId)) {
      return IWXBridge.DESTROY_INSTANCE;
    }

    try {
      WXSDKInstance instance = WXSDKManager.getInstance().getSDKInstance(instanceId);
      GraphicActionAppendTreeCreateFinish action = new GraphicActionAppendTreeCreateFinish(instance, ref);
      WXSDKManager.getInstance().getWXRenderManager().postGraphicAction(instanceId, action);
    } catch (Exception e) {
      WXLogUtils.e("[WXBridgeManager] callAppendTreeCreateFinish exception: ", e);
      WXExceptionUtils.commitCriticalExceptionRT(instanceId,
              WXErrorCode.WX_KEY_EXCEPTION_INVOKE_BRIDGE, "callAppendTreeCreateFinish",
              WXLogUtils.getStackTrace(e), null);
    }

    return IWXBridge.INSTANCE_RENDERING;
  }

  public int callCreateFinish(String instanceId) {

    if (TextUtils.isEmpty(instanceId)) {
      WXLogUtils.d("[WXBridgeManager] call callCreateFinish arguments is null");
      WXExceptionUtils.commitCriticalExceptionRT(instanceId,
              WXErrorCode.WX_RENDER_ERR_BRIDGE_ARG_NULL, "callCreateFinish",
              "arguments is empty, INSTANCE_RENDERING_ERROR will be set", null);
      return IWXBridge.INSTANCE_RENDERING_ERROR;
    }

    if (WXEnvironment.isApkDebugable() && BRIDGE_LOG_SWITCH) {
      mLodBuilder.append("[WXBridgeManager] callCreateFinish >>>> instanceId:").append(instanceId);
      WXLogUtils.d(mLodBuilder.substring(0));
      mLodBuilder.setLength(0);
    }

    if (mDestroyedInstanceId != null && mDestroyedInstanceId.contains(instanceId)) {
      return IWXBridge.DESTROY_INSTANCE;
    }

    try {
      long start = System.currentTimeMillis();
      WXSDKInstance instance = WXSDKManager.getInstance().getSDKInstance(instanceId);
      if (instance != null) {
        instance.firstScreenCreateInstanceTime(start);
        GraphicActionCreateFinish action = new GraphicActionCreateFinish(instance);
        WXSDKManager.getInstance().getWXRenderManager().postGraphicAction(instanceId, action);
      }
    } catch (Exception e) {
      WXLogUtils.e("[WXBridgeManager] callCreateFinish exception: ", e);
      WXExceptionUtils.commitCriticalExceptionRT(instanceId,
              WXErrorCode.WX_KEY_EXCEPTION_INVOKE_BRIDGE, "callCreateFinish",
              WXLogUtils.getStackTrace(e), null);
    }

    return IWXBridge.INSTANCE_RENDERING;
  }

  public int callRenderSuccess(String instanceId) {

    if (TextUtils.isEmpty(instanceId)) {
      WXLogUtils.d("[WXBridgeManager] call callRenderSuccess arguments is null");
      WXExceptionUtils.commitCriticalExceptionRT(instanceId,
              WXErrorCode.WX_RENDER_ERR_BRIDGE_ARG_NULL, "callRenderSuccess",
              "arguments is empty, INSTANCE_RENDERING_ERROR will be set", null);
      return IWXBridge.INSTANCE_RENDERING_ERROR;
    }

    if (WXEnvironment.isApkDebugable() && BRIDGE_LOG_SWITCH) {
      mLodBuilder.append("[WXBridgeManager] callRenderSuccess >>>> instanceId:").append(instanceId);
      WXLogUtils.d(mLodBuilder.substring(0));
      mLodBuilder.setLength(0);
    }

    if (mDestroyedInstanceId != null && mDestroyedInstanceId.contains(instanceId)) {
      return IWXBridge.DESTROY_INSTANCE;
    }

    try {
      WXSDKInstance instance = WXSDKManager.getInstance().getSDKInstance(instanceId);
      if (instance != null) {
        GraphicActionRenderSuccess action = new GraphicActionRenderSuccess(instance);
        WXSDKManager.getInstance().getWXRenderManager().postGraphicAction(instanceId, action);
      }
    } catch (Exception e) {
      WXLogUtils.e("[WXBridgeManager] callRenderSuccess exception: ", e);
      WXExceptionUtils.commitCriticalExceptionRT(instanceId,
              WXErrorCode.WX_KEY_EXCEPTION_INVOKE_BRIDGE, "callRenderSuccess",
              WXLogUtils.getStackTrace(e), null);
    }

    return IWXBridge.INSTANCE_RENDERING;
  }

  public ContentBoxMeasurement getMeasurementFunc(String instanceId, long renderObjectPtr) {
    ContentBoxMeasurement contentBoxMeasurement = null;
    WXSDKInstance instance = WXSDKManager.getInstance().getSDKInstance(instanceId);
    if (instance != null) {
      contentBoxMeasurement = instance.getContentBoxMeasurement(renderObjectPtr);
    }
    return contentBoxMeasurement;
  }

  public void bindMeasurementToRenderObject(long ptr){
    if (isJSFrameworkInit()) {
      mWXBridge.bindMeasurementToRenderObject(ptr);
    }
  }


  /**
   * Native: Layout
   * @param instanceId
   * @return
   */
  @UiThread
  public boolean notifyLayout(String instanceId) {
    if (isJSFrameworkInit()) {
      return mWXBridge.notifyLayout(instanceId);
    }
    return false;
  }

  @UiThread
  public void forceLayout(String instanceId) {
    if (isJSFrameworkInit()) {
      mWXBridge.forceLayout(instanceId);
    }
  }

  /**
   * native: OnInstanceClose
   * should be called on JSThread
   * @param instanceId
   */
  public void onInstanceClose(String instanceId) {
    if (isJSFrameworkInit()) {
      mWXBridge.onInstanceClose(instanceId);
    }
  }

  /**
   * native: SetDefaultHeightAndWidthIntoRootDom
   * @param instanceId
   * @param defaultWidth
   * @param defaultHeight
   */
  public void setDefaultRootSize(final String instanceId, final float defaultWidth, final float defaultHeight, final boolean isWidthWrapContent, final boolean isHeightWrapContent) {
    if (isJSFrameworkInit()) {
      mWXBridge.setDefaultHeightAndWidthIntoRootDom(instanceId, defaultWidth, defaultHeight, isWidthWrapContent, isHeightWrapContent);
    }
  }

  public void setRenderContentWrapContentToCore(boolean wrap, final String instanceId) {
    if (isJSFrameworkInit()) {
      mWXBridge.setRenderContainerWrapContent(wrap, instanceId);
    }
  }

  public void setStyleWidth(String instanceId, String ref, float value) {
    if (isJSFrameworkInit()) {
      mWXBridge.setStyleWidth(instanceId, ref, value);
    }
  }

  public void setStyleHeight(String instanceId, String ref, float value) {
    if (isJSFrameworkInit()) {
      mWXBridge.setStyleHeight(instanceId, ref, value);
    }
  }

  public long[] getFirstScreenRenderTime(String instanceId) {
    if (isJSFrameworkInit()) {
      return mWXBridge.getFirstScreenRenderTime(instanceId);
    }
    return new long[]{0, 0, 0};
  }

  public long[] getRenderFinishTime(String instanceId) {
    if (isJSFrameworkInit()) {
      return mWXBridge.getRenderFinishTime(instanceId);
    }
    return new long[]{0, 0, 0};
  }

  public void setMargin(String instanceId, String ref, CSSShorthand.EDGE edge, float value) {
    if (isJSFrameworkInit()) {
      mWXBridge.setMargin(instanceId, ref, edge, value);
    }
  }

  public void setPadding(String instanceId, String ref, CSSShorthand.EDGE edge, float value) {
    if (isJSFrameworkInit()) {
      mWXBridge.setPadding(instanceId, ref, edge, value);
    }
  }

  public void setPosition(String instanceId, String ref, CSSShorthand.EDGE edge, float value) {
    if (isJSFrameworkInit()) {
      mWXBridge.setPosition(instanceId, ref, edge, value);
    }
  }

  public void markDirty(String instanceId, String ref, boolean dirty) {
    if (isJSFrameworkInit()) {
      mWXBridge.markDirty(instanceId, ref, dirty);
    }
  }

  public int callHasTransitionPros(String instanceId, String ref, HashMap<String, String> styles) {
    WXComponent component = WXSDKManager.getInstance().getWXRenderManager().getWXComponent(instanceId, ref);
    if (null == component || null == component.getTransition() || null == component.getTransition().getProperties()) {
      return IWXBridge.DESTROY_INSTANCE;
    }

    for(String property : component.getTransition().getProperties()){
      if(styles.containsKey(property)){
        return IWXBridge.INSTANCE_RENDERING;
      }
    }
    return IWXBridge.INSTANCE_RENDERING_ERROR;
  }

  public void registerCoreEnv(String key, String value) {
    if (isJSFrameworkInit())
      mWXBridge.registerCoreEnv(key, value);
    else
      mWeexCoreEnvOptions.put(key, value);
  }

  private void onJsFrameWorkInitSuccees() {
    for (Map.Entry<String, String> entry : mWeexCoreEnvOptions.entrySet()) {
      mWXBridge.registerCoreEnv(entry.getKey(), entry.getValue());
    }
    mWeexCoreEnvOptions.clear();
  }
}<|MERGE_RESOLUTION|>--- conflicted
+++ resolved
@@ -1168,14 +1168,10 @@
             WXLogUtils.d("fireEventOnDataRenderNode >>>> instanceId:" + instanceId
                 + ", data:" + data);
           }
-<<<<<<< HEAD
           if (mWXBridge instanceof WXBridge) {
             ((WXBridge) mWXBridge).fireEventOnDataRenderNode(instanceId, ref,type,JSON.toJSONString(data), JSON.toJSONString(domChanges));
           }
           WXLogUtils.renderPerformanceLog("fireEventOnDataRenderNode", System.currentTimeMillis() - start);
-=======
-          mWXBridge.fireEventOnDataRenderNode(instanceId, ref,type,JSON.toJSONString(data));
->>>>>>> 374dc3ba
         } catch (Throwable e) {
           String err = "[WXBridgeManager] fireEventOnDataRenderNode " + WXLogUtils.getStackTrace(e);
           WXExceptionUtils.commitCriticalExceptionRT(instanceId,
