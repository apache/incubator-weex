--- conflicted
+++ resolved
@@ -1841,11 +1841,7 @@
         post(new Runnable() {
           @Override
           public void run() {
-<<<<<<< HEAD
-			invokeRegisterModules(modules, mRegisterModuleFailList);
-=======
-            invokeRegisterModules(modules, mRegisterComponentFailList);
->>>>>>> 9425cc92
+			      invokeRegisterModules(modules, mRegisterModuleFailList);
           }
         }, null);
       }
