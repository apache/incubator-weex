/**
 *
 *                                  Apache License
 *                            Version 2.0, January 2004
 *                         http://www.apache.org/licenses/
 *
 *    TERMS AND CONDITIONS FOR USE, REPRODUCTION, AND DISTRIBUTION
 *
 *    1. Definitions.
 *
 *       "License" shall mean the terms and conditions for use, reproduction,
 *       and distribution as defined by Sections 1 through 9 of this document.
 *
 *       "Licensor" shall mean the copyright owner or entity authorized by
 *       the copyright owner that is granting the License.
 *
 *       "Legal Entity" shall mean the union of the acting entity and all
 *       other entities that control, are controlled by, or are under common
 *       control with that entity. For the purposes of this definition,
 *       "control" means (i) the power, direct or indirect, to cause the
 *       direction or management of such entity, whether by contract or
 *       otherwise, or (ii) ownership of fifty percent (50%) or more of the
 *       outstanding shares, or (iii) beneficial ownership of such entity.
 *
 *       "You" (or "Your") shall mean an individual or Legal Entity
 *       exercising permissions granted by this License.
 *
 *       "Source" form shall mean the preferred form for making modifications,
 *       including but not limited to software source code, documentation
 *       source, and configuration files.
 *
 *       "Object" form shall mean any form resulting from mechanical
 *       transformation or translation of a Source form, including but
 *       not limited to compiled object code, generated documentation,
 *       and conversions to other media types.
 *
 *       "Work" shall mean the work of authorship, whether in Source or
 *       Object form, made available under the License, as indicated by a
 *       copyright notice that is included in or attached to the work
 *       (an example is provided in the Appendix below).
 *
 *       "Derivative Works" shall mean any work, whether in Source or Object
 *       form, that is based on (or derived from) the Work and for which the
 *       editorial revisions, annotations, elaborations, or other modifications
 *       represent, as a whole, an original work of authorship. For the purposes
 *       of this License, Derivative Works shall not include works that remain
 *       separable from, or merely link (or bind by name) to the interfaces of,
 *       the Work and Derivative Works thereof.
 *
 *       "Contribution" shall mean any work of authorship, including
 *       the original version of the Work and any modifications or additions
 *       to that Work or Derivative Works thereof, that is intentionally
 *       submitted to Licensor for inclusion in the Work by the copyright owner
 *       or by an individual or Legal Entity authorized to submit on behalf of
 *       the copyright owner. For the purposes of this definition, "submitted"
 *       means any form of electronic, verbal, or written communication sent
 *       to the Licensor or its representatives, including but not limited to
 *       communication on electronic mailing lists, source code control systems,
 *       and issue tracking systems that are managed by, or on behalf of, the
 *       Licensor for the purpose of discussing and improving the Work, but
 *       excluding communication that is conspicuously marked or otherwise
 *       designated in writing by the copyright owner as "Not a Contribution."
 *
 *       "Contributor" shall mean Licensor and any individual or Legal Entity
 *       on behalf of whom a Contribution has been received by Licensor and
 *       subsequently incorporated within the Work.
 *
 *    2. Grant of Copyright License. Subject to the terms and conditions of
 *       this License, each Contributor hereby grants to You a perpetual,
 *       worldwide, non-exclusive, no-charge, royalty-free, irrevocable
 *       copyright license to reproduce, prepare Derivative Works of,
 *       publicly display, publicly perform, sublicense, and distribute the
 *       Work and such Derivative Works in Source or Object form.
 *
 *    3. Grant of Patent License. Subject to the terms and conditions of
 *       this License, each Contributor hereby grants to You a perpetual,
 *       worldwide, non-exclusive, no-charge, royalty-free, irrevocable
 *       (except as stated in this section) patent license to make, have made,
 *       use, offer to sell, sell, import, and otherwise transfer the Work,
 *       where such license applies only to those patent claims licensable
 *       by such Contributor that are necessarily infringed by their
 *       Contribution(s) alone or by combination of their Contribution(s)
 *       with the Work to which such Contribution(s) was submitted. If You
 *       institute patent litigation against any entity (including a
 *       cross-claim or counterclaim in a lawsuit) alleging that the Work
 *       or a Contribution incorporated within the Work constitutes direct
 *       or contributory patent infringement, then any patent licenses
 *       granted to You under this License for that Work shall terminate
 *       as of the date such litigation is filed.
 *
 *    4. Redistribution. You may reproduce and distribute copies of the
 *       Work or Derivative Works thereof in any medium, with or without
 *       modifications, and in Source or Object form, provided that You
 *       meet the following conditions:
 *
 *       (a) You must give any other recipients of the Work or
 *           Derivative Works a copy of this License; and
 *
 *       (b) You must cause any modified files to carry prominent notices
 *           stating that You changed the files; and
 *
 *       (c) You must retain, in the Source form of any Derivative Works
 *           that You distribute, all copyright, patent, trademark, and
 *           attribution notices from the Source form of the Work,
 *           excluding those notices that do not pertain to any part of
 *           the Derivative Works; and
 *
 *       (d) If the Work includes a "NOTICE" text file as part of its
 *           distribution, then any Derivative Works that You distribute must
 *           include a readable copy of the attribution notices contained
 *           within such NOTICE file, excluding those notices that do not
 *           pertain to any part of the Derivative Works, in at least one
 *           of the following places: within a NOTICE text file distributed
 *           as part of the Derivative Works; within the Source form or
 *           documentation, if provided along with the Derivative Works; or,
 *           within a display generated by the Derivative Works, if and
 *           wherever such third-party notices normally appear. The contents
 *           of the NOTICE file are for informational purposes only and
 *           do not modify the License. You may add Your own attribution
 *           notices within Derivative Works that You distribute, alongside
 *           or as an addendum to the NOTICE text from the Work, provided
 *           that such additional attribution notices cannot be construed
 *           as modifying the License.
 *
 *       You may add Your own copyright statement to Your modifications and
 *       may provide additional or different license terms and conditions
 *       for use, reproduction, or distribution of Your modifications, or
 *       for any such Derivative Works as a whole, provided Your use,
 *       reproduction, and distribution of the Work otherwise complies with
 *       the conditions stated in this License.
 *
 *    5. Submission of Contributions. Unless You explicitly state otherwise,
 *       any Contribution intentionally submitted for inclusion in the Work
 *       by You to the Licensor shall be under the terms and conditions of
 *       this License, without any additional terms or conditions.
 *       Notwithstanding the above, nothing herein shall supersede or modify
 *       the terms of any separate license agreement you may have executed
 *       with Licensor regarding such Contributions.
 *
 *    6. Trademarks. This License does not grant permission to use the trade
 *       names, trademarks, service marks, or product names of the Licensor,
 *       except as required for reasonable and customary use in describing the
 *       origin of the Work and reproducing the content of the NOTICE file.
 *
 *    7. Disclaimer of Warranty. Unless required by applicable law or
 *       agreed to in writing, Licensor provides the Work (and each
 *       Contributor provides its Contributions) on an "AS IS" BASIS,
 *       WITHOUT WARRANTIES OR CONDITIONS OF ANY KIND, either express or
 *       implied, including, without limitation, any warranties or conditions
 *       of TITLE, NON-INFRINGEMENT, MERCHANTABILITY, or FITNESS FOR A
 *       PARTICULAR PURPOSE. You are solely responsible for determining the
 *       appropriateness of using or redistributing the Work and assume any
 *       risks associated with Your exercise of permissions under this License.
 *
 *    8. Limitation of Liability. In no event and under no legal theory,
 *       whether in tort (including negligence), contract, or otherwise,
 *       unless required by applicable law (such as deliberate and grossly
 *       negligent acts) or agreed to in writing, shall any Contributor be
 *       liable to You for damages, including any direct, indirect, special,
 *       incidental, or consequential damages of any character arising as a
 *       result of this License or out of the use or inability to use the
 *       Work (including but not limited to damages for loss of goodwill,
 *       work stoppage, computer failure or malfunction, or any and all
 *       other commercial damages or losses), even if such Contributor
 *       has been advised of the possibility of such damages.
 *
 *    9. Accepting Warranty or Additional Liability. While redistributing
 *       the Work or Derivative Works thereof, You may choose to offer,
 *       and charge a fee for, acceptance of support, warranty, indemnity,
 *       or other liability obligations and/or rights consistent with this
 *       License. However, in accepting such obligations, You may act only
 *       on Your own behalf and on Your sole responsibility, not on behalf
 *       of any other Contributor, and only if You agree to indemnify,
 *       defend, and hold each Contributor harmless for any liability
 *       incurred by, or claims asserted against, such Contributor by reason
 *       of your accepting any such warranty or additional liability.
 *
 *    END OF TERMS AND CONDITIONS
 *
 *    APPENDIX: How to apply the Apache License to your work.
 *
 *       To apply the Apache License to your work, attach the following
 *       boilerplate notice, with the fields enclosed by brackets "[]"
 *       replaced with your own identifying information. (Don't include
 *       the brackets!)  The text should be enclosed in the appropriate
 *       comment syntax for the file format. We also recommend that a
 *       file or class name and description of purpose be included on the
 *       same "printed page" as the copyright notice for easier
 *       identification within third-party archives.
 *
 *    Copyright 2016 Alibaba Group
 *
 *    Licensed under the Apache License, Version 2.0 (the "License");
 *    you may not use this file except in compliance with the License.
 *    You may obtain a copy of the License at
 *
 *        http://www.apache.org/licenses/LICENSE-2.0
 *
 *    Unless required by applicable law or agreed to in writing, software
 *    distributed under the License is distributed on an "AS IS" BASIS,
 *    WITHOUT WARRANTIES OR CONDITIONS OF ANY KIND, either express or implied.
 *    See the License for the specific language governing permissions and
 *    limitations under the License.
 */
package com.taobao.weex.ui.component;

import android.view.ViewGroup;
import com.taobao.weappplus_sdk.BuildConfig;
import com.taobao.weex.WXSDKInstanceTest;
import com.taobao.weex.dom.TestDomObject;
import com.taobao.weex.dom.WXScrollerDomObject;
import com.taobao.weex.ui.view.WXScrollView;
import org.junit.After;
import org.junit.Before;
import org.junit.Test;
import org.junit.runner.RunWith;
import org.powermock.core.classloader.annotations.PowerMockIgnore;
import org.robolectric.RobolectricGradleTestRunner;
import org.robolectric.annotation.Config;

import static org.junit.Assert.*;

/**
 * Created by sospartan on 8/25/16.
 */
@RunWith(RobolectricGradleTestRunner.class)
@Config(constants = BuildConfig.class, sdk = 19)
@PowerMockIgnore( {"org.mockito.*", "org.robolectric.*", "android.*"})
public class WXScrollerTest {

  public static WXScroller create(){
    WXDiv div = WXDivTest.create();
    ComponentTest.create(div);
<<<<<<< HEAD
    WXScroller component = new WXScroller(WXSDKInstanceTest.createInstance(),new WXScrollerDomObject(),div,false);
=======
    WXScroller component = new WXScroller(WXSDKInstanceTest.createInstance(),new TestDomObject(),div);
>>>>>>> d756db8b
    div.addChild(component);
    return component;
  }


  WXScroller component;

  @Before
  public void setUp() throws Exception {
    component = create();
    ComponentTest.create(component);
  }

  @Test
  public void testAddChild() throws Exception{
    WXDiv div = WXDivTest.create(component);
    component.addChild(div);
    ComponentTest.create(div);

  }

  @Test
  public void testScroll() throws Exception {
    WXScroller comp = create();
    WXDiv div = WXDivTest.create(comp);
    ComponentTest.create(div);
    comp.addChild(div);
    ComponentTest.create(comp);
    WXScrollView view = (WXScrollView) comp.getInnerView();
    view.scrollTo(100,100);
  }

  @After
  public void tearDown() throws Exception {
    component.destroy();
  }
}<|MERGE_RESOLUTION|>--- conflicted
+++ resolved
@@ -231,11 +231,7 @@
   public static WXScroller create(){
     WXDiv div = WXDivTest.create();
     ComponentTest.create(div);
-<<<<<<< HEAD
-    WXScroller component = new WXScroller(WXSDKInstanceTest.createInstance(),new WXScrollerDomObject(),div,false);
-=======
-    WXScroller component = new WXScroller(WXSDKInstanceTest.createInstance(),new TestDomObject(),div);
->>>>>>> d756db8b
+    WXScroller component = new WXScroller(WXSDKInstanceTest.createInstance(),new WXScrollerDomObject(),div);
     div.addChild(component);
     return component;
   }
