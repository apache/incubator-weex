/*
 * Licensed to the Apache Software Foundation (ASF) under one
 * or more contributor license agreements.  See the NOTICE file
 * distributed with this work for additional information
 * regarding copyright ownership.  The ASF licenses this file
 * to you under the Apache License, Version 2.0 (the
 * "License"); you may not use this file except in compliance
 * with the License.  You may obtain a copy of the License at
 * 
 *   http://www.apache.org/licenses/LICENSE-2.0
 * 
 * Unless required by applicable law or agreed to in writing,
 * software distributed under the License is distributed on an
 * "AS IS" BASIS, WITHOUT WARRANTIES OR CONDITIONS OF ANY
 * KIND, either express or implied.  See the License for the
 * specific language governing permissions and limitations
 * under the License.
 */
package com.taobao.weex.ui.component;

import static org.junit.Assert.assertEquals;

import com.taobao.weappplus_sdk.BuildConfig;
import com.taobao.weex.WXSDKInstance;
import com.taobao.weex.WXSDKInstanceTest;
import com.taobao.weex.dom.WXEvent;
<<<<<<< HEAD
import com.taobao.weex.dom.flex.Spacing;
import com.taobao.weex.ui.flat.FlatGUIContext;
=======

>>>>>>> d557a63d
import org.junit.Before;
import org.junit.Test;
import org.junit.runner.RunWith;
import org.mockito.Mockito;
import org.robolectric.RobolectricTestRunner;
import org.robolectric.RuntimeEnvironment;
import org.robolectric.annotation.Config;

/**
 * Created by gulin on 16/2/24.
 */
@RunWith(RobolectricTestRunner.class)
@Config(constants = BuildConfig.class, sdk = 19)
public class WXDivTest {

    private WXDiv mWXDiv;
    private WXText child2;


    public static WXDiv create(){
        return create(null);
    }

    public static WXDiv create(WXVContainer parent){
        WXDiv div = new WXDiv(WXSDKInstanceTest.createInstance(),new TestDomObject(),parent);
        return div;
    }


    @Before
    public void setUp() throws Exception {
        WXSDKInstance instance = Mockito.mock(WXSDKInstance.class);
        Mockito.when(instance.getContext()).thenReturn(RuntimeEnvironment.application);
        Mockito.when(instance.getFlatUIContext()).thenReturn(new FlatGUIContext());

        WXDomObject divDom = new WXDomObject();
        WXDomObject spy = Mockito.spy(divDom);
        Mockito.when(spy.getPadding()).thenReturn(new Spacing());
        Mockito.when(spy.getEvents()).thenReturn(new WXEvent());
        Mockito.when(spy.clone()).thenReturn(divDom);
        TestDomObject.setRef(divDom,"1");
        mWXDiv = new WXDiv(instance, divDom, null);
        mWXDiv.initView();
    }

    @Test
    public void testAddChild(){
        WXSDKInstance instance = Mockito.mock(WXSDKInstance.class);
        Mockito.when(instance.getContext()).thenReturn(RuntimeEnvironment.application);
        Mockito.when(instance.getFlatUIContext()).thenReturn(new FlatGUIContext());

        WXDomObject testDom = Mockito.mock(WXDomObject.class);
        Mockito.when(testDom.getPadding()).thenReturn(new Spacing());
        Mockito.when(testDom.clone()).thenReturn(testDom);
        TestDomObject.setRef(testDom,"2");
        WXText child1 = new WXText(instance, testDom, mWXDiv);
        child1.initView();

        mWXDiv.addChild(child1, 0);

        assertEquals(1, mWXDiv.childCount());

        WXDomObject testDom2 = Mockito.spy(new WXDomObject());
        Mockito.when(testDom2.getPadding()).thenReturn(new Spacing());
        Mockito.when(testDom2.clone()).thenReturn(testDom2);
        TestDomObject.setRef(testDom2,"3");
        child2 = new WXText(instance, testDom2, mWXDiv);
        child2.initView();

        mWXDiv.addChild(child2, -1);

        assertEquals(2, mWXDiv.childCount());
        assertEquals(child2, mWXDiv.getChild(1));

        WXDomObject testDom3 = Mockito.mock(WXDomObject.class);
        Mockito.when(testDom3.getPadding()).thenReturn(new Spacing());
        Mockito.when(testDom3.clone()).thenReturn(testDom3);
        TestDomObject.setRef(testDom3,"4");
        WXText child3 = new WXText(instance, testDom3, mWXDiv);
        child3.initView();

        mWXDiv.addChild(child3, 1);

        assertEquals(3, mWXDiv.childCount());
        assertEquals(child3, mWXDiv.getChild(1));
    }

    @Test
    public void testRemove(){
        testAddChild();
        mWXDiv.remove(child2,true);

        assertEquals(2, mWXDiv.childCount());
    }
}<|MERGE_RESOLUTION|>--- conflicted
+++ resolved
@@ -18,18 +18,11 @@
  */
 package com.taobao.weex.ui.component;
 
-import static org.junit.Assert.assertEquals;
-
 import com.taobao.weappplus_sdk.BuildConfig;
 import com.taobao.weex.WXSDKInstance;
 import com.taobao.weex.WXSDKInstanceTest;
 import com.taobao.weex.dom.WXEvent;
-<<<<<<< HEAD
-import com.taobao.weex.dom.flex.Spacing;
-import com.taobao.weex.ui.flat.FlatGUIContext;
-=======
 
->>>>>>> d557a63d
 import org.junit.Before;
 import org.junit.Test;
 import org.junit.runner.RunWith;
@@ -37,6 +30,8 @@
 import org.robolectric.RobolectricTestRunner;
 import org.robolectric.RuntimeEnvironment;
 import org.robolectric.annotation.Config;
+
+import static org.junit.Assert.*;
 
 /**
  * Created by gulin on 16/2/24.
@@ -63,7 +58,6 @@
     public void setUp() throws Exception {
         WXSDKInstance instance = Mockito.mock(WXSDKInstance.class);
         Mockito.when(instance.getContext()).thenReturn(RuntimeEnvironment.application);
-        Mockito.when(instance.getFlatUIContext()).thenReturn(new FlatGUIContext());
 
         WXDomObject divDom = new WXDomObject();
         WXDomObject spy = Mockito.spy(divDom);
@@ -79,7 +73,6 @@
     public void testAddChild(){
         WXSDKInstance instance = Mockito.mock(WXSDKInstance.class);
         Mockito.when(instance.getContext()).thenReturn(RuntimeEnvironment.application);
-        Mockito.when(instance.getFlatUIContext()).thenReturn(new FlatGUIContext());
 
         WXDomObject testDom = Mockito.mock(WXDomObject.class);
         Mockito.when(testDom.getPadding()).thenReturn(new Spacing());
