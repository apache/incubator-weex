buildscript {
    repositories {
        mavenCentral()
        jcenter()
    }
    dependencies {
        classpath 'com.android.tools.build:gradle:2.1.2'
        classpath files('license/license-gradle-plugin-0.12.1.jar')
        classpath files('license/maven-license-plugin-1.10.b1.jar')
        classpath files('license/plexus-utils-3.0.24.jar')
    }
}

//plugins {
//    id "com.github.hierynomus.license" version "0.12.1"
//}

allprojects {
    repositories {
        mavenCentral()
        jcenter()
    }
}

apply plugin: 'com.android.library'
apply plugin: 'com.github.hierynomus.license'


<<<<<<< HEAD
version = "1.5.0.10"
=======
version = "0.5.0.9"
>>>>>>> d1eb5274

android {
    compileSdkVersion 23
    buildToolsVersion "23.0.2"
    resourcePrefix "weex"

//    def libsDir = projectDir.path + "/src/main/jni/"
    defaultConfig {
        minSdkVersion 14
        targetSdkVersion 19
        versionCode 1
        versionName "1.0"
        ndk {
//            moduleName "weexcore"
//            cFlags "-I" + file(libsDir+"v8core").absolutePath
//            ldLibs "log",libsDir + "libv8_base.a",libsDir + "libv8_snapshot.a"
            abiFilters "armeabi"
        }
    }
    buildTypes {
        release {
            minifyEnabled false
            proguardFiles getDefaultProguardFile('proguard-android.txt'), 'proguard-rules.pro'
        }

        debug {
            testCoverageEnabled true
        }
    }

    sourceSets {
        main {
            assets.srcDirs = ['assets']
            jniLibs.srcDir(['libs'])
            java {
                srcDirs = ["src/main/java"];
            }
        }
        debug.setRoot('build-types/debug')
        release.setRoot('build-types/release')
    }

    compileOptions.encoding = "UTF-8"
    lintOptions {
        abortOnError false
    }
    compileOptions {
        sourceCompatibility JavaVersion.VERSION_1_7
        targetCompatibility JavaVersion.VERSION_1_7
    }
}

dependencies {
    compile fileTree(dir: 'libs', include: ['*.jar'])
    provided 'com.android.support:recyclerview-v7:23.1.1'
    provided 'com.android.support:support-v4:23.1.1'
    provided 'com.android.support:appcompat-v7:23.1.1'
    provided 'com.alibaba:fastjson:1.1.46.android'

    testCompile 'junit:junit:4.12'
    testCompile 'org.hamcrest:hamcrest-core:1.3'
    testCompile 'org.javassist:javassist:3.20.0-GA'
    testCompile 'org.mockito:mockito-core:1.10.19'
    testCompile 'org.objenesis:objenesis:2.1'
    testCompile 'org.powermock:powermock-core:1.6.4'
    testCompile 'org.powermock:powermock-api-mockito:1.6.4'
    testCompile 'org.powermock:powermock-module-junit4-common:1.6.4'
    testCompile 'org.powermock:powermock-module-junit4:1.6.4'
    testCompile 'org.powermock:powermock-module-junit4-legacy:1.6.4'
    testCompile 'org.powermock:powermock-module-testng:1.6.4'
    testCompile 'org.robolectric:robolectric:3.0-rc3'
}

license{
    header=file('license/LICENSE')
    excludes (["**/WXDataStructureUtil.java",
               "**/WXBackgroundDrawable.java",
               "**/Spacing.java",
               "**/MeasureOutput.java",
               "**/LayoutEngine.java",
               "**/FloatUtil.java",
               "**/CSSWrap.java",
               "**/CSSStyle.java",
               "**/CSSPositionType.java",
               "**/CSSNode.java",
               "**/CSSLayoutContext.java",
               "**/CSSLayout.java",
               "**/CSSJustify.java",
               "**/CSSFlexDirection.java",
               "**/CSSDirection.java",
               "**/CSSConstants.java",
               "**/CSSAlign.java",
               "**/CachedCSSLayout.java",
               "**/CSSAlignConvert.java",
               "**/CSSFlexDirectionConvert.java",
               "**/CSSJustifyConvert.java",
               "**/CSSPositionTypeConvert.java",
               "**/CSSTransformFromStyle.java",
               "**/CSSWrapConvert.java",
               "**/WXTextDomObject.java",
               "**/WXCustomStyleSpan.java"])
//    includes(['src/main/java/**/*.java'])
}
preBuild.dependsOn licenseFormat

task wrapper(type: Wrapper) {
    gradleVersion = '2.10'
}<|MERGE_RESOLUTION|>--- conflicted
+++ resolved
@@ -26,11 +26,7 @@
 apply plugin: 'com.github.hierynomus.license'
 
 
-<<<<<<< HEAD
-version = "1.5.0.10"
-=======
 version = "0.5.0.9"
->>>>>>> d1eb5274
 
 android {
     compileSdkVersion 23
