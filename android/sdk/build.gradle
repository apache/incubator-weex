--- conflicted
+++ resolved
@@ -48,11 +48,7 @@
     toolVersion = '6.9'
 }
 
-<<<<<<< HEAD
-version = "0.9.0"
-=======
 version = "0.9.4"
->>>>>>> 4c0405f9
 
 android {
     compileSdkVersion 23
