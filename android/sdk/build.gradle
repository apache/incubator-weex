buildscript {
    repositories {
        mavenCentral()
        jcenter()
    }
    dependencies {
        classpath 'com.android.tools.build:gradle:2.1.2'
        classpath files('license/license-gradle-plugin-0.12.1.jar')
        classpath files('license/maven-license-plugin-1.10.b1.jar')
        classpath files('license/plexus-utils-3.0.24.jar')
    }
}

//plugins {
//    id "com.github.hierynomus.license" version "0.12.1"
//}

allprojects {
    repositories {
        mavenCentral()
        jcenter()
    }
}

apply plugin: 'com.android.library'
apply plugin: 'com.github.hierynomus.license'


version = "1.5.2.4"

android {
    compileSdkVersion 23
    buildToolsVersion "23.0.2"
    resourcePrefix "weex"

//    def libsDir = projectDir.path + "/src/main/jni/"
    defaultConfig {
        minSdkVersion 14
        targetSdkVersion 19
        versionCode 1
        versionName "1.0"
        ndk {
//            moduleName "weexcore"
//            cFlags "-I" + file(libsDir+"v8core").absolutePath
//            ldLibs "log",libsDir + "libv8_base.a",libsDir + "libv8_snapshot.a"
            abiFilters "armeabi","x86"
        }
    }
    buildTypes {
        release {
            minifyEnabled false
            proguardFiles getDefaultProguardFile('proguard-android.txt'), 'proguard-rules.pro'
        }

        debug {
            testCoverageEnabled true
        }
    }

    sourceSets {
        main {
            assets.srcDirs = ['assets']
            jniLibs.srcDir(['libs'])
            java {
                srcDirs = ["src/main/java"];
            }
        }
        debug.setRoot('build-types/debug')
        release.setRoot('build-types/release')
    }

    compileOptions.encoding = "UTF-8"
    lintOptions {
        abortOnError false
    }
    compileOptions {
        sourceCompatibility JavaVersion.VERSION_1_7
        targetCompatibility JavaVersion.VERSION_1_7
    }
}

dependencies {
    compile fileTree(include: ['*.jar'], dir: 'libs')
    provided 'com.android.support:recyclerview-v7:23.1.1'
    provided 'com.android.support:support-v4:23.1.1'
    provided 'com.android.support:appcompat-v7:23.1.1'
<<<<<<< HEAD
    provided 'com.alibaba:fastjson:1.1.45'
=======
    provided 'com.alibaba:fastjson:1.1.46.android'

>>>>>>> 840b7ec8
    testCompile 'junit:junit:4.12'
    testCompile 'org.hamcrest:hamcrest-core:1.3'
    testCompile 'org.javassist:javassist:3.20.0-GA'
    testCompile 'org.mockito:mockito-core:1.10.19'
    testCompile 'org.objenesis:objenesis:2.1'
    testCompile 'org.powermock:powermock-core:1.6.4'
    testCompile 'org.powermock:powermock-api-mockito:1.6.4'
    testCompile 'org.powermock:powermock-module-junit4-common:1.6.4'
    testCompile 'org.powermock:powermock-module-junit4:1.6.4'
    testCompile 'org.powermock:powermock-module-junit4-legacy:1.6.4'
    testCompile 'org.powermock:powermock-module-testng:1.6.4'
    testCompile 'org.robolectric:robolectric:3.0-rc3'
}

license{
    header=file('license/LICENSE')
    excludes (["**/WXDataStructureUtil.java",
               "**/WXBackgroundDrawable.java",
               "**/Spacing.java",
               "**/MeasureOutput.java",
               "**/LayoutEngine.java",
               "**/FloatUtil.java",
               "**/CSSWrap.java",
               "**/CSSStyle.java",
               "**/CSSPositionType.java",
               "**/CSSNode.java",
               "**/CSSLayoutContext.java",
               "**/CSSLayout.java",
               "**/CSSJustify.java",
               "**/CSSFlexDirection.java",
               "**/CSSDirection.java",
               "**/CSSConstants.java",
               "**/CSSAlign.java",
               "**/CachedCSSLayout.java",
               "**/CSSAlignConvert.java",
               "**/CSSFlexDirectionConvert.java",
               "**/CSSJustifyConvert.java",
               "**/CSSPositionTypeConvert.java",
               "**/CSSTransformFromStyle.java",
               "**/CSSWrapConvert.java",
               "**/WXTextDomObject.java",
               "**/WXCustomStyleSpan.java"])
//    includes(['src/main/java/**/*.java'])
}
preBuild.dependsOn licenseFormat

task wrapper(type: Wrapper) {
    gradleVersion = '2.10'
}<|MERGE_RESOLUTION|>--- conflicted
+++ resolved
@@ -84,12 +84,8 @@
     provided 'com.android.support:recyclerview-v7:23.1.1'
     provided 'com.android.support:support-v4:23.1.1'
     provided 'com.android.support:appcompat-v7:23.1.1'
-<<<<<<< HEAD
-    provided 'com.alibaba:fastjson:1.1.45'
-=======
     provided 'com.alibaba:fastjson:1.1.46.android'
 
->>>>>>> 840b7ec8
     testCompile 'junit:junit:4.12'
     testCompile 'org.hamcrest:hamcrest-core:1.3'
     testCompile 'org.javassist:javassist:3.20.0-GA'
