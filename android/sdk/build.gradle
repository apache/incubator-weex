--- conflicted
+++ resolved
@@ -130,22 +130,18 @@
         versionCode 1
         versionName project.version
         ndk {
-<<<<<<< HEAD
-            if(!project.hasProperty('supportArmeabi-v7a') || "false" != project.getProperty('supportArmeabi-v7a')){
-                abiFilters 'armeabi-v7a'
-            }
-
-            if(!project.hasProperty('supportArm64-v8a') || "false" != project.getProperty('supportArm64-v8a')){
-                abiFilters 'arm64-v8a'
-            }
-
-            if(!project.hasProperty('supportX86') || "false" != project.getProperty('supportX86')){
-                abiFilters 'x86'
-            }
-=======
+//            if(!project.hasProperty('supportArmeabi-v7a') || "false" != project.getProperty('supportArmeabi-v7a')){
+//                abiFilters 'armeabi-v7a'
+//            }
+//
+//            if(!project.hasProperty('supportArm64-v8a') || "false" != project.getProperty('supportArm64-v8a')){
+//                abiFilters 'arm64-v8a'
+//            }
+//
+//            if(!project.hasProperty('supportX86') || "false" != project.getProperty('supportX86')){
+//                abiFilters 'x86'
+//            }
             abiFilters "arm64-v8a"
-            //, "armeabi-v7a", "x86"
->>>>>>> 7db103ba
         }
         externalNativeBuild {
             cmake {
