/**
 *
 *                                  Apache License
 *                            Version 2.0, January 2004
 *                         http://www.apache.org/licenses/
 *
 *    TERMS AND CONDITIONS FOR USE, REPRODUCTION, AND DISTRIBUTION
 *
 *    1. Definitions.
 *
 *       "License" shall mean the terms and conditions for use, reproduction,
 *       and distribution as defined by Sections 1 through 9 of this document.
 *
 *       "Licensor" shall mean the copyright owner or entity authorized by
 *       the copyright owner that is granting the License.
 *
 *       "Legal Entity" shall mean the union of the acting entity and all
 *       other entities that control, are controlled by, or are under common
 *       control with that entity. For the purposes of this definition,
 *       "control" means (i) the power, direct or indirect, to cause the
 *       direction or management of such entity, whether by contract or
 *       otherwise, or (ii) ownership of fifty percent (50%) or more of the
 *       outstanding shares, or (iii) beneficial ownership of such entity.
 *
 *       "You" (or "Your") shall mean an individual or Legal Entity
 *       exercising permissions granted by this License.
 *
 *       "Source" form shall mean the preferred form for making modifications,
 *       including but not limited to software source code, documentation
 *       source, and configuration files.
 *
 *       "Object" form shall mean any form resulting from mechanical
 *       transformation or translation of a Source form, including but
 *       not limited to compiled object code, generated documentation,
 *       and conversions to other media types.
 *
 *       "Work" shall mean the work of authorship, whether in Source or
 *       Object form, made available under the License, as indicated by a
 *       copyright notice that is included in or attached to the work
 *       (an example is provided in the Appendix below).
 *
 *       "Derivative Works" shall mean any work, whether in Source or Object
 *       form, that is based on (or derived from) the Work and for which the
 *       editorial revisions, annotations, elaborations, or other modifications
 *       represent, as a whole, an original work of authorship. For the purposes
 *       of this License, Derivative Works shall not include works that remain
 *       separable from, or merely link (or bind by name) to the interfaces of,
 *       the Work and Derivative Works thereof.
 *
 *       "Contribution" shall mean any work of authorship, including
 *       the original version of the Work and any modifications or additions
 *       to that Work or Derivative Works thereof, that is intentionally
 *       submitted to Licensor for inclusion in the Work by the copyright owner
 *       or by an individual or Legal Entity authorized to submit on behalf of
 *       the copyright owner. For the purposes of this definition, "submitted"
 *       means any form of electronic, verbal, or written communication sent
 *       to the Licensor or its representatives, including but not limited to
 *       communication on electronic mailing lists, source code control systems,
 *       and issue tracking systems that are managed by, or on behalf of, the
 *       Licensor for the purpose of discussing and improving the Work, but
 *       excluding communication that is conspicuously marked or otherwise
 *       designated in writing by the copyright owner as "Not a Contribution."
 *
 *       "Contributor" shall mean Licensor and any individual or Legal Entity
 *       on behalf of whom a Contribution has been received by Licensor and
 *       subsequently incorporated within the Work.
 *
 *    2. Grant of Copyright License. Subject to the terms and conditions of
 *       this License, each Contributor hereby grants to You a perpetual,
 *       worldwide, non-exclusive, no-charge, royalty-free, irrevocable
 *       copyright license to reproduce, prepare Derivative Works of,
 *       publicly display, publicly perform, sublicense, and distribute the
 *       Work and such Derivative Works in Source or Object form.
 *
 *    3. Grant of Patent License. Subject to the terms and conditions of
 *       this License, each Contributor hereby grants to You a perpetual,
 *       worldwide, non-exclusive, no-charge, royalty-free, irrevocable
 *       (except as stated in this section) patent license to make, have made,
 *       use, offer to sell, sell, import, and otherwise transfer the Work,
 *       where such license applies only to those patent claims licensable
 *       by such Contributor that are necessarily infringed by their
 *       Contribution(s) alone or by combination of their Contribution(s)
 *       with the Work to which such Contribution(s) was submitted. If You
 *       institute patent litigation against any entity (including a
 *       cross-claim or counterclaim in a lawsuit) alleging that the Work
 *       or a Contribution incorporated within the Work constitutes direct
 *       or contributory patent infringement, then any patent licenses
 *       granted to You under this License for that Work shall terminate
 *       as of the date such litigation is filed.
 *
 *    4. Redistribution. You may reproduce and distribute copies of the
 *       Work or Derivative Works thereof in any medium, with or without
 *       modifications, and in Source or Object form, provided that You
 *       meet the following conditions:
 *
 *       (a) You must give any other recipients of the Work or
 *           Derivative Works a copy of this License; and
 *
 *       (b) You must cause any modified files to carry prominent notices
 *           stating that You changed the files; and
 *
 *       (c) You must retain, in the Source form of any Derivative Works
 *           that You distribute, all copyright, patent, trademark, and
 *           attribution notices from the Source form of the Work,
 *           excluding those notices that do not pertain to any part of
 *           the Derivative Works; and
 *
 *       (d) If the Work includes a "NOTICE" text file as part of its
 *           distribution, then any Derivative Works that You distribute must
 *           include a readable copy of the attribution notices contained
 *           within such NOTICE file, excluding those notices that do not
 *           pertain to any part of the Derivative Works, in at least one
 *           of the following places: within a NOTICE text file distributed
 *           as part of the Derivative Works; within the Source form or
 *           documentation, if provided along with the Derivative Works; or,
 *           within a display generated by the Derivative Works, if and
 *           wherever such third-party notices normally appear. The contents
 *           of the NOTICE file are for informational purposes only and
 *           do not modify the License. You may add Your own attribution
 *           notices within Derivative Works that You distribute, alongside
 *           or as an addendum to the NOTICE text from the Work, provided
 *           that such additional attribution notices cannot be construed
 *           as modifying the License.
 *
 *       You may add Your own copyright statement to Your modifications and
 *       may provide additional or different license terms and conditions
 *       for use, reproduction, or distribution of Your modifications, or
 *       for any such Derivative Works as a whole, provided Your use,
 *       reproduction, and distribution of the Work otherwise complies with
 *       the conditions stated in this License.
 *
 *    5. Submission of Contributions. Unless You explicitly state otherwise,
 *       any Contribution intentionally submitted for inclusion in the Work
 *       by You to the Licensor shall be under the terms and conditions of
 *       this License, without any additional terms or conditions.
 *       Notwithstanding the above, nothing herein shall supersede or modify
 *       the terms of any separate license agreement you may have executed
 *       with Licensor regarding such Contributions.
 *
 *    6. Trademarks. This License does not grant permission to use the trade
 *       names, trademarks, service marks, or product names of the Licensor,
 *       except as required for reasonable and customary use in describing the
 *       origin of the Work and reproducing the content of the NOTICE file.
 *
 *    7. Disclaimer of Warranty. Unless required by applicable law or
 *       agreed to in writing, Licensor provides the Work (and each
 *       Contributor provides its Contributions) on an "AS IS" BASIS,
 *       WITHOUT WARRANTIES OR CONDITIONS OF ANY KIND, either express or
 *       implied, including, without limitation, any warranties or conditions
 *       of TITLE, NON-INFRINGEMENT, MERCHANTABILITY, or FITNESS FOR A
 *       PARTICULAR PURPOSE. You are solely responsible for determining the
 *       appropriateness of using or redistributing the Work and assume any
 *       risks associated with Your exercise of permissions under this License.
 *
 *    8. Limitation of Liability. In no event and under no legal theory,
 *       whether in tort (including negligence), contract, or otherwise,
 *       unless required by applicable law (such as deliberate and grossly
 *       negligent acts) or agreed to in writing, shall any Contributor be
 *       liable to You for damages, including any direct, indirect, special,
 *       incidental, or consequential damages of any character arising as a
 *       result of this License or out of the use or inability to use the
 *       Work (including but not limited to damages for loss of goodwill,
 *       work stoppage, computer failure or malfunction, or any and all
 *       other commercial damages or losses), even if such Contributor
 *       has been advised of the possibility of such damages.
 *
 *    9. Accepting Warranty or Additional Liability. While redistributing
 *       the Work or Derivative Works thereof, You may choose to offer,
 *       and charge a fee for, acceptance of support, warranty, indemnity,
 *       or other liability obligations and/or rights consistent with this
 *       License. However, in accepting such obligations, You may act only
 *       on Your own behalf and on Your sole responsibility, not on behalf
 *       of any other Contributor, and only if You agree to indemnify,
 *       defend, and hold each Contributor harmless for any liability
 *       incurred by, or claims asserted against, such Contributor by reason
 *       of your accepting any such warranty or additional liability.
 *
 *    END OF TERMS AND CONDITIONS
 *
 *    APPENDIX: How to apply the Apache License to your work.
 *
 *       To apply the Apache License to your work, attach the following
 *       boilerplate notice, with the fields enclosed by brackets "[]"
 *       replaced with your own identifying information. (Don't include
 *       the brackets!)  The text should be enclosed in the appropriate
 *       comment syntax for the file format. We also recommend that a
 *       file or class name and description of purpose be included on the
 *       same "printed page" as the copyright notice for easier
 *       identification within third-party archives.
 *
 *    Copyright 2016 Alibaba Group
 *
 *    Licensed under the Apache License, Version 2.0 (the "License");
 *    you may not use this file except in compliance with the License.
 *    You may obtain a copy of the License at
 *
 *        http://www.apache.org/licenses/LICENSE-2.0
 *
 *    Unless required by applicable law or agreed to in writing, software
 *    distributed under the License is distributed on an "AS IS" BASIS,
 *    WITHOUT WARRANTIES OR CONDITIONS OF ANY KIND, either express or implied.
 *    See the License for the specific language governing permissions and
 *    limitations under the License.
 */
package com.alibaba.weex.commons;

import android.graphics.PixelFormat;
import android.graphics.Rect;
import android.os.Bundle;
import android.support.annotation.CallSuper;
import android.support.annotation.Nullable;
import android.support.v7.app.AppCompatActivity;
import android.view.KeyEvent;
import android.view.View;
import android.view.ViewGroup;

import com.alibaba.weex.commons.util.AssertUtil;
import com.alibaba.weex.commons.util.ScreenUtil;
import com.taobao.weex.IWXRenderListener;
import com.taobao.weex.WXSDKInstance;
import com.taobao.weex.common.WXRenderStrategy;

import java.util.HashMap;
import java.util.Map;

/**
 * Created by sospartan on 5/30/16.
 */
public abstract class AbstractWeexActivity extends AppCompatActivity implements IWXRenderListener {
  private static final String TAG = "AbstractWeexActivity";

  private ViewGroup mContainer;
  private WXSDKInstance mInstance;

  protected WXAnalyzerDelegate mWxAnalyzerDelegate;

  @Override
  protected void onCreate(@Nullable Bundle savedInstanceState) {
    super.onCreate(savedInstanceState);
    createWeexInstance();
    mInstance.onActivityCreate();
    
    mWxAnalyzerDelegate = new WXAnalyzerDelegate(this);
    mWxAnalyzerDelegate.onCreate();
    getWindow().setFormat(PixelFormat.TRANSLUCENT);
<<<<<<< HEAD
=======

    mWxAnalyzerDelegate = new WXAnalyzerDelegate(this);
    mWxAnalyzerDelegate.onCreate();
>>>>>>> 235b87fd
  }

  protected final void setContainer(ViewGroup container){
    mContainer = container;
  }

  protected final ViewGroup getContainer(){
    return mContainer;
  }

  protected void destoryWeexInstance(){
    if(mInstance != null){
      mInstance.registerRenderListener(null);
      mInstance.destroy();
      mInstance = null;
    }
  }

  protected void createWeexInstance(){
    destoryWeexInstance();

    Rect outRect = new Rect();
    getWindow().getDecorView().getWindowVisibleDisplayFrame(outRect);

    mInstance = new WXSDKInstance(this);
    mInstance.registerRenderListener(this);
  }

  protected void renderPage(String template,String source){
    renderPage(template,source,null);
  }

  protected void renderPage(String template,String source,String jsonInitData){
    AssertUtil.throwIfNull(mContainer,new RuntimeException("Can't render page, container is null"));
    Map<String, Object> options = new HashMap<>();
    options.put(WXSDKInstance.BUNDLE_URL, source);
    mInstance.setTrackComponent(true);
    mInstance.render(
      getPageName(),
      template,
      options,
      jsonInitData,
      ScreenUtil.getDisplayWidth(this),
      ScreenUtil.getDisplayHeight(this),
      WXRenderStrategy.APPEND_ASYNC);
  }

  protected void renderPageByURL(String url){
    renderPageByURL(url,null);
  }

  protected void renderPageByURL(String url,String jsonInitData){
    AssertUtil.throwIfNull(mContainer,new RuntimeException("Can't render page, container is null"));
    Map<String, Object> options = new HashMap<>();
    options.put(WXSDKInstance.BUNDLE_URL, url);
    mInstance.setTrackComponent(true);
    mInstance.renderByUrl(
      getPageName(),
      url,
      options,
      jsonInitData,
      ScreenUtil.getDisplayWidth(this),
      ScreenUtil.getDisplayHeight(this),
      WXRenderStrategy.APPEND_ASYNC);
  }

  protected String getPageName(){
    return TAG;
  }

  @Override
  public void onStart() {
    super.onStart();
    if(mInstance!=null){
      mInstance.onActivityStart();
    }
    if(mWxAnalyzerDelegate != null){
      mWxAnalyzerDelegate.onStart();
    }
  }

  @Override
  public void onResume() {
    super.onResume();
    if(mInstance!=null){
      mInstance.onActivityResume();
    }
    if(mWxAnalyzerDelegate != null){
      mWxAnalyzerDelegate.onResume();
    }
  }

  @Override
  public void onPause() {
    super.onPause();
    if(mInstance!=null){
      mInstance.onActivityPause();
    }
    if(mWxAnalyzerDelegate != null){
      mWxAnalyzerDelegate.onPause();
    }
  }

  @Override
  public void onStop() {
    super.onStop();
    if(mInstance!=null){
      mInstance.onActivityStop();
    }
    if(mWxAnalyzerDelegate != null){
      mWxAnalyzerDelegate.onStop();
    }
  }

  @Override
  public void onDestroy() {
    super.onDestroy();
    if(mInstance!=null){
      mInstance.onActivityDestroy();
    }
    if(mWxAnalyzerDelegate != null){
      mWxAnalyzerDelegate.onDestroy();
    }
  }

  @Override
  public void onViewCreated(WXSDKInstance wxsdkInstance, View view) {
    View wrappedView = null;
    if(mWxAnalyzerDelegate != null){
      wrappedView = mWxAnalyzerDelegate.onWeexViewCreated(wxsdkInstance,view);
    }
    if(wrappedView != null){
      view = wrappedView;
    }
    if (mContainer != null) {
      mContainer.removeAllViews();
      mContainer.addView(view);
    }
  }



  @Override
  public void onRefreshSuccess(WXSDKInstance wxsdkInstance, int i, int i1) {

  }

  @Override
  @CallSuper
  public void onRenderSuccess(WXSDKInstance instance, int width, int height) {
    if(mWxAnalyzerDelegate  != null){
      mWxAnalyzerDelegate.onWeexRenderSuccess(instance);
    }
  }

  @Override
  @CallSuper
  public void onException(WXSDKInstance instance, String errCode, String msg) {
    if(mWxAnalyzerDelegate != null){
      mWxAnalyzerDelegate.onException(instance,errCode,msg);
    }
  }

  @Override
  @CallSuper
  public boolean onKeyUp(int keyCode, KeyEvent event) {
    return (mWxAnalyzerDelegate != null && mWxAnalyzerDelegate.onKeyUp(keyCode,event)) || super.onKeyUp(keyCode, event);
  }
}<|MERGE_RESOLUTION|>--- conflicted
+++ resolved
@@ -243,12 +243,6 @@
     mWxAnalyzerDelegate = new WXAnalyzerDelegate(this);
     mWxAnalyzerDelegate.onCreate();
     getWindow().setFormat(PixelFormat.TRANSLUCENT);
-<<<<<<< HEAD
-=======
-
-    mWxAnalyzerDelegate = new WXAnalyzerDelegate(this);
-    mWxAnalyzerDelegate.onCreate();
->>>>>>> 235b87fd
   }
 
   protected final void setContainer(ViewGroup container){
