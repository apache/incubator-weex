--- conflicted
+++ resolved
@@ -107,50 +107,6 @@
   return createInt32Result(flag);
 }
 
-<<<<<<< HEAD
-=======
-std::unique_ptr<IPCResult> functionCallRemoveElement(IPCArguments *arguments) {
-  JNIEnv *env = getJNIEnv();
-  //instacneID args[0]
-  jstring jInstanceId = getArgumentAsJString(env, arguments, 0);
-
-  //instacneID args[1]
-  jstring jRef = getArgumentAsJString(env, arguments, 1);
-
-  //callback args[2]
-  jstring jCallback = getArgumentAsJString(env, arguments, 2);
-
-  int flag = 0;
-  flag = Bridge_Impl_Android::getInstance()->callRemoveElement(jInstanceId, jRef, jCallback);
-
-  return createInt32Result(flag);
-}
-
-std::unique_ptr<IPCResult> functionCallMoveElement(IPCArguments *arguments) {
-  JNIEnv *env = getJNIEnv();
-  //instacneID args[0]
-  jstring jInstanceId = getArgumentAsJString(env, arguments, 0);
-
-  //instacneID args[1]
-  jstring jRef = getArgumentAsJString(env, arguments, 1);
-
-  //callback args[2]
-  jstring jParentRef = getArgumentAsJString(env, arguments, 2);
-
-  //callback args[3]
-  jstring jIndex = getArgumentAsJString(env, arguments, 3);
-
-  //callback args[4]
-  jstring jCallback = getArgumentAsJString(env, arguments, 4);
-
-  int flag = 0;
-  flag = Bridge_Impl_Android::getInstance()->callMoveElement(jInstanceId, jRef, jParentRef, jIndex,
-                                                       jCallback);
-
-  return createInt32Result(flag);
-}
-
->>>>>>> d1a6e78b
 std::unique_ptr<IPCResult> functionCallAddEvent(IPCArguments *arguments) {
   JNIEnv *env = getJNIEnv();
   jstring jInstanceId = getArgumentAsJString(env, arguments, 0);
@@ -158,12 +114,7 @@
   jstring jEvent = getArgumentAsJString(env, arguments, 2);
   jstring jCallback = getArgumentAsJString(env, arguments, 3);
 
-<<<<<<< HEAD
-  BridgeAndroid::getInstance()->callAddEvent(jInstanceId, jRef, jEvent, jCallback);
-=======
-  int flag = 0;
-  flag = Bridge_Impl_Android::getInstance()->callAddEvent(jInstanceId, jRef, jEvent, jCallback);
->>>>>>> d1a6e78b
+  Bridge_Impl_Android::getInstance()->callAddEvent(jInstanceId, jRef, jEvent, jCallback);
 
   return createInt32Result(0);
 }
@@ -191,8 +142,9 @@
 
   // add for android support
   jobject result;
-  result = Bridge_Impl_Android::getInstance()->callNativeModule(jInstanceId, jmodule, jmethod, jArgString,
-                                                          jOptString);
+  result = Bridge_Impl_Android::getInstance()->callNativeModule(jInstanceId, jmodule, jmethod,
+                                                                jArgString,
+                                                                jOptString);
 
   std::unique_ptr<IPCResult> ret;
   jfieldID jTypeId = env->GetFieldID(jWXJSObject, "type", "I");
@@ -228,8 +180,9 @@
   jbyteArray jArgString = getArgumentAsJByteArray(env, arguments, 3);
   jbyteArray jOptString = getArgumentAsJByteArray(env, arguments, 4);
 
-  Bridge_Impl_Android::getInstance()->callNativeComponent(jInstanceId, jcomponentRef, jmethod, jArgString,
-                                                    jOptString);
+  Bridge_Impl_Android::getInstance()->callNativeComponent(jInstanceId, jcomponentRef, jmethod,
+                                                          jArgString,
+                                                          jOptString);
 
   return createInt32Result(static_cast<int32_t>(true));
 }
@@ -400,11 +353,7 @@
     env->DeleteLocalRef(jTaskString);
     env->DeleteLocalRef(jCallback);
   } else {
-<<<<<<< HEAD
-    BridgeAndroid::getInstance()->callNative(jInstanceId, jTaskString, jCallback);
-=======
-    flag = Bridge_Impl_Android::getInstance()->callNative(jInstanceId, jTaskString, jCallback);
->>>>>>> d1a6e78b
+    Bridge_Impl_Android::getInstance()->callNative(jInstanceId, jTaskString, jCallback);
   }
 
   return createInt32Result(0);
