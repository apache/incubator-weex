#include "ExtendJSApi.h"
<<<<<<< HEAD
#include "WeexCore.h"
=======
#include "BridgeAndroid.h"
>>>>>>> 13c31361

using namespace WeexCore;

static std::unique_ptr<BridgeAndroid> mBridgeAndroid(new BridgeAndroid());

static bool isWeexCore = false;

/**
* This class aim to extend JS Api
**/
ExtendJSApi::ExtendJSApi(jobject& jThis)
{
    if (mBridgeAndroid.get()) {
        mBridgeAndroid->setGlobalRef(jThis);
    }
}

void ExtendJSApi::initFunction(IPCHandler* handler)
{
    handler->registerHandler(static_cast<uint32_t>(IPCProxyMsg::SETJSFVERSION), handleSetJSVersion);
    handler->registerHandler(static_cast<uint32_t>(IPCProxyMsg::REPORTEXCEPTION), handleReportException);
    handler->registerHandler(static_cast<uint32_t>(IPCProxyMsg::CALLNATIVE), handleCallNative);
    handler->registerHandler(static_cast<uint32_t>(IPCProxyMsg::CALLNATIVEMODULE), handleCallNativeModule);
    handler->registerHandler(static_cast<uint32_t>(IPCProxyMsg::CALLNATIVECOMPONENT), handleCallNativeComponent);
    handler->registerHandler(static_cast<uint32_t>(IPCProxyMsg::CALLADDELEMENT), handleCallAddElement);
    handler->registerHandler(static_cast<uint32_t>(IPCProxyMsg::SETTIMEOUT), handleSetTimeout);
    handler->registerHandler(static_cast<uint32_t>(IPCProxyMsg::NATIVELOG), handleCallNativeLog);
    handler->registerHandler(static_cast<uint32_t>(IPCProxyMsg::CALLCREATEBODY), functionCallCreateBody);
    handler->registerHandler(static_cast<uint32_t>(IPCProxyMsg::CALLUPDATEFINISH), functionCallUpdateFinish);
    handler->registerHandler(static_cast<uint32_t>(IPCProxyMsg::CALLCREATEFINISH), functionCallCreateFinish);
    handler->registerHandler(static_cast<uint32_t>(IPCProxyMsg::CALLREFRESHFINISH), functionCallRefreshFinish);
    handler->registerHandler(static_cast<uint32_t>(IPCProxyMsg::CALLUPDATEATTRS), functionCallUpdateAttrs);
    handler->registerHandler(static_cast<uint32_t>(IPCProxyMsg::CALLUPDATESTYLE), functionCallUpdateStyle);
    handler->registerHandler(static_cast<uint32_t>(IPCProxyMsg::CALLREMOVEELEMENT), functionCallRemoveElement);
    handler->registerHandler(static_cast<uint32_t>(IPCProxyMsg::CALLMOVEELEMENT), functionCallMoveElement);
    handler->registerHandler(static_cast<uint32_t>(IPCProxyMsg::CALLADDEVENT), functionCallAddEvent);
    handler->registerHandler(static_cast<uint32_t>(IPCProxyMsg::CALLREMOVEEVENT), functionCallRemoveEvent);
}

std::unique_ptr<IPCResult> handleSetJSVersion(IPCArguments* arguments)
{
    JNIEnv* env = getJNIEnv();
    const IPCByteArray* ba = arguments->getByteArray(0);
    LOGA("init JSFrm version %s", ba->content);
    jstring jversion = env->NewStringUTF(ba->content);
    if (mBridgeAndroid.get()) {
        mBridgeAndroid->setJSVersion(jversion);
    }
    return createVoidResult();
}

void reportException(const char* instanceID, const char* func, const char* exception_string)
{
    JNIEnv* env = getJNIEnv();
    jstring jExceptionString = env->NewStringUTF(exception_string);
    jstring jInstanceId = env->NewStringUTF(instanceID);
    jstring jFunc = env->NewStringUTF(func);
    if (mBridgeAndroid.get()) {
        mBridgeAndroid->reportException(jInstanceId, jFunc, jExceptionString);
    }
}

std::unique_ptr<IPCResult> handleReportException(IPCArguments* arguments)
{
    const char* instanceID = nullptr;
    const char* func = nullptr;
    const char* exceptionInfo = nullptr;
    if (arguments->getType(0) == IPCType::BYTEARRAY) {
        const IPCByteArray* instanceIDBA = arguments->getByteArray(0);
        instanceID = instanceIDBA->content;
    }
    if (arguments->getType(1) == IPCType::BYTEARRAY) {
        const IPCByteArray* funcBA = arguments->getByteArray(1);
        func = funcBA->content;
    }
    if (arguments->getType(2) == IPCType::BYTEARRAY) {
        const IPCByteArray* exceptionInfoBA = arguments->getByteArray(2);
        exceptionInfo = exceptionInfoBA->content;
    }
    LOGE(" ReportException : %s", exceptionInfo);
    reportException(instanceID, func, exceptionInfo);
    return createVoidResult();
}

std::unique_ptr<IPCResult> handleCallNative(IPCArguments* arguments)
{
    JNIEnv* env = getJNIEnv();
    //instacneID args[0]
    jstring jInstanceId = getArgumentAsJString(env, arguments, 0);
    //task args[1]
    jbyteArray jTaskString = getArgumentAsJByteArray(env, arguments, 1);
    //callback args[2]
    jstring jCallback = getArgumentAsJString(env, arguments, 2);

    int flag = 0;
    if (mBridgeAndroid.get()) {
        flag = mBridgeAndroid->callNative(jInstanceId, jTaskString, jCallback);
    }

    return createInt32Result(flag);
}

std::unique_ptr<IPCResult> functionCallCreateBody(IPCArguments* arguments)
{
    JNIEnv* env = getJNIEnv();
    //instacneID args[0]
    jstring jInstanceId = getArgumentAsJString(env, arguments, 0);
    //task args[1]
    jbyteArray jTaskString = getArgumentAsJByteArray(env, arguments, 1);
    //callback args[2]
    jstring jCallback = getArgumentAsJString(env, arguments, 2);

    RenderManager::getInstance()->createPage(jString2Str(env, jInstanceId),jByteArray2Str(env, jTaskString));

    int flag = 0;
    if (mBridgeAndroid.get()) {
        flag = mBridgeAndroid->callCreateBody(jInstanceId, jTaskString, jCallback);
    }
    return createInt32Result(flag);
}

std::unique_ptr<IPCResult> functionCallUpdateFinish(IPCArguments* arguments)
{
    JNIEnv* env = getJNIEnv();
    //instacneID args[0]
    jstring jInstanceId = getArgumentAsJString(env, arguments, 0);
    //task args[1]
    jbyteArray jTaskString = getArgumentAsJByteArray(env, arguments, 1);
    //callback args[2]
    jstring jCallback = getArgumentAsJString(env, arguments, 2);

    int flag = 0;
    if (mBridgeAndroid.get()) {
        flag = mBridgeAndroid->callUpdateFinish(jInstanceId, jTaskString, jCallback);
    }
    return createInt32Result(flag);
}

std::unique_ptr<IPCResult> functionCallCreateFinish(IPCArguments* arguments)
{
    JNIEnv* env = getJNIEnv();
    //instacneID args[0]
    jstring jInstanceId = getArgumentAsJString(env, arguments, 0);
    //task args[1]
    jbyteArray jTaskString = getArgumentAsJByteArray(env, arguments, 1);
    //callback args[2]
    jstring jCallback = getArgumentAsJString(env, arguments, 2);

    int flag = 0;
    if (mBridgeAndroid.get()) {
        flag = mBridgeAndroid->callCreateFinish(jInstanceId, jTaskString, jCallback);
    }
    return createInt32Result(flag);
}

std::unique_ptr<IPCResult> functionCallRefreshFinish(IPCArguments* arguments)
{
    JNIEnv* env = getJNIEnv();
    //instacneID args[0]
    jstring jInstanceId = getArgumentAsJString(env, arguments, 0);
    //task args[1]
    jbyteArray jTaskString = getArgumentAsJByteArray(env, arguments, 1);
    //callback args[2]
    jstring jCallback = getArgumentAsJString(env, arguments, 2);

    int flag = 0;
    if (mBridgeAndroid.get()) {
        flag = mBridgeAndroid->callRefreshFinish(jInstanceId, jTaskString, jCallback);
    }
    return createInt32Result(flag);
}

std::unique_ptr<IPCResult> functionCallUpdateAttrs(IPCArguments* arguments)
{
    JNIEnv* env = getJNIEnv();
    //instacneID args[0]
    jstring jInstanceId = getArgumentAsJString(env, arguments, 0);

    //instacneID args[1]
    jstring jRef = getArgumentAsJString(env, arguments, 1);

    //task args[2]
    jbyteArray jTaskString = getArgumentAsJByteArray(env, arguments, 2);

    //callback args[2]
    jstring jCallback = getArgumentAsJString(env, arguments, 3);

    int flag = 0;
    if (mBridgeAndroid.get()) {
        flag = mBridgeAndroid->callUpdateAttrs(jInstanceId, jRef, jTaskString, jCallback);
    }
    return createInt32Result(flag);
}

std::unique_ptr<IPCResult> functionCallUpdateStyle(IPCArguments* arguments)
{
    JNIEnv* env = getJNIEnv();
    //instacneID args[0]
    jstring jInstanceId = getArgumentAsJString(env, arguments, 0);

    //instacneID args[1]
    jstring jRef = getArgumentAsJString(env, arguments, 1);

    //task args[2]
    jbyteArray jTaskString = getArgumentAsJByteArray(env, arguments, 2);

    //callback args[2]
    jstring jCallback = getArgumentAsJString(env, arguments, 3);

    int flag = 0;
    if (mBridgeAndroid.get()) {
        flag = mBridgeAndroid->callUpdateStyle(jInstanceId, jRef, jTaskString, jCallback);
    }
    return createInt32Result(flag);
}

std::unique_ptr<IPCResult> functionCallRemoveElement(IPCArguments* arguments)
{
    JNIEnv* env = getJNIEnv();
    //instacneID args[0]
    jstring jInstanceId = getArgumentAsJString(env, arguments, 0);

    //instacneID args[1]
    jstring jRef = getArgumentAsJString(env, arguments, 1);

    //callback args[2]
    jstring jCallback = getArgumentAsJString(env, arguments, 2);

    int flag = 0;
    if (mBridgeAndroid.get()) {
        flag = mBridgeAndroid->callRemoveElement(jInstanceId, jRef, jCallback);
    }
    return createInt32Result(flag);
}

std::unique_ptr<IPCResult> functionCallMoveElement(IPCArguments* arguments)
{
    JNIEnv* env = getJNIEnv();
    //instacneID args[0]
    jstring jInstanceId = getArgumentAsJString(env, arguments, 0);

    //instacneID args[1]
    jstring jRef = getArgumentAsJString(env, arguments, 1);

    //callback args[2]
    jstring jParentRef = getArgumentAsJString(env, arguments, 2);

    //callback args[3]
    jstring jIndex = getArgumentAsJString(env, arguments, 3);

    //callback args[4]
    jstring jCallback = getArgumentAsJString(env, arguments, 4);

    int flag = 0;
    if (mBridgeAndroid.get()) {
        flag = mBridgeAndroid->callMoveElement(jInstanceId, jRef, jParentRef, jIndex, jCallback);
    }
    return createInt32Result(flag);
}

std::unique_ptr<IPCResult> functionCallAddEvent(IPCArguments* arguments)
{
    LOGE("functionCallAddEvent");
    JNIEnv* env = getJNIEnv();
    //instacneID args[0]
    jstring jInstanceId = getArgumentAsJString(env, arguments, 0);

    //instacneID args[1]
    jstring jRef = getArgumentAsJString(env, arguments, 1);

    //callback args[2]
    jstring jEvent = getArgumentAsJString(env, arguments, 2);

    //callback args[3]
    jstring jCallback = getArgumentAsJString(env, arguments, 3);

    int flag = 0;
    if (mBridgeAndroid.get()) {
        flag = mBridgeAndroid->callAddEvent(jInstanceId, jRef, jEvent, jCallback);
    }
    return createInt32Result(flag);
}

std::unique_ptr<IPCResult> functionCallRemoveEvent(IPCArguments* arguments)
{
    LOGE("functionCallRemoveEvent");
    JNIEnv* env = getJNIEnv();
    //instacneID args[0]
    jstring jInstanceId = getArgumentAsJString(env, arguments, 0);

    //instacneID args[1]
    jstring jRef = getArgumentAsJString(env, arguments, 1);

    //callback args[2]
    jstring jEvent = getArgumentAsJString(env, arguments, 2);

    //callback args[3]
    jstring jCallback = getArgumentAsJString(env, arguments, 3);

    int flag = 0;
    if (mBridgeAndroid.get()) {
        flag = mBridgeAndroid->callRemoveEvent(jInstanceId, jRef, jEvent, jCallback);
    }
    return createInt32Result(flag);
}

std::unique_ptr<IPCResult> handleCallNativeModule(IPCArguments* arguments)
{

    JNIEnv* env = getJNIEnv();
    //instacneID args[0]
    jstring jInstanceId = getArgumentAsJString(env, arguments, 0);

    //module args[1]
    jstring jmodule = getArgumentAsJString(env, arguments, 1);

    //method args[2]
    jstring jmethod = getArgumentAsJString(env, arguments, 2);

    // arguments args[3]
    jbyteArray jArgString = getArgumentAsJByteArray(env, arguments, 3);
    //arguments args[4]
    jbyteArray jOptString = getArgumentAsJByteArray(env, arguments, 4);

    // add for android support
    jobject result;
    if (mBridgeAndroid.get()) {
        result = mBridgeAndroid->callNativeModule(jInstanceId, jmodule, jmethod, jArgString, jOptString);
    }

    std::unique_ptr<IPCResult> ret;
    jfieldID jTypeId = env->GetFieldID(jWXJSObject, "type", "I");
    jint jTypeInt = env->GetIntField(result, jTypeId);
    jfieldID jDataId = env->GetFieldID(jWXJSObject, "data", "Ljava/lang/Object;");
    jobject jDataObj = env->GetObjectField(result, jDataId);
    if (jTypeInt == 1) {
        if (jDoubleValueMethodId == NULL) {
            jclass jDoubleClazz = env->FindClass("java/lang/Double");
            jDoubleValueMethodId = env->GetMethodID(jDoubleClazz, "doubleValue", "()D");
            env->DeleteLocalRef(jDoubleClazz);
        }
        jdouble jDoubleObj = env->CallDoubleMethod(jDataObj, jDoubleValueMethodId);
        ret = std::move(createDoubleResult(jDoubleObj));

    } else if (jTypeInt == 2) {
        jstring jDataStr = (jstring)jDataObj;
        ret = std::move(createStringResult(env, jDataStr));
    } else if (jTypeInt == 3) {
        jstring jDataStr = (jstring)jDataObj;
        ret = std::move(createJSONStringResult(env, jDataStr));
    }
    env->DeleteLocalRef(jDataObj);

    return ret;
}

std::unique_ptr<IPCResult> handleCallNativeComponent(IPCArguments* arguments)
{
    JNIEnv* env = getJNIEnv();

    //instacneID args[0]
    jstring jInstanceId = getArgumentAsJString(env, arguments, 0);

    //module args[1]
    jstring jcomponentRef = getArgumentAsJString(env, arguments, 1);

    //method args[2]
    jstring jmethod = getArgumentAsJString(env, arguments, 2);

    // arguments args[3]
    jbyteArray jArgString = getArgumentAsJByteArray(env, arguments, 3);

    //arguments args[4]
    jbyteArray jOptString = getArgumentAsJByteArray(env, arguments, 4);

    if (mBridgeAndroid.get()) {
        mBridgeAndroid->callNativeComponent(jInstanceId, jcomponentRef, jmethod, jArgString, jOptString);
    }
    return createInt32Result(static_cast<int32_t>(true));
}

std::unique_ptr<IPCResult> handleCallAddElement(IPCArguments* arguments)
{
  JNIEnv* env = getJNIEnv();
  //instacneID args[0]
    jstring jInstanceId = getArgumentAsJString(env, arguments, 0);
  //instacneID args[1]
    jstring jref = getArgumentAsJString(env, arguments, 1);
  //dom node args[2]
  jbyteArray jdomString = getArgumentAsJByteArray(env, arguments, 2);
  //index  args[3]
  jstring jindex = getArgumentAsJString(env, arguments, 3);
  //callback  args[4]
  jstring jCallback = getArgumentAsJString(env, arguments, 4);

  std::string pageId = jString2Str(env, jInstanceId);
  std::string parentRef = jString2Str(env, jref);
  std::string str_index = jString2Str(env, jindex);
  int index = stringToNum<int>(str_index);
  std::string data = jByteArray2Str(env, jdomString);

  RenderManager::getInstance()->addRenderObject(pageId, parentRef, index, data);
  RenderManager::getInstance()->printRenderAndLayoutTree(jString2Str(env, jInstanceId));

    int flag = 0;
    if (mBridgeAndroid.get()) {
      flag = mBridgeAndroid->callAddElement(jInstanceId, jref, jdomString, jindex, jCallback);
    }
    return createInt32Result(flag);
}

std::unique_ptr<IPCResult> handleSetTimeout(IPCArguments* arguments)
{
    JNIEnv* env = getJNIEnv();
    //callbackId
    jstring jCallbackID = getArgumentAsJString(env, arguments, 0);

    //time
    jstring jTime = getArgumentAsJString(env, arguments, 1);

    if (mBridgeAndroid.get()) {
        mBridgeAndroid->setTimeout(jCallbackID, jTime);
    }
    return createInt32Result(static_cast<int32_t>(true));
}

std::unique_ptr<IPCResult> handleCallNativeLog(IPCArguments* arguments)
{
    JNIEnv* env = getJNIEnv();
    jstring str_msg = getArgumentAsJString(env, arguments, 0);
    if (mBridgeAndroid.get()) {
        mBridgeAndroid->callNativeLog(str_msg);
    }
    return createInt32Result(static_cast<int32_t>(true));
}<|MERGE_RESOLUTION|>--- conflicted
+++ resolved
@@ -1,9 +1,6 @@
 #include "ExtendJSApi.h"
-<<<<<<< HEAD
 #include "WeexCore.h"
-=======
 #include "BridgeAndroid.h"
->>>>>>> 13c31361
 
 using namespace WeexCore;
 
@@ -116,12 +113,15 @@
     //callback args[2]
     jstring jCallback = getArgumentAsJString(env, arguments, 2);
 
+  if (isWeexCore) {
     RenderManager::getInstance()->createPage(jString2Str(env, jInstanceId),jByteArray2Str(env, jTaskString));
+  }
 
     int flag = 0;
     if (mBridgeAndroid.get()) {
         flag = mBridgeAndroid->callCreateBody(jInstanceId, jTaskString, jCallback);
     }
+  
     return createInt32Result(flag);
 }
 
@@ -399,14 +399,16 @@
   //callback  args[4]
   jstring jCallback = getArgumentAsJString(env, arguments, 4);
 
-  std::string pageId = jString2Str(env, jInstanceId);
-  std::string parentRef = jString2Str(env, jref);
-  std::string str_index = jString2Str(env, jindex);
-  int index = stringToNum<int>(str_index);
-  std::string data = jByteArray2Str(env, jdomString);
-
-  RenderManager::getInstance()->addRenderObject(pageId, parentRef, index, data);
-  RenderManager::getInstance()->printRenderAndLayoutTree(jString2Str(env, jInstanceId));
+  if (isWeexCore) {
+    std::string pageId = jString2Str(env, jInstanceId);
+    std::string parentRef = jString2Str(env, jref);
+    std::string str_index = jString2Str(env, jindex);
+    int index = stringToNum<int>(str_index);
+    std::string data = jByteArray2Str(env, jdomString);
+
+    RenderManager::getInstance()->addRenderObject(pageId, parentRef, index, data);
+    RenderManager::getInstance()->printRenderAndLayoutTree(jString2Str(env, jInstanceId));
+  }
 
     int flag = 0;
     if (mBridgeAndroid.get()) {
