--- conflicted
+++ resolved
@@ -1,53 +1,18 @@
 language: objective-c
-addons:
-  apt:
-    packages:
-    - xvfb
 rvm: 2.0.0
-<<<<<<< HEAD
 osx_image: xcode7.3
-=======
-osx_image: xcode8
-jdk: oraclejdk8
-cache:
-  directories:
-  - node_modules
-  - $HOME/.m2
-  - $HOME/.gradle
->>>>>>> a5f7dd34
 before_install:
-  #- ls /usr/lib/jvm
-  # - gem install danger danger-xcode_summary xcpretty xcpretty-json-formatter
+  - gem install danger danger-xcode_summary xcpretty xcpretty-json-formatter
   - brew update
-  - export CHROME_BIN=chromium-browser
-  - brew install android-sdk
-  - export ANDROID_HOME=/usr/local/opt/android-sdk
-  - source test/setup-android-ci.sh && installAndroidSDK
   - brew install nvm
   - source $(brew --prefix nvm)/nvm.sh
   - nvm install 4.2.1
   - brew install ios-webkit-debug-proxy
   - npm install -g macaca-cli
-  #- npm install -g macaca-ios
-  # - echo $JAVA_HOME
-  - "JAVA_HOME=$(/usr/libexec/java_home) npm install -g macaca-android"
+  - npm install -g macaca-ios
   - npm install
-before_script:
-  - "export DISPLAY=:99.0"
-  # - "sh -e /etc/init.d/xvfb start"
-  - sleep 3 # give xvfb some time to start
-  - android list targets 
-  - createAVD
-  - emulator -avd test -no-audio -no-window &
 script:
   #- xcodebuild -project ios/sdk/WeexSDK.xcodeproj test -scheme WeexSDKTests CODE_SIGN_IDENTITY="" CODE_SIGNING_REQUIRED=NO -destination 'platform=iOS Simulator,name=iPhone 6' | XCPRETTY_JSON_FILE_OUTPUT=ios/sdk/xcodebuild.json xcpretty -f `xcpretty-json-formatter`
   #- bundle exec danger
-<<<<<<< HEAD
   - ./test/serve.sh 2&>1 > /dev/null &
-  - ./test/run.sh ios
-=======
-  - ./test/serve.sh &
-  # - ./test/run.sh ios
-  - waitForEmulator #android-wait-for-emulator
-  - "JAVA_HOME=$(/usr/libexec/java_home) ./test/run.sh"
->>>>>>> a5f7dd34
+  - "run_in_ci=true ./test/run.sh ios"