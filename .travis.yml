--- conflicted
+++ resolved
@@ -134,11 +134,7 @@
         yarn danger run --dangerfile ./dangerfile-jsfm.js
         ;;
       "danger" )
-<<<<<<< HEAD
         yarn danger run --dangerfile ./dangerfile.js
-=======
-        npm run danger -- run --dangerfile ./dangerfile.js -i danger
->>>>>>> d25582d1
         ;;
       "ios" )
         hasIosFile=$(yarn danger run --dangerfile ./dangerfile-ios.js)
@@ -176,11 +172,7 @@
           -max-priority-2=15000 \
           -max-priority-3=15000 > oclint.log
         export COMMAND="cat ios/sdk/oclint.log | grep -i \"P[1|2]\""
-<<<<<<< HEAD
         cd ../../ && yarn danger run --dangerfile ./dangerfile-output.js
-=======
-        cd ../../ && npm run danger -- run --dangerfile ./dangerfile-output.js -i oclint
->>>>>>> d25582d1
       fi
     fi 
 
@@ -202,11 +194,7 @@
 
     if [[ ("$TEST_SUITE" = "code_format") ]]; then
         echo "exec code format"
-<<<<<<< HEAD
-        bundle exec danger --danger_id=dangerRuby 
-=======
         bundle exec danger --danger_id=codeFormat
->>>>>>> d25582d1
     fi
 
 notifications:
