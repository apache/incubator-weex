os:
  - osx
  - linux
language: node_js
node_js: 7
rvm: 2.0.0
env:
  - TEST_SUITE=ios
  - TEST_SUITE=danger
  - TEST_SUITE=jsfm
  - TEST_SUITE=android
matrix:
    fast_finish: true
    exclude:
      - os: linux
        env: TEST_SUITE=ios
      - os: osx
        env: TEST_SUITE=danger
      - os: osx
        env: TEST_SUITE=jsfm
      - os: osx
        env: TEST_SUITE=android
      - os: osx
        env: TEST_SUITE=ios
      - os: linux
        env: TEST_SUITE=android
    include:
      - os: osx
        env: TEST_SUITE=ios
        osx_image: xcode8.1
        language: objective-c
        before_script:
          - brew update
        script:
          - xcodebuild -project ios/sdk/WeexSDK.xcodeproj test -scheme WeexSDKTests CODE_SIGN_IDENTITY="" CODE_SIGNING_REQUIRED=NO -destination 'platform=iOS Simulator,name=iPhone 6'
      - os: linux
        env: TEST_SUITE=android
        jdk: oraclejdk8
        language: android
        android:
          components:
            - platform-tools
            - tools
            - build-tools-23.0.2
<<<<<<< HEAD
=======
            - build-tools-23.0.3
            - build-tools-24.0.3
>>>>>>> 404f3cc1
            - android-24
            - android-23
            - android-22
            - extra-google-m2repository
            - extra-android-m2repository
            - sys-img-armeabi-v7a-android-22
        before_script:
          - curl -o- https://raw.githubusercontent.com/creationix/nvm/v0.33.2/install.sh | bash
          - nvm install 7.0
          - npm install
        script:
          - cd android
          - ./run-ci.sh 
          - cd $TRAVIS_BUILD_DIR
cache:
  directories:
  - node_modules
  - $HOME/.m2
  - $HOME/.gradle
script:
  - source test/ci-funcs.sh
  - runJSTest $TEST_SUITE
notifications:
  webhooks: https://oapi.dingtalk.com/robot/send?access_token=553a6d23676da61499b0001a8e28d4436be776f5642fff9259f5c946ffac45d2
  <|MERGE_RESOLUTION|>--- conflicted
+++ resolved
@@ -42,11 +42,8 @@
             - platform-tools
             - tools
             - build-tools-23.0.2
-<<<<<<< HEAD
-=======
             - build-tools-23.0.3
             - build-tools-24.0.3
->>>>>>> 404f3cc1
             - android-24
             - android-23
             - android-22
