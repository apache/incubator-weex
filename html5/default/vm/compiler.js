--- conflicted
+++ resolved
@@ -10,13 +10,10 @@
  * events.js: $on
  */
 
-<<<<<<< HEAD
 import {
   extend,
   bind
 } from '../util'
-=======
-import * as _ from '../util'
 import {
   initData,
   initComputed
@@ -37,7 +34,6 @@
   moveTarget,
   removeTarget
 } from './dom-helper'
->>>>>>> d971680a
 
 /**
  * build(externalDirs)
@@ -76,15 +72,9 @@
     compile(vm, template, vm._parentEl)
   }
 
-<<<<<<< HEAD
-  console.debug(`[JS Framework] "ready" lifecycle in Vm(${this._type})`)
-  this.$emit('hook:ready')
-  this._ready = true
-=======
-  _.debug(`"ready" lifecycle in Vm(${vm._type})`)
+  console.debug(`[JS Framework] "ready" lifecycle in Vm(${vm._type})`)
   vm.$emit('hook:ready')
   vm._ready = true
->>>>>>> d971680a
 }
 
 /**
@@ -108,37 +98,20 @@
     return
   }
   meta = meta || {}
-<<<<<<< HEAD
-  if (context._targetIsContent(target)) {
+  if (targetIsContent(target)) {
     console.debug('[JS Framework] compile "content" block by', target)
-    context._content = context._createBlock(dest)
-    return
-  }
-
-  if (context._targetNeedCheckRepeat(target, meta)) {
+    vm._content = createBlock(vm, dest)
+    return
+  }
+
+  if (targetNeedCheckRepeat(target, meta)) {
     console.debug('[JS Framework] compile "repeat" logic by', target)
-    context._compileRepeat(target, dest)
-    return
-  }
-  if (context._targetNeedCheckShown(target, meta)) {
+    compileRepeat(vm, target, dest)
+    return
+  }
+  if (targetNeedCheckShown(target, meta)) {
     console.debug('[JS Framework] compile "if" logic by', target)
-    context._compileShown(target, dest, meta)
-=======
-  if (targetIsContent(target)) {
-    _.debug('compile "content" block by', target)
-    vm._content = createBlock(vm, dest)
-    return
-  }
-
-  if (targetNeedCheckRepeat(target, meta)) {
-    _.debug('compile "repeat" logic by', target)
-    compileRepeat(vm, target, dest)
-    return
-  }
-  if (targetNeedCheckShown(target, meta)) {
-    _.debug('compile "if" logic by', target)
     compileShown(vm, target, dest, meta)
->>>>>>> d971680a
     return
   }
   const typeGetter = meta.type || target.type
@@ -149,21 +122,12 @@
   const type = typeGetter
   const component = targetIsComposed(vm, target, type)
   if (component) {
-<<<<<<< HEAD
     console.debug('[JS Framework] compile composed component by', target)
-    context._compileCustomComponent(component, target, dest, type, meta)
+    compileCustomComponent(vm, component, target, dest, type, meta)
     return
   }
   console.debug('[JS Framework] compile native component by', target)
-  context._compileNativeComponent(target, dest, type)
-=======
-    _.debug('compile composed component by', target)
-    compileCustomComponent(vm, component, target, dest, type, meta)
-    return
-  }
-  _.debug('compile native component by', target)
   compileNativeComponent(vm, target, dest, type)
->>>>>>> d971680a
 }
 
 /**
@@ -308,33 +272,19 @@
  * @param {object}   dest
  * @param {function} typeGetter
  */
-<<<<<<< HEAD
-export function _compileType (target, dest, typeGetter, meta) {
-  const type = typeGetter.call(this)
-  const newMeta = extend({ type }, meta)
-  const fragBlock = this._createBlock(dest)
-=======
 function compileType (vm, target, dest, typeGetter, meta) {
   const type = typeGetter.call(vm)
-  const newMeta = Object.assign({ type }, meta)
+  const newMeta = extend({ type }, meta)
   const fragBlock = createBlock(vm, dest)
->>>>>>> d971680a
 
   if (dest.element && dest.children) {
     dest.children.push(fragBlock)
   }
 
-<<<<<<< HEAD
-  this._watch(typeGetter, (value) => {
+  watch(vm, typeGetter, (value) => {
     const newMeta = extend({ type: value }, meta)
-    this._removeBlock(fragBlock, true)
-    this._compile(target, fragBlock, newMeta)
-=======
-  watch(vm, typeGetter, (value) => {
-    const newMeta = Object.assign({ type: value }, meta)
     removeTarget(vm, fragBlock, true)
     compile(vm, target, fragBlock, newMeta)
->>>>>>> d971680a
   })
 
   compile(vm, target, fragBlock, newMeta)
@@ -384,21 +334,12 @@
   let element
   if (dest.ref === '_documentElement') {
     // if its parent is documentElement then it's a body
-<<<<<<< HEAD
     console.debug(`[JS Framework] compile to create body for ${type}`)
-    element = this._createBody(type)
+    element = createBody(vm, type)
   }
   else {
     console.debug(`[JS Framework] compile to create element for ${type}`)
-    element = this._createElement(type)
-=======
-    _.debug('compile to create body for', type)
-    element = createBody(vm, type)
-  }
-  else {
-    _.debug('compile to create element for', type)
     element = createElement(vm, type)
->>>>>>> d971680a
   }
 
   if (!vm._rootEl) {
@@ -411,11 +352,7 @@
       for (const type in target.events) {
         const handler = parentVm[target.events[type]]
         if (handler) {
-<<<<<<< HEAD
-          element.addEvent(type, bind(handler, vm))
-=======
-          element.addEvent(type, _.bind(handler, parentVm))
->>>>>>> d971680a
+          element.addEvent(type, bind(handler, parentVm))
         }
       }
     }
@@ -435,25 +372,15 @@
   const treeMode = template.append === 'tree'
   const app = vm._app || {}
   if (app.lastSignal !== -1 && !treeMode) {
-<<<<<<< HEAD
     console.debug('[JS Framework] compile to append single node for', element)
-    app.lastSignal = this._attachTarget(element, dest)
-=======
-    _.debug('compile to append single node for', element)
     app.lastSignal = attachTarget(vm, element, dest)
->>>>>>> d971680a
   }
   if (app.lastSignal !== -1) {
     compileChildren(vm, template, element)
   }
   if (app.lastSignal !== -1 && treeMode) {
-<<<<<<< HEAD
     console.debug('[JS Framework] compile to append whole tree for', element)
-    app.lastSignal = this._attachTarget(element, dest)
-=======
-    _.debug('compile to append whole tree for', element)
     app.lastSignal = attachTarget(vm, element, dest)
->>>>>>> d971680a
   }
 }
 
