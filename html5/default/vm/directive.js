/**
 * @fileOverview
 * Directive Parser
 */

import { bind, typof } from '../util'

import Watcher from '../core/watcher'
import config from '../config'

const { nativeComponentMap } = config

const SETTERS = {
  attr: 'setAttr',
  style: 'setStyle',
  event: 'addEvent'
}

/**
 * apply the native component's options(specified by template.type)
 * to the template
 */
export function applyNaitveComponentOptions (template) {
  const { type } = template
  const options = nativeComponentMap[type]

  if (typeof options === 'object') {
    for (const key in options) {
      if (template[key] == null) {
        template[key] = options[key]
      }
      else if (typof(template[key]) === 'object' &&
        typof(options[key]) === 'object') {
        for (const subkey in options[key]) {
          if (template[key][subkey] == null) {
            template[key][subkey] = options[key][subkey]
          }
        }
      }
    }
  }
}

/**
 * bind all id, attr, classnames, style, events to an element
 */
export function bindElement (vm, el, template) {
  setId(vm, el, template.id, vm)
  setAttr(vm, el, template.attr)
  setClass(vm, el, template.classList)
  setStyle(vm, el, template.style)
  bindEvents(vm, el, template.events)
}

/**
 * bind all props to sub vm and bind all style, events to the root element
 * of the sub vm if it doesn't have a replaced multi-node fragment
 */
export function bindSubVm (vm, subVm, template, repeatItem) {
  subVm = subVm || {}
  template = template || {}

  const options = subVm._options || {}

  // bind props
  let props = options.props

  if (Array.isArray(props)) {
    props = props.reduce((result, value) => {
      result[value] = true
      return result
    }, {})
  }

  mergeProps(repeatItem, props, vm, subVm)
  mergeProps(template.attr, props, vm, subVm)
}

export function bindSubVmAfterInitialized (vm, subVm, template) {
  mergeClassStyle(template.classList, vm, subVm)
  mergeStyle(template.style, vm, subVm)
}

function mergeProps (target, props, vm, subVm) {
  if (!target) {
    return
  }
  for (const key in target) {
    if (!props || props[key]) {
      const value = target[key]
      if (typeof value === 'function') {
        const returnValue = watch(vm, value, function (v) {
          subVm[key] = v
        })
        subVm[key] = returnValue
      }
      else {
        subVm[key] = value
      }
    }
  }
}

function mergeStyle (target, vm, subVm) {
  for (const key in target) {
    const value = target[key]
    if (typeof value === 'function') {
      const returnValue = watch(vm, value, function (v) {
        if (subVm._rootEl) {
          subVm._rootEl.setStyle(key, v)
        }
      })
      subVm._rootEl.setStyle(key, returnValue)
    }
    else {
      if (subVm._rootEl) {
        subVm._rootEl.setStyle(key, value)
      }
    }
  }
}

function mergeClassStyle (target, vm, subVm) {
  const css = vm._options && vm._options.style || {}

  /* istanbul ignore if */
  if (!subVm._rootEl) {
    return
  }

  if (typeof target === 'function') {
    const value = watch(vm, target, v => {
      setClassStyle(subVm._rootEl, css, v)
    })
    setClassStyle(subVm._rootEl, css, value)
  }
  else if (target != null) {
    setClassStyle(subVm._rootEl, css, target)
  }
}

/**
 * bind id to an element
 * each id is unique in a whole vm
 */
export function setId (vm, el, id, target) {
  const map = Object.create(null)

  Object.defineProperties(map, {
    vm: {
      value: target,
      writable: false,
      configurable: false
    },
    el: {
      get: () => el || target._rootEl,
      configurable: false
    }
  })

  if (typeof id === 'function') {
    const handler = id
    id = handler.call(vm)
    if (id) {
      vm._ids[id] = map
    }
    watch(vm, handler, (newId) => {
      if (newId) {
        vm._ids[newId] = map
      }
    })
  }
  else if (id && typeof id === 'string') {
    vm._ids[id] = map
  }
}

/**
 * bind attr to an element
 */
function setAttr (vm, el, attr) {
  bindDir(vm, el, 'attr', attr)
}

function setClassStyle (el, css, classList) {
  const classStyle = {}
  const length = classList.length

  for (let i = 0; i < length; i++) {
    const style = css[classList[i]]
    if (style) {
      for (const key in style) {
        classStyle[key] = style[key]
      }
    }
  }
  el.setClassStyle(classStyle)
}

/**
 * bind classnames to an element
 */
function setClass (vm, el, classList) {
  if (typeof classList !== 'function' && !Array.isArray(classList)) {
    return
  }
  if (Array.isArray(classList) && !classList.length) {
    el.setClassStyle({})
    return
  }

  const style = vm._options && vm._options.style || {}
  if (typeof classList === 'function') {
    const value = watch(vm, classList, v => {
      setClassStyle(el, style, v)
    })
    setClassStyle(el, style, value)
  }
  else {
    setClassStyle(el, style, classList)
  }
}

/**
 * bind style to an element
 */
function setStyle (vm, el, style) {
  bindDir(vm, el, 'style', style)
}

/**
 * add an event type and handler to an element and generate a dom update
 */
<<<<<<< HEAD
export function _setEvent (el, type, handler) {
  el.addEvent(type, bind(handler, this))
=======
function setEvent (vm, el, type, handler) {
  el.addEvent(type, _.bind(handler, vm))
>>>>>>> d971680a
}

/**
 * add all events of an element
 */
function bindEvents (vm, el, events) {
  if (!events) {
    return
  }
  const keys = Object.keys(events)
  let i = keys.length
  while (i--) {
    const key = keys[i]
    let handler = events[key]
    if (typeof handler === 'string') {
      handler = vm[handler]
      /* istanbul ignore if */
      if (!handler) {
        console.debug(`[JS Framework] The method "${handler}" is not defined.`)
      }
    }
    setEvent(vm, el, key, handler)
  }
}

/**
 * set a series of members as a kind of an element
 * for example: style, attr, ...
 * if the value is a function then bind the data changes
 */
function bindDir (vm, el, name, data) {
  if (!data) {
    return
  }
  const keys = Object.keys(data)
  let i = keys.length
  while (i--) {
    const key = keys[i]
    const value = data[key]
    if (typeof value === 'function') {
      bindKey(vm, el, name, key, value)
    }
    else {
      el[SETTERS[name]](key, value)
    }
  }
}

/**
 * bind data changes to a certain key to a name series in an element
 */
function bindKey (vm, el, name, key, calc) {
  const methodName = SETTERS[name]
  // watch the calc, and returns a value by calc.call()
  const value = watch(vm, calc, (value) => {
    function handler () {
      el[methodName](key, value)
    }
    const differ = vm && vm._app && vm._app.differ
    if (differ) {
      differ.append('element', el.depth, el.ref, handler)
    }
    else {
      handler()
    }
  })

  el[methodName](key, value)
}

/**
 * watch a calc function and callback if the calc value changes
 */
export function watch (vm, calc, callback) {
  const watcher = new Watcher(vm, calc, function (value, oldValue) {
    /* istanbul ignore if */
    if (typeof value !== 'object' && value === oldValue) {
      return
    }
    callback(value)
  })

  return watcher.value
}<|MERGE_RESOLUTION|>--- conflicted
+++ resolved
@@ -231,13 +231,8 @@
 /**
  * add an event type and handler to an element and generate a dom update
  */
-<<<<<<< HEAD
-export function _setEvent (el, type, handler) {
-  el.addEvent(type, bind(handler, this))
-=======
 function setEvent (vm, el, type, handler) {
-  el.addEvent(type, _.bind(handler, vm))
->>>>>>> d971680a
+  el.addEvent(type, bind(handler, vm))
 }
 
 /**
