--- conflicted
+++ resolved
@@ -35,14 +35,11 @@
     : (Object.prototype.toString.call(arr) === '[object Array]')
 }
 
-<<<<<<< HEAD
-=======
 function isPlainObject (obj) {
   return Object.prototype.toString.call(obj)
     .slice(8, -1).toLowerCase() === 'object'
 }
 
->>>>>>> 3dd661ec
 function getType (obj) {
   return Object.prototype.toString.call(obj)
     .slice(8, -1).toLowerCase()
@@ -155,10 +152,7 @@
 module.exports = {
   extend: extend,
   isArray: isArray,
-<<<<<<< HEAD
-=======
   isPlainObject: isPlainObject,
->>>>>>> 3dd661ec
   getType: getType,
   appendStyle: appendStyle,
   getUniqueFromArray: getUniqueFromArray,
