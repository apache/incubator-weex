/**
 * @fileOverview
 * This file will hack `console` methods by `WXEnvironment.logLevel`.
 * So we can control how many and which messages will be sent by change the log level.
 * Additionally in native platform the message content must be primitive values and
 * using `nativeLog(...args, logLevelMark)` so we create a new `console` object in
 * global add a format process for its methods.
 */
<<<<<<< HEAD
=======

const { console, nativeLog } = global
const LEVELS = ['off', 'error', 'warn', 'info', 'log', 'debug']
const levelMap = {}
>>>>>>> ad9d088d

const LEVELS = ['off', 'error', 'warn', 'info', 'log', 'debug']
let levelMap = {}

const originalConsole = global.console

/**
 * Hack console for native environment.
 */
export function setNativeConsole () {
  generateLevelMap()

  /* istanbul ignore next */
  if (
    typeof global.console === 'undefined' || // Android
    (global.WXEnvironment && global.WXEnvironment.platform === 'iOS') // iOS
  ) {
    global.console = {
      debug: (...args) => {
        if (checkLevel('debug')) { global.nativeLog(...format(args), '__DEBUG') }
      },
      log: (...args) => {
        if (checkLevel('log')) { global.nativeLog(...format(args), '__LOG') }
      },
      info: (...args) => {
        if (checkLevel('info')) { global.nativeLog(...format(args), '__INFO') }
      },
      warn: (...args) => {
        if (checkLevel('warn')) { global.nativeLog(...format(args), '__WARN') }
      },
      error: (...args) => {
        if (checkLevel('error')) { global.nativeLog(...format(args), '__ERROR') }
      }
    }
  }
  else { // HTML5 or Node
    const { debug, log, info, warn, error } = console
    console.__ori__ = { debug, log, info, warn, error }
    console.debug = (...args) => {
      if (checkLevel('debug')) { console.__ori__.debug.apply(console, args) }
    }
    console.log = (...args) => {
      if (checkLevel('log')) { console.__ori__.log.apply(console, args) }
    }
    console.info = (...args) => {
      if (checkLevel('info')) { console.__ori__.info.apply(console, args) }
    }
    console.warn = (...args) => {
      if (checkLevel('warn')) { console.__ori__.warn.apply(console, args) }
    }
    console.error = (...args) => {
      if (checkLevel('error')) { console.__ori__.error.apply(console, args) }
    }
  }
}

/**
<<<<<<< HEAD
 * Reset hacked console to original.
 */
/* istanbul ignore next */
export function resetNativeConsole () {
  levelMap = {}
  global.console = originalConsole
}

/**
=======
>>>>>>> ad9d088d
 * Generate map for which types of message will be sent in a certain message level
 * as the order of LEVELS.
 */
function generateLevelMap () {
  LEVELS.forEach(level => {
    const levelIndex = LEVELS.indexOf(level)
    levelMap[level] = {}
    LEVELS.forEach(type => {
      const typeIndex = LEVELS.indexOf(type)
      if (typeIndex <= levelIndex) {
        levelMap[level][type] = true
      }
    })
  })
}

/**
 * Check if a certain type of message will be sent in current log level of env.
 * @param  {string} type
 * @return {boolean}
 */
function checkLevel (type) {
  const logLevel = (global.WXEnvironment && global.WXEnvironment.logLevel) || 'log'
  return levelMap[logLevel] && levelMap[logLevel][type]
}

/**
 * Convert all log arguments into primitive values.
 * @param  {array} args
 * @return {array}
 */
<<<<<<< HEAD
/* istanbul ignore next */
=======
>>>>>>> ad9d088d
function format (args) {
  return args.map((v) => {
    const type = Object.prototype.toString.call(v)
    if (type.toLowerCase() === '[object object]') {
      v = JSON.stringify(v)
    }
    else {
      v = String(v)
    }
    return v
  })
}<|MERGE_RESOLUTION|>--- conflicted
+++ resolved
@@ -6,82 +6,57 @@
  * using `nativeLog(...args, logLevelMark)` so we create a new `console` object in
  * global add a format process for its methods.
  */
-<<<<<<< HEAD
-=======
 
 const { console, nativeLog } = global
 const LEVELS = ['off', 'error', 'warn', 'info', 'log', 'debug']
 const levelMap = {}
->>>>>>> ad9d088d
 
-const LEVELS = ['off', 'error', 'warn', 'info', 'log', 'debug']
-let levelMap = {}
+generateLevelMap()
 
-const originalConsole = global.console
-
-/**
- * Hack console for native environment.
- */
-export function setNativeConsole () {
-  generateLevelMap()
-
-  /* istanbul ignore next */
-  if (
-    typeof global.console === 'undefined' || // Android
-    (global.WXEnvironment && global.WXEnvironment.platform === 'iOS') // iOS
-  ) {
-    global.console = {
-      debug: (...args) => {
-        if (checkLevel('debug')) { global.nativeLog(...format(args), '__DEBUG') }
-      },
-      log: (...args) => {
-        if (checkLevel('log')) { global.nativeLog(...format(args), '__LOG') }
-      },
-      info: (...args) => {
-        if (checkLevel('info')) { global.nativeLog(...format(args), '__INFO') }
-      },
-      warn: (...args) => {
-        if (checkLevel('warn')) { global.nativeLog(...format(args), '__WARN') }
-      },
-      error: (...args) => {
-        if (checkLevel('error')) { global.nativeLog(...format(args), '__ERROR') }
-      }
+/* istanbul ignore if */
+if (
+  typeof console === 'undefined' || // Android
+  (global.WXEnvironment && global.WXEnvironment.platform === 'iOS') // iOS
+) {
+  global.console = {
+    debug: (...args) => {
+      if (checkLevel('debug')) { nativeLog(...format(args), '__DEBUG') }
+    },
+    log: (...args) => {
+      if (checkLevel('log')) { nativeLog(...format(args), '__LOG') }
+    },
+    info: (...args) => {
+      if (checkLevel('info')) { nativeLog(...format(args), '__INFO') }
+    },
+    warn: (...args) => {
+      if (checkLevel('warn')) { nativeLog(...format(args), '__WARN') }
+    },
+    error: (...args) => {
+      if (checkLevel('error')) { nativeLog(...format(args), '__ERROR') }
     }
   }
-  else { // HTML5 or Node
-    const { debug, log, info, warn, error } = console
-    console.__ori__ = { debug, log, info, warn, error }
-    console.debug = (...args) => {
-      if (checkLevel('debug')) { console.__ori__.debug.apply(console, args) }
-    }
-    console.log = (...args) => {
-      if (checkLevel('log')) { console.__ori__.log.apply(console, args) }
-    }
-    console.info = (...args) => {
-      if (checkLevel('info')) { console.__ori__.info.apply(console, args) }
-    }
-    console.warn = (...args) => {
-      if (checkLevel('warn')) { console.__ori__.warn.apply(console, args) }
-    }
-    console.error = (...args) => {
-      if (checkLevel('error')) { console.__ori__.error.apply(console, args) }
-    }
+}
+else { // HTML5
+  const { debug, log, info, warn, error } = console
+  console.__ori__ = { debug, log, info, warn, error }
+  console.debug = (...args) => {
+    if (checkLevel('debug')) { console.__ori__.debug.apply(console, args) }
+  }
+  console.log = (...args) => {
+    if (checkLevel('log')) { console.__ori__.log.apply(console, args) }
+  }
+  console.info = (...args) => {
+    if (checkLevel('info')) { console.__ori__.info.apply(console, args) }
+  }
+  console.warn = (...args) => {
+    if (checkLevel('warn')) { console.__ori__.warn.apply(console, args) }
+  }
+  console.error = (...args) => {
+    if (checkLevel('error')) { console.__ori__.error.apply(console, args) }
   }
 }
 
 /**
-<<<<<<< HEAD
- * Reset hacked console to original.
- */
-/* istanbul ignore next */
-export function resetNativeConsole () {
-  levelMap = {}
-  global.console = originalConsole
-}
-
-/**
-=======
->>>>>>> ad9d088d
  * Generate map for which types of message will be sent in a certain message level
  * as the order of LEVELS.
  */
@@ -113,10 +88,6 @@
  * @param  {array} args
  * @return {array}
  */
-<<<<<<< HEAD
-/* istanbul ignore next */
-=======
->>>>>>> ad9d088d
 function format (args) {
   return args.map((v) => {
     const type = Object.prototype.toString.call(v)
