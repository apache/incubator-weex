--- conflicted
+++ resolved
@@ -1,38 +1,7 @@
-<<<<<<< HEAD
-const polyfillPromise = require('core-js/fn/promise')
-const OriginPromise = global.Promise
-                      || polyfillPromise
-                      || function () {}
-const MSG = 'Using "Promise" is unexpected'
-
-let once = false
-
-const UnexpectedPromise = function (...args) {
-  if (!once) {
-    console.warn(MSG)
-    once = true
-  }
-  return new OriginPromise(...args)
-}
-
-const fn = ['all', 'race', 'resolve', 'reject']
-fn.forEach(n => {
-  UnexpectedPromise[n] = function (...args) {
-    if (!once) {
-      console.warn(MSG)
-      once = true
-    }
-    return OriginPromise[n] && OriginPromise[n](...args)
-  }
-})
-
-global.Promise = UnexpectedPromise
-=======
 // fix Promise Problem on JSContext of iOS7~8
 // @see https://bugs.webkit.org/show_bug.cgi?id=135866
 // global.Promise = null
 require('core-js/modules/es6.object.to-string')
 require('core-js/modules/es6.string.iterator')
 require('core-js/modules/web.dom.iterable')
-require('core-js/modules/es6.promise')
->>>>>>> e9c66c23
+require('core-js/modules/es6.promise')