machine:
  node:
    version: 5
  environment:
    GRADLE_OPTS: '-Dorg.gradle.jvmargs="-Xmx2048m -XX:+HeapDumpOnOutOfMemoryError"'
test:
  override:
    #- npm run test
    - cd android/playground && ./gradlew assembleDebug
<<<<<<< HEAD
    - cd android/sdk && ./gradlew testDebugUnitTest
=======
    - cd android/sdk && ./gradlew clean testDebugUnitTest -PdisableCov=true
>>>>>>> 0daf1b09
  post:
    - cp -r android/playground/app/build/outputs $CIRCLE_ARTIFACTS # playground artifacts
    - cp -r android/sdk/build/ $CIRCLE_ARTIFACTS/build
    - cd android/sdk && bash <(curl -s https://codecov.io/bash)

dependencies:
  cache_directories:
    - "node_modules"

notify:
  webhooks:
    # gitter
    - url: https://webhooks.gitter.im/e/f1030e2836f6c2beb41c

general:
  branches:
    ignore:
      - gh-pages # ignore weex website
      - doc      # ignore doc
      - /doc-.*/ # ignore doc<|MERGE_RESOLUTION|>--- conflicted
+++ resolved
@@ -7,11 +7,7 @@
   override:
     #- npm run test
     - cd android/playground && ./gradlew assembleDebug
-<<<<<<< HEAD
-    - cd android/sdk && ./gradlew testDebugUnitTest
-=======
     - cd android/sdk && ./gradlew clean testDebugUnitTest -PdisableCov=true
->>>>>>> 0daf1b09
   post:
     - cp -r android/playground/app/build/outputs $CIRCLE_ARTIFACTS # playground artifacts
     - cp -r android/sdk/build/ $CIRCLE_ARTIFACTS/build
