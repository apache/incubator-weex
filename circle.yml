machine:
  node:
    version: 5
test:
  override:
    # - npm run test
    - cd android/playground && ./gradlew assembleDebug
    - cp -r android/playground/app/build/outputs $CIRCLE_ARTIFACTS # playground artifacts
    - cp -r android/sdk/build/outputs/ $CIRCLE_ARTIFACTS # sdk artifacts
<<<<<<< HEAD
    - cd android/sdk && ./gradlew checkstyle testDebugUnitTest jacocoTestReportDebug
    - cp -r android/sdk/build/reports $CIRCLE_ARTIFACTS/reports 
=======

    - cd android/playground && ./gradlew testDebugUnitTest jacocoTestReportDebug
    - cp -r android/sdk/build/reports/ $CIRCLE_ARTIFACTS/reports
>>>>>>> 511e8670

dependencies:
  cache_directories:
    - "node_modules"

notify:
  webhooks:
    # gitter
    - url: https://webhooks.gitter.im/e/f1030e2836f6c2beb41c

general:
  branches:
    ignore:
      - gh-pages # ignore weex website
      - doc      # ignore doc
      - /doc-.*/ # ignore doc<|MERGE_RESOLUTION|>--- conflicted
+++ resolved
@@ -3,18 +3,13 @@
     version: 5
 test:
   override:
-    # - npm run test
+    #- npm run test
     - cd android/playground && ./gradlew assembleDebug
     - cp -r android/playground/app/build/outputs $CIRCLE_ARTIFACTS # playground artifacts
     - cp -r android/sdk/build/outputs/ $CIRCLE_ARTIFACTS # sdk artifacts
-<<<<<<< HEAD
+
     - cd android/sdk && ./gradlew checkstyle testDebugUnitTest jacocoTestReportDebug
     - cp -r android/sdk/build/reports $CIRCLE_ARTIFACTS/reports 
-=======
-
-    - cd android/playground && ./gradlew testDebugUnitTest jacocoTestReportDebug
-    - cp -r android/sdk/build/reports/ $CIRCLE_ARTIFACTS/reports
->>>>>>> 511e8670
 
 dependencies:
   cache_directories:
