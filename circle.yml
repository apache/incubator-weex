--- conflicted
+++ resolved
@@ -11,12 +11,8 @@
     version: 'oraclejdk8'
 test:
   override:
-<<<<<<< HEAD
-   # - npm run test
-=======
-    - npm run build
-    - npm run test
->>>>>>> d1d396e9
+    #- npm run build
+    #- npm run test
     - cd android/playground && ./gradlew assembleDebug -Dorg.gradle.daemon=true -Dorg.gradle.parallel=true -Dorg.gradle.jvmargs="-Xmx512m -XX:+HeapDumpOnOutOfMemoryError" -Dfile.encoding=UTF-8
     - cd android/sdk && ./gradlew testDebugUnitTest -PdisableCov=true -PtargetSDK=19 -Dorg.gradle.daemon=true -Dorg.gradle.parallel=true -Dorg.gradle.jvmargs="-Xmx512m -XX:+HeapDumpOnOutOfMemoryError" -Dfile.encoding=UTF-8
   post:
