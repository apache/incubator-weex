--- conflicted
+++ resolved
@@ -6,23 +6,17 @@
     - sudo service rabbitmq-server stop
     - sudo service couchdb stop
   node:
-<<<<<<< HEAD
    version: 7
   java:
     version: 'oraclejdk8'
 test:
   override:
-   # - npm run test
-    - cd android/playground && ./gradlew assembleDebug :weex_sdk:testDebugUnitTest -PdisableCov=true -PtargetSDK=19 -Dorg.gradle.daemon=true -Dorg.gradle.parallel=true -Dorg.gradle.jvmargs="-Xmx512m -XX:+HeapDumpOnOutOfMemoryError" -Dfile.encoding=UTF-8
-=======
-    version: 7
-test:
-  override:
     - npm run build
     - npm run test
-    - npm run test:cover
->>>>>>> d88375a9
+    - cd android/playground && ./gradlew assembleDebug :weex_sdk:testDebugUnitTest -PdisableCov=true -PtargetSDK=19 -Dorg.gradle.daemon=true -Dorg.gradle.parallel=true -Dorg.gradle.jvmargs="-Xmx512m -XX:+HeapDumpOnOutOfMemoryError" -Dfile.encoding=UTF-8
   post:
+    - cp -r android/playground/app/build/outputs $CIRCLE_ARTIFACTS/playground # playground artifacts
+    - cp -r android/sdk/build/reports $CIRCLE_ARTIFACTS/sdk_reports
 
 dependencies:
   cache_directories:
