machine:
  pre:
    - sudo service mongodb stop
    - sudo service mysql stop
    - sudo service postgresql stop
    - sudo service rabbitmq-server stop
    - sudo service couchdb stop
  node:
<<<<<<< HEAD
    version: 7
  environment:
    GRADLE_OPTS: '-Dorg.gradle.jvmargs="-Xmx2048m -XX:+HeapDumpOnOutOfMemoryError"'
=======
   version: 7
  java:
    version: 'oraclejdk8'
>>>>>>> 235b87fd
test:
  override:
   # - npm run test
    - cd android/playground && ./gradlew assembleDebug :weex_sdk:testDebugUnitTest -PdisableCov=true -PtargetSDK=19 -Dorg.gradle.daemon=true -Dorg.gradle.parallel=true -Dorg.gradle.jvmargs="-Xmx512m -XX:+HeapDumpOnOutOfMemoryError" -Dfile.encoding=UTF-8
  post:
    - cp -r android/playground/app/build/outputs $CIRCLE_ARTIFACTS/playground # playground artifacts
    - cp -r android/sdk/build/reports $CIRCLE_ARTIFACTS/sdk_reports

dependencies:
  cache_directories:
    - "node_modules"
    - ~/.gradle
    - ~/.m2

notify:
  webhooks:
    # gitter
    - url: https://webhooks.gitter.im/e/f1030e2836f6c2beb41c

general:
  branches:
    ignore:
      - gh-pages # ignore weex website
      - doc      # ignore doc
      - /doc-.*/ # ignore doc<|MERGE_RESOLUTION|>--- conflicted
+++ resolved
@@ -6,15 +6,9 @@
     - sudo service rabbitmq-server stop
     - sudo service couchdb stop
   node:
-<<<<<<< HEAD
-    version: 7
-  environment:
-    GRADLE_OPTS: '-Dorg.gradle.jvmargs="-Xmx2048m -XX:+HeapDumpOnOutOfMemoryError"'
-=======
    version: 7
   java:
     version: 'oraclejdk8'
->>>>>>> 235b87fd
 test:
   override:
    # - npm run test
