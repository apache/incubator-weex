{
  "name": "weex",
  "version": "0.4.0",
  "description": "A framework for building Mobile cross-platform UI",
  "license": "Apache-2.0",
  "repository": {
    "type": "git",
    "url": "git@github.com:alibaba/weex.git"
  },
  "homepage": "http://alibaba.github.io/weex/",
  "bugs": {
    "url": "https://github.com/alibaba/weex/issues"
  },
  "private": true,
  "keywords": [
    "weex",
    "hybrid",
    "webcomponent",
    "appframework",
    "mvvm",
    "javascript",
    "webkit",
    "v8",
    "jscore",
    "html5",
    "android",
    "ios",
    "yunos"
  ],
  "engines": {
    "node": ">=4"
  },
  "scripts": {
    "postinstall": "bash ./bin/install-hooks.sh",
    "build:config": "node build/config.frameworks.js",
    "build:browser": "webpack --config build/webpack.browser.config.js",
    "build:common": "webpack --config build/webpack.common.config.js",
    "build:native": "webpack --config build/webpack.native.config.js",
    "build:examples": "webpack --config build/webpack.examples.config.js",
    "build:examples:vue": "webpack --config build/webpack.examples.vue.config.js",
    "build:test": "webpack --config build/webpack.test.config.js",
    "dist:browser": "npm run build:browser && npm run build:common && bash ./bin/dist-browser.sh",
    "dist": "npm run dist:browser",
    "dev:browser": "webpack --watch --config build/webpack.browser.config.js",
    "dev:native": "webpack --watch --config build/webpack.native.config.js",
    "dev:examples": "webpack --watch --config build/webpack.examples.config.js",
    "dev:examples:vue": "webpack --watch --config build/webpack.examples.vue.config.js",
    "dev:test": "webpack --watch --config build/webpack.test.config.js",
    "build": "npm run build:native && npm run build:browser && npm run build:examples && npm run build:examples:vue && npm run build:test",
    "lint": "eslint html5",
    "test:unit": "mocha --compilers js:babel-core/register html5/test/unit/*/*.js html5/test/unit/*/*/*.js",
    "test:cover": "babel-node node_modules/isparta/bin/isparta cover --report text node_modules/mocha/bin/_mocha -- --reporter dot html5/test/unit/*/*.js html5/test/unit/*/*/*.js",
    "test:e2e": "npm run build:browser && node html5/test/e2e/runner.js",
    "test": "npm run build:config && npm run lint && npm run test:cover && npm run test:e2e",
    "serve": "serve ./ -p 12580",
    "clean:examples": "echo \"\\033[36;1m[Clean]\\033[0m \\033[33mexamples\\033[0m\" && rm -vrf examples/build/*",
    "clean:test": "echo \"\\033[36;1m[Clean]\\033[0m \\033[33mtest\\033[0m\" && rm -vrf test/build/*",
    "clean": "npm run clean:examples && npm run clean:test",
    "copy:js": "cp -vf ./dist/native.js ./android/sdk/assets/main.js",
    "copy:examples": "rm -rf ./android/playground/app/src/main/assets/* && cp -vrf ./examples/build/* ./android/playground/app/src/main/assets/",
    "copy": "npm run copy:js && npm run copy:examples"
  },
  "subversion": {
<<<<<<< HEAD
    "browser": "0.3.0",
    "framework": "0.15.5",
=======
    "browser": "0.3.2",
    "framework": "0.15.2",
>>>>>>> 8e8b59ac
    "transformer": ">=0.1.5 <0.4"
  },
  "dependencies": {
    "animationjs": "^0.1.5",
    "core-js": "^2.4.0",
    "cubicbezier": "^0.1.1",
    "envd": "^0.1.1",
    "httpurl": "^0.1.1",
    "lazyimg": "^0.1.2",
    "modals": "^0.1.5",
    "scroll-to": "0.0.2",
    "semver": "^5.1.0",
<<<<<<< HEAD
    "transitionize": "0.0.3",
    "weex-components": "^0.1.3",
    "weex-vue-framework": "^0.1.3",
    "weex-vue-loader": "^0.1.0",
    "weex-components": "^0.1.3",
    "weex-rx-framework": "^0.0.9"
=======
    "weex-components": "^0.2.0"
>>>>>>> 8e8b59ac
  },
  "devDependencies": {
    "babel-cli": "~6.4.5",
    "babel-loader": "^6.2.4",
    "babel-plugin-transform-runtime": "^6.15.0",
    "babel-preset-es2015": "^6.9.0",
    "babel-runtime": "^6.11.6",
    "chai": "^3.5.0",
    "chromedriver": "^2.21.2",
    "cross-spawn": "^4.0.0",
    "css-loader": "^0.23.1",
    "eslint": "^2.11.1",
    "http-server": "^0.9.0",
    "isparta": "^4.0.0",
    "istanbul": "^0.4.3",
    "json-loader": "^0.5.4",
    "mocha": "^2.5.3",
    "nightwatch": "^0.9.4",
    "phantomjs-prebuilt": "^2.1.7",
    "selenium-server": "2.53.1",
    "serve": "^1.4.0",
    "sinon": "^1.17.4",
    "sinon-chai": "^2.8.0",
    "style-loader": "^0.13.1",
    "uglify-js": "^2.6.4",
    "webpack": "^1.13.1",
    "weex-loader": "^0.3.1"
  }
}<|MERGE_RESOLUTION|>--- conflicted
+++ resolved
@@ -61,13 +61,8 @@
     "copy": "npm run copy:js && npm run copy:examples"
   },
   "subversion": {
-<<<<<<< HEAD
-    "browser": "0.3.0",
-    "framework": "0.15.5",
-=======
     "browser": "0.3.2",
-    "framework": "0.15.2",
->>>>>>> 8e8b59ac
+    "framework": "0.17.0",
     "transformer": ">=0.1.5 <0.4"
   },
   "dependencies": {
@@ -80,16 +75,7 @@
     "modals": "^0.1.5",
     "scroll-to": "0.0.2",
     "semver": "^5.1.0",
-<<<<<<< HEAD
-    "transitionize": "0.0.3",
-    "weex-components": "^0.1.3",
-    "weex-vue-framework": "^0.1.3",
-    "weex-vue-loader": "^0.1.0",
-    "weex-components": "^0.1.3",
-    "weex-rx-framework": "^0.0.9"
-=======
-    "weex-components": "^0.2.0"
->>>>>>> 8e8b59ac
+    "transitionize": "0.0.3"
   },
   "devDependencies": {
     "babel-cli": "~6.4.5",
@@ -116,6 +102,10 @@
     "style-loader": "^0.13.1",
     "uglify-js": "^2.6.4",
     "webpack": "^1.13.1",
-    "weex-loader": "^0.3.1"
+    "weex-components": "^0.2.0",
+    "weex-loader": "^0.3.1",
+    "weex-vue-framework": "^0.1.3",
+    "weex-vue-loader": "^0.1.0",
+    "weex-rx-framework": "^0.0.9"
   }
 }