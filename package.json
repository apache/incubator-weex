{
  "name": "weex",
  "version": "0.4.0",
  "subversion": {
    "browser": "0.5.0",
    "framework": "0.19.8",
    "transformer": ">=0.1.5 <0.5"
  },
  "description": "A framework for building Mobile cross-platform UI",
  "license": "Apache-2.0",
  "repository": {
    "type": "git",
    "url": "git@github.com:alibaba/weex.git"
  },
  "homepage": "http://alibaba.github.io/weex/",
  "bugs": {
    "url": "https://github.com/alibaba/weex/issues"
  },
  "private": true,
  "keywords": [
    "weex",
    "hybrid",
    "webcomponent",
    "appframework",
    "mvvm",
    "javascript",
    "webkit",
    "v8",
    "jscore",
    "html5",
    "android",
    "ios",
    "yunos"
  ],
  "engines": {
    "node": ">=4"
  },
  "scripts": {
    "postinstall": "bash ./bin/install-hooks.sh",
    "build:native": "node build/build.js native",
    "build:runtime": "node build/build.js runtime",
    "build:browser": "wwp && node build/build.js browser",
    "build:browser:common": "rollup -c build/rollup.browser.common.config.js",
    "build:examples": "webpack --config build/webpack.examples.config.js",
    "build:test": "webpack --config build/webpack.test.config.js",
    "build:ui-test": "webpack --config build/webpack.macacatest.config.js",
    "build": "npm run build:native && npm run build:browser && npm run build:examples && npm run build:test",
    "dist:browser": "npm run build:browser && npm run build:browser:common && bash ./bin/dist-browser.sh",
    "dist": "npm run dist:browser",
    "dev:native": "node build/build.js native --watch",
    "dev:runtime": "node build/build.js runtime --watch",
    "dev:browser": "wwp && node build/build.js native --watch",
    "dev:examples": "webpack --watch --config build/webpack.examples.config.js",
    "dev:test": "webpack --watch --config build/webpack.test.config.js",
    "lint": "eslint html5",
    "test:case": "mocha --require reify html5/test/case/tester.js",
    "test:unit": "mocha --require reify html5/test/unit/*/*.js html5/test/unit/*/*/*.js",
    "test": "npm run lint && npm run test:unit && npm run test:case",
    "test:cover-html": "babel-istanbul cover --report html node_modules/mocha/bin/_mocha -- --require reify --reporter dot html5/test/unit/*/*.js html5/test/unit/*/*/*.js && open coverage/index.html",
    "test:cover": "babel-istanbul cover --report text node_modules/mocha/bin/_mocha -- --require reify --reporter dot html5/test/unit/*/*.js html5/test/unit/*/*/*.js",
    "test:e2e": "npm run build:browser && node html5/test/e2e/runner.js",
    "serve": "serve ./ -p 12580",
    "serve:ui-test": "serve ./test/build/ -p 12581",
    "clean:examples": "echo \"\\033[36;1m[Clean]\\033[0m \\033[33mexamples\\033[0m\" && rm -vrf examples/build/*",
    "clean:test": "echo \"\\033[36;1m[Clean]\\033[0m \\033[33mtest\\033[0m\" && rm -vrf test/build/*",
    "clean": "npm run clean:examples && npm run clean:test",
    "copy:js": "cp -vf ./dist/native.js ./android/sdk/assets/main.js",
    "copy:examples": "rm -rf ./android/playground/app/src/main/assets/* && cp -vrf ./examples/build/* ./android/playground/app/src/main/assets/",
    "copy": "npm run copy:js && npm run copy:examples"
  },
  "dependencies": {
    "animationjs": "^0.1.5",
    "core-js": "^2.4.0",
    "cubicbezier": "^0.1.1",
    "envd": "^0.1.1",
    "httpurl": "^0.1.1",
    "lazyimg": "^0.1.5",
    "modals": "^0.1.6",
    "query-string": "^4.2.3",
    "scroll-to": "0.0.2",
    "semver": "^5.1.0",
    "weex-components": "^0.2.0",
<<<<<<< HEAD
    "weex-rax-framework": "0.1.7",
=======
    "weex-picker": "^0.1.0",
    "weex-rax-framework": "0.1.0",
>>>>>>> 0d244c71
    "weex-vue-framework": "2.1.8-weex.1"
  },
  "devDependencies": {
    "xml2map": "^1.0.2",
    "macaca-cli": "^1.1.0",
    "webdriver-client": "~1.0.0",
    "macaca-utils": "^0.1.9",
    "babel-core": "^6.17.0",
    "babel-istanbul": "^0.11.0",
    "babel-loader": "^6.2.5",
    "babel-preset-es2015": "^6.16.0",
    "babel-runtime": "^6.11.6",
    "chai": "^3.5.0",
    "chromedriver": "^2.21.2",
    "cross-spawn": "^4.0.0",
    "eslint": "^2.11.1",
    "http-server": "^0.9.0",
    "json-loader": "^0.5.4",
    "mocha": "^2.5.3",
    "nightwatch": "^0.9.4",
    "phantomjs-prebuilt": "^2.1.7",
    "reify": "^0.3.8",
    "rollup": "^0.36.0",
    "rollup-plugin-buble": "^0.14.0",
    "rollup-plugin-commonjs": "^5.0.4",
    "rollup-plugin-eslint": "^3.0.0",
    "rollup-plugin-json": "^2.0.2",
    "rollup-plugin-node-resolve": "^2.0.0",
    "rollup-plugin-postcss": "^0.2.0",
    "rollup-plugin-replace": "^1.1.1",
    "rollup-plugin-uglify": "^1.0.1",
    "rollup-watch": "^2.5.0",
    "selenium-server": "2.53.1",
    "serve": "^1.4.0",
    "sinon": "^1.17.4",
    "sinon-chai": "^2.8.0",
    "uglify-js": "^2.6.4",
    "webpack": "^1.13.1",
    "weex-components": "^0.2.0",
    "weex-loader": "^0.4.0",
    "weex-vdom-tester": "^0.2.0",
    "wwp": "^0.3.5"
  }
}<|MERGE_RESOLUTION|>--- conflicted
+++ resolved
@@ -80,12 +80,8 @@
     "scroll-to": "0.0.2",
     "semver": "^5.1.0",
     "weex-components": "^0.2.0",
-<<<<<<< HEAD
+    "weex-picker": "^0.1.0",
     "weex-rax-framework": "0.1.7",
-=======
-    "weex-picker": "^0.1.0",
-    "weex-rax-framework": "0.1.0",
->>>>>>> 0d244c71
     "weex-vue-framework": "2.1.8-weex.1"
   },
   "devDependencies": {
