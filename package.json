{
  "name": "weex",
  "version": "0.12.2",
  "subversion": {
    "browser": "0.5.0",
<<<<<<< HEAD
    "framework": "0.21.7",
    "vue-render": "0.12.1",
=======
    "framework": "0.20.6",
    "vue-render": "0.12.3",
>>>>>>> 758a3347
    "transformer": ">=0.1.5 <0.5"
  },
  "description": "A framework for building Mobile cross-platform UI",
  "license": "Apache-2.0",
  "repository": {
    "type": "git",
    "url": "git@github.com:apache/incubator-weex.git"
  },
  "homepage": "http://weex.apache.org/",
  "bugs": {
    "url": "https://issues.apache.org/jira/browse/WEEX/"
  },
  "private": true,
  "keywords": [
    "weex",
    "hybrid",
    "webcomponent",
    "appframework",
    "mvvm",
    "javascript",
    "webkit",
    "v8",
    "jscore",
    "html5",
    "android",
    "ios",
    "yunos"
  ],
  "engines": {
    "node": ">=4"
  },
  "scripts": {
    "postinstall": "bash ./scripts/install-hooks.sh",
    "build:native": "node build/build.js native",
    "build:runtime": "node build/build.js runtime",
    "build:legacy": "node build/build.js legacy",
    "install:buildtools": "npm i webpack@^1.0 weex-vue-bundle-util rollup rollup-watch rollup-plugin-buble rollup-plugin-json rollup-plugin-eslint rollup-plugin-commonjs rollup-plugin-flow rollup-plugin-flow-no-whitespace rollup-plugin-postcss rollup-plugin-replace rollup-plugin-uglify rollup-plugin-node-resolve wwp flow-bin babel-core babel-eslint babel-istanbul babel-loader babel-plugin-coverage babel-preset-es2015 babel-runtime eslint-plugin-flowtype",
    "build:source": "npm run build:native && npm run build:browser && node build/build.js vue",
    "build:browser": "wwp && node build/build.js browser",
    "build:browser:common": "rollup -c build/rollup.browser.common.config.js",
    "build:vue": "npm run build:vue:full && npm run build:vue:core && npm run build:vue:plugins",
    "build:vue:full": "flow check && node build/build.js vue",
    "build:vue:core": "node build/build.js vue-core",
    "build:vue:plugins": "node build/build.js vue-plugins",
    "build:vue:examples": "node build/build.js web-examples",
    "build:examples": "npm run build:examples:native && npm run build:examples:web",
    "build:examples:native": "webpack --config build/webpack.examples.config.js",
    "build:examples:web": "webpack --config build/webpack.examples.web.config.js",
    "build:test": "webpack --config build/webpack.test.config.js",
    "build:ci:web": "webpack --watch --config build/webpack.ci.web.config.js",
    "build:ci:native": "webpack --watch --config build/webpack.ci.config.js",
    "build:ci": "npm run build:ci:native && npm run build:ci:web",
    "build": "npm run build:native && npm run build:browser && npm run build:vue && npm run build:examples && npm run build:test",
    "dist:vue": "npm run build:vue && bash ./scripts/dist-vue.sh",
    "dist:browser": "npm run build:browser && npm run build:browser:common && bash ./scripts/dist-browser.sh",
    "dist": "npm run dist:browser && npm run dist:vue",
    "dev:native": "node build/build.js native --watch",
    "dev:runtime": "node build/build.js runtime --watch",
    "dev:legacy": "node build/build.js legacy --watch",
    "dev:browser": "wwp && node build/build.js native --watch",
    "dev:vue": "node build/build.js vue --watch",
    "dev:examples": "webpack --watch --config build/webpack.examples.config.js",
    "dev:examples:web": "webpack --watch --config build/webpack.examples.web.config.js",
    "dev:test": "webpack --watch --config build/webpack.test.config.js",
    "lint": "eslint html5",
    "flow": "flow check",
    "test:case": "mocha --require reify html5/test/case/tester.js",
    "test:vue": "webpack --config build/webpack.test.web.config.js && karma start build/karma.vue.conf.js",
    "test:unit": "mocha --require reify html5/test/unit/*/*.js html5/test/unit/*/*/*.js",
    "test": "npm run lint && npm run test:unit && npm run test:case && npm run test:vue",
    "test:cover-html": "babel-istanbul cover --report html node_modules/mocha/bin/_mocha -- --require reify --reporter dot html5/test/unit/*/*.js html5/test/unit/*/*/*.js && open coverage/index.html",
    "test:cover": "babel-istanbul cover --report text node_modules/mocha/bin/_mocha -- --require reify --reporter dot html5/test/unit/*/*.js html5/test/unit/*/*/*.js",
    "test:e2e": "npm run build:browser && node html5/test/e2e/runner.js",
    "serve": "serve ./ -p 12580",
    "serve:no-port": "serve ./",
    "clean:examples": "echo \"\\033[36;1m[Clean]\\033[0m \\033[33mexamples\\033[0m\" && rm -vrf examples/build/*",
    "clean:test": "echo \"\\033[36;1m[Clean]\\033[0m \\033[33mtest\\033[0m\" && rm -vrf test/build/*",
    "clean": "npm run clean:examples && npm run clean:test",
    "copy:js": "cp -vf ./packages/weex-js-framework/index.js ./pre-build/native-bundle-main.js",
    "copy:examples": "rm -rf ./android/playground/app/src/main/assets/* && cp -vrf ./examples/build/* ./android/playground/app/src/main/assets/",
    "copy": "npm run copy:js && npm run copy:examples",
    "danger": "danger"
  },
  "dependencies": {
    "autoprefixer": "^6.7.7",
    "animationjs": "^0.1.5",
    "blink-diff": "~1.0.12",
    "core-js": "^2.4.0",
    "cubicbezier": "^0.1.1",
    "envd": "^0.1.1",
    "httpurl": "^0.1.1",
    "inline-style-prefixer": "^3.0.2",
    "lazyimg": "^0.1.5",
    "modals": "^0.1.6",
    "query-string": "^4.2.3",
    "scroll-to": "0.0.2",
    "semver": "^5.1.0",
    "weex-picker": "^0.1.0",
    "weex-rax-framework": "0.4.7",
    "weex-vue-framework": "2.4.2-weex.3",
    "weex-styler": "0.1.9"
  },
  "devDependencies": {
    "@weex-project/weex-picker": "^0.2.4",
    "babel-core": "^6.17.0",
    "babel-eslint": "^7.2.1",
    "babel-istanbul": "^0.11.0",
    "babel-loader": "^6.2.5",
    "babel-plugin-coverage": "^1.0.0",
    "babel-preset-es2015": "^6.16.0",
    "babel-runtime": "^6.11.6",
    "chai": "^3.5.0",
    "chromedriver": "^2.21.2",
    "cross-spawn": "^4.0.0",
    "css-loader": "^0.26.1",
    "danger": "^0.18.0",
    "dateformat": "^2.0.0",
    "eslint": "^2.11.1",
    "eslint-plugin-flowtype": "^2.30.4",
    "flow-bin": "^0.42.0",
    "fs-extra": "^2.0.0",
    "github": "^9.2.0",
    "http-server": "^0.9.0",
    "json-loader": "^0.5.4",
    "karma": "^1.3.0",
    "karma-coverage": "^1.1.1",
    "karma-mocha": "^1.3.0",
    "karma-mocha-reporter": "^2.2.1",
    "karma-phantomjs-launcher": "^1.0.2",
    "karma-rollup-preprocessor": "^3.0.3",
    "karma-sinon-chai": "^1.2.4",
    "karma-sourcemap-loader": "^0.3.7",
    "karma-webpack": "^1.8.0",
    "macaca-utils": "^0.1.9",
    "mocha": "^2.5.3",
    "nightwatch": "^0.9.4",
    "parse-diff": "^0.4.0",
    "phantomjs-prebuilt": "^2.1.7",
    "reify": "^0.3.8",
    "rollup": "^0.36.0",
    "rollup-plugin-buble": "^0.14.0",
    "rollup-plugin-commonjs": "^5.0.4",
    "rollup-plugin-eslint": "^3.0.0",
    "rollup-plugin-flow": "^1.1.1",
    "rollup-plugin-flow-no-whitespace": "^1.0.0",
    "rollup-plugin-json": "^2.0.2",
    "rollup-plugin-node-resolve": "^2.0.0",
    "rollup-plugin-postcss": "^0.2.0",
    "rollup-plugin-replace": "^1.1.1",
    "rollup-plugin-uglify": "^2.0.1",
    "rollup-watch": "^2.5.0",
    "selenium-server": "2.53.1",
    "serve": "^1.4.0",
    "sinon": "^2.1.0",
    "sinon-chai": "^2.8.0",
    "uglify-js": "^2.8.29",
    "vue": "^2.2.6",
    "vue-loader": "^12.2.1",
    "vue-template-compiler": "^2.2.6",
    "webpack": "^1.13.1",
    "weex-components": "^0.2.0",
    "weex-gcanvas": "^0.4.2",
    "weex-loader": "^0.4.0",
    "weex-vdom-tester": "^0.2.0",
    "weex-vue-bundle-util": "^0.1.3",
    "weex-wd": "^1.0.23",
    "wwp": "^0.3.5",
    "xmldom": "^0.1.27"
  }
}<|MERGE_RESOLUTION|>--- conflicted
+++ resolved
@@ -3,13 +3,8 @@
   "version": "0.12.2",
   "subversion": {
     "browser": "0.5.0",
-<<<<<<< HEAD
     "framework": "0.21.7",
-    "vue-render": "0.12.1",
-=======
-    "framework": "0.20.6",
     "vue-render": "0.12.3",
->>>>>>> 758a3347
     "transformer": ">=0.1.5 <0.5"
   },
   "description": "A framework for building Mobile cross-platform UI",
