--- conflicted
+++ resolved
@@ -13,6 +13,7 @@
 add_definitions(-DLAYOUT_LOG=0)
 add_definitions(-DJSAPI_LOG=0)
 add_definitions(-DDOM_PARSER_LOG=0)
+
 
 ## add_subdirectory for subdirectory has a CMakeLists.txt
 add_subdirectory(${CMAKE_CURRENT_SOURCE_DIR}/IPC)
@@ -49,6 +50,9 @@
   ./core/config/core_environment.cpp
 
   ./core/moniter/render_performance.cpp
+  ./core/manager/wx_core_manager.cpp
+  ./core/bridge/js_bridge.cpp
+
 )
 
 if (ANDROID)
@@ -67,10 +71,12 @@
     ./android/bridge/impl/content_box_measurement_impl_android.cpp
     ./android/bridge/impl/jsfunction_impl_android.cpp
     ./android/bridge/impl/native_render_object_utils_impl_android.cpp
+    ./android/bridge/impl/jsc_bridge_impl_android.cpp
 
     ./android/jsengine/multiprocess/WeexJSConnection.cpp
     ./android/jsengine/multiprocess/WeexProxy.cpp
     ./android/jsengine/multiprocess/ExtendJSApi.cpp
+
   )
 
   add_library(${WEEXCORE_LIBRARY_NAME} SHARED
@@ -80,63 +86,5 @@
 
   target_include_directories(${WEEXCORE_LIBRARY_NAME} PUBLIC .)
 
-<<<<<<< HEAD
-    ./core/api/WeexJSCoreApi.cpp
-
-    ./core/render/manager/render_manager.cpp
-    ./core/render/page/render_page.cpp
-    ./core/render/node/render_object.cpp
-    ./core/render/node/factory/render_creator.cpp
-    ./core/render/action/render_action_add_event.cpp
-    ./core/render/action/render_action_remove_event.cpp
-    ./core/render/action/render_action_add_element.cpp
-    ./core/render/action/render_action_remove_element.cpp
-    ./core/render/action/render_action_move_element.cpp
-    ./core/render/action/render_action_createbody.cpp
-    ./core/render/action/render_action_createfinish.cpp
-    ./core/render/action/render_action_appendtree_createfinish.cpp
-    ./core/render/action/render_action_layout.cpp
-    ./core/render/action/render_action_update_attr.cpp
-    ./core/render/action/render_action_update_style.cpp
-
-    ./core/parser/dom_parser.cpp
-
-    ./core/layout/layout.cpp
-    ./core/layout/style.cpp
-
-    ./core/css/css_value_getter.cpp
-
-    ./core/config/core_environment.cpp
-    ./core/moniter/render_performance.cpp
-    ./core/bridge/js_bridge.cpp
-    ./core/manager/wx_core_manager.cpp
-
-        )
-
- #    set(weexjsc_LIBRARY_TYPE SHARED)
-
- #   set_target_properties(weexjsc
- #   PROPERTIES
- #   LINK_FLAGS "-Wl,--version-script=${CMAKE_CURRENT_SOURCE_DIR}//weexjsc_version_script.txt -Wl,--no-undefined -Wl,-soname,libweexjsc.so"
- #   )
-
- #   add_custom_command(
- #       TARGET weexjsc
- #       POST_BUILD
- #       COMMAND ${CMAKE_STRIP} $<TARGET_FILE:weexjsc> -o ${CMAKE_SOURCE_DIR}/libweexjsc.so
- #       VERBATIM
- #   )
-
-    target_include_directories(weexjsc
-                               PUBLIC
-                               .)
-
-    target_link_libraries(weexjsc 
-                          android
-                          IPC
-                          log
-                          z)
-=======
   target_link_libraries(${WEEXCORE_LIBRARY_NAME} android weexipc log z)
-endif (ANDROID)
->>>>>>> d01f1086
+endif (ANDROID)