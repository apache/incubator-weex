cmake_minimum_required(VERSION 3.4.1)
set(WEEXCORE_LIBRARY_NAME weexcore)

set(CMAKE_CXX_FLAGS "${CMAKE_CXX_FLAGS} -std=c++11")
#add_compile_options(-std=c++11)
add_compile_options(-fexceptions)

add_definitions(-DGNU_SUPPORT=1)
add_definitions(-DJSONCPP_NO_LOCALE_SUPPORT=1)
add_definitions(-DDEBUG=1)

add_definitions(-DRENDER_LOG=0)
add_definitions(-DPERFORMANCE_LOG=0)
add_definitions(-DLAYOUT_LOG=0)
add_definitions(-DJSAPI_LOG=0)
add_definitions(-DDOM_PARSER_LOG=0)


## add_subdirectory for subdirectory has a CMakeLists.txt
add_subdirectory(${CMAKE_CURRENT_SOURCE_DIR}/IPC)

## include_directories for include head file
include_directories(${CMAKE_CURRENT_SOURCE_DIR}/IPC)

set(COMMON_SRCS

  ./core/render/manager/render_manager.cpp
  ./core/render/page/render_page.cpp
  ./core/render/node/render_object.cpp
  ./core/render/node/factory/render_creator.cpp
  ./core/render/action/render_action_add_event.cpp
  ./core/render/action/render_action_remove_event.cpp
  ./core/render/action/render_action_add_element.cpp
  ./core/render/action/render_action_remove_element.cpp
  ./core/render/action/render_action_move_element.cpp
  ./core/render/action/render_action_createbody.cpp
  ./core/render/action/render_action_createfinish.cpp
  ./core/render/action/render_action_appendtree_createfinish.cpp
  ./core/render/action/render_action_layout.cpp
  ./core/render/action/render_action_update_attr.cpp
  ./core/render/action/render_action_update_style.cpp

  ./core/layout/layout.cpp
  ./core/layout/style.cpp

  ./core/css/css_value_getter.cpp

  ./core/config/core_environment.cpp

  ./core/moniter/render_performance.cpp
<<<<<<< HEAD
  ./core/manager/wx_core_manager.cpp
  ./core/bridge/js_bridge.cpp
        )
=======
  ./core/manager/weex_core_manager.cpp
  ./core/bridge/js_bridge.cpp
  ./core/parser/dom_wson.cpp
        )
add_subdirectory(${CMAKE_CURRENT_SOURCE_DIR}/wson)
include_directories(${CMAKE_CURRENT_SOURCE_DIR}/wson)

SET(FINAL_ADD_LIBRARY
        ${COMMON_SRCS}
)
SET(FINAL_TARGET_LINK_LIBRARIES wson)
>>>>>>> 785bc199

if (ANDROID)
  ## add_subdirectory for subdirectory has a CMakeLists.txt
  add_subdirectory(${CMAKE_CURRENT_SOURCE_DIR}/IPC)
  ## include_directories for include head file
  include_directories(${CMAKE_CURRENT_SOURCE_DIR}/IPC)

  set (ANDROID_SRCS
    ./android/jniprebuild/jni_load.cc
    ./android/base/jni/android_jni.cpp
    ./android/base/jni/jbytearray_ref.cpp
    ./android/base/jni/scoped_java_ref.cpp
    ./android/base/base64/base64.cpp
    ./android/base/base64/modp_base64/modp_b64.cc
    ./android/base/string/scoped_jstring.cpp
    ./android/base/string/scoped_jstring_utf8.cpp
    ./android/bridge/impl/jsc_bridge_impl_android.cpp
    ./android/base/string/jstring_cache.cpp
    ./android/bridge/impl/bridge_impl_android.cpp
    ./android/bridge/impl/weexcore_impl_android.cpp
    ./android/bridge/impl/measure_mode_impl_android.cpp
    ./android/bridge/impl/content_box_measurement_impl_android.cpp
    ./android/bridge/impl/jsfunction_impl_android.cpp
    ./android/bridge/impl/native_render_object_utils_impl_android.cpp
    ./android/bridge/impl/jsc_bridge_impl_android.cpp

    ./android/jsengine/multiprocess/WeexJSConnection.cpp
    ./android/jsengine/multiprocess/WeexProxy.cpp
    ./android/jsengine/multiprocess/ExtendJSApi.cpp


    ./android/jsengine/api/WeexJSCoreApi.cpp
     

  )
  SET(FINAL_ADD_LIBRARY
          ${FINAL_ADD_LIBRARY}
          ${ANDROID_SRCS}
          )

  SET(FINAL_TARGET_LINK_LIBRARIES
          ${FINAL_TARGET_LINK_LIBRARIES}
          wson
          android
          weexipc
          log
          z
          )

endif (ANDROID)

add_library(${WEEXCORE_LIBRARY_NAME} SHARED ${FINAL_ADD_LIBRARY})
target_include_directories(${WEEXCORE_LIBRARY_NAME} PUBLIC .)
target_link_libraries(${WEEXCORE_LIBRARY_NAME} ${FINAL_TARGET_LINK_LIBRARIES})<|MERGE_RESOLUTION|>--- conflicted
+++ resolved
@@ -48,11 +48,6 @@
   ./core/config/core_environment.cpp
 
   ./core/moniter/render_performance.cpp
-<<<<<<< HEAD
-  ./core/manager/wx_core_manager.cpp
-  ./core/bridge/js_bridge.cpp
-        )
-=======
   ./core/manager/weex_core_manager.cpp
   ./core/bridge/js_bridge.cpp
   ./core/parser/dom_wson.cpp
@@ -64,7 +59,6 @@
         ${COMMON_SRCS}
 )
 SET(FINAL_TARGET_LINK_LIBRARIES wson)
->>>>>>> 785bc199
 
 if (ANDROID)
   ## add_subdirectory for subdirectory has a CMakeLists.txt
