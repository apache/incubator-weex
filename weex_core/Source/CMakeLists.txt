--- conflicted
+++ resolved
@@ -53,7 +53,6 @@
   ./core/manager/weex_core_manager.cpp
   ./core/bridge/js_bridge.cpp
   ./core/parser/dom_wson.cpp
-<<<<<<< HEAD
    ./core/bridge/bridge.cpp
 
    ./core/data_render/ast.cc
@@ -76,10 +75,6 @@
    ./core/data_render/vnode/vnode_render_manager.cc
    ./core/data_render/vnode/vnode_render_context.cc
    ./core/data_render/json/json11.cc
-=======
-  ./core/bridge/bridge.cpp
-  ./core/bridge/bridge.cpp
->>>>>>> ad814ad9
         )
 add_subdirectory(${CMAKE_CURRENT_SOURCE_DIR}/wson)
 include_directories(${CMAKE_CURRENT_SOURCE_DIR}/wson)
