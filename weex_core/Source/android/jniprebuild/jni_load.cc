--- conflicted
+++ resolved
@@ -18,16 +18,14 @@
  */
 
 #include <jni.h>
-<<<<<<< HEAD
 #include "android/base/jni/android_jni.h"
 #include "android/base/jni_type.h"
+#include "android/utils/so_utils.h"
 #include "android/wrap/content_box_measurement_impl_android.h"
+#include "android/wrap/hash_set.h"
 #include "android/wrap/jsfunction_impl_android.h"
-#include "android/wrap/measure_mode_impl_android.h"
+#include "android/wrap/log_utils.h"
 #include "android/wrap/native_render_object_utils_impl_android.h"
-#include "android/utils/so_utils.h"
-#include "android/wrap/hash_set.h"
-#include "android/wrap/log_utils.h"
 #include "android/wrap/wml_bridge.h"
 #include "android/wrap/wx_bridge.h"
 #include "android/wrap/wx_js_object.h"
@@ -37,43 +35,22 @@
 jint JNI_OnLoad(JavaVM *vm, void *reserved) {
   base::android::InitVM(vm);
   JNIEnv *env = base::android::AttachCurrentThread();
-  WeexCore::RegisterJNIMeasureMode(env);
-  WeexCore::RegisterJNIContentBoxMeasurement(env);
-  WeexCore::RegisterWXJsFunction(env);
-  WeexCore::RegisterJNINativeRenderObjectUtils(env);
-  weex::base::MessagePumpAndroid::RegisterJNIUtils(env);
-  WeexCore::WXBridge::RegisterJNIUtils(env);
-  base::android::JNIType::RegisterJNIUtils(env);
-  WeexCore::WXJSObject::RegisterJNIUtils(env);
-  WeexCore::LogUtils::RegisterJNIUtils(env);
-  WeexCore::WXMap::RegisterJNIUtils(env);
-  WeexCore::HashSet::RegisterJNIUtils(env);
-  WeexCore::WMLBridge::RegisterJNIUtils(env);
-  WeexCore::SoUtils::Init(env);
-  return JNI_VERSION_1_4;
-=======
-#include <android/bridge/impl/bridge_impl_android.h>
-#include <android/base/jni/android_jni.h>
-#include <android/bridge/impl/content_box_measurement_impl_android.h>
-#include <android/bridge/impl/jsfunction_impl_android.h>
-#include <android/bridge/impl/native_render_object_utils_impl_android.h>
+  bool result = WeexCore::RegisterJNIContentBoxMeasurement(env) &&
+                WeexCore::RegisterWXJsFunction(env) &&
+                WeexCore::RegisterJNINativeRenderObjectUtils(env) &&
+                weex::base::MessagePumpAndroid::RegisterJNIUtils(env) &&
+                WeexCore::WXBridge::RegisterJNIUtils(env) &&
+                base::android::JNIType::RegisterJNIUtils(env) &&
+                WeexCore::WXJSObject::RegisterJNIUtils(env) &&
+                WeexCore::LogUtils::RegisterJNIUtils(env) &&
+                WeexCore::WXMap::RegisterJNIUtils(env) &&
+                WeexCore::HashSet::RegisterJNIUtils(env);
+  if (result) {
+    WeexCore::SoUtils::Init(env);
+    WeexCore::WMLBridge::RegisterJNIUtils(env);
+  }
 
-jint JNI_OnLoad (JavaVM *vm, void *reserved)
-{
-    //base::android::InitVM(vm);
-    // JNIEnv* env = base::android::AttachCurrentThread();
-    JNIEnv *env;
-    /* Get environment */
-    if ((vm)->GetEnv((void **) &env, JNI_VERSION_1_4) != JNI_OK) {
-      return JNI_FALSE;
-    }
-
-    bool result = WeexCore::RegisterJNIUtils(env) &&
-                  WeexCore::RegisterJNIContentBoxMeasurement(env) &&
-                  WeexCore::RegisterWXJsFunction(env) &&
-                  WeexCore::RegisterJNINativeRenderObjectUtils(env);
-    return result ? WeexCore::OnLoad(vm, reserved) : JNI_FALSE;
->>>>>>> 27724280
+  return result ? JNI_VERSION_1_4 : JNI_FALSE;
 }
 
 void JNI_OnUnload(JavaVM *vm, void *reserved) {}