--- conflicted
+++ resolved
@@ -32,11 +32,7 @@
   if (m_chars)
     return m_chars;
   if (m_jstring == nullptr)
-<<<<<<< HEAD
-    return "";
-=======
     return nullptr;
->>>>>>> 27724280
   m_chars = m_env->GetStringUTFChars(m_jstring, nullptr);
   return m_chars;
 }
