/**
 * Licensed to the Apache Software Foundation (ASF) under one
 * or more contributor license agreements.  See the NOTICE file
 * distributed with this work for additional information
 * regarding copyright ownership.  The ASF licenses this file
 * to you under the Apache License, Version 2.0 (the
 * "License"); you may not use this file except in compliance
 * with the License.  You may obtain a copy of the License at
 *
 *   http://www.apache.org/licenses/LICENSE-2.0
 *
 * Unless required by applicable law or agreed to in writing,
 * software distributed under the License is distributed on an
 * "AS IS" BASIS, WITHOUT WARRANTIES OR CONDITIONS OF ANY
 * KIND, either express or implied.  See the License for the
 * specific language governing permissions and limitations
 * under the License.
 */
#include <base/utils/log_base.h>
#include "script_bridge_in_multi_process.h"

#include "android/utils/params_utils.h"
#include "android/base/string/string_utils.h"
#include "android/bridge/multi_process_and_so_initializer.h"
#include "android/bridge/script/script_side_in_multi_process.h"
#include "android/multiprocess/weex_js_connection.h"
#include "android/utils/ipc_string_result.h"
#include "base/android/log_utils.h"
#include "base/make_copyable.h"
#include "base/message_loop/message_loop.h"
#include "base/thread/waitable_event.h"
#include "base/android/jni/android_jni.h"
#include "core/bridge/script/core_side_in_script.h"
#include "core/manager/weex_core_manager.h"
#include "third_party/IPC/IPCArguments.h"                                         
#include "third_party/IPC/IPCHandler.h"                                           
#include "third_party/IPC/IPCMessageJS.h" 
#include "third_party/IPC/IPCResult.h"

namespace WeexCore {

static std::unique_ptr<IPCResult> HandleSetJSVersion(IPCArguments *arguments) {
  WeexCoreManager::Instance()->script_thread()->message_loop()->PostTask(
      weex::base::MakeCopyable([version = std::unique_ptr<char[]>(
                                    getArumentAsCStr(arguments, 0))] {
        WeexCoreManager::Instance()->script_bridge()->core_side()->SetJSVersion(
            version.get());
      }));

  return createVoidResult();
}

static std::unique_ptr<IPCResult> HandleReportException(
    IPCArguments *arguments) {
  const char *pageId = nullptr;
  const char *func = nullptr;
  const char *exceptionInfo = nullptr;

  if (arguments->getType(0) == IPCType::BYTEARRAY) {
    const IPCByteArray *instanceIDBA = arguments->getByteArray(0);
    pageId = instanceIDBA->content;
  }

  if (arguments->getType(1) == IPCType::BYTEARRAY) {
    const IPCByteArray *funcBA = arguments->getByteArray(1);
    func = funcBA->content;
  }

  if (arguments->getType(2) == IPCType::BYTEARRAY) {
    const IPCByteArray *exceptionInfoBA = arguments->getByteArray(2);
    exceptionInfo = exceptionInfoBA->content;
  }

  WeexCoreManager::Instance()->script_thread()->message_loop()->PostTask(
      weex::base::MakeCopyable([pageId = std::string(pageId),
                                funcS = std::string(func),
                                exceptionStr = std::string(exceptionInfo)] {
        WeexCoreManager::Instance()
            ->script_bridge()
            ->core_side()
            ->ReportException(pageId.c_str(), funcS.c_str(),
                              exceptionStr.c_str());
      }));
  return createVoidResult();
}

static std::unique_ptr<IPCResult> HandleCallNativeLog(IPCArguments *arguments) {
  auto arg1 = std::unique_ptr<char[]>(getArumentAsCStr(arguments, 0));
  WeexCoreManager::Instance()->script_thread()->message_loop()->PostTask(
      weex::base::MakeCopyable([str_array = std::move(arg1)] {
        WeexCoreManager::Instance()->script_bridge()->core_side()->NativeLog(
            str_array.get());
      }));

  //  const char *str_array = getArumentAsCStr(arguments, 0);
  //  WeexCoreManager::Instance()->script_bridge()->core_side()->NativeLog(
  //      str_array);
  return createInt32Result(static_cast<int32_t>(true));
}

static std::unique_ptr<IPCResult> HandleSetTimeout(IPCArguments *arguments) {
  auto arg1 = std::unique_ptr<char[]>(getArumentAsCStr(arguments, 0));
  auto arg2 = std::unique_ptr<char[]>(getArumentAsCStr(arguments, 1));
  WeexCoreManager::Instance()->script_thread()->message_loop()->PostTask(
      weex::base::MakeCopyable([callbackID = std::move(arg1),
                                time = std::move(arg2)] {
        WeexCoreManager::Instance()->script_bridge()->core_side()->SetTimeout(
            callbackID.get(), time.get());
      }));

  //  char *callbackID = getArumentAsCStr(arguments, 0);
  //  char *time = getArumentAsCStr(arguments, 1);
  //
  //  if (callbackID == nullptr || time == nullptr)
  //    return createInt32Result(static_cast<int32_t>(false));
  //
  //  WeexCoreManager::Instance()->script_bridge()->core_side()->SetTimeout(
  //      callbackID, time);
  //
  //  if (callbackID != nullptr) {
  //    delete[] callbackID;
  //    callbackID = nullptr;
  //  }
  //  if (time != nullptr) {
  //    delete[] time;
  //    time = nullptr;
  //  }
  return createInt32Result(static_cast<int32_t>(true));
}

static std::unique_ptr<IPCResult> HandleSetInterval(IPCArguments *arguments) {
  auto arg1 = std::unique_ptr<char[]>(getArumentAsCStr(arguments, 0));
  auto arg2 = std::unique_ptr<char[]>(getArumentAsCStr(arguments, 1));
  auto arg3 = std::unique_ptr<char[]>(getArumentAsCStr(arguments, 2));
  WeexCoreManager::Instance()->script_thread()->message_loop()->PostTask(
      weex::base::MakeCopyable([pageId = std::move(arg1),
                                callbackID = std::move(arg2),
                                time = std::move(arg3)] {
        WeexCoreManager::Instance()->script_bridge()->core_side()->SetInterval(
            pageId.get(), callbackID.get(), time.get());
      }));

  //  const char *pageId = getArumentAsCStr(arguments, 0);
  //  const char *callbackID = getArumentAsCStr(arguments, 1);
  //  const char *_time = getArumentAsCStr(arguments, 2);
  //  if (pageId == nullptr || callbackID == nullptr || _time == nullptr)
  //    return createInt32Result(-1);
  //
  //  long time_ = atoi(_time);
  //  int _timerId =
  //      WeexCoreManager::Instance()->script_bridge()->core_side()->SetInterval(
  //          pageId, callbackID, _time);
  //
  //  if (pageId != nullptr) {
  //    delete[] pageId;
  //    pageId = nullptr;
  //  }
  //  if (callbackID != nullptr) {
  //    delete[] callbackID;
  //    callbackID = nullptr;
  //  }
  //  if (_time != nullptr) {
  //    delete[] _time;
  //    _time = nullptr;
  //  }

  // TODO timerId
  return createInt32Result(1);
}

static std::unique_ptr<IPCResult> HandleClearInterval(IPCArguments *arguments) {
  const char *pageId = getArumentAsCStr(arguments, 0);
  const char *callbackID = getArumentAsCStr(arguments, 1);
  long id = atoi(callbackID);

  if (pageId != nullptr) {
    delete[] pageId;
    pageId = nullptr;
  }
  if (callbackID != nullptr) {
    delete[] callbackID;
    callbackID = nullptr;
  }
  return createVoidResult();
}

static std::unique_ptr<IPCResult> HandleCallNative(IPCArguments *arguments) {
  WeexCoreManager::Instance()->script_thread()->message_loop()->PostTask(
      weex::base::MakeCopyable(
          [pageId = std::unique_ptr<char[]>(getArumentAsCStr(arguments, 0)),
           task = std::unique_ptr<char[]>(getArumentAsCStr(arguments, 1)),
           callback = std::unique_ptr<char[]>(getArumentAsCStr(arguments, 2))] {
            if (pageId != nullptr && task != nullptr) {
              WeexCoreManager::Instance()
                  ->script_bridge()
                  ->core_side()
                  ->CallNative(pageId.get(), task.get(), callback.get());
            }
          }));
  return createInt32Result(0);
}

static std::unique_ptr<IPCResult> HandleCallGCanvasLinkNative(
    IPCArguments *arguments) {

  auto arg1 = std::unique_ptr<char[]>(getArumentAsCStr(arguments, 0));
  auto typeStr = std::unique_ptr<char[]>(getArumentAsCStr(arguments, 1));
  int type = atoi(typeStr.get());
  auto arg3 = std::unique_ptr<char[]>(getArumentAsCStr(arguments, 2));
  weex::base::WaitableEvent event;
  char *retVal = nullptr;
  WeexCoreManager::Instance()->script_thread()->message_loop()->PostTask(
          weex::base::MakeCopyable(
                  [pageId = std::move(arg1), t = type,
                          args = std::move(arg3), returnResult = &retVal, e = &event] {
                      *returnResult =
                              const_cast<char *>(WeexCoreManager::Instance()
                                      ->script_bridge()
                                      ->core_side()
                                      ->CallGCanvasLinkNative(pageId.get(),t,args.get()));
                      e->Signal();
                  }));

  event.Wait();


  JNIEnv *env = base::android::AttachCurrentThread();
//  jstring jPageId = getArgumentAsJString(env, arguments, 0);
//  const char *pageId = env->GetStringUTFChars(jPageId, NULL);
//  int type = getArgumentAsInt32(env, arguments, 1);
//  jstring val = getArgumentAsJString(env, arguments, 2);
//  const char *args = env->GetStringUTFChars(val, NULL);
//
//#if JSAPI_LOG
//      LOGD("[ExtendJSApi] HandleCallGCanvasLinkNative >>>> pageId: %s, type:
//      %d, args: %s", pageId, type, args);
//#endif
//      const char *retVal = NULL;
//    retVal = WeexCoreManager::Instance()->script_bridge()->core_side()->CallGCanvasLinkNative(pageId, type,
//                                                                                     args);

      std::unique_ptr<IPCResult> ret = createVoidResult();
      if (retVal) {
    jstring jDataStr = env->NewStringUTF(retVal);
    ret = std::unique_ptr<IPCResult>(
        new IPCStringResult(jstring2WeexString(env, jDataStr)));
    env->DeleteLocalRef(jDataStr);
    retVal = NULL;
      }
//      env->DeleteLocalRef(jPageId);
//      env->DeleteLocalRef(val);
      return ret;
}

static std::unique_ptr<IPCResult> HandleT3DLinkNative(IPCArguments *arguments) {


  auto typeStr = std::unique_ptr<char[]>(getArumentAsCStr(arguments, 0));
  int type = atoi(typeStr.get());
  auto arg1 = std::unique_ptr<char[]>(getArumentAsCStr(arguments, 1));
  weex::base::WaitableEvent event;
  char *retVal = nullptr;
  WeexCoreManager::Instance()->script_thread()->message_loop()->PostTask(
          weex::base::MakeCopyable(
                  [args = std::move(arg1), t = type,
                          returnResult = &retVal, e = &event] {
                      *returnResult =
                              const_cast<char *>(WeexCoreManager::Instance()
                                      ->script_bridge()
                                      ->core_side()
                                      ->CallT3DLinkNative(t, args.get()));
                      e->Signal();
                  }));

  event.Wait();

  JNIEnv *env = base::android::AttachCurrentThread();
//  int type = getArgumentAsInt32(env, arguments, 0);
//  jstring val = getArgumentAsJString(env, arguments, 1);
//  const char *args = env->GetStringUTFChars(val, NULL);

#if JSAPI_LOG
  LOGD("[ExtendJSApi] handleT3DLinkNative >>>> type: %d, args: %s", type, args);
#endif
//  const char *retVal = NULL;
//  retVal = WeexCoreManager::Instance()
//               ->script_bridge()
//               ->core_side()
//               ->CallT3DLinkNative(type, args);

  std::unique_ptr<IPCResult> ret = createVoidResult();
  if (retVal) {
    jstring jDataStr = env->NewStringUTF(retVal);
    ret = std::unique_ptr<IPCResult>(
        new IPCStringResult(jstring2WeexString(env, jDataStr)));
    env->DeleteLocalRef(jDataStr);
    retVal = NULL;
  }
//  env->DeleteLocalRef(val);
  return ret;
}

static std::unique_ptr<IPCResult> HandleCallNativeModule(
    IPCArguments *arguments) {
  int argumentsDataLength = getArumentAsCStrLen(arguments, 3);
  int optionsDataLength = getArumentAsCStrLen(arguments, 4);

  auto arg1 = std::unique_ptr<char[]>(getArumentAsCStr(arguments, 0));
  auto arg2 = std::unique_ptr<char[]>(getArumentAsCStr(arguments, 1));
  auto arg3 = std::unique_ptr<char[]>(getArumentAsCStr(arguments, 2));
  auto arg4 = std::unique_ptr<char[]>(getArumentAsCStr(arguments, 3));
  auto arg5 = std::unique_ptr<char[]>(getArumentAsCStr(arguments, 4));

  weex::base::WaitableEvent event;
  std::unique_ptr<ValueWithType> ret;
  WeexCoreManager::Instance()->script_thread()->message_loop()->PostTask(
      weex::base::MakeCopyable(
          [pageId = std::move(arg1), module = std::move(arg2),
           method = std::move(arg3), argumentsData = std::move(arg4),
           optionsData = std::move(arg5), length1 = argumentsDataLength,
           length2 = optionsDataLength, result = &ret, e = &event] {
            *result =
                WeexCoreManager::Instance()
                    ->script_bridge()
                    ->core_side()
                    ->CallNativeModule(pageId.get(), module.get(), method.get(),
                                       argumentsData.get(), length1,
                                       optionsData.get(), length2);
            e->Signal();
          }));

  event.Wait();
  /**
   * when Wait timeout, ret is null.  switch case will crash.
   * make default value, to avoid the crash
   * */
  if(ret.get() == nullptr){
     ret = std::make_unique<ValueWithType>((int32_t)-1);
  }

  std::unique_ptr<IPCResult> result;
  switch (ret->type) {
    case ParamsType::INT32:
      result = createInt32Result(ret->value.int32Value);
      break;
    case ParamsType::INT64:
      result = createInt64Result(ret->value.int64Value);
      break;
    case ParamsType::FLOAT:
    case ParamsType::DOUBLE:
      result = createDoubleResult(ret->value.doubleValue);
      break;
    case ParamsType::VOID:
      result = createVoidResult();
      break;
    case ParamsType::BYTEARRAY:
      result = createByteArrayResult(ret->value.byteArray->content,
                                     ret->value.byteArray->length);
      break;
    case ParamsType::JSONSTRING:
      result = std::unique_ptr<IPCResult>(
          new IPCJSONStringResult(ret->value.string));
      break;
    case ParamsType::STRING:
      result =
          std::unique_ptr<IPCResult>(new IPCStringResult(ret->value.string));
      break;
    default:
      result = createVoidResult();
      break;
  }
  // Need to free
  //  freeValueWithType(ret.get());

  return result;
}

static std::unique_ptr<IPCResult> HandleCallNativeComponent(
    IPCArguments *arguments) {
  //  char *pageId = getArumentAsCStr(arguments, 0);
  //  char *ref = getArumentAsCStr(arguments, 1);
  //  char *method = getArumentAsCStr(arguments, 2);
  //  char *argumentsData = getArumentAsCStr(arguments, 3);
  int argumentsDataLength = getArumentAsCStrLen(arguments, 3);
  //  char *optionsData = getArumentAsCStr(arguments, 4);
  int optionsDataLength = getArumentAsCStrLen(arguments, 4);

  auto arg1 = std::unique_ptr<char[]>(getArumentAsCStr(arguments, 0));
  auto arg2 = std::unique_ptr<char[]>(getArumentAsCStr(arguments, 1));
  auto arg3 = std::unique_ptr<char[]>(getArumentAsCStr(arguments, 2));
  auto arg4 = std::unique_ptr<char[]>(getArumentAsCStr(arguments, 3));
  auto arg5 = std::unique_ptr<char[]>(getArumentAsCStr(arguments, 4));
  WeexCoreManager::Instance()->script_thread()->message_loop()->PostTask(
      weex::base::MakeCopyable(
          [pageId = std::move(arg1), ref = std::move(arg2),
           method = std::move(arg3), argumentsData = std::move(arg4),
           optionsData = std::move(arg5), l1 = argumentsDataLength,
           l2 = optionsDataLength] {
            if (pageId != nullptr && ref != nullptr && method != nullptr) {
              WeexCoreManager::Instance()
                  ->script_bridge()
                  ->core_side()
                  ->CallNativeComponent(pageId.get(), ref.get(), method.get(),
                                        argumentsData.get(), l1,
                                        optionsData.get(), l2);
            }
          }));

  //  if (pageId != nullptr && ref != nullptr && method != nullptr) {
  //#if JSAPI_LOG
  //    LOGD("[ExtendJSApi] handleCallNativeComponent >>>> pageId: %s, ref:
  //             % s,
  //         method
  //         : % s, arg
  //         : % s, opt
  //         : % s ",
  //               pageId,
  //           ref, method, argString, optString);
  //#endif
  //    WeexCoreManager::Instance()
  //        ->script_bridge()
  //        ->core_side()
  //        ->CallNativeComponent(pageId, ref, method, argumentsData,
  //                              argumentsDataLength, optionsData,
  //                              optionsDataLength);
  //  }
  //
  //  if (pageId != nullptr) {
  //    delete[] pageId;
  //    pageId = nullptr;
  //  }
  //  if (ref != nullptr) {
  //    delete[] ref;
  //    ref = nullptr;
  //  }
  //  if (method != nullptr) {
  //    delete[] method;
  //    method = nullptr;
  //  }
  //  if (argumentsData != nullptr) {
  //    delete[] argumentsData;
  //    argumentsData = nullptr;
  //  }
  //  if (optionsData != nullptr) {
  //    delete[] optionsData;
  //    optionsData = nullptr;
  //  }
  return createInt32Result(static_cast<int32_t>(true));
}

static std::unique_ptr<IPCResult> FunctionCallCreateBody(
    IPCArguments *arguments) {
  WeexCoreManager::Instance()->script_thread()->message_loop()->PostTask(
      weex::base::MakeCopyable([page_id = std::unique_ptr<char[]>(
                                    getArumentAsCStr(arguments, 0)),
                                dom_str = std::unique_ptr<char[]>(
                                    getArumentAsCStr(arguments, 1))] {
        WeexCoreManager::Instance()->script_bridge()->core_side()->CreateBody(
            page_id.get(), dom_str.get(), strlen(dom_str.get()));
      }));

  //  auto page_id = std::unique_ptr<char[]>(getArumentAsCStr(arguments, 0));
  //  auto dom_str = std::unique_ptr<char[]>(getArumentAsCStr(arguments, 1));
  //  int dom_str_len = getArumentAsCStrLen(arguments, 1);
  //
  //  if (page_id.get() == nullptr || dom_str == nullptr)
  //    return createInt32Result(0);
  //
  //  WeexCoreManager::Instance()->script_bridge()->core_side()->CreateBody(
  //      page_id.get(), dom_str.get(), dom_str_len);

  return createInt32Result(0);
}

static std::unique_ptr<IPCResult> HandleCallAddElement(
    IPCArguments *arguments) {
  auto arg1 = std::unique_ptr<char[]>(getArumentAsCStr(arguments, 0));
  auto arg2 = std::unique_ptr<char[]>(getArumentAsCStr(arguments, 1));
  auto arg3 = std::unique_ptr<char[]>(getArumentAsCStr(arguments, 2));
  auto arg4 = std::unique_ptr<char[]>(getArumentAsCStr(arguments, 3));
  WeexCoreManager::Instance()->script_thread()->message_loop()->PostTask(
      weex::base::MakeCopyable([page_id = std::move(arg1),
                                parent_ref = std::move(arg2),
                                dom_str = std::move(arg3),
                                index_cstr = std::move(arg4)] {
        const char *index_char =
            index_cstr.get() == nullptr ? "\0" : index_cstr.get();
        int index = atoi(index_char);
        if (page_id.get() != nullptr && parent_ref.get() != nullptr &&
            dom_str.get() != nullptr && index >= -1) {
          WeexCoreManager::Instance()->script_bridge()->core_side()->AddElement(
              page_id.get(), parent_ref.get(), dom_str.get(),
              strlen(dom_str.get()), index_char);
        }
      }));

  //  char *pageId = getArumentAsCStr(arguments, 0);
  //  char *parentRef = getArumentAsCStr(arguments, 1);
  //  char *dom_str = getArumentAsCStr(arguments, 2);
  //  char *index_cstr = getArumentAsCStr(arguments, 3);
  //  LOGE("AddRenderObject in Handle %s", dom_str);
  //  const char *indexChar = index_cstr == nullptr ? "\0" : index_cstr;
  //
  //  int index = atoi(indexChar);
  //  if (pageId != nullptr && parentRef != nullptr && dom_str != nullptr &&
  //      index >= -1) {
  //#if JSAPI_LOG
  //
  //    std::string log = "";
  //    log.append("pageId: ").append(pageId).append(", parentRef:
  //    ").append(parentRef).append(", dom_str: ").append(dom_str); int
  //    log_index = 0; int maxLength = 800; std::string sub; while (log_index <
  //    log.length()) {
  //      if (log.length() <= log_index + maxLength) {
  //        sub = log.substr(log_index);
  //      } else {
  //        sub = log.substr(log_index, maxLength);
  //      }
  //
  //      if (log_index == 0)
  //        LOGD("[ExtendJSApi] functionCallAddElement >>>> %s", sub.c_str());
  //      else
  //        LOGD("      [ExtendJSApi] functionCallAddElement >>>> %s",
  //        sub.c_str());
  //
  //      log_index += maxLength;
  //    }
  //#endif
  //        WeexCoreManager::Instance()->script_bridge()->core_side()->AddElement(
  //          pageId, parentRef, dom_str, getArumentAsCStrLen(arguments, 2),
  //          indexChar);
  //  }
  //
  //  delete[] pageId;
  //  delete[] parentRef;
  //  delete[] dom_str;
  //  delete[] index_cstr;
  return createInt32Result(0);
}

static std::unique_ptr<IPCResult> FunctionCallRemoveElement(
    IPCArguments *arguments) {
  auto arg1 = std::unique_ptr<char[]>(getArumentAsCStr(arguments, 0));
  auto arg2 = std::unique_ptr<char[]>(getArumentAsCStr(arguments, 1));
  if (arg1.get() == nullptr || arg2.get() == nullptr)
    return createInt32Result(0);
  WeexCoreManager::Instance()->script_thread()->message_loop()->PostTask(
      weex::base::MakeCopyable(
          [pageId = std::move(arg1), ref = std::move(arg2)] {
            WeexCoreManager::Instance()
                ->script_bridge()
                ->core_side()
                ->RemoveElement(pageId.get(), ref.get());
          }));

  //  char *pageId = getArumentAsCStr(arguments, 0);
  //  char *ref = getArumentAsCStr(arguments, 1);
  //
  //  if (pageId == nullptr || ref == nullptr) return createInt32Result(0);
  //
  //#if JSAPI_LOG
  //  LOGD("[ExtendJSApi] functionCallRemoveElement >>>> pageId: %s, ref: %s",
  //       pageId, ref);
  //#endif
  //  WeexCoreManager::Instance()->script_bridge()->core_side()->RemoveElement(
  //      pageId, ref);
  //
  //  delete[] pageId;
  //  delete[] ref;
  return createInt32Result(0);
}

static std::unique_ptr<IPCResult> FunctionCallMoveElement(
    IPCArguments *arguments) {
  auto arg1 = std::unique_ptr<char[]>(getArumentAsCStr(arguments, 0));
  auto arg2 = std::unique_ptr<char[]>(getArumentAsCStr(arguments, 1));
  auto arg3 = std::unique_ptr<char[]>(getArumentAsCStr(arguments, 2));
  auto arg4 = std::unique_ptr<char[]>(getArumentAsCStr(arguments, 3));
  int index = atoi(arg4.get());
  if (arg1 == nullptr || arg2 == nullptr || arg3 == nullptr ||
      arg4 == nullptr || index < -1)
    return createInt32Result(0);
  WeexCoreManager::Instance()->script_thread()->message_loop()->PostTask(
      weex::base::MakeCopyable([pageId = std::move(arg1), ref = std::move(arg2),
                                parentRef = std::move(arg3), index = index] {
        WeexCoreManager::Instance()->script_bridge()->core_side()->MoveElement(
            pageId.get(), ref.get(), parentRef.get(), index);
      }));

  //  char *pageId = getArumentAsCStr(arguments, 0);
  //  char *ref = getArumentAsCStr(arguments, 1);
  //  char *parentRef = getArumentAsCStr(arguments, 2);
  //  char *index_str = getArumentAsCStr(arguments, 3);
  //  int index = atoi(index_str);
  //
  //  if (pageId == nullptr || ref == nullptr || parentRef == nullptr ||
  //      index_str == nullptr || index < -1)
  //    return createInt32Result(0);
  //
  //  WeexCoreManager::Instance()->script_bridge()->core_side()->MoveElement(
  //      pageId, ref, parentRef, index);
  //
  //  delete[] pageId;
  //  delete[] ref;
  //  delete[] parentRef;
  //  delete[] index_str;
  return createInt32Result(0);
}

static std::unique_ptr<IPCResult> FunctionCallAddEvent(
    IPCArguments *arguments) {
  auto arg1 = std::unique_ptr<char[]>(getArumentAsCStr(arguments, 0));
  auto arg2 = std::unique_ptr<char[]>(getArumentAsCStr(arguments, 1));
  auto arg3 = std::unique_ptr<char[]>(getArumentAsCStr(arguments, 2));
  if (arg1 == nullptr || arg2 == nullptr || arg3 == nullptr)
    return createInt32Result(0);
  WeexCoreManager::Instance()->script_thread()->message_loop()->PostTask(
      weex::base::MakeCopyable([pageId = std::move(arg1), ref = std::move(arg2),
                                event = std::move(arg3)] {
        WeexCoreManager::Instance()->script_bridge()->core_side()->AddEvent(
            pageId.get(), ref.get(), event.get());
      }));

  //  char *pageId = getArumentAsCStr(arguments, 0);
  //  char *ref = getArumentAsCStr(arguments, 1);
  //  char *event = getArumentAsCStr(arguments, 2);
  //
  //  if (pageId == nullptr || ref == nullptr || event == nullptr)
  //    return createInt32Result(0);
  //
  //  WeexCoreManager::Instance()->script_bridge()->core_side()->AddEvent(
  //      pageId, ref, event);
  //
  //  delete[] pageId;
  //  delete[] ref;
  //  delete[] event;
  return createInt32Result(0);
}

static std::unique_ptr<IPCResult> FunctionCallRemoveEvent(
    IPCArguments *arguments) {
  auto arg1 = std::unique_ptr<char[]>(getArumentAsCStr(arguments, 0));
  auto arg2 = std::unique_ptr<char[]>(getArumentAsCStr(arguments, 1));
  auto arg3 = std::unique_ptr<char[]>(getArumentAsCStr(arguments, 2));
  if (arg1 == nullptr || arg2 == nullptr || arg3 == nullptr)
    return createInt32Result(0);
  WeexCoreManager::Instance()->script_thread()->message_loop()->PostTask(
      weex::base::MakeCopyable([pageId = std::move(arg1), ref = std::move(arg2),
                                event = std::move(arg3)] {
        WeexCoreManager::Instance()->script_bridge()->core_side()->RemoveEvent(
            pageId.get(), ref.get(), event.get());
      }));

  //  char *pageId = getArumentAsCStr(arguments, 0);
  //  char *ref = getArumentAsCStr(arguments, 1);
  //  char *event = getArumentAsCStr(arguments, 2);
  //
  //  if (pageId == nullptr || ref == nullptr || event == nullptr)
  //    return createInt32Result(0);
  //
  //  WeexCoreManager::Instance()->script_bridge()->core_side()->RemoveEvent(
  //      pageId, ref, event);
  //
  //  delete[] pageId;
  //  delete[] ref;
  //  delete[] event;
  return createInt32Result(0);
}

static std::unique_ptr<IPCResult> FunctionCallUpdateStyle(
    IPCArguments *arguments) {
  auto arg1 = std::unique_ptr<char[]>(getArumentAsCStr(arguments, 0));
  auto arg2 = std::unique_ptr<char[]>(getArumentAsCStr(arguments, 1));
  auto arg3 = std::unique_ptr<char[]>(getArumentAsCStr(arguments, 2));
  if (arg1 == nullptr || arg2 == nullptr || arg3 == nullptr)
    return createInt32Result(0);
  WeexCoreManager::Instance()->script_thread()->message_loop()->PostTask(
      weex::base::MakeCopyable([page_id = std::move(arg1),
                                ref = std::move(arg2), data = std::move(arg3)] {
        if (page_id.get() == nullptr || ref.get() == nullptr ||
            data.get() == nullptr)
          return;

        WeexCoreManager::Instance()->script_bridge()->core_side()->UpdateStyle(
            page_id.get(), ref.get(), data.get(), strlen(data.get()));
      }));
  //  char *pageId = getArumentAsCStr(arguments, 0);
  //  char *ref = getArumentAsCStr(arguments, 1);
  //  char *data = getArumentAsCStr(arguments, 2);
  //  int data_length = getArumentAsCStrLen(arguments, 2);
  //  if (pageId == nullptr || ref == nullptr || data == nullptr)
  //    return createInt32Result(0);
  //
  //  WeexCoreManager::Instance()->script_bridge()->core_side()->UpdateStyle(
  //      pageId, ref, data, data_length);
  //
  //  delete[] pageId;
  //  delete[] ref;
  //  delete[] data;
  return createInt32Result(0);
}

static std::unique_ptr<IPCResult> FunctionCallUpdateAttrs(
    IPCArguments *arguments) {
  auto arg1 = std::unique_ptr<char[]>(getArumentAsCStr(arguments, 0));
  auto arg2 = std::unique_ptr<char[]>(getArumentAsCStr(arguments, 1));
  auto arg3 = std::unique_ptr<char[]>(getArumentAsCStr(arguments, 2));
  WeexCoreManager::Instance()->script_thread()->message_loop()->PostTask(
      weex::base::MakeCopyable([page_id = std::move(arg1),
                                ref = std::move(arg2), data = std::move(arg3)] {
        if (page_id.get() == nullptr || ref.get() == nullptr ||
            data.get() == nullptr)
          return;

        WeexCoreManager::Instance()->script_bridge()->core_side()->UpdateAttrs(
            page_id.get(), ref.get(), data.get(), strlen(data.get()));
      }));
  //  char *pageId = getArumentAsCStr(arguments, 0);
  //  char *ref = getArumentAsCStr(arguments, 1);
  //  char *data = getArumentAsCStr(arguments, 2);
  //  int data_length = getArumentAsCStrLen(arguments, 2);
  //  if (pageId == nullptr || ref == nullptr || data == nullptr)
  //    return createInt32Result(0);
  //
  //  WeexCoreManager::Instance()->script_bridge()->core_side()->UpdateAttrs(
  //      pageId, ref, data, data_length);
  //
  //  delete[] pageId;
  //  delete[] ref;
  //  delete[] data;
  return createInt32Result(0);
}

static std::unique_ptr<IPCResult> FunctionCallCreateFinish(
    IPCArguments *arguments) {
  auto arg1 = std::unique_ptr<char[]>(getArumentAsCStr(arguments, 0));
  WeexCoreManager::Instance()->script_thread()->message_loop()->PostTask(
      weex::base::MakeCopyable([page_id = std::move(arg1)] {
        if (page_id.get() == nullptr) return;

        WeexCoreManager::Instance()->script_bridge()->core_side()->CreateFinish(
            page_id.get());
      }));
  //  char *pageId = getArumentAsCStr(arguments, 0);
  //
  //  if (pageId == nullptr) return createInt32Result(0);
  //
  //  WeexCoreManager::Instance()->script_bridge()->core_side()->CreateFinish(
  //      pageId);
  //
  //  delete[] pageId;
  return createInt32Result(0);
}

static std::unique_ptr<IPCResult> FunctionCallUpdateFinish(
    IPCArguments *arguments) {
  auto arg1 = std::unique_ptr<char[]>(getArumentAsCStr(arguments, 0));
  auto arg2 = std::unique_ptr<char[]>(getArumentAsCStr(arguments, 1));
  auto arg3 = std::unique_ptr<char[]>(getArumentAsCStr(arguments, 2));
  weex::base::WaitableEvent event;
  int result = -1;
  WeexCoreManager::Instance()->script_thread()->message_loop()->PostTask(
      weex::base::MakeCopyable([pageId = std::move(arg1),
                                task = std::move(arg2),
                                callback = std::move(arg3), ret = &result,
                                event = &event] {
        WeexCoreManager::Instance()->script_bridge()->core_side()->UpdateFinish(
            pageId.get(), task.get(), strlen(task.get()), callback.get(),
            strlen(callback.get()));
        event->Signal();
      }));
  event.Wait();
  return createInt32Result(result);

  //  char *pageId = getArumentAsCStr(arguments, 0);
  //  char *task = getArumentAsCStr(arguments, 1);
  //  int task_length = getArumentAsCStrLen(arguments, 1);
  //  char *callback = getArumentAsCStr(arguments, 2);
  //  int callback_length = getArumentAsCStrLen(arguments, 2);
  //
  //  int flag = 0;
  //
  //  if (pageId == nullptr || task == nullptr) return createInt32Result(flag);
  //
  //  flag =
  //      WeexCoreManager::Instance()->script_bridge()->core_side()->UpdateFinish(
  //          pageId, task, task_length, callback, callback_length);
  //
  //  if (pageId != nullptr) {
  //    delete[] pageId;
  //    pageId = nullptr;
  //  }
  //  if (task != nullptr) {
  //    delete[] task;
  //    task = nullptr;
  //  }
  //  if (callback != nullptr) {
  //    delete[] callback;
  //    callback = nullptr;
  //  }
  // todo result
  //  return createInt32Result(1);
}

static std::unique_ptr<IPCResult> FunctionCallRefreshFinish(
    IPCArguments *arguments) {
  auto arg1 = std::unique_ptr<char[]>(getArumentAsCStr(arguments, 0));
  auto arg2 = std::unique_ptr<char[]>(getArumentAsCStr(arguments, 1));
  auto arg3 = std::unique_ptr<char[]>(getArumentAsCStr(arguments, 2));
  WeexCoreManager::Instance()->script_thread()->message_loop()->PostTask(
      weex::base::MakeCopyable([pageId = std::move(arg1),
                                task = std::move(arg2),
                                callback = std::move(arg3)] {
        WeexCoreManager::Instance()
            ->script_bridge()
            ->core_side()
            ->RefreshFinish(pageId.get(), task.get(), callback.get());
      }));

  //  char *pageId = getArumentAsCStr(arguments, 0);
  //  char *task = getArumentAsCStr(arguments, 1);
  //  char *callback = getArumentAsCStr(arguments, 2);
  //
  //  int flag = 0;
  //
  //  if (pageId == nullptr) return createInt32Result(flag);
  //
  //  flag =
  //      WeexCoreManager::Instance()->script_bridge()->core_side()->RefreshFinish(
  //          pageId, task, callback);
  //
  //  if (pageId != nullptr) {
  //    delete[] pageId;
  //    pageId = nullptr;
  //  }
  //  if (task != nullptr) {
  //    delete[] task;
  //    task = nullptr;
  //  }
  //  if (callback != nullptr) {
  //    delete[] callback;
  //    callback = nullptr;
  //  }
  // todo result
  return createInt32Result(1);
}

static std::unique_ptr<IPCResult> HandlePostMessage(IPCArguments *arguments) {
  //  char *jData = getArumentAsCStr(arguments, 0);
  //  char *jVmId = getArumentAsCStr(arguments, 1);
  //  WeexCoreManager::Instance()->script_bridge()->core_side()->PostMessage(jVmId,
  //                                                                         jData);
  int i = getArumentAsCStrLen(arguments, 0);
  WeexCoreManager::Instance()->script_thread()->message_loop()->PostTask(
      weex::base::MakeCopyable([jData = std::unique_ptr<char[]>(
                                    getArumentAsCStr(arguments, 0)),
              length = i,
                                jVmId = std::unique_ptr<char[]>(
                                    getArumentAsCStr(arguments, 1))] {
        WeexCoreManager::Instance()->script_bridge()->core_side()->PostMessage(
            jVmId.get(), jData.get(),length);
      }));
  return createInt32Result(static_cast<int32_t>(true));
}

std::unique_ptr<IPCResult> HandleDispatchMessage(IPCArguments *arguments) {
  //  char *jClientId = getArumentAsCStr(arguments, 0);
  //  char *jData = getArumentAsCStr(arguments, 1);
  //  char *jCallback = getArumentAsCStr(arguments, 2);
  //  char *jVmId = getArumentAsCStr(arguments, 3);
  //  WeexCoreManager::Instance()->script_bridge()->core_side()->DispatchMessage(
  //      jClientId, jVmId, jData, jCallback);
  int i = getArumentAsCStrLen(arguments, 1);
  WeexCoreManager::Instance()->script_thread()->message_loop()->PostTask(
      weex::base::MakeCopyable(
          [clientId = std::unique_ptr<char[]>(getArumentAsCStr(arguments, 0)),
           dataS = std::unique_ptr<char[]>(getArumentAsCStr(arguments, 1)),
                  length = i,
           callbackS = std::unique_ptr<char[]>(getArumentAsCStr(arguments, 2)),
           vmId = std::unique_ptr<char[]>(getArumentAsCStr(arguments, 3))] {
            WeexCoreManager::Instance()
                ->script_bridge()
                ->core_side()
                ->DispatchMessage(clientId.get(), dataS.get(),length,
                                  callbackS.get(), vmId.get());
          }));
  return createInt32Result(static_cast<int32_t>(true));
}

std::unique_ptr<IPCResult> HandleDispatchMessageSync(IPCArguments *arguments) {
  int i = getArumentAsCStrLen(arguments, 1);
  weex::base::WaitableEvent event;
  std::unique_ptr<WeexJSResult> result;
  WeexCoreManager::Instance()->script_thread()->message_loop()->PostTask(
      weex::base::MakeCopyable(
          [clientId = std::unique_ptr<char[]>(getArumentAsCStr(arguments, 0)),
           dataS = std::unique_ptr<char[]>(getArumentAsCStr(arguments, 1)),
           vmId = std::unique_ptr<char[]>(getArumentAsCStr(arguments, 2)),
           length = i, e = &event, r = &result]() {
            *r = WeexCoreManager::Instance()
                     ->script_bridge()
                     ->core_side()
                     ->DispatchMessageSync(clientId.get(), dataS.get(), length,
                                           vmId.get());
            e->Signal();
          }));
  event.Wait();
  if (result->length > 0) {
    return createByteArrayResult(result->data.get(), result->length);
  } else {
    return createVoidResult();
  }
}

std::unique_ptr<IPCResult> OnReceivedResult(IPCArguments *arguments) {
  long callback_id = arguments->get<long>(0);
  std::unique_ptr<WeexJSResult> result;
  result.reset(new WeexJSResult);
  if (arguments->getCount() > 1 && arguments->getType(1) == IPCType::BYTEARRAY &&
      arguments->getByteArray(1)->length > 0) {
    result->length = arguments->getByteArray(1)->length;
    char *string = new char[result->length + 1];
    result->data.reset(string);
    memset(string, 0, result->length);
    memcpy(string, arguments->getByteArray(1)->content, result->length);
    string[result->length] = '\0';
  }
  WeexCoreManager::Instance()->script_thread()->message_loop()->PostTask(
      weex::base::MakeCopyable([callback_id, result = std::move(result)]() {
        WeexCoreManager::Instance()
            ->script_bridge()
            ->core_side()
            ->OnReceivedResult(
                callback_id,
                const_cast<std::unique_ptr<WeexJSResult> &>(result));
      }));
  return createInt32Result(static_cast<int32_t>(true));
}

std::unique_ptr<IPCResult> UpdateComponentData(IPCArguments *arguments) {
    auto arg1 = std::unique_ptr<char[]>(getArumentAsCStr(arguments, 0));
    auto arg2 = std::unique_ptr<char[]>(getArumentAsCStr(arguments, 1));
    auto arg3 = std::unique_ptr<char[]>(getArumentAsCStr(arguments, 2));
    WeexCoreManager::Instance()->script_thread()->message_loop()->PostTask(
        weex::base::MakeCopyable(
            [page_id = std::move(arg1), cid = std::move(arg2), json_data = std::move(arg3)]() {
              WeexCoreManager::Instance()
                  ->script_bridge()
                  ->core_side()
                  ->UpdateComponentData(page_id.get(), cid.get(), json_data.get());
            }));
    return createInt32Result(static_cast<int32_t>(true));
}


<<<<<<< HEAD
std::unique_ptr<IPCResult> Tlog(IPCArguments *arguments) {
  auto arg1 = std::unique_ptr<char[]>(getArumentAsCStr(arguments, 0));
  auto arg2 = std::unique_ptr<char[]>(getArumentAsCStr(arguments, 1));
  WeexCoreManager::Instance()->script_thread()->message_loop()->PostTask(
          weex::base::MakeCopyable(
                  [tag = std::move(arg1), log = std::move(arg2)]() {
                      LOGE_TAG(tag.get(),"%s",log.get());
                  }));
  return createInt32Result(static_cast<int32_t>(true));
}


std::unique_ptr<IPCResult> HeartBeat(IPCArguments *arguments) {
  auto arg1 = std::unique_ptr<char[]>(getArumentAsCStr(arguments, 0));
  WeexCoreManager::Instance()->script_thread()->message_loop()->PostTask(
          weex::base::MakeCopyable(
                  [pageId = std::move(arg1)]() {
                      if (pageId != nullptr) {
                        LOGE("HeartBeat %s", pageId.get());
                        WeexCoreManager::Instance()
                                ->script_bridge()
                                ->core_side()
                                ->CallNative(pageId.get(), "HeartBeat", "HeartBeat");
                      }
                  }));
  return createInt32Result(static_cast<int32_t>(true));
}

=======
std::unique_ptr<IPCResult> HandleLogDetail(IPCArguments *arguments) {
  auto arg1 = std::unique_ptr<char[]>(getArumentAsCStr(arguments, 0));
  auto arg2 = std::unique_ptr<char[]>(getArumentAsCStr(arguments, 1));
  auto arg3 = std::unique_ptr<char[]>(getArumentAsCStr(arguments, 2));
  auto arg4 = std::unique_ptr<char[]>(getArumentAsCStr(arguments, 3));
  auto arg5 = std::unique_ptr<char[]>(getArumentAsCStr(arguments, 4));

  WeexCoreManager::Instance()->script_thread()->message_loop()->PostTask(
      weex::base::MakeCopyable(
          [level_str = std::move(arg1), tag_ptr = std::move(arg2),
           file_ptr = std::move(arg3), line_ptr = std::move(arg4), log_ptr = std::move(arg5) ]() {
            int level = atoi(level_str.get());
            long line = atol(line_ptr.get());
            weex::base::LogImplement::getLog()->log((WeexCore::LogLevel)level, tag_ptr.get(), file_ptr.get(), line, log_ptr.get());
          }));
  return createInt32Result(static_cast<int32_t>(true));
}


>>>>>>> 7db103ba
ScriptBridgeInMultiProcess::ScriptBridgeInMultiProcess() {
  set_script_side(new bridge::script::ScriptSideInMultiProcess);
  set_core_side(new CoreSideInScript);
  std::unique_ptr<MultiProcessAndSoInitializer> initializer(
      new MultiProcessAndSoInitializer);

  LOGE("ScriptBridgeInMultiProcess");
  bool passable = initializer->Init(
      [this](IPCHandler *handler) { RegisterIPCCallback(handler); },
      [this](std::unique_ptr<WeexJSConnection> connection,
             std::unique_ptr<IPCHandler> handler,
             std::unique_ptr<IPCHandler> server_handler) {
        static_cast<bridge::script::ScriptSideInMultiProcess *>(script_side())
            ->set_sender(connection->sender());
        connection_ = std::move(connection);
        handler_ = std::move(handler);
        server_handler_ = std::move(server_handler);
        LOGE("ScriptBridgeInMultiProcess finish %p %p", server_handler_.get(),
             server_handler.get());
        return true;
      },
      [this](const char *page_id, const char *func,
             const char *exception_string) {
        WeexCoreManager::Instance()
            ->getPlatformBridge()
            ->platform_side()
            ->ReportException(page_id, func, exception_string);
      });
  set_is_passable(passable);
}

ScriptBridgeInMultiProcess::~ScriptBridgeInMultiProcess() {
  LOGE("ScriptBridgeInMultiProcess DELETE");
}

void ScriptBridgeInMultiProcess::RegisterIPCCallback(IPCHandler *handler) {
  handler->registerHandler(static_cast<uint32_t>(IPCProxyMsg::SETJSFVERSION),
                           HandleSetJSVersion);
  handler->registerHandler(static_cast<uint32_t>(IPCProxyMsg::REPORTEXCEPTION),
                           HandleReportException);
  handler->registerHandler(static_cast<uint32_t>(IPCProxyMsg::CALLNATIVE),
                           HandleCallNative);
  handler->registerHandler(static_cast<uint32_t>(IPCProxyMsg::CALLNATIVEMODULE),
                           HandleCallNativeModule);
  handler->registerHandler(
      static_cast<uint32_t>(IPCProxyMsg::CALLNATIVECOMPONENT),
      HandleCallNativeComponent);
  handler->registerHandler(static_cast<uint32_t>(IPCProxyMsg::CALLADDELEMENT),
                           HandleCallAddElement);
  handler->registerHandler(static_cast<uint32_t>(IPCProxyMsg::SETTIMEOUT),
                           HandleSetTimeout);
  handler->registerHandler(static_cast<uint32_t>(IPCProxyMsg::NATIVELOG),
                           HandleCallNativeLog);
  handler->registerHandler(static_cast<uint32_t>(IPCProxyMsg::CALLCREATEBODY),
                           FunctionCallCreateBody);
  handler->registerHandler(static_cast<uint32_t>(IPCProxyMsg::CALLUPDATEFINISH),
                           FunctionCallUpdateFinish);
  handler->registerHandler(static_cast<uint32_t>(IPCProxyMsg::CALLCREATEFINISH),
                           FunctionCallCreateFinish);
  handler->registerHandler(
      static_cast<uint32_t>(IPCProxyMsg::CALLREFRESHFINISH),
      FunctionCallRefreshFinish);
  handler->registerHandler(static_cast<uint32_t>(IPCProxyMsg::CALLUPDATEATTRS),
                           FunctionCallUpdateAttrs);
  handler->registerHandler(static_cast<uint32_t>(IPCProxyMsg::CALLUPDATESTYLE),
                           FunctionCallUpdateStyle);
  handler->registerHandler(
      static_cast<uint32_t>(IPCProxyMsg::CALLREMOVEELEMENT),
      FunctionCallRemoveElement);
  handler->registerHandler(static_cast<uint32_t>(IPCProxyMsg::CALLMOVEELEMENT),
                           FunctionCallMoveElement);
  handler->registerHandler(static_cast<uint32_t>(IPCProxyMsg::CALLADDEVENT),
                           FunctionCallAddEvent);
  handler->registerHandler(static_cast<uint32_t>(IPCProxyMsg::CALLREMOVEEVENT),
                           FunctionCallRemoveEvent);
  handler->registerHandler(static_cast<uint32_t>(IPCProxyMsg::CALLGCANVASLINK),
                           HandleCallGCanvasLinkNative);
  handler->registerHandler(static_cast<uint32_t>(IPCProxyMsg::CALLT3DLINK),
                           HandleT3DLinkNative);
  handler->registerHandler(static_cast<uint32_t>(IPCProxyMsg::SETINTERVAL),
                           HandleSetInterval);
  handler->registerHandler(static_cast<uint32_t>(IPCProxyMsg::CLEARINTERVAL),
                           HandleClearInterval);
  handler->registerHandler(static_cast<uint32_t>(IPCProxyMsg::POSTMESSAGE),
                           HandlePostMessage);
  handler->registerHandler(static_cast<uint32_t>(IPCProxyMsg::DISPATCHMESSAGE),
                           HandleDispatchMessage);
  handler->registerHandler(static_cast<uint32_t>(IPCProxyMsg::DISPATCHMESSAGESYNC),
                           HandleDispatchMessageSync);
  handler->registerHandler(static_cast<uint32_t>(IPCProxyMsg::ONRECEIVEDRESULT),
                           OnReceivedResult);
  handler->registerHandler(static_cast<uint32_t>(IPCProxyMsg::UPDATECOMPONENTDATA),
                           UpdateComponentData);
<<<<<<< HEAD
  handler->registerHandler(static_cast<uint32_t>(IPCProxyMsg::TLOGMSG),
                           Tlog);
  handler->registerHandler(static_cast<uint32_t>(IPCProxyMsg::HEARTBEAT),
                           HeartBeat);
=======
  handler->registerHandler(static_cast<uint32_t>(IPCProxyMsg::POSTLOGDETAIL),
                           HandleLogDetail);

>>>>>>> 7db103ba
}

}  // namespace WeexCore<|MERGE_RESOLUTION|>--- conflicted
+++ resolved
@@ -953,17 +953,6 @@
 }
 
 
-<<<<<<< HEAD
-std::unique_ptr<IPCResult> Tlog(IPCArguments *arguments) {
-  auto arg1 = std::unique_ptr<char[]>(getArumentAsCStr(arguments, 0));
-  auto arg2 = std::unique_ptr<char[]>(getArumentAsCStr(arguments, 1));
-  WeexCoreManager::Instance()->script_thread()->message_loop()->PostTask(
-          weex::base::MakeCopyable(
-                  [tag = std::move(arg1), log = std::move(arg2)]() {
-                      LOGE_TAG(tag.get(),"%s",log.get());
-                  }));
-  return createInt32Result(static_cast<int32_t>(true));
-}
 
 
 std::unique_ptr<IPCResult> HeartBeat(IPCArguments *arguments) {
@@ -982,7 +971,6 @@
   return createInt32Result(static_cast<int32_t>(true));
 }
 
-=======
 std::unique_ptr<IPCResult> HandleLogDetail(IPCArguments *arguments) {
   auto arg1 = std::unique_ptr<char[]>(getArumentAsCStr(arguments, 0));
   auto arg2 = std::unique_ptr<char[]>(getArumentAsCStr(arguments, 1));
@@ -1001,8 +989,6 @@
   return createInt32Result(static_cast<int32_t>(true));
 }
 
-
->>>>>>> 7db103ba
 ScriptBridgeInMultiProcess::ScriptBridgeInMultiProcess() {
   set_script_side(new bridge::script::ScriptSideInMultiProcess);
   set_core_side(new CoreSideInScript);
@@ -1096,16 +1082,10 @@
                            OnReceivedResult);
   handler->registerHandler(static_cast<uint32_t>(IPCProxyMsg::UPDATECOMPONENTDATA),
                            UpdateComponentData);
-<<<<<<< HEAD
-  handler->registerHandler(static_cast<uint32_t>(IPCProxyMsg::TLOGMSG),
-                           Tlog);
   handler->registerHandler(static_cast<uint32_t>(IPCProxyMsg::HEARTBEAT),
                            HeartBeat);
-=======
   handler->registerHandler(static_cast<uint32_t>(IPCProxyMsg::POSTLOGDETAIL),
                            HandleLogDetail);
-
->>>>>>> 7db103ba
 }
 
 }  // namespace WeexCore