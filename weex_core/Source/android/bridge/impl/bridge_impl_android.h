/**
 * Licensed to the Apache Software Foundation (ASF) under one
 * or more contributor license agreements.  See the NOTICE file
 * distributed with this work for additional information
 * regarding copyright ownership.  The ASF licenses this file
 * to you under the Apache License, Version 2.0 (the
 * "License"); you may not use this file except in compliance
 * with the License.  You may obtain a copy of the License at
 *
 *   http://www.apache.org/licenses/LICENSE-2.0
 *
 * Unless required by applicable law or agreed to in writing,
 * software distributed under the License is distributed on an
 * "AS IS" BASIS, WITHOUT WARRANTIES OR CONDITIONS OF ANY
 * KIND, either express or implied.  See the License for the
 * specific language governing permissions and limitations
 * under the License.
 */
#ifndef BridgeAndroid_h
#define BridgeAndroid_h

#include <core/bridge/bridge.h>
#include "weexcore_impl_android.h"

namespace WeexCore {

  class Bridge_Impl_Android : public Bridge {

  private:
    jobject jThis;
    jobject jVMThis;

  public:
    static Bridge_Impl_Android *m_instance;

    //just to release singleton object
    class Garbo {
    public:
      ~Garbo() {
        if (Bridge_Impl_Android::m_instance) {
          delete Bridge_Impl_Android::m_instance;
        }
      }
    };

    static Garbo garbo;

    Bridge_Impl_Android();

    ~Bridge_Impl_Android();

    static Bridge_Impl_Android *getInstance() {
      if (m_instance == nullptr) {
        m_instance = new Bridge_Impl_Android();
      }
      return m_instance;
    }

    void setGlobalRef(jobject &jRef);

    void setGlobalWMRef(jobject &jRef) {
      jWMThis = jRef;
    }

    void setJSVersion(const char* version);

    void reportException(const char* pageId, const char *func, const char *exception_string);

    int callNative(const char* pageId, const char *task, const char *callback);
#ifdef __ANDROID__
    jobject callNativeModule(const char* pageId, const char *module, const char *method,
<<<<<<< HEAD
                             const char *argString, const char *optString);
#else
        WeexCore::
#endif
=======
                             const char *arguments, int argumentsLength, const char *options, int optionsLength);
>>>>>>> 8838d6c2

    void callNativeComponent(const char* pageId, const char* ref, const char *method,
                             const char *arguments, int argumentsLength, const char *options, int optionsLength);

    void setTimeout(const char* callbackID, const char* time);

    void callNativeLog(const char* str_array);

    int callUpdateFinish(const char* pageId, const char *task, const char *callback);

    int callRefreshFinish(const char* pageId, const char *task, const char *callback);

    int callAddEvent(const char* pageId, const char* ref, const char *event);

    int callRemoveEvent(const char* pageId, const char* ref, const char *event);

    int callCreateBody(const char* pageId, const char *componentType, const char* ref,
                       std::map<std::string, std::string> *styles,
                       std::map<std::string, std::string> *attributes,
                       std::set<std::string> *events,
                       const WXCoreMargin &margins,
                       const WXCorePadding &paddings,
                       const WXCoreBorderWidth &borders);

    int callAddElement(const char* pageId, const char *componentType,
                       const char* ref, int &index, const char* parentRef,
                       std::map<std::string, std::string> *styles,
                       std::map<std::string, std::string> *attributes,
                       std::set<std::string> *events,
                       const WXCoreMargin &margins,
                       const WXCorePadding &paddings,
                       const WXCoreBorderWidth &borders,
                       bool willLayout= true);

    int callRemoveElement(const char* pageId, const char* ref);

    int callMoveElement(const char* pageId, const char* ref, const char* parentRef, int index);

    int callLayout(const char* pageId, const char* ref,
                   int top, int bottom, int left, int right,
                   int height, int width, int index);

    int callUpdateStyle(const char* pageId, const char* ref,
                        std::vector<std::pair<std::string, std::string>> *style,
                        std::vector<std::pair<std::string, std::string>> *margin,
                        std::vector<std::pair<std::string, std::string>> *padding,
                        std::vector<std::pair<std::string, std::string>> *border);

    int callUpdateAttr(const char* pageId, const char* ref,
                       std::vector<std::pair<std::string, std::string>> *attrs);

    int callCreateFinish(const char* pageId);

    int callAppendTreeCreateFinish(const char* pageId, const char* ref);

    int callHasTransitionPros(const char* pageId, const char* ref,
                              std::vector<std::pair<std::string, std::string>> *style);

    // will change future to char *
    void handlePostMessage(jstring jVmId, jbyteArray jData);

    void handleDispatchMessage(jstring jClientId, jstring jVmId, jbyteArray jData, jstring jCallback);

    jobject getMeasureFunc(const char* pageId, const char* ref);
  };
} //end WeexCore
#endif //BridgeAndroid_h<|MERGE_RESOLUTION|>--- conflicted
+++ resolved
@@ -69,14 +69,8 @@
     int callNative(const char* pageId, const char *task, const char *callback);
 #ifdef __ANDROID__
     jobject callNativeModule(const char* pageId, const char *module, const char *method,
-<<<<<<< HEAD
-                             const char *argString, const char *optString);
-#else
-        WeexCore::
+                             const char *arguments, int argumentsLength, const char *options, int optionsLength);
 #endif
-=======
-                             const char *arguments, int argumentsLength, const char *options, int optionsLength);
->>>>>>> 8838d6c2
 
     void callNativeComponent(const char* pageId, const char* ref, const char *method,
                              const char *arguments, int argumentsLength, const char *options, int optionsLength);
