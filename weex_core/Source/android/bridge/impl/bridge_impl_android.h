--- conflicted
+++ resolved
@@ -67,13 +67,8 @@
     void reportException(const char* pageId, const char *func, const char *exception_string);
 
     int callNative(const char* pageId, const char *task, const char *callback);
-<<<<<<< HEAD
-#ifdef __ANDROID__
-    jobject callNativeModule(const char* pageId, const char *module, const char *method,
-=======
 
     void* callNativeModule(const char* pageId, const char *module, const char *method,
->>>>>>> 05db97e1
                              const char *arguments, int argumentsLength, const char *options, int optionsLength);
 #endif
 
