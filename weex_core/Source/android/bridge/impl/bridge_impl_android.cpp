--- conflicted
+++ resolved
@@ -261,36 +261,9 @@
     if (jOptString != nullptr)
       env->DeleteLocalRef(jOptString);
 
-<<<<<<< HEAD
-
-     return result;
-
-//    jfieldID jTypeId = env->GetFieldID(jWXJSObject, "type", "I");
-//      jint jTypeInt = env->GetIntField(result, jTypeId);
-//      jfieldID jDataId = env->GetFieldID(jWXJSObject, "data", "Ljava/lang/Object;");
-//      jobject jDataObj = env->GetObjectField(result, jDataId);
-//      if (jTypeInt == 1) {
-//        if (jDoubleValueMethodId == NULL) {
-//          jclass jDoubleClazz = env->FindClass("java/lang/Double");
-//          jDoubleValueMethodId = env->GetMethodID(jDoubleClazz, "doubleValue", "()D");
-//          env->DeleteLocalRef(jDoubleClazz);
-//        }
-//        jdouble jDoubleObj = env->CallDoubleMethod(jDataObj, jDoubleValueMethodId);
-//      } else if (jTypeInt == 2) {
-//        jstring jDataStr = (jstring) jDataObj;
-//        //ret = std::move(createStringResult(env, jDataStr));
-//      } else if (jTypeInt == 3) {
-//        jstring jDataStr = (jstring) jDataObj;
-//        //ret = std::move(createJSONStringResult(env, jDataStr));
-//      }
-//      env->DeleteLocalRef(jDataObj);
-
-
-=======
     if (page != nullptr)
       page->CallBridgeTime(getCurrentTime() - startTime);
     return result;
->>>>>>> 7102479d
   }
 
   void Bridge_Impl_Android::callNativeComponent(const char* pageId, const char* ref,
