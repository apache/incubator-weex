--- conflicted
+++ resolved
@@ -226,20 +226,12 @@
 static void SetStyleWidth(JNIEnv *env, jobject jcaller,
                           jstring instanceId, jstring ref, jfloat value) {
 
-<<<<<<< HEAD
-  WeexCoreManager::getInstance()->getPlatformBridge()->setStyleWidth(
-          env->GetStringUTFChars(instanceId, JNI_FALSE),
-          env->GetStringUTFChars(ref, JNI_FALSE),
-          value
-  );
-=======
 
     WeexCoreManager::getInstance()->getPlatformBridge()->setStyleWidth(
             env->GetStringUTFChars(instanceId, JNI_FALSE),
             env->GetStringUTFChars(ref, JNI_FALSE),
             value
     );
->>>>>>> 939be31e
 }
 
 static void SetStyleHeight(JNIEnv *env, jobject jcaller,
@@ -297,17 +289,6 @@
   WXCoreEnvironment::getInstance()->AddOption(jString2StrFast(env, key), jString2StrFast(env, value));
 }
 
-<<<<<<< HEAD
-static void SetViewPortWidth(JNIEnv *env, jobject jcaller, jstring instanceId, jfloat value) {
-    const char *cInstanceId = env->GetStringUTFChars(instanceId, JNI_FALSE);
-    WeexCoreManager::getInstance()->getPlatformBridge()->setViewPortWidth(
-            cInstanceId,value
-    );
-}
-
-
-=======
->>>>>>> 939be31e
 static jint InitFramework(JNIEnv *env, jobject object, jstring script, jobject params) {
   jThis = env->NewGlobalRef(object);
   jclass tempClass = env->FindClass(
