/**
 * Licensed to the Apache Software Foundation (ASF) under one
 * or more contributor license agreements.  See the NOTICE file
 * distributed with this work for additional information
 * regarding copyright ownership.  The ASF licenses this file
 * to you under the Apache License, Version 2.0 (the
 * "License"); you may not use this file except in compliance
 * with the License.  You may obtain a copy of the License at
 *
 *   http://www.apache.org/licenses/LICENSE-2.0
 *
 * Unless required by applicable law or agreed to in writing,
 * software distributed under the License is distributed on an
 * "AS IS" BASIS, WITHOUT WARRANTIES OR CONDITIONS OF ANY
 * KIND, either express or implied.  See the License for the
 * specific language governing permissions and limitations
 * under the License.
 */

#include "script_bridge_in_multi_so.h"
#include <base/thread/waitable_event.h>
#include <dlfcn.h>
#include <malloc.h>
#include "android/base/log_utils.h"
#include "android/bridge/multi_so_initializer.h"
#include "android/bridge/script/script_side_in_multi_so.h"
#include "android/utils/IPCStringResult.h"
#include "android/utils/params_utils.h"
#include "base/make_copyable.h"
#include "core/bridge/script/core_side_in_script.h"
#include "core/manager/weex_core_manager.h"

namespace WeexCore {

inline static char *copyStr(const char *str, int length = 0) {
  char *ret = nullptr;
  if (str == nullptr) return ret;
  int strLen = length == 0 ? strlen(str) : length;
  ret = new char[strLen + 1];
  memcpy(ret, str, static_cast<size_t>(strLen));
  ret[strLen] = '\0';
  return ret;
}

ScriptBridgeInMultiSo::ScriptBridgeInMultiSo() {
  set_core_side(new CoreSideInScript);
  set_script_side(new bridge::script::ScriptSideInMultiSo);
  std::unique_ptr<MultiSoInitializer> initializer(new MultiSoInitializer);
  bool passable = initializer->Init(
      [this](void *handle) {
        LOGE("dlopen so and call function");

        typedef FunctionsExposedByJS *(*ExchangeJSBridgeFunctions)(
            FunctionsExposedByCore *);
        auto exchange_script_bridge_functions =
            (ExchangeJSBridgeFunctions)dlsym(handle,
                                             "ExchangeJSBridgeFunctions");
        if (!exchange_script_bridge_functions) {
          return false;
        }

        FunctionsExposedByCore *platform_expose_functions =
            GetExposedFunctions();
        auto script_side_functions =
            exchange_script_bridge_functions(platform_expose_functions);

        static_cast<bridge::script::ScriptSideInMultiSo *>(script_side())
            ->set_script_side_functions(script_side_functions);
        return true;
      },
      [this](const char *status_code, const char *error_msg) {
        WeexCoreManager::Instance()
            ->getPlatformBridge()
            ->platform_side()
            ->ReportNativeInitStatus(status_code, error_msg);
      });
  set_is_passable(passable);
}

ScriptBridgeInMultiSo::~ScriptBridgeInMultiSo() {}

static void CallNative(const char *page_id, const char *task,
                       const char *callback) {
  //  WeexCoreManager::Instance()->script_bridge()->core_side()->CallNative(
  //      page_id, task, callback);

  WeexCoreManager::Instance()->script_thread()->message_loop()->PostTask(
      weex::base::MakeCopyable([page_id = std::string(page_id),
                                task = std::string(task),
                                callback = std::string(callback)] {
        WeexCoreManager::Instance()->script_bridge()->core_side()->CallNative(
            page_id.c_str(), task.c_str(), callback.c_str());
      }));
}

static std::unique_ptr<ValueWithType> CallNativeModule(
    const char *page_id, const char *module, const char *method,
    const char *arguments, int arguments_length, const char *options,
    int options_length) {
  //  auto ret = WeexCoreManager::Instance()
  //      ->script_bridge()
  //      ->core_side()
  //      ->CallNativeModule(page_id, module, method, arguments,
  //      arguments_length,
  //                         options, options_length);
  weex::base::WaitableEvent event;
  std::unique_ptr<ValueWithType> ret;
  WeexCoreManager::Instance()->script_thread()->message_loop()->PostTask(
      weex::base::MakeCopyable(
          [page_id = std::string(page_id), module = std::string(module),
           method = std::string(method),
           arguments =
               std::unique_ptr<char[]>(copyStr(arguments, arguments_length)),
           arguments_length = arguments_length,
           options = std::unique_ptr<char[]>(copyStr(options, options_length)),
           options_length = options_length, e = &event, ret = &ret] {
            *ret = WeexCoreManager::Instance()
                       ->script_bridge()
                       ->core_side()
                       ->CallNativeModule(page_id.c_str(), module.c_str(),
                                          method.c_str(), arguments.get(),
                                          arguments_length, options.get(),
                                          options_length);
            e->Signal();
          }));
  event.Wait();
    return ret;
}

static void CallNativeComponent(const char *page_id, const char *ref,
                                const char *method, const char *arguments,
                                int arguments_length, const char *options,
                                int options_length) {
  //  WeexCoreManager::Instance()
  //      ->script_bridge()
  //      ->core_side()
  //      ->CallNativeComponent(page_id, ref, method, arguments,
  //      arguments_length,
  //                            options, options_length);

  WeexCoreManager::Instance()->script_thread()->message_loop()->PostTask(
      weex::base::MakeCopyable(
          [page_id = std::string(page_id), ref = std::string(ref),
           method = std::string(method),
           arguments =
               std::unique_ptr<char[]>(copyStr(arguments, arguments_length)),
           arguments_length = arguments_length,
           options = std::unique_ptr<char[]>(copyStr(options, options_length)),
           options_length = options_length] {
            WeexCoreManager::Instance()
                ->script_bridge()
                ->core_side()
                ->CallNativeComponent(page_id.c_str(), ref.c_str(),
                                      method.c_str(), arguments.get(),
                                      arguments_length, options.get(),
                                      options_length);
          }));
}

static void AddElement(const char *page_id, const char *parent_ref,
                       const char *dom_str, int domLen, const char *index_str) {
  //  WeexCoreManager::Instance()->script_bridge()->core_side()->AddElement(
  //      page_id, parent_ref, dom_str, domLen, index_str);

  WeexCoreManager::Instance()->script_thread()->message_loop()->PostTask(
      weex::base::MakeCopyable([page_id = std::string(page_id),
                                parent_ref = std::string(parent_ref),
                                dom_str = std::unique_ptr<char[]>(
                                    copyStr(dom_str, domLen)),
                                dom_len = domLen,
                                index_str = std::string(index_str)] {
        WeexCoreManager::Instance()->script_bridge()->core_side()->AddElement(
            page_id.c_str(), parent_ref.c_str(), dom_str.get(), dom_len,
            index_str.c_str());
      }));
}

static void SetTimeout(const char *callback_id, const char *time) {
  //  WeexCoreManager::Instance()->script_bridge()->core_side()->SetTimeout(
  //      callback_id, time);

  WeexCoreManager::Instance()->script_thread()->message_loop()->PostTask(
      weex::base::MakeCopyable([callback_id = std::string(callback_id),
                                time = std::string(time)] {
        WeexCoreManager::Instance()->script_bridge()->core_side()->SetTimeout(
            callback_id.c_str(), time.c_str());
      }));
}

static void NativeLog(const char *str_array) {
  //  WeexCoreManager::Instance()->script_bridge()->core_side()->NativeLog(
  //      str_array);

  WeexCoreManager::Instance()->script_thread()->message_loop()->PostTask(
      weex::base::MakeCopyable([str_array = std::string(str_array)] {
        WeexCoreManager::Instance()->script_bridge()->core_side()->NativeLog(
            str_array.c_str());
      }));
}

static void CreateBody(const char *page_id, const char *dom_str, int domLen) {
  //  WeexCoreManager::Instance()->script_bridge()->core_side()->CreateBody(
  //      page_id, dom_str, domLen);

  WeexCoreManager::Instance()->script_thread()->message_loop()->PostTask(
      weex::base::MakeCopyable([page_id = std::string(page_id),
                                dom_str = std::unique_ptr<char[]>(
                                    copyStr(dom_str, domLen)),
                                dom_len = domLen] {
        WeexCoreManager::Instance()->script_bridge()->core_side()->CreateBody(
            page_id.c_str(), dom_str.get(), dom_len);
      }));
}

static int UpdateFinish(const char *page_id, const char *task, int taskLen,
                        const char *callback, int callbackLen) {
  //  return WeexCoreManager::Instance()
  //      ->script_bridge()
  //      ->core_side()
  //      ->UpdateFinish(page_id, task, taskLen, callback, callbackLen);

  weex::base::WaitableEvent event;
  int result = -1;
  WeexCoreManager::Instance()->script_thread()->message_loop()->PostTask(
      weex::base::MakeCopyable(
          [page_id = std::string(page_id),
           task = std::unique_ptr<char[]>(copyStr(task, taskLen)),
           task_len = taskLen,
           callback = std::unique_ptr<char[]>(copyStr(callback, callbackLen)),
           callback_len = callbackLen, event = &event, result = &result] {
            *result = WeexCoreManager::Instance()
                          ->script_bridge()
                          ->core_side()
                          ->UpdateFinish(page_id.c_str(), task.get(), task_len,
                                         callback.get(), callback_len);
            event->Signal();
          }));
  event.Wait();
  return result;
}

static void CreateFinish(const char *page_id) {
  //  WeexCoreManager::Instance()->script_bridge()->core_side()->CreateFinish(
  //      page_id);
  WeexCoreManager::Instance()->script_thread()->message_loop()->PostTask(
      weex::base::MakeCopyable([page_id = std::string(page_id)] {
        WeexCoreManager::Instance()->script_bridge()->core_side()->CreateFinish(
            page_id.c_str());
      }));
}

static int RefreshFinish(const char *page_id, const char *task,
                         const char *callback) {
  //  return WeexCoreManager::Instance()
  //      ->script_bridge()
  //      ->core_side()
  //      ->RefreshFinish(page_id, task, callback);

  int result = -1;
  weex::base::WaitableEvent event;
  WeexCoreManager::Instance()->script_thread()->message_loop()->PostTask(
      weex::base::MakeCopyable(
          [page_id = std::string(page_id), task = std::string(task),
           callback = std::string(callback), event = &event] {
            WeexCoreManager::Instance()
                ->script_bridge()
                ->core_side()
                ->RefreshFinish(page_id.c_str(), task.c_str(),
                                callback.c_str());
            event->Signal();
          }));
  event.Wait();

  return result;
}

static void UpdateAttrs(const char *page_id, const char *ref, const char *data,
                        int dataLen) {
  //  WeexCoreManager::Instance()->script_bridge()->core_side()->UpdateAttrs(
  //      page_id, ref, data, dataLen);
  WeexCoreManager::Instance()->script_thread()->message_loop()->PostTask(
      weex::base::MakeCopyable([page_id = std::string(page_id),
                                ref = std::string(ref),
                                data = std::unique_ptr<char[]>(
                                    copyStr(data, dataLen)),
                                data_len = dataLen] {
        WeexCoreManager::Instance()->script_bridge()->core_side()->UpdateAttrs(
            page_id.c_str(), ref.c_str(), data.get(), data_len);
      }));
}

static void UpdateStyle(const char *page_id, const char *ref, const char *data,
                        int dataLen) {
  //  WeexCoreManager::Instance()->script_bridge()->core_side()->UpdateStyle(
  //      page_id, ref, data, dataLen);
  WeexCoreManager::Instance()->script_thread()->message_loop()->PostTask(
      weex::base::MakeCopyable([page_id = std::string(page_id),
                                ref = std::string(ref),
                                data = std::unique_ptr<char[]>(
                                    copyStr(data, dataLen)),
                                data_len = dataLen] {
        WeexCoreManager::Instance()->script_bridge()->core_side()->UpdateStyle(
            page_id.c_str(), ref.c_str(), data.get(), data_len);
      }));
}

static void RemoveElement(const char *page_id, const char *ref) {
  //  WeexCoreManager::Instance()->script_bridge()->core_side()->RemoveElement(
  //      page_id, ref);
  WeexCoreManager::Instance()->script_thread()->message_loop()->PostTask(
      weex::base::MakeCopyable(
          [page_id = std::string(page_id), ref = std::string(ref)] {
            WeexCoreManager::Instance()
                ->script_bridge()
                ->core_side()
                ->RemoveElement(page_id.c_str(), ref.c_str());
          }));
}

static void MoveElement(const char *page_id, const char *ref,
                        const char *parent_ref, int index) {
  //  WeexCoreManager::Instance()->script_bridge()->core_side()->MoveElement(
  //      page_id, ref, parent_ref, index);
  WeexCoreManager::Instance()->script_thread()->message_loop()->PostTask(
      weex::base::MakeCopyable([page_id = std::string(page_id),
                                ref = std::string(ref),
                                parent_ref = std::string(parent_ref),
                                index = index] {
        WeexCoreManager::Instance()->script_bridge()->core_side()->MoveElement(
            page_id.c_str(), ref.c_str(), parent_ref.c_str(), index);
      }));
}

static void AddEvent(const char *page_id, const char *ref, const char *event) {
  //  WeexCoreManager::Instance()->script_bridge()->core_side()->AddEvent(
  //      page_id, ref, event);
  WeexCoreManager::Instance()->script_thread()->message_loop()->PostTask(
      weex::base::MakeCopyable([page_id = std::string(page_id),
                                ref = std::string(ref),
                                event = std::string(event)] {
        WeexCoreManager::Instance()->script_bridge()->core_side()->AddEvent(
            page_id.c_str(), ref.c_str(), event.c_str());
      }));
}

static void RemoveEvent(const char *page_id, const char *ref,
                        const char *event) {
  //  WeexCoreManager::Instance()->script_bridge()->core_side()->RemoveEvent(
  //      page_id, ref, event);
  WeexCoreManager::Instance()->script_thread()->message_loop()->PostTask(
      weex::base::MakeCopyable([page_id = std::string(page_id),
                                ref = std::string(ref),
                                event = std::string(event)] {
        WeexCoreManager::Instance()->script_bridge()->core_side()->RemoveEvent(
            page_id.c_str(), ref.c_str(), event.c_str());
      }));
}
static const char *CallGCanvasLinkNative(const char *context_id, int type,
                                         const char *arg) {

    weex::base::WaitableEvent event;
    char *ret = nullptr;

    WeexCoreManager::Instance()->script_thread()->message_loop()->PostTask(
            weex::base::MakeCopyable([page_id = std::string(context_id),
                                             t = type,
                                             args = std::string(arg), e = &event, ret = &ret] {
                *ret = const_cast<char *>(WeexCoreManager::Instance()
                                        ->script_bridge()
                                        ->core_side()
                                        ->CallGCanvasLinkNative(page_id.c_str(), t, args.c_str()));
                e->Signal();
            }));
    event.Wait();

  return ret;
}

static int SetInterval(const char *page_id, const char *callback_id,
                       const char *time) {
  return WeexCoreManager::Instance()->script_bridge()->core_side()->SetInterval(
      page_id, callback_id, time);
}

static void ClearInterval(const char *page_id, const char *callback_id) {
  //  WeexCoreManager::Instance()->script_bridge()->core_side()->ClearInterval(
  //      page_id, callback_id);

  WeexCoreManager::Instance()->script_thread()->message_loop()->PostTask(
      weex::base::MakeCopyable([page_id = std::string(page_id),
                                callback_id = std::string(callback_id)] {
        WeexCoreManager::Instance()
            ->script_bridge()
            ->core_side()
            ->ClearInterval(page_id.c_str(), callback_id.c_str());
      }));
}

static const char *CallT3DLinkNative(int type, const char *arg) {

    weex::base::WaitableEvent event;
    char *ret = nullptr;

    WeexCoreManager::Instance()->script_thread()->message_loop()->PostTask(
            weex::base::MakeCopyable([
                                             t = type,
                                             args = std::string(arg), e = &event, ret = &ret] {
                *ret = const_cast<char *>(WeexCoreManager::Instance()
                        ->script_bridge()
                        ->core_side()
                        ->CallT3DLinkNative(t, args.c_str()));
                e->Signal();
            }));
    event.Wait();

  return ret;
}

static void PostMessage(const char *vim_id, const char *data, int dataLength) {
  //  WeexCoreManager::Instance()->script_bridge()->core_side()->PostMessage(vim_id,
  //                                                                         data);
  WeexCoreManager::Instance()->script_thread()->message_loop()->PostTask(
      weex::base::MakeCopyable([vim_id = std::string(vim_id),
                                data = std::string(data), length = dataLength] {
        WeexCoreManager::Instance()->script_bridge()->core_side()->PostMessage(
            vim_id.c_str(), data.c_str(),length);
      }));
}

static void DispatchMessage(const char *client_id, const char *data, int dataLength,
                            const char *callback, const char *vm_id) {
  //  WeexCoreManager::Instance()->script_bridge()->core_side()->DispatchMessage(
  //      client_id, data, callback, vm_id);
  WeexCoreManager::Instance()->script_thread()->message_loop()->PostTask(
      weex::base::MakeCopyable(
          [client_id = std::string(client_id), data = std::string(data),
           callback = std::string(callback), vm_id = std::string(vm_id), length = dataLength] {
            WeexCoreManager::Instance()
                ->script_bridge()
                ->core_side()
                ->DispatchMessage(client_id.c_str(), data.c_str(),length,
                                  callback.c_str(), vm_id.c_str());
          }));
}

static std::unique_ptr<WeexJSResult> DispatchMessageSync(const char *client_id,
                                                         const char *data,
                                                         int dataLength,
                                                         const char *vm_id) {
  weex::base::WaitableEvent event;
  std::unique_ptr<WeexJSResult> result;
  WeexCoreManager::Instance()->script_thread()->message_loop()->PostTask(
      weex::base::MakeCopyable([client_id = std::string(client_id),
                                data = std::string(data),
                                vm_id = std::string(vm_id), length = dataLength,
                                e = &event, r = &result]() {
        *r = WeexCoreManager::Instance()
                 ->script_bridge()
                 ->core_side()
                 ->DispatchMessageSync(client_id.c_str(), data.c_str(), length,
                                       vm_id.c_str());
        e->Signal();
      }));
  event.Wait();
  return result;
}

static void OnReceivedResult(long callback_id,
                             std::unique_ptr<WeexJSResult> &result) {
  WeexCoreManager::Instance()->script_thread()->message_loop()->PostTask(
      weex::base::MakeCopyable([callback_id, result = std::move(result)]() {
        WeexCoreManager::Instance()
            ->script_bridge()
            ->core_side()
            ->OnReceivedResult(
                callback_id,
                const_cast<std::unique_ptr<WeexJSResult> &>(result));
      }));
}

static void UpdateComponentData(const char* page_id,
                                const char* cid,
                                const char* json_data) {
  WeexCoreManager::Instance()->script_thread()->message_loop()->PostTask(
      weex::base::MakeCopyable(
          [page_id = std::string(page_id), cid = std::string(cid), json_data = std::string(json_data)]() {
            WeexCoreManager::Instance()
                ->script_bridge()
                ->core_side()
                ->UpdateComponentData(page_id.c_str(), cid.c_str(), json_data.c_str());
          }));
}

static void ReportException(const char *page_id, const char *func,
                            const char *exception_string) {
  //  WeexCoreManager::Instance()->script_bridge()->core_side()->ReportException(
  //      page_id, func, exception_string);
  WeexCoreManager::Instance()->script_thread()->message_loop()->PostTask(
      weex::base::MakeCopyable([page_id = std::string(page_id),
                                func = std::string(func),
                                exception = std::string(exception_string)] {
        WeexCoreManager::Instance()
            ->script_bridge()
            ->core_side()
            ->ReportException(page_id.c_str(), func.c_str(), exception.c_str());
      }));
}

static void SetJSVersion(const char *js_version) {
  //  WeexCoreManager::Instance()->script_bridge()->core_side()->SetJSVersion(
  //      js_version);
  WeexCoreManager::Instance()->script_thread()->message_loop()->PostTask(
      weex::base::MakeCopyable([version = std::string(js_version)] {
        WeexCoreManager::Instance()->script_bridge()->core_side()->SetJSVersion(
            version.c_str());
      }));
}

FunctionsExposedByCore *ScriptBridgeInMultiSo::GetExposedFunctions() {
  FunctionsExposedByCore temp = {SetJSVersion,
                                 ReportException,
                                 CallNative,
                                 CallNativeModule,
                                 CallNativeComponent,
                                 AddElement,
                                 SetTimeout,
                                 NativeLog,
                                 CreateBody,
                                 UpdateFinish,
                                 CreateFinish,
                                 RefreshFinish,
                                 UpdateAttrs,
                                 UpdateStyle,
                                 RemoveElement,
                                 MoveElement,
                                 AddEvent,
                                 RemoveEvent,
                                 SetInterval,
                                 ClearInterval,
                                 CallGCanvasLinkNative,
                                 CallT3DLinkNative,
                                 PostMessage,
                                 DispatchMessage,
<<<<<<< HEAD
                                 OnReceivedResult,
                                 UpdateComponentData};
=======
                                 DispatchMessageSync,
                                 OnReceivedResult};
>>>>>>> a49f83a6
  auto functions =
      (FunctionsExposedByCore *)malloc(sizeof(FunctionsExposedByCore));
  memset(functions, 0, sizeof(FunctionsExposedByCore));
  memcpy(functions, &temp, sizeof(FunctionsExposedByCore));
  return functions;
}
}  // namespace WeexCore<|MERGE_RESOLUTION|>--- conflicted
+++ resolved
@@ -541,13 +541,9 @@
                                  CallT3DLinkNative,
                                  PostMessage,
                                  DispatchMessage,
-<<<<<<< HEAD
+                                 DispatchMessageSync,
                                  OnReceivedResult,
                                  UpdateComponentData};
-=======
-                                 DispatchMessageSync,
-                                 OnReceivedResult};
->>>>>>> a49f83a6
   auto functions =
       (FunctionsExposedByCore *)malloc(sizeof(FunctionsExposedByCore));
   memset(functions, 0, sizeof(FunctionsExposedByCore));
