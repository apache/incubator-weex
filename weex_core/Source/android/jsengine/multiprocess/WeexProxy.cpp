--- conflicted
+++ resolved
@@ -37,61 +37,6 @@
 bool g_use_single_process = true;
 
 namespace WeexCore {
-<<<<<<< HEAD
-void WeexProxy::reset() {
-  sConnection.reset();
-  sHandler.reset();
-}
-
-jint WeexProxy::doInitFramework(JNIEnv *env, jobject object,
-                                jstring script, jobject params,
-                                jstring cacheDir, jboolean pieSupport) {
-  const char *cache = env->GetStringUTFChars(
-          reinterpret_cast<jstring>(cacheDir), nullptr);
-  if (strlen(cache) > 0) {
-    s_cacheDir = cache;
-  }
-  s_start_pie = pieSupport;
-  return doInitFramework(env, jThis, script, params);
-}
-
-jint WeexProxy::doInitFramework(JNIEnv *env,
-                                jobject object,
-                                jstring script,
-                                jobject params) {
-  bool reinit = false;
-  startInitFrameWork:
-  try {
-
-    sHandler = std::move(createIPCHandler());
-    sConnection.reset(new WeexJSConnection());
-    sSender = sConnection->start(sHandler.get(), reinit);
-    if (sSender == nullptr) {
-      LOGE("JSFreamwork init start sender is null");
-      if (!reinit) {
-        reinit = true;
-        goto startInitFrameWork;
-      } else {
-        return false;
-      }
-    } else {
-      // initHandler(sHandler.get());
-      ExtendJSApi *pExtensionJSApi = new ExtendJSApi();
-      Bridge_Impl_Android::getInstance()->setGlobalRef(jThis);
-      pExtensionJSApi->initFunction(sHandler.get());
-
-      // using base::debug::TraceEvent;
-      // TraceEvent::StartATrace(env);
-      std::unique_ptr <IPCSerializer> serializer(createIPCSerializer());
-      serializer->setMsg(static_cast<uint32_t>(IPCJSMsg::INITFRAMEWORK));
-      initFromParam(env, script, params, serializer.get());
-      std::unique_ptr <IPCBuffer> buffer = serializer->finish();
-      std::unique_ptr <IPCResult> result = sSender->send(buffer.get());
-      if (result->getType() != IPCType::INT32) {
-        LOGE("initFramework Unexpected result type");
-        reportException("", "initFramework",
-                        "error, initFramework Unexpected result type");
-=======
     void WeexProxy::reset() {
         sConnection.reset();
         sHandler.reset();
@@ -256,7 +201,6 @@
 //            }
 //        }
         reportNativeInitStatus("-1010", "init Failed");
->>>>>>> 947767b4
         return false;
 
     }
@@ -1054,539 +998,6 @@
         }
         return NULL;
     }
-<<<<<<< HEAD
-  jclass c_params = env->GetObjectClass(params);
-
-  jmethodID m_platform = env->GetMethodID(c_params,
-                                          "getPlatform",
-                                          "()Ljava/lang/String;");
-  jobject platform = env->CallObjectMethod(params, m_platform);
-  if (!WXCoreEnvironment::getInstance()->SetPlatform(
-      jString2StrFast(env, reinterpret_cast<jstring &>(platform)))) {
-    LOGD("setPlatform");
-  }
-  ADDSTRING(platform);
-
-  jmethodID m_osVersion = env->GetMethodID(
-          c_params, "getOsVersion", "()Ljava/lang/String;");
-  jobject osVersion = env->CallObjectMethod(params, m_osVersion);
-  ADDSTRING(osVersion);
-
-  // use param ti get cacheDir
-  jmethodID m_cacheMethod = env->GetMethodID(
-          c_params, "getCacheDir", "()Ljava/lang/String;");
-  if (m_cacheMethod != NULL) {
-    jobject cacheDir = env->CallObjectMethod(params, m_cacheMethod);
-    if (cacheDir != NULL) {
-      ADDSTRING(cacheDir);
-    }
-  }
-
-  jmethodID m_appVersion = env->GetMethodID(
-          c_params, "getAppVersion", "()Ljava/lang/String;");
-  jobject appVersion = env->CallObjectMethod(params, m_appVersion);
-  ADDSTRING(appVersion);
-
-  jmethodID m_weexVersion = env->GetMethodID(
-          c_params, "getWeexVersion", "()Ljava/lang/String;");
-  jobject weexVersion = env->CallObjectMethod(params, m_weexVersion);
-  ADDSTRING(weexVersion);
-
-  jmethodID m_deviceModel = env->GetMethodID(
-          c_params, "getDeviceModel", "()Ljava/lang/String;");
-  jobject deviceModel = env->CallObjectMethod(params, m_deviceModel);
-  ADDSTRING(deviceModel);
-
-  jmethodID m_appName = env->GetMethodID(
-          c_params, "getAppName", "()Ljava/lang/String;");
-  jobject appName = env->CallObjectMethod(params, m_appName);
-  ADDSTRING(appName);
-
-  jmethodID m_deviceWidth = env->GetMethodID(
-          c_params, "getDeviceWidth", "()Ljava/lang/String;");
-  jobject deviceWidth = env->CallObjectMethod(params, m_deviceWidth);
-  if (!WXCoreEnvironment::getInstance()->SetDeviceWidth(
-      jString2StrFast(env, reinterpret_cast<jstring &>(deviceWidth)))) {
-    LOGD("setDeviceWidth");
-  }
-  ADDSTRING(deviceWidth);
-
-  jmethodID m_deviceHeight = env->GetMethodID(
-          c_params, "getDeviceHeight", "()Ljava/lang/String;");
-  jobject deviceHeight = env->CallObjectMethod(params, m_deviceHeight);
-  if (!WXCoreEnvironment::getInstance()->SetDeviceHeight(
-      jString2StrFast(env, reinterpret_cast<jstring &>(deviceHeight)))) {
-    LOGD("setDeviceHeight");
-  }
-  ADDSTRING(deviceHeight);
-
-  jmethodID m_options = env->GetMethodID(
-          c_params, "getOptions", "()Ljava/lang/Object;");
-  jobject options = env->CallObjectMethod(params, m_options);
-  jclass jmapclass = env->FindClass("java/util/HashMap");
-  jmethodID jkeysetmid = env->GetMethodID(jmapclass,
-                                          "keySet",
-                                          "()Ljava/util/Set;");
-  jmethodID jgetmid = env->GetMethodID(
-          jmapclass,
-          "get",
-          "(Ljava/lang/Object;)Ljava/lang/Object;");
-  jobject jsetkey = env->CallObjectMethod(options, jkeysetmid);
-  jclass jsetclass = env->FindClass("java/util/Set");
-  jmethodID jtoArraymid = env->GetMethodID(jsetclass,
-                                           "toArray",
-                                           "()[Ljava/lang/Object;");
-  jobjectArray jobjArray =
-          (jobjectArray) env->CallObjectMethod(jsetkey, jtoArraymid);
-  env->DeleteLocalRef(jsetkey);
-  if (jobjArray != NULL) {
-    jsize arraysize = env->GetArrayLength(jobjArray);
-    for (int i = 0; i < arraysize; i++) {
-      jstring jkey = (jstring) env->GetObjectArrayElement(jobjArray, i);
-      jstring jvalue = (jstring) env->CallObjectMethod(options, jgetmid, jkey);
-
-      if (jkey != NULL) {
-        // const char* c_key = env->GetStringUTFChars(jkey, NULL);
-        // addString(vm, WXEnvironment, c_key, jString2String(env, jvalue));
-        // serializer->add(c_key, strlen(c_key));
-        // env->DeleteLocalRef(jkey);
-        // if (jvalue != NULL) {
-        //     env->DeleteLocalRef(jvalue);
-        // }
-        ScopedJStringUTF8 c_key(env, jkey);
-        ScopedJStringUTF8 c_value(env, jvalue);
-        const char *c_key_chars = c_key.getChars();
-        int c_key_len = strlen(c_key_chars);
-        const char *c_value_chars = c_value.getChars();
-        int c_value_len = strlen(c_value_chars);
-        serializer->add(c_key_chars, c_key_len);
-        serializer->add(c_value_chars, c_value_len);
-        WXCoreEnvironment::getInstance()->AddOption(jString2Str(env, jkey), jString2Str(env, jvalue));
-      }
-    }
-    env->DeleteLocalRef(jobjArray);
-  }
-  env->DeleteLocalRef(options);
-}
-
-void
-WeexProxy::reportException(const char *instanceID,
-                           const char *func,
-                           const char *exception_string) {
-  JNIEnv *env = getJNIEnv();
-  jstring jExceptionString = env->NewStringUTF(exception_string);
-  jstring jInstanceId = env->NewStringUTF(instanceID);
-  jstring jFunc = env->NewStringUTF(func);
-  jmethodID tempMethodId = env->GetMethodID(
-          jBridgeClazz,
-          "reportJSException",
-          "(Ljava/lang/String;Ljava/lang/String;Ljava/lang/String;)V");
-  env->CallVoidMethod(jThis,
-                      tempMethodId,
-                      jInstanceId,
-                      jFunc,
-                      jExceptionString);
-  env->DeleteLocalRef(jExceptionString);
-  env->DeleteLocalRef(jInstanceId);
-  env->DeleteLocalRef(jFunc);
-}
-
-void WeexProxy::reportServerCrash(jstring jinstanceid) {
-  JNIEnv *env = getJNIEnv();
-  jmethodID reportMethodId;
-  jstring crashFile;
-  std::string crashFileStr;
-  reportMethodId = env->GetMethodID(jBridgeClazz,
-                                    "reportServerCrash",
-                                    "(Ljava/lang/String;Ljava/lang/String;)V");
-  if (!reportMethodId)
-    goto no_method;
-
-  crashFileStr.assign("/jsserver_crash/jsserver_crash_info.log");
-
-  crashFile = env->NewStringUTF(crashFileStr.c_str());
-  env->CallVoidMethod(jThis, reportMethodId, jinstanceid, crashFile);
-  env->DeleteLocalRef(crashFile);
-  no_method:
-  env->ExceptionClear();
-}
-
-const char *WeexProxy::getCacheDir(JNIEnv *env) {
-  jclass activityThreadCls, applicationCls, fileCls;
-  jobject applicationObj, fileObj, pathStringObj;
-  jmethodID currentApplicationMethodId,
-          getCacheDirMethodId,
-          getAbsolutePathMethodId;
-  static std::string storage;
-  const char *tmp;
-  const char *ret = nullptr;
-  if (!storage.empty()) {
-    ret = storage.c_str();
-    goto no_empty;
-  }
-  activityThreadCls = env->FindClass("android/app/ActivityThread");
-  if (!activityThreadCls || env->ExceptionOccurred()) {
-    goto no_class;
-  }
-  currentApplicationMethodId = env->GetStaticMethodID(
-          activityThreadCls,
-          "currentApplication",
-          "()Landroid/app/Application;");
-  if (!currentApplicationMethodId || env->ExceptionOccurred()) {
-    goto no_currentapplication_method;
-  }
-  applicationObj = env->CallStaticObjectMethod(activityThreadCls,
-                                               currentApplicationMethodId,
-                                               nullptr);
-  if (!applicationObj || env->ExceptionOccurred()) {
-    goto no_application;
-  }
-  applicationCls = env->GetObjectClass(applicationObj);
-  getCacheDirMethodId = env->GetMethodID(applicationCls,
-                                         "getCacheDir",
-                                         "()Ljava/io/File;");
-  if (!getCacheDirMethodId || env->ExceptionOccurred()) {
-    goto no_getcachedir_method;
-  }
-  fileObj = env->CallObjectMethod(applicationObj, getCacheDirMethodId, nullptr);
-  if (!fileObj || env->ExceptionOccurred()) {
-    goto no_file_obj;
-  }
-  fileCls = env->GetObjectClass(fileObj);
-  getAbsolutePathMethodId = env->GetMethodID(fileCls,
-                                             "getAbsolutePath",
-                                             "()Ljava/lang/String;");
-  if (!getAbsolutePathMethodId || env->ExceptionOccurred()) {
-    goto no_getabsolutepath_method;
-  }
-  pathStringObj = env->CallObjectMethod(fileObj,
-                                        getAbsolutePathMethodId,
-                                        nullptr);
-  if (!pathStringObj || env->ExceptionOccurred()) {
-    goto no_path_string;
-  }
-  tmp = env->GetStringUTFChars(reinterpret_cast<jstring>(pathStringObj),
-                               nullptr);
-  storage.assign(tmp);
-  env->ReleaseStringUTFChars(reinterpret_cast<jstring>(pathStringObj),
-                             tmp);
-  ret = storage.c_str();
-  no_path_string:
-  no_getabsolutepath_method:
-  env->DeleteLocalRef(fileCls);
-  env->DeleteLocalRef(fileObj);
-  no_file_obj:
-  no_getcachedir_method:
-  env->DeleteLocalRef(applicationCls);
-  env->DeleteLocalRef(applicationObj);
-  no_application:
-  no_currentapplication_method:
-  env->DeleteLocalRef(activityThreadCls);
-  no_class:
-  env->ExceptionDescribe();
-  env->ExceptionClear();
-  no_empty:
-  return ret;
-}
-
-void WeexProxy::setCacheDir(JNIEnv *env) {
-  s_cacheDir = getCacheDir(env);
-}
-
-jbyteArray WeexProxy::execJSWithResult(JNIEnv* env, jobject jthis,
-                                         jstring jinstanceid,
-                                         jstring jnamespace,
-                                         jstring jfunction,
-                                         jobjectArray jargs) {
-  if (!sSender) {
-    LOGE("have not connected to a js server");
-    return NULL;
-  }
-  if (jfunction == NULL || jinstanceid == NULL) {
-    LOGE("native_execJS function is NULL");
-    return NULL;
-  }
-
-  int length = 0;
-  if (jargs != NULL) {
-    length = env->GetArrayLength(jargs);
-  }
-  try {
-    std::unique_ptr<IPCSerializer> serializer(createIPCSerializer());
-    serializer->setMsg(static_cast<uint32_t>(IPCJSMsg::EXECJSWITHRESULT));
-    addString(env, serializer.get(), jinstanceid);
-    if (jnamespace)
-      addString(env, serializer.get(), jnamespace);
-    else {
-      uint16_t tmp = 0;
-      serializer->add(&tmp, 0);
-    }
-    addString(env, serializer.get(), jfunction);
-
-    for (int i = 0; i < length; i++) {
-      jobject jArg = env->GetObjectArrayElement(jargs, i);
-
-      jfieldID jTypeId = env->GetFieldID(jWXJSObject, "type", "I");
-      jint jTypeInt = env->GetIntField(jArg, jTypeId);
-
-      jfieldID jDataId = env->GetFieldID(jWXJSObject, "data", "Ljava/lang/Object;");
-      jobject jDataObj = env->GetObjectField(jArg, jDataId);
-      if (jTypeInt == 1) {
-        if (jDoubleValueMethodId == NULL) {
-          jclass jDoubleClazz = env->FindClass("java/lang/Double");
-          jDoubleValueMethodId = env->GetMethodID(jDoubleClazz, "doubleValue", "()D");
-          env->DeleteLocalRef(jDoubleClazz);
-        }
-        jdouble jDoubleObj = env->CallDoubleMethod(jDataObj, jDoubleValueMethodId);
-        serializer->add(jDoubleObj);
-
-      } else if (jTypeInt == 2) {
-        jstring jDataStr = (jstring)jDataObj;
-        addString(env, serializer.get(), jDataStr);
-      } else if (jTypeInt == 3) {
-        jstring jDataStr = (jstring)jDataObj;
-        addJSONString(env, serializer.get(), jDataStr);
-      } else {
-        serializer->addJSUndefined();
-      }
-      env->DeleteLocalRef(jDataObj);
-      env->DeleteLocalRef(jArg);
-    }
-    std::unique_ptr<IPCBuffer> buffer = serializer->finish();
-    std::unique_ptr<IPCResult> result = sSender->send(buffer.get());
-    if (result->getType() != IPCType::BYTEARRAY) {
-      return NULL;
-    }
-    if(result->getByteArrayLength() == 0){
-      return NULL;
-    }
-    jbyteArray array = env->NewByteArray(result->getByteArrayLength());
-    env->SetByteArrayRegion(array, 0, result->getByteArrayLength(), reinterpret_cast<const jbyte*>(result->getByteArrayContent()));
-    return array;
-  } catch (IPCException& e) {
-    LOGE("%s", e.msg());
-    // report crash here
-    reportServerCrash(jinstanceid);
-    return NULL;
-  }
-  return NULL;
-}
-
-void WeexProxy::updateGlobalConfig(JNIEnv *env, jobject jcaller, jstring config) {
-  if (!sSender) {
-    LOGE("have not connected to a js server");
-    return;
-  }
-  if (config == NULL) {
-    LOGE("native_execJS function is NULL");
-    return;
-  }
-  try {
-    std::unique_ptr<IPCSerializer> serializer(createIPCSerializer());
-    serializer->setMsg(static_cast<uint32_t>(IPCJSMsg::UPDATEGLOBALCONFIG));
-    addString(env, serializer.get(), config);
-    std::unique_ptr<IPCBuffer> buffer = serializer->finish();
-    std::unique_ptr<IPCResult> result = sSender->send(buffer.get());
-  } catch (IPCException& e) {
-    LOGE("%s", e.msg());
-  }
-}
-
-static jstring getJsonData(JNIEnv *env, jobjectArray jargs, int index) {
-  int length = 0;
-  if (jargs != NULL) {
-    length = env->GetArrayLength(jargs);
-  }
-  jstring ret = NULL;
-  if (length < (index + 1)) {
-    return ret;
-  }
-  jobject jArg = env->GetObjectArrayElement(jargs, index);
-
-  jfieldID jTypeId = env->GetFieldID(jWXJSObject, "type", "I");
-  jint jTypeInt = env->GetIntField(jArg, jTypeId);
-  jfieldID jDataId = env->GetFieldID(jWXJSObject, "data", "Ljava/lang/Object;");
-  jobject jDataObj = env->GetObjectField(jArg, jDataId);
-  if (jTypeInt == 3) {
-    ret = (jstring) jDataObj;
-  }
-  // env->DeleteLocalRef(jDataObj);
-  env->DeleteLocalRef(jArg);
-  return ret;
-}
-
-jint
-WeexProxy::createInstanceContext(JNIEnv *env, jobject jcaller, jstring jinstanceid, jstring name,
-                                 jstring jfunction, jobjectArray jargs) {
-  if (!sSender) {
-    LOGE("have not connected to a js server");
-    return false;
-  }
-  if (jfunction == NULL || jinstanceid == NULL) {
-    LOGE("native_createInstanceContext function is NULL");
-    return false;
-  }
-
-  int length = 0;
-  if (jargs != NULL) {
-    length = env->GetArrayLength(jargs);
-  }
-  if (length < 4) {
-    LOGE("native_createInstanceContext jargs format error");
-    return false;
-  }
-  try {
-    std::unique_ptr<IPCSerializer> serializer(createIPCSerializer());
-    serializer->setMsg(static_cast<uint32_t>(IPCJSMsg::CREATEINSTANCE));
-    addString(env, serializer.get(), jinstanceid);
-    addString(env, serializer.get(), jfunction);
-    // get temp data, such as js bundle
-    jobject jArg = env->GetObjectArrayElement(jargs,1);
-    jfieldID jDataId = env->GetFieldID(jWXJSObject, "data", "Ljava/lang/Object;");
-    jobject jDataObj = env->GetObjectField(jArg, jDataId);
-
-    jstring jscript = (jstring) jDataObj;
-    addString(env, serializer.get(), jscript);
-    jstring opts = getJsonData(env, jargs, 2);
-    addJSONString(env, serializer.get(), opts);
-    // init jsonData
-    jstring initData = getJsonData(env, jargs, 3);
-    addJSONString(env, serializer.get(), initData);
-
-    // get extend api data, such as rax-api
-    jArg = env->GetObjectArrayElement(jargs, 4);
-    jDataObj = env->GetObjectField(jArg, jDataId);
-    jstring japi = (jstring) jDataObj;
-    addString(env, serializer.get(), japi);
-
-    std::unique_ptr<IPCBuffer> buffer = serializer->finish();
-    std::unique_ptr<IPCResult> result = sSender->send(buffer.get());
-    env->DeleteLocalRef(jArg);
-    env->DeleteLocalRef(jDataObj);
-    env->DeleteLocalRef(opts);
-    if (result->getType() != IPCType::INT32) {
-      LOGE("createInstanceContext Unexpected result type");
-      return false;
-    }
-    return result->get<jint>();
-  } catch (IPCException& e) {
-    LOGE("%s", e.msg());
-    // report crash here
-    reportServerCrash(jinstanceid);
-    return false;
-  }
-  return true;
-}
-
-jint WeexProxy::destoryInstance(JNIEnv *env, jobject jcaller, jstring jinstanceid, jstring jnamespace,
-                                jstring jfunction, jobjectArray jargs) {
-  int ret = execJS(env, nullptr, jinstanceid, jnamespace, jfunction, jargs);
-  if (jfunction == NULL || jinstanceid == NULL) {
-    LOGE("native_destoryInstance function is NULL");
-    return false;
-  }
-  try {
-    std::unique_ptr<IPCSerializer> serializer(createIPCSerializer());
-    serializer->setMsg(static_cast<uint32_t>(IPCJSMsg::DESTORYINSTANCE));
-    addString(env, serializer.get(), jinstanceid);
-
-    std::unique_ptr<IPCBuffer> buffer = serializer->finish();
-    std::unique_ptr<IPCResult> result = sSender->send(buffer.get());
-    if (result->getType() != IPCType::INT32) {
-      LOGE("destoryInstance Unexpected result type");
-      return false;
-    }
-    return result->get<jint>();
-  } catch (IPCException& e) {
-    LOGE("%s", e.msg());
-    // report crash here
-    reportServerCrash(jinstanceid);
-    return false;
-  }
-  return true;
-}
-
-jstring
-WeexProxy::execJSOnInstance(JNIEnv *env, jobject jcaller, jstring instanceId, jstring script,
-                            jint type) {
-  if (instanceId == NULL || script == NULL) {
-    return env->NewStringUTF("");
-  }
-  try {
-    // base::debug::TraceScope traceScope("weex", "native_execJSOnInstance");
-    std::unique_ptr<IPCSerializer> serializer(createIPCSerializer());
-    serializer->setMsg(static_cast<uint32_t>(IPCJSMsg::EXECJSONINSTANCE));
-
-    addString(env, serializer.get(), instanceId);
-    addString(env, serializer.get(), script);
-
-    std::unique_ptr<IPCBuffer> buffer = serializer->finish();
-    std::unique_ptr<IPCResult> result = sSender->send(buffer.get());
-    if (result->getType() != IPCType::BYTEARRAY) {
-      // LOGE("native_execJSOnInstance return type error");
-      return env->NewStringUTF("");
-    }
-    return env->NewStringUTF(result->getByteArrayContent());
-  } catch (IPCException& e) {
-    LOGE("%s", e.msg());
-    // report crash here
-    reportServerCrash(instanceId);
-    return env->NewStringUTF("");
-  }
-}
-
-jint WeexProxy::initAppFramework(JNIEnv* env,
-                         jobject jcaller,
-                         jstring jinstanceid,
-                         jstring jframwork,
-                         jobjectArray jargs) {
-  if (!sSender) {
-    LOGE("have not connected to a js server");
-    return false;
-  }
-  if (jframwork == NULL && jargs == NULL) {
-    LOGE("native_initAppFramework jframwork is NULL");
-    return false;
-  }
-  int length = 0;
-  if (jargs != NULL) {
-    length = env->GetArrayLength(jargs);
-  }
-  try {
-
-    std::unique_ptr<IPCSerializer> serializer(createIPCSerializer());
-    serializer->setMsg(static_cast<uint32_t>(IPCJSMsg::INITAPPFRAMEWORK));
-    addString(env, serializer.get(), jinstanceid);
-    addString(env, serializer.get(), jframwork);
-    for (int i = 0; i < length; i++) {
-      jobject jArg = env->GetObjectArrayElement(jargs, i);
-
-      jfieldID jTypeId = env->GetFieldID(jWXJSObject, "type", "I");
-      jint jTypeInt = env->GetIntField(jArg, jTypeId);
-
-      jfieldID jDataId = env->GetFieldID(jWXJSObject, "data", "Ljava/lang/Object;");
-      jobject jDataObj = env->GetObjectField(jArg, jDataId);
-
-      jfieldID jKeyId = env->GetFieldID(jWXJSObject, "key", "Ljava/lang/String;");
-      jobject jKeyObj = env->GetObjectField(jArg, jKeyId);
-      addString(env, serializer.get(), (jstring) jKeyObj);
-
-      if (jTypeInt == 1) {
-        if (jDoubleValueMethodId == NULL) {
-          jclass jDoubleClazz = env->FindClass("java/lang/Double");
-          jDoubleValueMethodId = env->GetMethodID(jDoubleClazz, "doubleValue", "()D");
-          env->DeleteLocalRef(jDoubleClazz);
-        }
-        jdouble jDoubleObj = env->CallDoubleMethod(jDataObj, jDoubleValueMethodId);
-        serializer->add(jDoubleObj);
-      } else if (jTypeInt == 2) {
-        jstring jDataStr = (jstring)jDataObj;
-        addString(env, serializer.get(), jDataStr);
-      } else if (jTypeInt == 3) {
-        jstring jDataStr = (jstring)jDataObj;
-        addJSONString(env, serializer.get(), jDataStr);
-      }
-=======
 
     void WeexProxy::updateGlobalConfig(JNIEnv *env, jobject jcaller, jstring config) {
         if (!sSender && js_server_api_functions == nullptr) {
@@ -1867,7 +1278,6 @@
                                                                                        nullptr)));
                     }
                 }
->>>>>>> 947767b4
 //            else if (jTypeInt == 4) {
 //                jbyteArray array = (jbyteArray)jDataObj;
 //                addWSONByteArray(env, serializer.get(), array);
