/**
 * Licensed to the Apache Software Foundation (ASF) under one
 * or more contributor license agreements.  See the NOTICE file
 * distributed with this work for additional information
 * regarding copyright ownership.  The ASF licenses this file
 * to you under the Apache License, Version 2.0 (the
 * "License"); you may not use this file except in compliance
 * with the License.  You may obtain a copy of the License at
 *
 *   http://www.apache.org/licenses/LICENSE-2.0
 *
 * Unless required by applicable law or agreed to in writing,
 * software distributed under the License is distributed on an
 * "AS IS" BASIS, WITHOUT WARRANTIES OR CONDITIONS OF ANY
 * KIND, either express or implied.  See the License for the
 * specific language governing permissions and limitations
 * under the License.
 */
// Copyright [2017-12-07] <WeexCore>
#include "WeexProxy.h"

#include <android/base/log_utils.h>
#include <android/base/string/string_utils.h>
#include <core/config/core_environment.h>
#include <android/jsengine/multiprocess/ExtendJSApi.h>
#include <core/api/WeexJSCoreApi.h>
#include <core/manager/wx_core_manager.h>

#include <dlfcn.h>
#include <errno.h>

const char *s_cacheDir;
bool s_start_pie = true;

static IPCSender *sSender;
static std::unique_ptr<IPCHandler> sHandler;
static std::unique_ptr<WeexJSConnection> sConnection;
static WEEX_CORE_JS_SERVER_API_FUNCTIONS *js_server_api_functions = nullptr;
bool g_use_single_process = false;

namespace WeexCore {
    void WeexProxy::reset() {
        sConnection.reset();
        sHandler.reset();
    }

    static WeexString *genWeexString(const uint16_t *str, size_t length) {
        size_t byteSize = length * sizeof(uint16_t);
        auto *string = (WeexString *) malloc(byteSize + sizeof(WeexString));
        if (string == nullptr)
            return nullptr;

        memset(string, 0, byteSize + sizeof(WeexString));
        string->length = length;
        memcpy(string->content, str, byteSize);
        return string;
    }

    static WeexByteArray *genWeexByteArray(const char *str, size_t strLen) {
        auto *ret = (WeexByteArray *) malloc(strLen + sizeof(WeexByteArray));

        if (ret == nullptr)
            return nullptr;

        memset(ret, 0, strLen + sizeof(WeexByteArray));

        ret->length = strLen;
        memcpy(ret->content, str, strLen);
        ret->content[strLen] = '\0';
        return ret;
    }

    static INIT_FRAMEWORK_PARAMS *
    genInitFrameworkParams(const char *type, const char *value) {
        auto *init_framework_params = (INIT_FRAMEWORK_PARAMS *) malloc(
                sizeof(INIT_FRAMEWORK_PARAMS));

        if (init_framework_params == nullptr)
            return nullptr;

        memset(init_framework_params, 0, sizeof(INIT_FRAMEWORK_PARAMS));

        init_framework_params->type = genWeexByteArray(type, strlen(type));
        init_framework_params->value = genWeexByteArray(value, strlen(value));

        // LOGE("genInitFrameworkParams and type is %s and length is %d", init_framework_params->type->content,
        //     init_framework_params->type->length);
        // LOGE("genInitFrameworkParams and value is %s and length is %d", init_framework_params->value->content,
        //     init_framework_params->value->length);

        return init_framework_params;
    }

    static WeexString *jstring2WeexString(JNIEnv *env, jstring fromJString) {
        if (fromJString != nullptr) {
            ScopedJString scopedString(env, fromJString);
            return genWeexString(scopedString.getChars(), scopedString.getCharsLength());
        } else {
            uint16_t tmp = 0;
            return genWeexString(&tmp, 0);
        }
    }

    static VALUE_WITH_TYPE *getValueWithTypePtr() {
        auto *param = (VALUE_WITH_TYPE *) malloc(sizeof(VALUE_WITH_TYPE));
        if (param == nullptr)
            return nullptr;

        memset(param, 0, sizeof(VALUE_WITH_TYPE));

        return param;
    }

    jint WeexProxy::doInitFramework(JNIEnv *env, jobject object,
                                    jstring script, jobject params,
                                    jstring cacheDir, jboolean pieSupport) {
        const char *cache = env->GetStringUTFChars(
                reinterpret_cast<jstring>(cacheDir), nullptr);
        if (strlen(cache) > 0) {
            s_cacheDir = cache;
        }
        s_start_pie = pieSupport;
        return doInitFramework(env, jThis, script, params);
    }

    jint
    WeexProxy::initFrameworkInMultiProcess(JNIEnv *env, jstring script, jobject params,
                                           IPCSerializer *serializer) {

        IPCSerializer *realSerializer = nullptr;
        std::unique_ptr<IPCSerializer> serializerTemp(createIPCSerializer());
        bool reinit = false;
        startInitFrameWork:
        try {
            sHandler = std::move(createIPCHandler());
            sConnection.reset(new WeexJSConnection());
            sSender = sConnection->start(sHandler.get(), reinit);
            if (sSender == nullptr) {
                LOGE("JSFreamwork init start sender is null");
                if (!reinit) {
                    reinit = true;
                    goto startInitFrameWork;
                } else {
                    return false;
                }
            } else {
                if (reinit) {
                    initFromParam(env, script,
                                  params,
                                  serializerTemp.get());
                    realSerializer = serializerTemp.get();
                } else {
                    realSerializer = serializer;
                }

                // initHandler(sHandler.get());

                ExtendJSApi *pExtensionJSApi = new ExtendJSApi();

                pExtensionJSApi->initFunction(sHandler.get());

                // using base::debug::TraceEvent;
                // TraceEvent::StartATrace(env);
                realSerializer->setMsg(static_cast<uint32_t>(IPCJSMsg::INITFRAMEWORK));
                std::unique_ptr<IPCBuffer> buffer = realSerializer->finish();
                std::unique_ptr<IPCResult> result = sSender->send(buffer.get());
                if (result->getType() != IPCType::INT32) {
                    LOGE("initFramework Unexpected result type");
                    reportException("", "initFramework",
                                    "error, initFramework Unexpected result type");
                    return false;
                }
                return result->get<jint>();
            }
        } catch (IPCException &e) {
            LOGE("WeexProxy catch：%s", e.msg());
            if (!reinit) {
                reinit = true;
                goto startInitFrameWork;
            } else {
                LOGE("%s", e.msg());
                reportException("", "initFramework", e.msg());
                return false;
            }
        }
    }

    jint WeexProxy::doInitFramework(JNIEnv *env,
                                    jobject object,
                                    jstring script,
                                    jobject params) {

        Bridge_Impl_Android::getInstance()->setGlobalRef(jThis);
<<<<<<< HEAD
        WXCoreManager::getInstance()->setPlatformBridge(Bridge_Impl_Android::getInstance());
=======
        std::unique_ptr<IPCSerializer> serializer(createIPCSerializer());
        const std::vector<INIT_FRAMEWORK_PARAMS *> &initFrameworkParams = initFromParam(env,
                                                                                        script,
                                                                                        params,
                                                                                        serializer.get());
        LOGE("Single process ? %s", g_use_single_process ? "true" : "false");
        if (g_use_single_process) {
            if (initFrameworkInSingleProcess(env, script, initFrameworkParams)) {
                //reportNativeInitStatus("-1011", "init Single Process Success");
                return true;
            }
>>>>>>> 7102479d

            if (initFrameworkInMultiProcess(env, script, params, serializer.get())) {
                return true;
            }
        } else {
            if (initFrameworkInMultiProcess(env, script, params, serializer.get())) {
                return true;
            }

            if (initFrameworkInSingleProcess(env, script, initFrameworkParams)) {
                reportNativeInitStatus("-1011", "init Single Process Success");
                return true;
            }
        }

        reportNativeInitStatus("-1010", "init Failed");
        return false;

    }

    bool WeexProxy::execJSService(JNIEnv *env, jobject object, jstring script) {
        if (!sSender && !js_server_api_functions) {
            LOGE("have not connected to a js server");
            return false;
        }

        if (js_server_api_functions != nullptr) {
            ScopedJStringUTF8 source(env, script);
            js_server_api_functions->funcExeJsService(source.getChars());
            return true;
        } else {
            try {
                std::unique_ptr<IPCSerializer> serializer(createIPCSerializer());
                serializer->setMsg(static_cast<uint32_t>(IPCJSMsg::EXECJSSERVICE));
                addString(env, serializer.get(), script);
                std::unique_ptr<IPCBuffer> buffer = serializer->finish();
                std::unique_ptr<IPCResult> result = sSender->send(buffer.get());
                if (result->getType() != IPCType::INT32) {
                    LOGE("execJSService Unexpected result type");
                    return false;
                }
                return result->get<jint>();
            } catch (IPCException &e) {
                LOGE("%s", e.msg());
                return false;
            }
            return true;
        }
    }

    bool WeexProxy::execJS(JNIEnv *env,
                           jobject jthis,
                           jstring jinstanceid,
                           jstring jnamespace,
                           jstring jfunction,
                           jobjectArray jargs) {
        std::string mMessage = "";
        if (!sSender && !js_server_api_functions) {
            LOGE("have not connected to a js server");
            return false;
        }
        if (jfunction == nullptr || jinstanceid == nullptr) {
            LOGE("native_execJS function is NULL");
            return false;
        }
        int length = 0;
        if (jargs != nullptr) {
            length = env->GetArrayLength(jargs);
        }
        try {
            std::unique_ptr<IPCSerializer> serializer(createIPCSerializer());
            std::vector<VALUE_WITH_TYPE *> params;
            if (js_server_api_functions == nullptr) {
                serializer->setMsg(static_cast<uint32_t>(IPCJSMsg::EXECJS));
                addString(env, serializer.get(), jinstanceid);
                if (jnamespace)
                    addString(env, serializer.get(), jnamespace);
                else {
                    uint16_t tmp = 0;
                    serializer->add(&tmp, 0);
                }
                addString(env, serializer.get(), jfunction);
            }

            for (int i = 0; i < length; i++) {
                VALUE_WITH_TYPE *param = nullptr;

                if (js_server_api_functions != nullptr) {
                    param = getValueWithTypePtr();
                    if (param == nullptr)
                        return false;
                }

                jobject jArg = env->GetObjectArrayElement(jargs, i);

                jfieldID jTypeId = env->GetFieldID(jWXJSObject, "type", "I");
                jint jTypeInt = env->GetIntField(jArg, jTypeId);

                jfieldID jDataId = env->GetFieldID(jWXJSObject,
                                                   "data", "Ljava/lang/Object;");
                jobject jDataObj = env->GetObjectField(jArg, jDataId);
                if (jTypeInt == 1) {
                    if (jDoubleValueMethodId == NULL) {
                        jclass jDoubleClazz = env->FindClass("java/lang/Double");
                        jDoubleValueMethodId = env->GetMethodID(jDoubleClazz,
                                                                "doubleValue", "()D");
                        env->DeleteLocalRef(jDoubleClazz);
                    }
                    jdouble jDoubleObj = env->CallDoubleMethod(jDataObj,
                                                               jDoubleValueMethodId);
                    if (js_server_api_functions != nullptr) {
                        param->type = ParamsType::DOUBLE;
                        param->value.doubleValue = jDoubleObj;
                    } else {
                        serializer->add(jDoubleObj);
                    }

                } else if (jTypeInt == 2) {
                    jstring jDataStr = (jstring) jDataObj;
                    if (js_server_api_functions != nullptr) {
                        param->type = ParamsType::STRING;
                        param->value.string = jstring2WeexString(env, jDataStr);
                    } else {
                        addString(env, serializer.get(), jDataStr);
                    }
                } else if (jTypeInt == 3) {
                    jstring jDataStr = (jstring) jDataObj;
                    if (js_server_api_functions != nullptr) {
                        param->type = ParamsType::JSONSTRING;
                        param->value.string = jstring2WeexString(env, jDataStr);
                    } else {
                        addJSONString(env, serializer.get(), jDataStr);
                    }
                } else {
                    if (js_server_api_functions != nullptr) {
                        param->type = ParamsType::JSUNDEFINED;
                    } else {
                        serializer->addJSUndefined();
                    }
                }
                if (param != nullptr)
                    params.push_back(param);
                env->DeleteLocalRef(jDataObj);
                env->DeleteLocalRef(jArg);
            }

            if (js_server_api_functions != nullptr) {

                ScopedJStringUTF8 idChar(env, jinstanceid);
                const char *name;
                if (jnamespace) {
                    ScopedJStringUTF8 nameSpaceChar(env, jnamespace);
                    name = nameSpaceChar.getChars();
                } else {
                    name = nullptr;
                }
                ScopedJStringUTF8 funcChar(env, jfunction);

                int i = js_server_api_functions->funcExeJS(idChar.getChars(),
                                                           name,
                                                           funcChar.getChars(),
                                                           params);
                for (auto &param : params) {
                    if (param->type == ParamsType::STRING ||
                        param->type == ParamsType::JSONSTRING) {
                        free(param->value.string);
                    }
                    free(param);
                }
                return static_cast<bool>(i);
            } else {
                std::unique_ptr<IPCBuffer> buffer = serializer->finish();

                std::unique_ptr<IPCResult> result = sSender->send(buffer.get());
                if (result->getType() != IPCType::INT32) {
                    LOGE("execJS Unexpected result type");
                    return false;
                }

                return result->get<jint>();
            }


        } catch (IPCException &e) {
            LOGE("%s", e.msg());
            // report crash here
            WeexProxy::reportServerCrash(jinstanceid);
            return false;
        }
        return true;
    }

    static std::string findPath() {
        std::string executablePath = "";
        unsigned long target = reinterpret_cast<unsigned long>(__builtin_return_address(0));
        FILE *f = fopen("/proc/self/maps", "r");
        if (!f) {
            return "";
        }
        char buffer[256];
        char *line;
        while ((line = fgets(buffer, 256, f))) {
            char *end;
            unsigned long val;
            errno = 0;
            val = strtoul(line, &end, 16);
            if (errno)
                continue;
            if (val > target)
                continue;
            end += 1;
            errno = 0;
            val = strtoul(end, &end, 16);
            if (errno)
                continue;
            if (val > target) {
                char *s = strstr(end, "/");
                if (s != nullptr)
                    executablePath.assign(s);
                std::size_t found = executablePath.rfind('/');
                if (found != std::string::npos) {
                    executablePath = executablePath.substr(0, found);
                }
            }
            if (!executablePath.empty()) {
                break;
            }
        }
        fclose(f);
        return executablePath;
    }

    static WEEX_CORE_JS_API_FUNCTIONS *getWeexCoreApiFunctions() {
        WEEX_CORE_JS_API_FUNCTIONS tempFunctions = {
                _setJSVersion,
                _reportException,
                _callNative,
                _callNativeModule,
                _callNativeComponent,
                _callAddElement,
                _setTimeout,
                _callNativeLog,
                _callCreateBody,
                _callUpdateFinish,
                _callCreateFinish,
                _callRefreshFinish,
                _callUpdateAttrs,
                _callUpdateStyle,
                _callRemoveElement,
                _callMoveElement,
                _callAddEvent,
                _callRemoveEvent,
                _setInterval,
                _clearInterval,
                _callGCanvasLinkNative,
                _t3dLinkNative,
                callHandlePostMessage,
                callDIspatchMessage
        };

        auto *functions = (WEEX_CORE_JS_API_FUNCTIONS *) malloc(
                sizeof(WEEX_CORE_JS_API_FUNCTIONS));

        if (!functions) {
            return nullptr;
        }

        memset(functions, 0, sizeof(WEEX_CORE_JS_API_FUNCTIONS));
        memcpy(functions, &tempFunctions, sizeof(WEEX_CORE_JS_API_FUNCTIONS));

        return functions;
    }

    typedef WEEX_CORE_JS_SERVER_API_FUNCTIONS *(*InitMethodFunc)(
            WEEX_CORE_JS_API_FUNCTIONS *functions);

    jint
    WeexProxy::initFrameworkInSingleProcess(JNIEnv *env, jstring script,
                                            const std::vector<INIT_FRAMEWORK_PARAMS *> initFrameworkParams) {
        std::string soPath = "";

        // -----------------------------------------------
        // use find path to get lib path
        // use set path is better idea, should change in future
        soPath = findPath();

        std::string::size_type pos = std::string::npos;
        LOGE("find so path: %s", soPath.c_str());
        // dynamic deploy
        if (!soPath.empty() && soPath.find(".maindex") != std::string::npos) {
            std::string libs[] = {"/opt", "/oat/arm"};
            auto libsCount = sizeof(libs) / sizeof(std::string);
            for (int i = 0; i < libsCount; ++i) {
                auto lib = libs[i];
                pos = soPath.find(lib);
                if (pos != std::string::npos) {
                    soPath.replace(pos, lib.length(), "/lib");
                    break;
                }
            }
            soPath += "/libweexjss.so";
        } else {
            soPath += "libweexjss.so";
        }
        // -------------------------------------------------
        // -------------------------------------------------
        if (access(soPath.c_str(), 00) != 0) {
            LOGE("so path: %s is not exsist, use full package lib", soPath.c_str());
            const char *error = soPath.c_str();
            soPath = s_cacheDir;
            std::string lib = "/cache";
            if ((pos = soPath.find(lib)) != std::string::npos) {
                soPath.replace(pos, lib.length(), "/lib");
            }
            soPath += "/libweexjss.so";
            if (access(soPath.c_str(), 00) != 0) {
                LOGE("so path: %s is not exsist", soPath.c_str());
                //reportNativeInitStatus("-1004", error);
                //return false;
                //use libweexjss.so directly
                soPath = "libweexjss.so";
            }
        }

        LOGE("final executablePath:%s", soPath.c_str());

        void *handle = dlopen(soPath.c_str(), RTLD_NOW);
        if (!handle) {
            const char *error = dlerror();
            LOGE("load libweexjss.so failed,error=%s\n", error);
//        reportNativeInitStatus("-1005", error);
            // try again use current path
            dlclose(handle);
            return false;
        }

        //clear dlopen error message
        dlerror();

        LOGE("dlopen so and call function");
        auto initMethod = (InitMethodFunc) dlsym(handle, "exchangeMethod");
        if (!initMethod) {
            const char *error = dlerror();
            LOGE("load External_InitFrameWork failed,error=%s\n", error);
//        reportNativeInitStatus("-1006", error);
            dlclose(handle);
            return false;
        }

        //clear dlopen error message
        dlerror();

        WEEX_CORE_JS_API_FUNCTIONS *pFunctions = getWeexCoreApiFunctions();

        js_server_api_functions = initMethod(pFunctions);

        if (js_server_api_functions != nullptr) {
            js_server_api_functions->funcInitFramework(env->GetStringUTFChars(script, nullptr),
                                                       std::move(initFrameworkParams));
            return true;
        } else {
            dlclose(handle);
            free(pFunctions);
            free(js_server_api_functions);
            //reportNativeInitStatus("-1007", "Init Functions failed");
            return false;
        }
    }


    std::vector<INIT_FRAMEWORK_PARAMS *> WeexProxy::initFromParam(JNIEnv *env,
                                                                  jstring script,
                                                                  jobject params,
                                                                  IPCSerializer *serializer) {
        {
            ScopedJString scopedString(env, script);
            const jchar *chars = scopedString.getChars();
            int charLength = scopedString.getCharsLength();
            serializer->add(chars, charLength);
        }
        LOGE("initFromParam is running ");
        std::vector<INIT_FRAMEWORK_PARAMS *> initFrameworkParams;

#define ADDSTRING(name)                                     \
    {                                                       \
        const char* myname = #name;                         \
        serializer->add(myname, strlen(myname));            \
        ScopedJStringUTF8 scopedString(env, (jstring)name); \
        const char* chars = scopedString.getChars();        \
        int charLength = strlen(chars);                     \
        serializer->add(chars, charLength);                 \
        initFrameworkParams.push_back(genInitFrameworkParams(myname,chars));\
    }
        jclass c_params = env->GetObjectClass(params);

        jmethodID m_platform = env->GetMethodID(c_params,
                                                "getPlatform",
                                                "()Ljava/lang/String;");
        jobject platform = env->CallObjectMethod(params, m_platform);
        if (!WXCoreEnvironment::getInstance()->SetPlatform(
                jString2StrFast(env, reinterpret_cast<jstring &>(platform)))) {
            LOGD("setPlatform");
        }
        ADDSTRING(platform);


        jmethodID m_use_single_process = env->GetMethodID(c_params, "getUseSingleProcess",
                                                          "()Ljava/lang/String;");
        if (m_use_single_process == nullptr) {
            LOGE("getUseSingleProcess method is missing");
        } else {
            jobject j_use_single_process = env->CallObjectMethod(params, m_use_single_process);
            const char *use_single_process = env->GetStringUTFChars(
                    (jstring) (j_use_single_process),
                    nullptr);
            LOGE("g_use_single_process is %s ", use_single_process);
            g_use_single_process = strstr(use_single_process, "true") != nullptr;
        }

        jmethodID m_osVersion = env->GetMethodID(
                c_params, "getOsVersion", "()Ljava/lang/String;");
        jobject osVersion = env->CallObjectMethod(params, m_osVersion);
        ADDSTRING(osVersion);

        // use param ti get cacheDir
        jmethodID m_cacheMethod = env->GetMethodID(
                c_params, "getCacheDir", "()Ljava/lang/String;");
        if (m_cacheMethod != NULL) {
            jobject cacheDir = env->CallObjectMethod(params, m_cacheMethod);
            if (cacheDir != NULL) {
                ADDSTRING(cacheDir);
            }
        }

        jmethodID m_appVersion = env->GetMethodID(
                c_params, "getAppVersion", "()Ljava/lang/String;");
        jobject appVersion = env->CallObjectMethod(params, m_appVersion);
        ADDSTRING(appVersion);

        jmethodID m_weexVersion = env->GetMethodID(
                c_params, "getWeexVersion", "()Ljava/lang/String;");
        jobject weexVersion = env->CallObjectMethod(params, m_weexVersion);
        ADDSTRING(weexVersion);

        jmethodID m_deviceModel = env->GetMethodID(
                c_params, "getDeviceModel", "()Ljava/lang/String;");
        jobject deviceModel = env->CallObjectMethod(params, m_deviceModel);
        ADDSTRING(deviceModel);

        jmethodID m_appName = env->GetMethodID(
                c_params, "getAppName", "()Ljava/lang/String;");
        jobject appName = env->CallObjectMethod(params, m_appName);
        ADDSTRING(appName);

        jmethodID m_deviceWidth = env->GetMethodID(
                c_params, "getDeviceWidth", "()Ljava/lang/String;");
        jobject deviceWidth = env->CallObjectMethod(params, m_deviceWidth);
        if (!WXCoreEnvironment::getInstance()->SetDeviceWidth(
                jString2StrFast(env, reinterpret_cast<jstring &>(deviceWidth)))) {
            LOGD("setDeviceWidth");
        }
        ADDSTRING(deviceWidth);

        jmethodID m_deviceHeight = env->GetMethodID(
                c_params, "getDeviceHeight", "()Ljava/lang/String;");
        jobject deviceHeight = env->CallObjectMethod(params, m_deviceHeight);
        if (!WXCoreEnvironment::getInstance()->SetDeviceHeight(
                jString2StrFast(env, reinterpret_cast<jstring &>(deviceHeight)))) {
            LOGD("setDeviceHeight");
        }
        ADDSTRING(deviceHeight);

        jmethodID m_options = env->GetMethodID(
                c_params, "getOptions", "()Ljava/lang/Object;");
        jobject options = env->CallObjectMethod(params, m_options);
        jclass jmapclass = env->FindClass("java/util/HashMap");
        jmethodID jkeysetmid = env->GetMethodID(jmapclass,
                                                "keySet",
                                                "()Ljava/util/Set;");
        jmethodID jgetmid = env->GetMethodID(
                jmapclass,
                "get",
                "(Ljava/lang/Object;)Ljava/lang/Object;");
        jobject jsetkey = env->CallObjectMethod(options, jkeysetmid);
        jclass jsetclass = env->FindClass("java/util/Set");
        jmethodID jtoArraymid = env->GetMethodID(jsetclass,
                                                 "toArray",
                                                 "()[Ljava/lang/Object;");
        jobjectArray jobjArray =
                (jobjectArray) env->CallObjectMethod(jsetkey, jtoArraymid);
        env->DeleteLocalRef(jsetkey);
        if (jobjArray != NULL) {
            jsize arraysize = env->GetArrayLength(jobjArray);
            for (int i = 0; i < arraysize; i++) {
                jstring jkey = (jstring) env->GetObjectArrayElement(jobjArray, i);
                jstring jvalue = (jstring) env->CallObjectMethod(options, jgetmid, jkey);

                if (jkey != NULL) {
                    // const char* c_key = env->GetStringUTFChars(jkey, NULL);
                    // addString(vm, WXEnvironment, c_key, jString2String(env, jvalue));
                    // serializer->add(c_key, strlen(c_key));
                    // env->DeleteLocalRef(jkey);
                    // if (jvalue != NULL) {
                    //     env->DeleteLocalRef(jvalue);
                    // }
                    ScopedJStringUTF8 c_key(env, jkey);
                    ScopedJStringUTF8 c_value(env, jvalue);
                    const char *c_key_chars = c_key.getChars();
                    int c_key_len = strlen(c_key_chars);
                    const char *c_value_chars = c_value.getChars();
                    int c_value_len = strlen(c_value_chars);
                    serializer->add(c_key_chars, c_key_len);
                    serializer->add(c_value_chars, c_value_len);
                    initFrameworkParams.push_back(
                            genInitFrameworkParams(c_key_chars, c_value_chars));
                    WXCoreEnvironment::getInstance()->AddOption(jString2Str(env, jkey),
                                                                jString2Str(env, jvalue));
                }
            }
            env->DeleteLocalRef(jobjArray);
        }
        env->DeleteLocalRef(options);
        return initFrameworkParams;
    }

    void
    WeexProxy::reportException(const char *instanceID,
                               const char *func,
                               const char *exception_string) {
        _reportException(instanceID, func, exception_string);
//        JNIEnv *env = getJNIEnv();
//        jstring jExceptionString = env->NewStringUTF(exception_string);
//        jstring jInstanceId = env->NewStringUTF(instanceID);
//        jstring jFunc = env->NewStringUTF(func);
//        jmethodID tempMethodId = env->GetMethodID(
//                jBridgeClazz,
//                "reportJSException",
//                "(Ljava/lang/String;Ljava/lang/String;Ljava/lang/String;)V");
//        env->CallVoidMethod(jThis,
//                            tempMethodId,
//                            jInstanceId,
//                            jFunc,
//                            jExceptionString);
//        env->DeleteLocalRef(jExceptionString);
//        env->DeleteLocalRef(jInstanceId);
//        env->DeleteLocalRef(jFunc);
    }

    void WeexProxy::reportServerCrash(jstring jinstanceid) {
        JNIEnv *env = getJNIEnv();
        jmethodID reportMethodId;
        jstring crashFile;
        std::string crashFileStr;
        reportMethodId = env->GetMethodID(jBridgeClazz,
                                          "reportServerCrash",
                                          "(Ljava/lang/String;Ljava/lang/String;)V");
        if (!reportMethodId)
            goto no_method;

        crashFileStr.assign("/jsserver_crash/jsserver_crash_info.log");

        crashFile = env->NewStringUTF(crashFileStr.c_str());
        env->CallVoidMethod(jThis, reportMethodId, jinstanceid, crashFile);
        env->DeleteLocalRef(crashFile);
        no_method:
        env->ExceptionClear();
    }

    void WeexProxy::reportNativeInitStatus(const char *statusCode, const char *errorMsg) {
        JNIEnv *env = getJNIEnv();
        jmethodID reportMethodId;
        jstring errorCodeString = env->NewStringUTF(statusCode);

        std::string m_errorMsgString = "useSingleProcess is ";
        m_errorMsgString.append(g_use_single_process ? "true" : "false");
        m_errorMsgString.append(" And Error Msg is ");
        m_errorMsgString.append(errorMsg);


        LOGE("reportNativeInitStatus error msg is %s ", m_errorMsgString.c_str());

        jstring errorMsgString = env->NewStringUTF(m_errorMsgString.c_str());
        reportMethodId = env->GetMethodID(jBridgeClazz,
                                          "reportNativeInitStatus",
                                          "(Ljava/lang/String;Ljava/lang/String;)V");


        if (!reportMethodId)
            goto no_method;


        env->CallVoidMethod(jThis, reportMethodId, errorCodeString, errorMsgString);

        no_method:
        env->DeleteLocalRef(errorCodeString);
        env->DeleteLocalRef(errorMsgString);
        env->ExceptionClear();
    }

    const char *WeexProxy::getCacheDir(JNIEnv *env) {
        jclass activityThreadCls, applicationCls, fileCls;
        jobject applicationObj, fileObj, pathStringObj;
        jmethodID currentApplicationMethodId,
                getCacheDirMethodId,
                getAbsolutePathMethodId;
        static std::string storage;
        const char *tmp;
        const char *ret = nullptr;
        if (!storage.empty()) {
            ret = storage.c_str();
            goto no_empty;
        }
        activityThreadCls = env->FindClass("android/app/ActivityThread");
        if (!activityThreadCls || env->ExceptionOccurred()) {
            goto no_class;
        }
        currentApplicationMethodId = env->GetStaticMethodID(
                activityThreadCls,
                "currentApplication",
                "()Landroid/app/Application;");
        if (!currentApplicationMethodId || env->ExceptionOccurred()) {
            goto no_currentapplication_method;
        }
        applicationObj = env->CallStaticObjectMethod(activityThreadCls,
                                                     currentApplicationMethodId,
                                                     nullptr);
        if (!applicationObj || env->ExceptionOccurred()) {
            goto no_application;
        }
        applicationCls = env->GetObjectClass(applicationObj);
        getCacheDirMethodId = env->GetMethodID(applicationCls,
                                               "getCacheDir",
                                               "()Ljava/io/File;");
        if (!getCacheDirMethodId || env->ExceptionOccurred()) {
            goto no_getcachedir_method;
        }
        fileObj = env->CallObjectMethod(applicationObj, getCacheDirMethodId, nullptr);
        if (!fileObj || env->ExceptionOccurred()) {
            goto no_file_obj;
        }
        fileCls = env->GetObjectClass(fileObj);
        getAbsolutePathMethodId = env->GetMethodID(fileCls,
                                                   "getAbsolutePath",
                                                   "()Ljava/lang/String;");
        if (!getAbsolutePathMethodId || env->ExceptionOccurred()) {
            goto no_getabsolutepath_method;
        }
        pathStringObj = env->CallObjectMethod(fileObj,
                                              getAbsolutePathMethodId,
                                              nullptr);
        if (!pathStringObj || env->ExceptionOccurred()) {
            goto no_path_string;
        }
        tmp = env->GetStringUTFChars(reinterpret_cast<jstring>(pathStringObj),
                                     nullptr);
        storage.assign(tmp);
        env->ReleaseStringUTFChars(reinterpret_cast<jstring>(pathStringObj),
                                   tmp);
        ret = storage.c_str();
        no_path_string:
        no_getabsolutepath_method:
        env->DeleteLocalRef(fileCls);
        env->DeleteLocalRef(fileObj);
        no_file_obj:
        no_getcachedir_method:
        env->DeleteLocalRef(applicationCls);
        env->DeleteLocalRef(applicationObj);
        no_application:
        no_currentapplication_method:
        env->DeleteLocalRef(activityThreadCls);
        no_class:
        env->ExceptionDescribe();
        env->ExceptionClear();
        no_empty:
        return ret;
    }

    void WeexProxy::setCacheDir(JNIEnv *env) {
        s_cacheDir = getCacheDir(env);
    }

    jbyteArray WeexProxy::execJSWithResult(JNIEnv *env, jobject jthis,
                                           jstring jinstanceid,
                                           jstring jnamespace,
                                           jstring jfunction,
                                           jobjectArray jargs) {
        if (!sSender && !js_server_api_functions) {
            LOGE("have not connected to a js server");
            return NULL;
        }
        if (jfunction == NULL || jinstanceid == NULL) {
            LOGE("native_execJS function is NULL");
            return NULL;
        }

        int length = 0;
        if (jargs != NULL) {
            length = env->GetArrayLength(jargs);
        }
        try {
            std::unique_ptr<IPCSerializer> serializer(createIPCSerializer());
            std::vector<VALUE_WITH_TYPE *> params;
            if (js_server_api_functions == nullptr) {
                serializer->setMsg(static_cast<uint32_t>(IPCJSMsg::EXECJSWITHRESULT));
                addString(env, serializer.get(), jinstanceid);
                if (jnamespace)
                    addString(env, serializer.get(), jnamespace);
                else {
                    uint16_t tmp = 0;
                    serializer->add(&tmp, 0);
                }
                addString(env, serializer.get(), jfunction);
            }

            for (int i = 0; i < length; i++) {
                VALUE_WITH_TYPE *param = nullptr;

                if (js_server_api_functions != nullptr) {
                    param = getValueWithTypePtr();
                    if (param == nullptr)
                        return nullptr;
                }

                jobject jArg = env->GetObjectArrayElement(jargs, i);

                jfieldID jTypeId = env->GetFieldID(jWXJSObject, "type", "I");
                jint jTypeInt = env->GetIntField(jArg, jTypeId);

                jfieldID jDataId = env->GetFieldID(jWXJSObject, "data", "Ljava/lang/Object;");
                jobject jDataObj = env->GetObjectField(jArg, jDataId);
                if (jTypeInt == 1) {
                    if (jDoubleValueMethodId == NULL) {
                        jclass jDoubleClazz = env->FindClass("java/lang/Double");
                        jDoubleValueMethodId = env->GetMethodID(jDoubleClazz, "doubleValue",
                                                                "()D");
                        env->DeleteLocalRef(jDoubleClazz);
                    }
                    jdouble jDoubleObj = env->CallDoubleMethod(jDataObj, jDoubleValueMethodId);
                    if (js_server_api_functions != nullptr) {
                        param->type = ParamsType::DOUBLE;
                        param->value.doubleValue = jDoubleObj;
                    } else {
                        serializer->add(jDoubleObj);
                    }

                } else if (jTypeInt == 2) {
                    jstring jDataStr = (jstring) jDataObj;
                    if (js_server_api_functions != nullptr) {
                        param->type = ParamsType::STRING;
                        param->value.string = jstring2WeexString(env, jDataStr);
                    } else {
                        addString(env, serializer.get(), jDataStr);
                    }
                } else if (jTypeInt == 3) {
                    jstring jDataStr = (jstring) jDataObj;
                    if (js_server_api_functions != nullptr) {
                        param->type = ParamsType::JSONSTRING;
                        param->value.string = jstring2WeexString(env, jDataStr);
                    } else {
                        addJSONString(env, serializer.get(), jDataStr);
                    }
                } else {
                    if (js_server_api_functions != nullptr) {
                        param->type = ParamsType::JSUNDEFINED;
                    } else {
                        serializer->addJSUndefined();
                    }
                }
                if (param != nullptr)
                    params.push_back(param);
                env->DeleteLocalRef(jDataObj);
                env->DeleteLocalRef(jArg);
            }

            if (js_server_api_functions != nullptr) {
                char *result = js_server_api_functions->funcExeJSWithResult(
                        env->GetStringUTFChars(jinstanceid,
                                               nullptr),
                        env->GetStringUTFChars(jnamespace,
                                               nullptr),
                        env->GetStringUTFChars(jfunction,
                                               nullptr),
                        params);
                for (auto &param : params) {
                    if (param->type == ParamsType::STRING ||
                        param->type == ParamsType::JSONSTRING) {
                        free(param->value.string);
                    }
                    free(param);
                }
                return newJByteArray(env, result);
            } else {

                std::unique_ptr<IPCBuffer> buffer = serializer->finish();
                std::unique_ptr<IPCResult> result = sSender->send(buffer.get());
                if (result->getType() != IPCType::BYTEARRAY) {
                    return NULL;
                }
                if (result->getByteArrayLength() == 0) {
                    return NULL;
                }
                jbyteArray array = env->NewByteArray(result->getByteArrayLength());
                env->SetByteArrayRegion(array, 0, result->getByteArrayLength(),
                                        reinterpret_cast<const jbyte *>(result->getByteArrayContent()));
                return array;
            }
        } catch (IPCException &e) {
            LOGE("%s", e.msg());
            // report crash here
            reportServerCrash(jinstanceid);
            return NULL;
        }
        return NULL;
    }

    void WeexProxy::updateGlobalConfig(JNIEnv *env, jobject jcaller, jstring config) {
        if (!sSender && js_server_api_functions == nullptr) {
            LOGE("have not connected to a js server");
            return;
        }
        if (config == NULL) {
            LOGE("native_execJS function is NULL");
            return;
        }

        if (js_server_api_functions != nullptr) {
            js_server_api_functions->funcUpdateGlobalConfig(
                    env->GetStringUTFChars(config, nullptr));
            return;
        } else {
            try {
                std::unique_ptr<IPCSerializer> serializer(createIPCSerializer());
                serializer->setMsg(static_cast<uint32_t>(IPCJSMsg::UPDATEGLOBALCONFIG));
                addString(env, serializer.get(), config);
                std::unique_ptr<IPCBuffer> buffer = serializer->finish();
                std::unique_ptr<IPCResult> result = sSender->send(buffer.get());
            } catch (IPCException &e) {
                LOGE("%s", e.msg());
            }
        }
    }

    static jstring getJsonData(JNIEnv *env, jobjectArray jargs, int index) {
        int length = 0;
        if (jargs != NULL) {
            length = env->GetArrayLength(jargs);
        }
        jstring ret = NULL;
        if (length < (index + 1)) {
            return ret;
        }
        jobject jArg = env->GetObjectArrayElement(jargs, index);

        jfieldID jTypeId = env->GetFieldID(jWXJSObject, "type", "I");
        jint jTypeInt = env->GetIntField(jArg, jTypeId);
        jfieldID jDataId = env->GetFieldID(jWXJSObject, "data", "Ljava/lang/Object;");
        jobject jDataObj = env->GetObjectField(jArg, jDataId);
        if (jTypeInt == 3) {
            ret = (jstring) jDataObj;
        }
        // env->DeleteLocalRef(jDataObj);
        env->DeleteLocalRef(jArg);
        return ret;
    }

    jint
    WeexProxy::createInstanceContext(JNIEnv *env, jobject jcaller, jstring jinstanceid,
                                     jstring name,
                                     jstring jfunction, jobjectArray jargs) {
        if (!sSender && js_server_api_functions == nullptr) {
            LOGE("have not connected to a js server");
            return false;
        }
        if (jfunction == NULL || jinstanceid == NULL) {
            LOGE("native_createInstanceContext function is NULL");
            return false;
        }

        int length = 0;
        if (jargs != NULL) {
            length = env->GetArrayLength(jargs);
        }
        if (length < 4) {
            LOGE("native_createInstanceContext jargs format error");
            return false;
        }
// get temp data, such as js bundle
        jobject jArg = env->GetObjectArrayElement(jargs, 1);
        jfieldID jDataId = env->GetFieldID(jWXJSObject, "data", "Ljava/lang/Object;");
        jobject jDataObj = env->GetObjectField(jArg, jDataId);
        jstring jscript = (jstring) jDataObj;
        jstring opts = getJsonData(env, jargs, 2);
        // init jsonData
        jstring initData = getJsonData(env, jargs, 3);
        // get extend api data, such as rax-api
        jArg = env->GetObjectArrayElement(jargs, 4);
        jDataObj = env->GetObjectField(jArg, jDataId);
        jstring japi = (jstring) jDataObj;
        if (js_server_api_functions != nullptr) {
            ScopedJStringUTF8 idChar(env, jinstanceid);
            ScopedJStringUTF8 funcChar(env, jfunction);
            ScopedJStringUTF8 scriptChar(env, jscript);
            ScopedJStringUTF8 optsChar(env, opts);
            ScopedJStringUTF8 initDataChar(env, initData);
            ScopedJStringUTF8 apiChar(env, japi);

            return js_server_api_functions->funcCreateInstance(
                    idChar.getChars(),
                    funcChar.getChars(),
                    scriptChar.getChars(),
                    optsChar.getChars(),
                    initDataChar.getChars(),
                    apiChar.getChars());
        } else {
            try {
                std::unique_ptr<IPCSerializer> serializer(createIPCSerializer());
                serializer->setMsg(static_cast<uint32_t>(IPCJSMsg::CREATEINSTANCE));
                addString(env, serializer.get(), jinstanceid);
                addString(env, serializer.get(), jfunction);
                addString(env, serializer.get(), jscript);
                addJSONString(env, serializer.get(), opts);
                addJSONString(env, serializer.get(), initData);
                addString(env, serializer.get(), japi);

                std::unique_ptr<IPCBuffer> buffer = serializer->finish();
                std::unique_ptr<IPCResult> result = sSender->send(buffer.get());
                env->DeleteLocalRef(jArg);
                env->DeleteLocalRef(jDataObj);
                env->DeleteLocalRef(opts);
                if (result->getType() != IPCType::INT32) {
                    LOGE("createInstanceContext Unexpected result type");
                    return false;
                }
                return result->get<jint>();
            } catch (IPCException &e) {
                LOGE("%s", e.msg());
                // report crash here
                reportServerCrash(jinstanceid);
                return false;
            }
        }
        return true;
    }

    jint WeexProxy::destoryInstance(JNIEnv *env, jobject jcaller, jstring jinstanceid,
                                    jstring jnamespace,
                                    jstring jfunction, jobjectArray jargs) {
        int ret = execJS(env, nullptr, jinstanceid, jnamespace, jfunction, jargs);
        if (jfunction == NULL || jinstanceid == NULL) {
            LOGE("native_destoryInstance function is NULL");
            return false;
        }

        if (js_server_api_functions != nullptr) {
            ScopedJStringUTF8 idChar(env, jinstanceid);
            return js_server_api_functions->funcDestroyInstance(idChar.getChars());
        } else {
            try {
                std::unique_ptr<IPCSerializer> serializer(createIPCSerializer());
                serializer->setMsg(static_cast<uint32_t>(IPCJSMsg::DESTORYINSTANCE));
                addString(env, serializer.get(), jinstanceid);

                std::unique_ptr<IPCBuffer> buffer = serializer->finish();
                std::unique_ptr<IPCResult> result = sSender->send(buffer.get());
                if (result->getType() != IPCType::INT32) {
                    LOGE("destoryInstance Unexpected result type");
                    return false;
                }
                return result->get<jint>();
            } catch (IPCException &e) {
                LOGE("%s", e.msg());
                // report crash here
                reportServerCrash(jinstanceid);
                return false;
            }
        }
        return true;
    }

    jstring
    WeexProxy::execJSOnInstance(JNIEnv *env, jobject jcaller, jstring instanceId,
                                jstring script,
                                jint type) {
        if (instanceId == NULL || script == NULL) {
            return env->NewStringUTF("");
        }


        if (js_server_api_functions != nullptr) {
            ScopedJStringUTF8 idChar(env, instanceId);
            ScopedJStringUTF8 scriptChar(env, script);
            char *string = js_server_api_functions->funcExeJSOnInstance(
                    idChar.getChars(),
                    scriptChar.getChars());
            return env->NewStringUTF(string);
        } else {
            try {
                // base::debug::TraceScope traceScope("weex", "native_execJSOnInstance");
                std::unique_ptr<IPCSerializer> serializer(createIPCSerializer());
                serializer->setMsg(static_cast<uint32_t>(IPCJSMsg::EXECJSONINSTANCE));

                addString(env, serializer.get(), instanceId);
                addString(env, serializer.get(), script);

                std::unique_ptr<IPCBuffer> buffer = serializer->finish();
                std::unique_ptr<IPCResult> result = sSender->send(buffer.get());
                if (result->getType() != IPCType::BYTEARRAY) {
                    // LOGE("native_execJSOnInstance return type error");
                    return env->NewStringUTF("");
                }
                return env->NewStringUTF(result->getByteArrayContent());
            } catch (IPCException &e) {
                LOGE("%s", e.msg());
                // report crash here
                reportServerCrash(instanceId);
                return env->NewStringUTF("");
            }
        }
    }

    jint WeexProxy::initAppFramework(JNIEnv *env,
                                     jobject jcaller,
                                     jstring jinstanceid,
                                     jstring jframwork,
                                     jobjectArray jargs) {
        if (!sSender && js_server_api_functions == nullptr) {
            LOGE("have not connected to a js server");
            return false;
        }
        if (jframwork == NULL && jargs == NULL) {
            LOGE("native_initAppFramework jframwork is NULL");
            return false;
        }
        int length = 0;
        if (jargs != NULL) {
            length = env->GetArrayLength(jargs);
        }
        try {
            std::unique_ptr<IPCSerializer> serializer(createIPCSerializer());
            std::vector<INIT_FRAMEWORK_PARAMS *> params;
            if (js_server_api_functions == nullptr) {
                serializer->setMsg(static_cast<uint32_t>(IPCJSMsg::INITAPPFRAMEWORK));
                addString(env, serializer.get(), jinstanceid);
                addString(env, serializer.get(), jframwork);
            }


            for (int i = 0; i < length; i++) {
                jobject jArg = env->GetObjectArrayElement(jargs, i);

                jfieldID jTypeId = env->GetFieldID(jWXJSObject, "type", "I");
                jint jTypeInt = env->GetIntField(jArg, jTypeId);

                jfieldID jDataId = env->GetFieldID(jWXJSObject, "data", "Ljava/lang/Object;");
                jobject jDataObj = env->GetObjectField(jArg, jDataId);

                jfieldID jKeyId = env->GetFieldID(jWXJSObject, "key", "Ljava/lang/String;");
                jobject jKeyObj = env->GetObjectField(jArg, jKeyId);
                jstring jKeyStr = (jstring) jKeyObj;
                if (js_server_api_functions == nullptr) {

                    addByteArrayString(env, serializer.get(), jKeyStr);
                }

                if (jTypeInt == 1) {
                    if (jDoubleValueMethodId == NULL) {
                        jclass jDoubleClazz = env->FindClass("java/lang/Double");
                        jDoubleValueMethodId = env->GetMethodID(jDoubleClazz, "doubleValue",
                                                                "()D");
                        env->DeleteLocalRef(jDoubleClazz);
                    }
                    jdouble jDoubleObj = env->CallDoubleMethod(jDataObj, jDoubleValueMethodId);

                    serializer->add(jDoubleObj);

                } else if (jTypeInt == 2) {
                    jstring jDataStr = (jstring) jDataObj;
                    if (js_server_api_functions == nullptr) {
                        addByteArrayString(env, serializer.get(), jDataStr);
                    } else {
                        params.push_back(genInitFrameworkParams(env->GetStringUTFChars(jKeyStr,
                                                                                       nullptr),
                                                                env->GetStringUTFChars(jDataStr,
                                                                                       nullptr)));
                    }
                } else if (jTypeInt == 3) {
                    jstring jDataStr = (jstring) jDataObj;
                    if (js_server_api_functions == nullptr) {
                        addByteArrayString(env, serializer.get(), jDataStr);
                    } else {
                        params.push_back(genInitFrameworkParams(env->GetStringUTFChars(jKeyStr,
                                                                                       nullptr),
                                                                env->GetStringUTFChars(jDataStr,
                                                                                       nullptr)));
                    }
                }
//            else if (jTypeInt == 4) {
//                jbyteArray array = (jbyteArray)jDataObj;
//                addWSONByteArray(env, serializer.get(), array);
//            }
                else {
                    serializer->addJSUndefined();
                }

                env->DeleteLocalRef(jKeyObj);
                env->DeleteLocalRef(jDataObj);
                env->DeleteLocalRef(jArg);
            }

            if (js_server_api_functions != nullptr) {
                ScopedJStringUTF8 idChar(env, jinstanceid);
                ScopedJStringUTF8 frameworkChar(env, jframwork);
                return js_server_api_functions->funcInitAppFramework(
                        idChar.getChars(),
                        frameworkChar.getChars(),
                        params);
            } else {
                std::unique_ptr<IPCBuffer> buffer = serializer->finish();
                std::unique_ptr<IPCResult> result = sSender->send(buffer.get());
                return result->get<jint>();
            }

        } catch (IPCException &e) {
            LOGE("initAppFramework error %s", e.msg());
            // report crash here
            reportServerCrash(jinstanceid);
            return false;
        }
        return true;
    }

    jint WeexProxy::destoryAppContext(JNIEnv *env,
                                      jobject jcaller,
                                      jstring jinstanceid) {
        if (!sSender && js_server_api_functions == nullptr) {
            LOGE("have not connected to a js server");
            return false;
        }
        if (jinstanceid == NULL) {
            LOGE("createAppContext jbundle is NULL");
            return false;
        }

        if (js_server_api_functions != nullptr) {
            ScopedJStringUTF8 scopedJStringUTF8(env, jinstanceid);
            js_server_api_functions->funcDestroyAppContext(scopedJStringUTF8.getChars());
            return true;
        } else {
            try {
                std::unique_ptr<IPCSerializer> serializer(createIPCSerializer());
                serializer->setMsg(static_cast<uint32_t>(IPCJSMsg::DESTORYAPPCONTEXT));
                addString(env, serializer.get(), jinstanceid);
                std::unique_ptr<IPCBuffer> buffer = serializer->finish();
                std::unique_ptr<IPCResult> result = sSender->send(buffer.get());
                return true;
            } catch (IPCException &e) {
                LOGE("%s", e.msg());
                // report crash here
                reportServerCrash(jinstanceid);
                return false;
            }
        }
        return true;
    }

    jint WeexProxy::createAppContext(JNIEnv *env,
                                     jobject jcaller,
                                     jstring jinstanceid,
                                     jstring jbundle,
                                     jobject jargs) {
        if (!sSender && js_server_api_functions == nullptr) {
            LOGE("have not connected to a js server");
            return false;
        }
        if (jinstanceid == NULL || jbundle == NULL) {
            LOGE("createAppContext jbundle is NULL");
            return false;
        }

        if (js_server_api_functions != nullptr) {
            ScopedJStringUTF8 instanceIdChar(env, jinstanceid);
            ScopedJStringUTF8 jBundleChar(env, jbundle);
            return js_server_api_functions->funcCreateAppContext(instanceIdChar.getChars(),
                                                                 jBundleChar.getChars());
        } else {
            try {
                std::unique_ptr<IPCSerializer> serializer(createIPCSerializer());
                serializer->setMsg(static_cast<uint32_t>(IPCJSMsg::CREATEAPPCONTEXT));
                addString(env, serializer.get(), jinstanceid);
                addString(env, serializer.get(), jbundle);
                std::unique_ptr<IPCBuffer> buffer = serializer->finish();
                std::unique_ptr<IPCResult> result = sSender->send(buffer.get());
                return result->get<jint>();
            } catch (IPCException &e) {
                LOGE("%s", e.msg());
                // report crash here
                reportServerCrash(jinstanceid);
                return false;
            }
        }
        return true;
    }

    jbyteArray WeexProxy::execJsOnAppWithResult(JNIEnv *env,
                                                jobject jcaller,
                                                jstring jinstanceid,
                                                jstring jbundle,
                                                jobject jargs) {
        if (!sSender && js_server_api_functions == nullptr) {
            LOGE("have not connected to a js server");
            return NULL;
        }
        if (jinstanceid == NULL || jbundle == NULL) {
            LOGE("native_execJsOnApp jbundle is NULL");
            return NULL;
        }

        if (js_server_api_functions != nullptr) {
            ScopedJStringUTF8 instanceIdChar(env, jinstanceid);
            ScopedJStringUTF8 jBundleChar(env, jbundle);
            char *string = js_server_api_functions->funcExeJSOnAppWithResult(
                    instanceIdChar.getChars(), jBundleChar.getChars());
            return newJByteArray(env, string);
        } else {
            try {
                std::unique_ptr<IPCSerializer> serializer(createIPCSerializer());
                serializer->setMsg(static_cast<uint32_t>(IPCJSMsg::EXECJSONAPPWITHRESULT));
                addString(env, serializer.get(), jinstanceid);
                addString(env, serializer.get(), jbundle);
                std::unique_ptr<IPCBuffer> buffer = serializer->finish();
                std::unique_ptr<IPCResult> result = sSender->send(buffer.get());
                if (result->getType() != IPCType::BYTEARRAY) {
                    return NULL;
                }
                if (result->getByteArrayLength() == 0) {
                    return NULL;
                }
                jbyteArray array = env->NewByteArray(result->getByteArrayLength());
                env->SetByteArrayRegion(array, 0, result->getByteArrayLength(),
                                        reinterpret_cast<const jbyte *>(result->getByteArrayContent()));
                return array;
            } catch (IPCException &e) {
                LOGE("%s", e.msg());
                // report crash here
                reportServerCrash(jinstanceid);
                return NULL;
            }
        }
        return NULL;
    }

    jint WeexProxy::execJsOnApp(JNIEnv *env,
                                jobject jcaller,
                                jstring jinstanceid,
                                jstring jfunction,
                                jobjectArray jargs) {
        if (!sSender && js_server_api_functions == nullptr) {
            LOGE("have not connected to a js server");
            return false;
        }
        if (jinstanceid == NULL || jfunction == NULL) {
            LOGE("native_execJsOnApp jbundle is NULL");
            return false;
        }
        int length = 0;
        if (jargs != NULL) {
            length = env->GetArrayLength(jargs);
        }
        try {
            std::unique_ptr<IPCSerializer> serializer(createIPCSerializer());
            std::vector<VALUE_WITH_TYPE *> params;
            if (js_server_api_functions == nullptr) {
                serializer->setMsg(static_cast<uint32_t>(IPCJSMsg::CALLJSONAPPCONTEXT));
                addString(env, serializer.get(), jinstanceid);
                addString(env, serializer.get(), jfunction);
            }


            for (int i = 0; i < length; i++) {
                jobject jArg = env->GetObjectArrayElement(jargs, i);

                jfieldID jTypeId = env->GetFieldID(jWXJSObject, "type", "I");
                jint jTypeInt = env->GetIntField(jArg, jTypeId);

                jfieldID jDataId = env->GetFieldID(jWXJSObject, "data", "Ljava/lang/Object;");
                jobject jDataObj = env->GetObjectField(jArg, jDataId);

                VALUE_WITH_TYPE *param = nullptr;

                if (js_server_api_functions != nullptr) {
                    param = getValueWithTypePtr();
                    if (param == nullptr)
                        return false;
                }


                if (jTypeInt == 1) {
                    if (jDoubleValueMethodId == NULL) {
                        jclass jDoubleClazz = env->FindClass("java/lang/Double");
                        jDoubleValueMethodId = env->GetMethodID(jDoubleClazz, "doubleValue",
                                                                "()D");
                        env->DeleteLocalRef(jDoubleClazz);
                    }
                    jdouble jDoubleObj = env->CallDoubleMethod(jDataObj, jDoubleValueMethodId);

                    if (js_server_api_functions != nullptr) {
                        param->type = ParamsType::DOUBLE;
                        param->value.doubleValue = jDoubleObj;

                    } else {
                        serializer->add(jDoubleObj);
                    }

                } else if (jTypeInt == 2) {
                    jstring jDataStr = (jstring) jDataObj;
                    if (js_server_api_functions != nullptr) {
                        param->type = ParamsType::STRING;
                        param->value.string = jstring2WeexString(env, jDataStr);
                    } else {
                        addString(env, serializer.get(), jDataStr);
                    }

                } else if (jTypeInt == 3) {
                    jstring jDataStr = (jstring) jDataObj;
                    if (js_server_api_functions != nullptr) {
                        param->type = ParamsType::JSONSTRING;
                        param->value.string = jstring2WeexString(env, jDataStr);
                    } else {
                        addJSONString(env, serializer.get(), jDataStr);
                    }
                }
//            else if (jTypeInt == 4) {
//                jbyteArray array = (jbyteArray)jDataObj;
//                addWSONByteArray(env, serializer.get(), array);
//            }
                else {
                    if (js_server_api_functions != nullptr) {
                        param->type = ParamsType::JSUNDEFINED;
                    } else {
                        serializer->addJSUndefined();
                    }
                }
                if (param != nullptr)
                    params.push_back(param);
                env->DeleteLocalRef(jDataObj);
                env->DeleteLocalRef(jArg);
            }
            if (js_server_api_functions != nullptr) {
                ScopedJStringUTF8 instanceId(env, jinstanceid);
                ScopedJStringUTF8 funcChar(env, jfunction);
                return js_server_api_functions->funcCallJSOnAppContext(instanceId.getChars(),
                                                                       funcChar.getChars(),
                                                                       params);
            } else {
                std::unique_ptr<IPCBuffer> buffer = serializer->finish();
                std::unique_ptr<IPCResult> result = sSender->send(buffer.get());
                if (result->getType() != IPCType::INT32) {
                    LOGE("execJS Unexpected result type");
                    return false;
                }
                return result->get<jint>();
            }
        } catch (IPCException &e) {
            LOGE("%s", e.msg());
            // report crash here
            reportServerCrash(jinstanceid);
            return false;
        }
        return true;
    }

}  // namespace WeexCore<|MERGE_RESOLUTION|>--- conflicted
+++ resolved
@@ -191,9 +191,7 @@
                                     jobject params) {
 
         Bridge_Impl_Android::getInstance()->setGlobalRef(jThis);
-<<<<<<< HEAD
         WXCoreManager::getInstance()->setPlatformBridge(Bridge_Impl_Android::getInstance());
-=======
         std::unique_ptr<IPCSerializer> serializer(createIPCSerializer());
         const std::vector<INIT_FRAMEWORK_PARAMS *> &initFrameworkParams = initFromParam(env,
                                                                                         script,
@@ -205,7 +203,6 @@
                 //reportNativeInitStatus("-1011", "init Single Process Success");
                 return true;
             }
->>>>>>> 7102479d
 
             if (initFrameworkInMultiProcess(env, script, params, serializer.get())) {
                 return true;
