--- conflicted
+++ resolved
@@ -19,12 +19,8 @@
 #include "WeexJSConnection.h"
 
 #include "ashmem.h"
-<<<<<<< HEAD
 #include "ExtendJSApi.h"
-=======
-#include "WeexProxy.h"
 #include <fcntl.h>
->>>>>>> f7ee337c
 #include <dirent.h>
 #include <stdlib.h>
 #include <sys/types.h>
@@ -47,19 +43,9 @@
 #include <android/bridge/script_bridge_in_multi_process.h>
 #include <android/base/jni/android_jni.h>
 
-<<<<<<< HEAD
-static void doExec(int fdClient, int fdServer, bool traceEnable, bool startupPie);
-=======
-extern const char *s_cacheDir;
-extern const char *g_jssSoPath;
-extern const char *g_jssSoName;
-extern const char *g_crashFilePath;
-extern bool s_start_pie;
 static bool s_in_find_icu = false;
 static std::string g_crashFileName;
-
-static void doExec(int fd, bool traceEnable, bool startupPie = true);
->>>>>>> f7ee337c
+static void doExec(int fdClient, int fdServer, bool traceEnable, bool startupPie);
 
 static int copyFile(const char *SourceFile, const char *NewFile);
 
@@ -127,19 +113,19 @@
 
 WeexJSConnection::WeexJSConnection()
         : m_impl(new WeexJSConnectionImpl) {
-  if (checkDirOrFileIsLink(g_crashFilePath)) {
-    std::string tmp = g_crashFilePath;
+  if (checkDirOrFileIsLink(SoUtils::crash_file_path())) {
+    std::string tmp = SoUtils::crash_file_path();
     size_t length = tmp.length();
     char buf[length];
     memset(buf, 0, length);
-    if (!getDirOrFileLink(g_crashFilePath, buf, length)) {
-        LOGE("getDirOrFileLink filePath(%s) error\n", g_crashFilePath);
-        g_crashFileName = g_crashFilePath;
+    if (!getDirOrFileLink(SoUtils::crash_file_path(), buf, length)) {
+        LOGE("getDirOrFileLink filePath(%s) error\n", SoUtils::crash_file_path());
+        g_crashFileName = SoUtils::crash_file_path();
     } else {
         g_crashFileName = buf;
     }
   } else {
-    g_crashFileName = g_crashFilePath;
+    g_crashFileName = SoUtils::crash_file_path();
   }
   g_crashFileName += "/crash_dump.log";
   LOGE("WeexJSConnection g_crashFileName: %s\n", g_crashFileName.c_str());
@@ -205,7 +191,6 @@
   m_impl->serverSender = std::move(sender);
   m_impl->futexPageQueue = std::move(futexPageQueue);
 
-<<<<<<< HEAD
   int fd2 = ashmem_create_region("WEEX_IPC_SERVER", IPCFutexPageQueue::ipc_size);
   if (-1 == fd2) {
     throw IPCException("failed to create ashmem region: %s", strerror(errno));
@@ -222,14 +207,11 @@
     continue;
   }
 
-
-=======
   //before process boot up, we prapare a crash file for child process
   bool success = checkOrCreateCrashFile(g_crashFileName.c_str());
   if (!success) {
     LOGE("Create crash for child process failed, if child process crashed, we can not get a crash file now");
   }
->>>>>>> f7ee337c
 #if PRINT_LOG_CACHEFILE
   if (s_cacheDir) {
     logFilePath = s_cacheDir;
@@ -290,7 +272,7 @@
       LOGE("WeexJSConnection catch: %s", e.msg());
       // TODO throw exception
       if(s_in_find_icu) {
-        WeexCore::WeexProxy::reportNativeInitStatus("-1013", "find icu timeout");
+//        WeexCore::WeexProxy::reportNativeInitStatus("-1013", "find icu timeout");
       }
       return nullptr;
     }
@@ -399,7 +381,6 @@
   return ptr;
 }
 
-<<<<<<< HEAD
 void doExec(int fdClient, int fdServer, bool traceEnable, bool startupPie) {
   std::string executablePath;
   std::string icuDataPath;
@@ -407,18 +388,9 @@
     LOGE("jss_icu_path not null %s",SoUtils::jss_icu_path());
     icuDataPath = SoUtils::jss_icu_path();
   } else {
+    s_in_find_icu = true;
     findIcuDataPath(icuDataPath);
-=======
-void doExec(int fd, bool traceEnable, bool startupPie) {
-  LOGE("weexcore doExec start");
-  std::string executablePath;
-  std::string icuDataPath;
-  s_in_find_icu = true;
-  findIcuDataPath(icuDataPath);
-  s_in_find_icu = false;
-  if(g_jssSoPath != nullptr) {
-    executablePath = g_jssSoPath;
->>>>>>> f7ee337c
+    s_in_find_icu = false;
   }
 //  if(g_jssSoPath != nullptr) {
 //    executablePath = g_jssSoPath;
@@ -467,16 +439,6 @@
   mcfile << "jsengine ldLibraryPathEnv:" << ldLibraryPathEnv << " icuDataPathEnv:" << icuDataPathEnv
          << std::endl;
 #endif
-<<<<<<< HEAD
-//  if (!s_cacheDir) {
-  if (!SoUtils::cache_dir()) {
-    crashFilePathEnv.append("/data/data/com.taobao.taobao/cache");
-  } else {
-    crashFilePathEnv.append(SoUtils::cache_dir());
-  }
-  crashFilePathEnv.append("/jsserver_crash");
-=======
->>>>>>> f7ee337c
   char fdStr[16];
   char fdServerStr[16];
   snprintf(fdStr, 16, "%d", fdClient);
@@ -488,11 +450,7 @@
   {
     std::string executableName = executablePath + '/' + "libweexjsb64.so";
     chmod(executableName.c_str(), 0755);
-<<<<<<< HEAD
-    const char *argv[] = {executableName.c_str(), fdStr, fdServerStr, traceEnable ? "1" : "0", nullptr};
-=======
-    const char *argv[] = {executableName.c_str(), fdStr, traceEnable ? "1" : "0", g_crashFileName.c_str(),  nullptr};
->>>>>>> f7ee337c
+    const char *argv[] = {executableName.c_str(), fdStr, fdServerStr, traceEnable ? "1" : "0", g_crashFileName.c_str(), nullptr};
     if (-1 == execve(argv[0], const_cast<char *const *>(&argv[0]),
                      const_cast<char *const *>(envp.get()))) {
     }
@@ -530,11 +488,7 @@
       mcfile << "jsengine WeexJSConnection::doExec start path on sdcard, start execve so name:"
              << executableName << std::endl;
 #endif
-<<<<<<< HEAD
-      const char *argv[] = {executableName.c_str(), fdStr, fdServerStr, traceEnable ? "1" : "0", nullptr};
-=======
-      const char *argv[] = {executableName.c_str(), fdStr, traceEnable ? "1" : "0", g_crashFileName.c_str(), nullptr};
->>>>>>> f7ee337c
+      const char *argv[] = {executableName.c_str(), fdStr, fdServerStr, traceEnable ? "1" : "0", g_crashFileName.c_str(), nullptr};
       if (-1 == execve(argv[0], const_cast<char *const *>(&argv[0]),
                        const_cast<char *const *>(envp.get()))) {
 #if PRINT_LOG_CACHEFILE
@@ -548,12 +502,7 @@
       mcfile << "jsengine WeexJSConnection::doExec start execve so name:" << executableName
              << std::endl;
 #endif
-<<<<<<< HEAD
-      const char *argv[] = {executableName.c_str(), fdStr, fdServerStr, traceEnable ? "1" : "0", nullptr};
-=======
-      const char *argv[] = {executableName.c_str(), fdStr, traceEnable ? "1" : "0", g_crashFileName.c_str()
-              , nullptr};
->>>>>>> f7ee337c
+      const char *argv[] = {executableName.c_str(), fdStr, fdServerStr, traceEnable ? "1" : "0", g_crashFileName.c_str(), nullptr};
       if (-1 == execve(argv[0], const_cast<char *const *>(&argv[0]),
                        const_cast<char *const *>(envp.get()))) {
 #if PRINT_LOG_CACHEFILE
