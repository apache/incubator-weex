--- conflicted
+++ resolved
@@ -113,16 +113,6 @@
 
 WeexJSConnection::WeexJSConnection()
         : m_impl(new WeexJSConnectionImpl) {
-<<<<<<< HEAD
-  if (checkDirOrFileIsLink(SoUtils::crash_file_path())) {
-    std::string tmp = SoUtils::crash_file_path();
-    size_t length = tmp.length();
-    char buf[length];
-    memset(buf, 0, length);
-    if (!getDirOrFileLink(SoUtils::crash_file_path(), buf, length)) {
-        LOGE("getDirOrFileLink filePath(%s) error\n", SoUtils::crash_file_path());
-        g_crashFileName = SoUtils::crash_file_path();
-=======
   if (g_crashFilePath != nullptr) {
     if (checkDirOrFileIsLink(g_crashFilePath)) {
         std::string tmp = g_crashFilePath;
@@ -135,16 +125,11 @@
         } else {
             g_crashFileName = buf;
         }
->>>>>>> a5bb5788
     } else {
         g_crashFileName = g_crashFilePath;
     }
-<<<<<<< HEAD
-  } else {
-    g_crashFileName = SoUtils::crash_file_path();
-=======
+  } else {
     g_crashFileName += "/crash_dump.log";
->>>>>>> a5bb5788
   }
   LOGE("WeexJSConnection g_crashFileName: %s\n", g_crashFileName.c_str());
 }
