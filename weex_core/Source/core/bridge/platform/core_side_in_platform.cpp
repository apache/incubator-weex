--- conflicted
+++ resolved
@@ -31,16 +31,13 @@
 #include "core/render/node/render_list.h"
 #include "core/render/node/render_object.h"
 #include "core/render/page/render_page.h"
-<<<<<<< HEAD
 #include "core/json/JsonRenderManager.h"
-=======
 #include "core/bridge/eagle_bridge.h"
 #include "third_party/json11/json11.hpp"
 #ifdef OS_ANDROID
 #include <android/utils/params_utils.h>
 #include <wson/wson.h>
 #endif
->>>>>>> c146abe6
 
 namespace WeexCore {
 
@@ -176,7 +173,6 @@
     RenderManager::GetInstance()->set_viewport_width(instance_id, width);
 }
 
-<<<<<<< HEAD
 void CoreSideInPlatform::SetPageRenderType(const std::string &pageId,
                                            const std::string &renderType) {
     RenderManager::GetInstance()->setPageArgument(pageId, "renderType", renderType);
@@ -191,9 +187,6 @@
      RenderManager::GetInstance()->setPageArgument(pageId, key, value);
 }
 
-
-
-=======
 void CoreSideInPlatform::SetDeviceDisplay(const std::string &instance_id, float width, float height, float scale) {
   RenderManager::GetInstance()->setDeviceWidth(instance_id, width);
 
@@ -205,7 +198,6 @@
   WXCoreEnvironment::getInstance()->PutOption(SCALE, std::to_string(scale));
 }
 
->>>>>>> c146abe6
 void CoreSideInPlatform::SetPageDirty(const std::string &instance_id) {
   RenderPageBase *page = RenderManager::GetInstance()->GetPage(std::string(instance_id));
   if (page == nullptr) return;
@@ -599,26 +591,14 @@
 }
 
 int CoreSideInPlatform::DestroyInstance(const char *instanceId) {
-<<<<<<< HEAD
-  auto node_manager =
-      weex::core::data_render::VNodeRenderManager::GetInstance();
-  if (node_manager->ClosePage(instanceId)) {
-    return true;
-  }
-  if (JsonRenderManager::GetInstance()->ClosePage(instanceId)) {
-    return true;
-  }
-  return WeexCoreManager::Instance()
-      ->script_bridge()
-      ->script_side()
-      ->DestroyInstance(instanceId);
-=======
     auto handler = EagleBridge::GetInstance()->data_render_handler();
     if(handler!=nullptr){
       handler->DestroyInstance(instanceId);
     }
+    if (JsonRenderManager::GetInstance()->ClosePage(instanceId)) {
+      return true;
+    }
     return WeexCoreManager::Instance()->script_bridge()->script_side()->DestroyInstance(instanceId);
->>>>>>> c146abe6
 }
 
 int CoreSideInPlatform::UpdateGlobalConfig(const char *config) {
