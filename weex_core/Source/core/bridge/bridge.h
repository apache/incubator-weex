--- conflicted
+++ resolved
@@ -19,13 +19,7 @@
 #ifndef Bridge_h
 #define Bridge_h
 
-<<<<<<< HEAD
-#ifdef __ANDROID__
-#include <jni.h>
-#endif
-=======
 //#include <jni.h>
->>>>>>> 785bc199
 #include <string>
 #include <map>
 #include <set>
