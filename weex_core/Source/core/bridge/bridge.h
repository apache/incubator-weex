/**
 * Licensed to the Apache Software Foundation (ASF) under one
 * or more contributor license agreements.  See the NOTICE file
 * distributed with this work for additional information
 * regarding copyright ownership.  The ASF licenses this file
 * to you under the Apache License, Version 2.0 (the
 * "License"); you may not use this file except in compliance
 * with the License.  You may obtain a copy of the License at
 *
 *   http://www.apache.org/licenses/LICENSE-2.0
 *
 * Unless required by applicable law or agreed to in writing,
 * software distributed under the License is distributed on an
 * "AS IS" BASIS, WITHOUT WARRANTIES OR CONDITIONS OF ANY
 * KIND, either express or implied.  See the License for the
 * specific language governing permissions and limitations
 * under the License.
 */
#ifndef Bridge_h
#define Bridge_h

#ifdef __ANDROID__
#include <jni.h>
#endif
#include <string>
#include <map>
#include <set>
#include <vector>
#include <core/bridge/wx_type_define.h>

namespace WeexCore {

  class WXCoreMargin;

  class WXCorePadding;

  class WXCoreBorderWidth;

  class Bridge {
  public:
    virtual void setJSVersion(const char* version) = 0;

    virtual void reportException(const char* pageId, const char *func, const char *exception_string) = 0;

    virtual int callNative(const char* pageId, const char *task, const char *callback) = 0;
<<<<<<< HEAD
#ifdef __ANDROID__
    virtual jobject callNativeModule(const char* pageId, const char *module, const char *method,
=======

    virtual void* callNativeModule(const char* pageId, const char *module, const char *method,
>>>>>>> 05db97e1
                                     const char *arguments, int argumentsLength, const char *options, int optionsLength) = 0;

#else
        virtual WeexCore::WXValue callNativeModule(const char* pageId, const char *module, const char *method,
                                         const char *argString, const char *optString) = 0;
#endif
    virtual void callNativeComponent(const char* pageId, const char* ref, const char *method,
                                     const char *arguments, int argumentsLength, const char *options, int optionsLength) = 0;

    virtual void setTimeout(const char* callbackID, const char* time) = 0;

    virtual void callNativeLog(const char* str_array) = 0;

    virtual int callUpdateFinish(const char* pageId, const char *task, const char *callback) = 0;

    virtual int callRefreshFinish(const char* pageId, const char *task, const char *callback) = 0;

    virtual int callAddEvent(const char* pageId, const char* ref, const char *event) = 0;

    virtual int callRemoveEvent(const char* pageId, const char* ref, const char *event) = 0;

    virtual int callCreateBody(const char* pageId, const char *componentType, const char* ref,
                               std::map<std::string, std::string> *styles,
                               std::map<std::string, std::string> *attributes,
                               std::set<std::string> *events,
                               const WXCoreMargin &margins,
                               const WXCorePadding &paddings,
                               const WXCoreBorderWidth &borders) = 0;

    virtual int callAddElement(const char* pageId, const char *componentType, const char* ref,
                               int &index, const char* parentRef,
                               std::map<std::string, std::string> *styles,
                               std::map<std::string, std::string> *attributes,
                               std::set<std::string> *events,
                               const WXCoreMargin &margins,
                               const WXCorePadding &paddings,
                               const WXCoreBorderWidth &borders,
                               bool willLayout= true) = 0;

    virtual int callLayout(const char* pageId, const char* ref,
                           int top, int bottom, int left, int right,
                           int height, int width, int index) = 0;

    virtual int callUpdateStyle(const char* pageId, const char* ref,
                                std::vector<std::pair<std::string, std::string>> *style,
                                std::vector<std::pair<std::string, std::string>> *margin,
                                std::vector<std::pair<std::string, std::string>> *padding,
                                std::vector<std::pair<std::string, std::string>> *border) = 0;

    virtual int callUpdateAttr(const char* pageId, const char* ref,
                               std::vector<std::pair<std::string, std::string>> *attrs) = 0;

    virtual int callCreateFinish(const char* pageId) = 0;

    virtual int callRemoveElement(const char* pageId, const char* ref) = 0;

    virtual int callMoveElement(const char* pageId, const char* ref, const char* parentRef, int index) = 0;

    virtual int callAppendTreeCreateFinish(const char* pageId, const char* ref) = 0;
  };
} //end WeexCore
#endif //Bridge_h<|MERGE_RESOLUTION|>--- conflicted
+++ resolved
@@ -43,13 +43,8 @@
     virtual void reportException(const char* pageId, const char *func, const char *exception_string) = 0;
 
     virtual int callNative(const char* pageId, const char *task, const char *callback) = 0;
-<<<<<<< HEAD
-#ifdef __ANDROID__
-    virtual jobject callNativeModule(const char* pageId, const char *module, const char *method,
-=======
 
     virtual void* callNativeModule(const char* pageId, const char *module, const char *method,
->>>>>>> 05db97e1
                                      const char *arguments, int argumentsLength, const char *options, int optionsLength) = 0;
 
 #else
