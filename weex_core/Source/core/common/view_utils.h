/**
 * Licensed to the Apache Software Foundation (ASF) under one
 * or more contributor license agreements.  See the NOTICE file
 * distributed with this work for additional information
 * regarding copyright ownership.  The ASF licenses this file
 * to you under the Apache License, Version 2.0 (the
 * "License"); you may not use this file except in compliance
 * with the License.  You may obtain a copy of the License at
 *
 *   http://www.apache.org/licenses/LICENSE-2.0
 *
 * Unless required by applicable law or agreed to in writing,
 * software distributed under the License is distributed on an
 * "AS IS" BASIS, WITHOUT WARRANTIES OR CONDITIONS OF ANY
 * KIND, either express or implied.  See the License for the
 * specific language governing permissions and limitations
 * under the License.
 */
#ifndef WEEX_PROJECT_VIEWUTILS_H
#define WEEX_PROJECT_VIEWUTILS_H

#include <cmath>
#include <cstdlib>
#include <sstream>

#include "core/config/core_environment.h"

namespace WeexCore {

  constexpr char WX[] = "wx";
  constexpr char PX[] = "px";
  constexpr char UNDEFINE[] = "undefined";
  constexpr char SCALE[] = "scale";
  constexpr char AUTO_UNIT[] = "auto";
  constexpr char NONE[] = "none";

  const std::string STATUS_BAR_HEIGHT("status_bar_height");

  template<typename T>
  inline std::string to_string(const T &n) {
    std::ostringstream stm;
    stm << n;
    return stm.str();
  }

  inline std::string &Trim(std::string &s) {
    if (s.empty()) {
      return s;
    }
    s.erase(0, s.find_first_not_of(" "));
    s.erase(s.find_last_not_of(" ") + 1);
    return s;
  }

  inline float getFloat(const char* src) {
    char *end;
    float ret = strtof(src, &end);
    if(*end != '\0'){
      ret = NAN;
    }
    return ret;
  }

  inline float getFloat(const float &src, const float &viewport, const float& device_width, const bool &round_off_deviation) {
    if (isnan(src))
      return NAN;

    float realPx = (src * device_width /
                    viewport);
#if OS_IOS
    return realPx;
#else

    float result;
    if (round_off_deviation) {
      result = realPx > 0.005 && realPx < 1 ? 1.0f : realPx;
    } else {
      result = realPx > 0.005 && realPx < 1 ? 1.0f : rint(realPx);
    }
    return result;
#endif
  }

  inline bool getBool(const std::string &src) {
    if (strcmp(src.c_str(), "true") == 0) {
      return true;
    } else {
      return false;
    }
  }

  inline float getFloat(const std::string &src, const float &viewport, const float &device_width, const bool &round_off_deviation) {
    float ret = NAN;
    if (UNDEFINE == src
        || AUTO_UNIT == src
        || NONE == src
        || src.empty()) {
      return ret;
    }
    float original_value = getFloat(src.c_str());
    ret = getFloat(original_value, viewport, device_width, round_off_deviation);
    return ret;
  }

  inline bool endWidth(const std::string &src, const std::string &suffix) {
    return src.size() > suffix.size() &&
           src.compare(src.size() - suffix.size(), suffix.size(), suffix) == 0;
  }

  inline float transferWx(const std::string &stringWithWXPostfix, const float &viewport,
                          const float &device_width) {
    std::string temp = stringWithWXPostfix;
    if (endWidth(stringWithWXPostfix, WX)) {
      temp = stringWithWXPostfix.substr(0, stringWithWXPostfix.size() - strlen(WX));
    }
    float f = getFloat(temp.c_str());
    float density = getFloat(WXCoreEnvironment::getInstance()->GetOption(SCALE).c_str());
    return density * f * viewport / device_width; WXCoreEnvironment::getInstance()->DeviceWidth();
  }

  inline static float getFloatByViewport(std::string src, const float &viewport,
          const float &device_width, const bool &round_off_deviation) {
    float ret = NAN;
    if (UNDEFINE == src
        || AUTO_UNIT == src
        || NONE == src
        || src.empty()) {
      return ret;
    }
    Trim(src);
    if (endWidth(src, WX)) {
      ret = getFloat(transferWx(src, viewport, device_width), viewport,  device_width, round_off_deviation);
    } else if (endWidth(src, PX)) {
<<<<<<< HEAD
      ret = getFloat(src.substr(0, src.size() - PX.size()), viewport, device_width, round_off_deviation);
=======
      ret = getFloat(src.substr(0, src.size() - strlen(PX)), viewport, round_off_deviation);
>>>>>>> 9602c430
    } else {
      ret = getFloat(src, viewport, device_width, round_off_deviation);
    }
    return ret;
  }

  inline static float getWebPxByWidth(float pxValue, float customViewport) {
    if (isnan(pxValue))
      return NAN;

    float realPx = (pxValue * customViewport / WXCoreEnvironment::getInstance()->DeviceWidth());
#if OS_IOS
    return realPx;
#else
    float result = realPx > 0.005 && realPx < 1 ? 1.0f : realPx;
    return result;
#endif
  }
}

#endif //WEEX_PROJECT_VIEWUTILS_H<|MERGE_RESOLUTION|>--- conflicted
+++ resolved
@@ -131,11 +131,7 @@
     if (endWidth(src, WX)) {
       ret = getFloat(transferWx(src, viewport, device_width), viewport,  device_width, round_off_deviation);
     } else if (endWidth(src, PX)) {
-<<<<<<< HEAD
-      ret = getFloat(src.substr(0, src.size() - PX.size()), viewport, device_width, round_off_deviation);
-=======
-      ret = getFloat(src.substr(0, src.size() - strlen(PX)), viewport, round_off_deviation);
->>>>>>> 9602c430
+      ret = getFloat(src.substr(0, src.size() - strlen(PX), viewport, device_width, round_off_deviation);
     } else {
       ret = getFloat(src, viewport, device_width, round_off_deviation);
     }
