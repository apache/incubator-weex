--- conflicted
+++ resolved
@@ -21,10 +21,7 @@
 
 #include <core/render/node/render_object.h>
 #include <string>
-<<<<<<< HEAD
-=======
 //#include <android/base/string/string_utils.h>
->>>>>>> 785bc199
 
 namespace WeexCore {
   class RenderAppBar : public RenderObject {
