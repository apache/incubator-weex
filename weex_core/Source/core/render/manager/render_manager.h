/**
 * Licensed to the Apache Software Foundation (ASF) under one
 * or more contributor license agreements.  See the NOTICE file
 * distributed with this work for additional information
 * regarding copyright ownership.  The ASF licenses this file
 * to you under the Apache License, Version 2.0 (the
 * "License"); you may not use this file except in compliance
 * with the License.  You may obtain a copy of the License at
 *
 *   http://www.apache.org/licenses/LICENSE-2.0
 *
 * Unless required by applicable law or agreed to in writing,
 * software distributed under the License is distributed on an
 * "AS IS" BASIS, WITHOUT WARRANTIES OR CONDITIONS OF ANY
 * KIND, either express or implied.  See the License for the
 * specific language governing permissions and limitations
 * under the License.
 */
#ifndef CORE_RENDER_MANAGER_RENDER_MANAGER_H_
#define CORE_RENDER_MANAGER_RENDER_MANAGER_H_

#include <map>
#include <string>

#include "core/css/constants_value.h"
#include "core/render/node/render_object.h"
#include "include/WeexApiHeader.h"

namespace WeexCore {

class RenderPageBase;
class RenderPageCustom;
class RenderPage;
class RenderObject;

class RenderManager {
 private:
  RenderManager() : pages_() {}

  ~RenderManager() {}

  // just to release singleton object
  class Garbo {
   public:
    ~Garbo() {
      if (RenderManager::g_pInstance) {
        delete RenderManager::g_pInstance;
      }
    }
  };

  static Garbo garbo;

 public:
  void Batch(const std::string &page_id);

  // create root node
  bool CreatePage(const std::string& page_id, const char *data);
    
  // create platform page
  bool CreatePage(const std::string& page_id, RenderObject *root);
    
  bool CreatePage(const std::string& page_id, std::function<RenderObject* (RenderPage*)> constructRoot);
    
  // create custom page with self rendering
  RenderPageCustom* CreateCustomPage(const std::string& page_id, const std::string& page_type);

  /** use auto constructor is bad idea, it cann't transfer binary, use char* is
   * better */
  bool AddRenderObject(const std::string &page_id,
                       const std::string &parent_ref, int index,
                       const char *data);

  bool AddRenderObject(const std::string &page_id,
                       const std::string &parent_ref, int index,
                       RenderObject *root);
    
  bool AddRenderObject(const std::string &page_id,
                       const std::string &parent_ref, int index,
                       std::function<RenderObject* (RenderPage*)> constructRoot);

  bool RemoveRenderObject(const std::string &page_id, const std::string &ref);

  bool MoveRenderObject(const std::string &page_id, const std::string &ref,
                        const std::string &parent_ref, int index);

  bool UpdateAttr(const std::string &page_id, const std::string &ref,
                  const char *data);

  bool UpdateAttr(const std::string &page_id, const std::string &ref,
                  std::vector<std::pair<std::string, std::string>> *attrPair);

  bool UpdateStyle(const std::string &page_id, const std::string &ref,
                   const char *data);

  bool UpdateStyle(const std::string &page_id, const std::string &ref,
                   std::vector<std::pair<std::string, std::string>> *stylePair);

  bool AddEvent(const std::string &page_id, const std::string &ref,
                const std::string &event);

  bool RemoveEvent(const std::string &page_id, const std::string &ref,
                   const std::string &event);

  bool CreateFinish(const std::string &page_id);

  std::unique_ptr<ValueWithType> CallNativeModule(const char *page_id, const char *module, const char *method,
                                                  const char *arguments, int arguments_length, const char *options,
                                                  int options_length);
    
  void CallNativeComponent(const char *page_id, const char *ref,
                           const char *method,
                           const char *arguments,
                           int arguments_length,
                           const char *options,
                           int options_length);

  void CallMetaModule(const char *page_id, const char *method, const char *arguments);

  RenderPageBase *GetPage(const std::string &page_id);

  bool ClosePage(const std::string &page_id);
    
  bool ReloadPageLayout(const std::string& page_id);

  float viewport_width(const std::string &page_id);

  void set_viewport_width(const std::string &page_id, float viewport_width);

  void setDeviceWidth(const std::string &page_id, float device_width);

  float DeviceWidth(const std::string &page_id);

  bool round_off_deviation(const std::string &page_id);

  void set_round_off_deviation(const std::string &page_id, bool round_off_deviation);
    
  void setPageArgument(const std::string& pageId, const std::string& key, const std::string& value);
  std::string getPageArgument(const std::string& pageId, const std::string& key);
  std::map<std::string, std::string> removePageArguments(const std::string& pageId); // remove and return the page arguments

  static RenderManager *GetInstance() {
    if (NULL == g_pInstance) {
      g_pInstance = new RenderManager();
    }
    return g_pInstance;
  }

 private:
    void initDeviceConfig(RenderPage *page, const std::string &page_id);
 private:
  static RenderManager *g_pInstance;
<<<<<<< HEAD
  std::map<std::string, RenderPageBase *> pages_;
  std::mutex page_args_mutex_;
  std::map<std::string, std::map<std::string, std::string>> page_args_;

  // TODO We should use page_args_ to store such arguments
  std::map<std::string, float> viewports_;
  std::map<std::string, float> device_widths_;
  std::map<std::string, bool> round_off_deviations_;
=======
  std::map<std::string, RenderPage *> pages_;
  std::mutex page_args_mutex_;
  std::map<std::string, std::map<std::string, std::string>> page_args_;
>>>>>>> 156c9663
};
}  // namespace WeexCore

#endif  // CORE_RENDER_MANAGER_RENDER_MANAGER_H_<|MERGE_RESOLUTION|>--- conflicted
+++ resolved
@@ -150,20 +150,10 @@
     void initDeviceConfig(RenderPage *page, const std::string &page_id);
  private:
   static RenderManager *g_pInstance;
-<<<<<<< HEAD
+
   std::map<std::string, RenderPageBase *> pages_;
   std::mutex page_args_mutex_;
   std::map<std::string, std::map<std::string, std::string>> page_args_;
-
-  // TODO We should use page_args_ to store such arguments
-  std::map<std::string, float> viewports_;
-  std::map<std::string, float> device_widths_;
-  std::map<std::string, bool> round_off_deviations_;
-=======
-  std::map<std::string, RenderPage *> pages_;
-  std::mutex page_args_mutex_;
-  std::map<std::string, std::map<std::string, std::string>> page_args_;
->>>>>>> 156c9663
 };
 }  // namespace WeexCore
 
