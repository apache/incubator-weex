--- conflicted
+++ resolved
@@ -21,10 +21,6 @@
 
 #include <map>
 #include <string>
-<<<<<<< HEAD
-#include <stdbool.h>
-=======
->>>>>>> 939be31e
 
 #include "core/css/constants_value.h"
 
