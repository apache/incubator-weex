--- conflicted
+++ resolved
@@ -60,20 +60,12 @@
    * better */
   bool AddRenderObject(const std::string &page_id,
                        const std::string &parent_ref, int index,
-<<<<<<< HEAD
-                       const char *data); // from dom str
-  bool AddRenderObject(const std::string &page_id,
-                       const std::string &parent_ref, int index,
-                       RenderObject *child); // from RenderObject
-    
-=======
                        const char *data);
 
   bool AddRenderObject(const std::string &page_id,
                        const std::string &parent_ref, int index,
                        RenderObject *root);
 
->>>>>>> f7ee337c
   bool RemoveRenderObject(const std::string &page_id, const std::string &ref);
 
   bool MoveRenderObject(const std::string &page_id, const std::string &ref,
