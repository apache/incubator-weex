--- conflicted
+++ resolved
@@ -19,14 +19,9 @@
 
 #include <utility>
 #include <vector>
-<<<<<<< HEAD
-=======
 #include "wson_parser.h"
 #include <android/base/log_utils.h>
->>>>>>> 5ad0becf
 #include <chrono>
-#include "wson/wson_parser.h"
-#include "base/LogDefines.h"
 
 #include "base/ViewUtils.h"
 #include "core/css/constants_name.h"
@@ -41,34 +36,11 @@
 
 RenderManager *RenderManager::g_pInstance = nullptr;
 
-bool RenderManager::CreatePage(const std::string& page_id, const char *data) {
+bool RenderManager::CreatePage(std::string page_id, const char *data) {
 #if RENDER_LOG
   wson_parser parser(data);
   LOGD("[RenderManager] CreatePage >>>> pageId: %s, dom data: %s",
        pageId.c_str(), parser.toStringUTF8().c_str());
-#endif
-
-  RenderPage *page = new RenderPage(page_id);
-  pages_.insert(std::pair<std::string, RenderPage *>(page_id, page));
-
-  std::map<std::string, float>::iterator iter =
-      this->viewports_.find(page_id);
-  if (iter != this->viewports_.end()) {
-    this->set_viewport_width(page_id, iter->second);
-    this->viewports_.erase(page_id);
-  }
-
-  int64_t start_time = getCurrentTime();
-  RenderObject *root = Wson2RenderObject(data, page_id);
-  page->ParseJsonTime(getCurrentTime() - start_time);
-
-  page->set_is_dirty(true);
-  return page->CreateRootRender(root);
-}
-
-bool RenderManager::CreatePage(const std::string& page_id, RenderObject *root) {
-#if RENDER_LOG
-  LOGD("[RenderManager] CreatePage >>>> pageId: %s", pageId.c_str());
 #endif
 
   RenderPage *page = new RenderPage(page_id);
@@ -81,32 +53,35 @@
     this->viewports_.erase(page_id);
   }
 
+  int64_t start_time = getCurrentTime();
+  RenderObject *root = Wson2RenderObject(data, page_id);
+  page->ParseJsonTime(getCurrentTime() - start_time);
+
   page->set_is_dirty(true);
   return page->CreateRootRender(root);
 }
 
-bool RenderManager::CreatePage(const std::string& page_id, std::function<RenderObject* (void)> constructRoot) {
-#if RENDER_LOG
-  LOGD("[RenderManager] CreatePage >>>> pageId: %s", pageId.c_str());
-#endif
-    
+bool RenderManager::CreatePage(std::string page_id, RenderObject *root) {
+#if RENDER_LOG
+  wson_parser parser(data);
+  LOGD("[RenderManager] CreatePage >>>> pageId: %s, dom data: %s",
+       pageId.c_str(), parser.toStringUTF8().c_str());
+#endif
+
   RenderPage *page = new RenderPage(page_id);
   this->pages_.insert(std::pair<std::string, RenderPage *>(page_id, page));
 
   std::map<std::string, float>::iterator iter =
-    this->viewports_.find(page_id);
+      this->viewports_.find(page_id);
   if (iter != this->viewports_.end()) {
     RenderManager::GetInstance()->set_viewport_width(page_id, iter->second);
     this->viewports_.erase(page_id);
   }
 
-  int64_t start_time = getCurrentTime();
-  RenderObject *root = constructRoot();
-  page->ParseJsonTime(getCurrentTime() - start_time);	
-
   page->set_is_dirty(true);
   return page->CreateRootRender(root);
 }
+
 
 bool RenderManager::AddRenderObject(const std::string &page_id,
                                     const std::string &parent_ref, int index,
@@ -131,15 +106,25 @@
   page->set_is_dirty(true);
   return page->AddRenderObject(parent_ref, index, child);
 }
-    
-bool RenderManager::AddRenderObject(const std::string &page_id,
-                                    const std::string &parent_ref, int index,
-                                    RenderObject *child) {
-  RenderPage *page = GetPage(page_id);
-  if (page == nullptr) return false;
-  if (child == nullptr) return false;
-  page->set_is_dirty(true);
-  return page->AddRenderObject(parent_ref, index, child);
+
+
+bool RenderManager::AddRenderObject(const std::string &page_id, const std::string &parent_ref,
+                                    int index,  RenderObject *root) {
+  RenderPage *page = GetPage(page_id);
+  if (page == nullptr) return false;
+
+#if RENDER_LOG
+  wson_parser parser(data);
+  LOGD(
+      "[RenderManager] AddRenderObject >>>> pageId: %s, parentRef: %s, index: "
+      "%d, dom data: %s",
+      pageId.c_str(), parentRef.c_str(), index, parser.toStringUTF8().c_str());
+#endif
+
+  if (root == nullptr) return false;
+
+  page->set_is_dirty(true);
+  return page->AddRenderObject(parent_ref, index, root);
 }
 
 bool RenderManager::RemoveRenderObject(const std::string &page_id,
@@ -283,10 +268,8 @@
 
   page->set_is_dirty(true);
   bool b = page->CreateFinish();
-#if RENDER_LOG
   auto end_time = std::chrono::time_point_cast<std::chrono::milliseconds>(std::chrono::steady_clock::now());
   LOGE("DATA_RENDER, Wx End %lld",end_time);
-#endif
   return b;
 }
 
@@ -340,12 +323,8 @@
   page->OnRenderPageClose();
   this->pages_.erase(page_id);
   delete page;
-<<<<<<< HEAD
-  return false;
-=======
   page = nullptr;
     return true;
->>>>>>> 5ad0becf
 }
 
 float RenderManager::viewport_width(const std::string &page_id) {
