/**
 * Licensed to the Apache Software Foundation (ASF) under one
 * or more contributor license agreements.  See the NOTICE file
 * distributed with this work for additional information
 * regarding copyright ownership.  The ASF licenses this file
 * to you under the Apache License, Version 2.0 (the
 * "License"); you may not use this file except in compliance
 * with the License.  You may obtain a copy of the License at
 *
 *   http://www.apache.org/licenses/LICENSE-2.0
 *
 * Unless required by applicable law or agreed to in writing,
 * software distributed under the License is distributed on an
 * "AS IS" BASIS, WITHOUT WARRANTIES OR CONDITIONS OF ANY
 * KIND, either express or implied.  See the License for the
 * specific language governing permissions and limitations
 * under the License.
 */
#include "core/render/manager/render_manager.h"

#include <chrono>
#include <utility>
#include <vector>

#include "base/log_defines.h"
#include "base/time_utils.h"
#include "core/common/view_utils.h"
#include "core/css/constants_name.h"
#include "core/layout/measure_func_adapter.h"
#include "core/parser/dom_wson.h"
#include "core/render/node/render_object.h"
#include "core/render/page/render_page.h"
#include "core/render/page/render_page_custom.h"
#include "core/render/target/render_target.h"
#include "core/manager/weex_core_manager.h"
#include "wson/wson_parser.h"

namespace WeexCore {

RenderManager *RenderManager::g_pInstance = nullptr;



bool RenderManager::CreatePage(const std::string& page_id, const char *data) {
    
#if RENDER_LOG
  wson_parser parser(data);
  LOGD("[RenderManager] CreatePage >>>> pageId: %s, dom data: %s",
       pageId.c_str(), parser.toStringUTF8().c_str());
#endif
    
  std::string targetName = RenderTargetManager::getRenderTargetName(page_id);
  if (!targetName.empty()) {
    if (RenderTargetManager::sharedInstance()->getAvailableTargetNames().count(targetName) == 0) {
      // cannot find the target, degress
      targetName = "";
    }
  }

  if (!targetName.empty()) {
      RenderPageCustom* pageCustom = CreateCustomPage(page_id, targetName);
      WsonGenerate(data, "", 0, [=](const std::string& ref,
                                    const std::string& type,
                                    const std::string& parentRef,
                                    std::map<std::string, std::string>* styles,
                                    std::map<std::string, std::string>* attrs,
                                    std::set<std::string>* events,
                                    int index) {
          if (parentRef.empty()) {
              pageCustom->CreateBody(ref, type, styles, attrs, events);
          }
          else {
              pageCustom->AddRenderObject(ref, type, parentRef, index, styles, attrs, events);
          }
      });
      return true;
  }
  else {
      RenderPage *page = new RenderPage(page_id);
      pages_.insert(std::pair<std::string, RenderPage *>(page_id, page));

      initDeviceConfig(page, page_id);

<<<<<<< HEAD
      int64_t start_time = getCurrentTime();
      RenderObject *root = Wson2RenderObject(data, page_id);
      page->ParseJsonTime(getCurrentTime() - start_time);
=======
  int64_t start_time = getCurrentTime();
  RenderObject *root = Wson2RenderObject(data, page_id, page->reserve_css_styles());
  page->ParseJsonTime(getCurrentTime() - start_time);
>>>>>>> 156c9663

      return page->CreateRootRender(root);
  }
}

bool RenderManager::CreatePage(const std::string& page_id, RenderObject *root) {
#if RENDER_LOG
  wson_parser parser(data);
  LOGD("[RenderManager] CreatePage >>>> pageId: %s, dom data: %s",
       pageId.c_str(), parser.toStringUTF8().c_str());
#endif

  RenderPage *page = new RenderPage(page_id);
  this->pages_.insert(std::pair<std::string, RenderPage *>(page_id, page));

  initDeviceConfig(page, page_id);

  return page->CreateRootRender(root);
}
    
bool RenderManager::CreatePage(const std::string& page_id, std::function<RenderObject* (RenderPage*)> constructRoot) {
#if RENDER_LOG
    LOGD("[RenderManager] CreatePage >>>> pageId: %s", pageId.c_str());
#endif
    
    RenderPage *page = new RenderPage(page_id);
    this->pages_.insert(std::pair<std::string, RenderPage *>(page_id, page));

    initDeviceConfig(page, page_id);
    
    int64_t start_time = getCurrentTime();
    RenderObject *root = constructRoot(page);
    page->ParseJsonTime(getCurrentTime() - start_time);
    
    return page->CreateRootRender(root);
}

RenderPageCustom* RenderManager::CreateCustomPage(const std::string& page_id, const std::string& page_type) {
#if RENDER_LOG
    LOGD("[RenderManager] CreateCustomPage >>>> pageId: %s, pageType: %s", pageId.c_str(), page_type.c_str());
#endif
    
    RenderPageCustom::PageOptions options;
    
    {
        std::lock_guard<std::mutex> guard(page_args_mutex_);
        auto findPageArgs = page_args_.find(page_id);
        if (findPageArgs != page_args_.end()) {
            options.args = findPageArgs->second;
        }
    }
    
    options.view_scale = 1;
    auto value = WeexCore::WXCoreEnvironment::getInstance()->GetOption("pixel_scale");
    if (value != "") {
        options.view_scale = strtof(value.c_str(), NULL);
    }
    
    std::map<std::string, float>::iterator iter =
    this->viewports_.find(page_id);
    if (iter != this->viewports_.end()) {
        options.viewport_width = iter->second;
        this->viewports_.erase(page_id);
    }
    else {
        options.viewport_width = kDefaultViewPortWidth;
    }
    
    std::map<std::string, float>::iterator iterWidth =
    this->device_widths_.find(page_id);
    if (iterWidth != this->device_widths_.end()) {
        options.device_width = iter->second;
        this->device_widths_.erase(page_id);
    }
    else {
        /* For iOS DeviceWidth stored by WeexCore is in UIKit view system coordinate(iPhone6 is 375).
         So we must provide heron with the pixel device width here. */
        options.device_width = WXCoreEnvironment::getInstance()->DeviceWidth() * options.view_scale;
    }
    
    std::map<std::string, bool>::iterator iter_deviation =
    this->round_off_deviations_.find(page_id);
    if (iter_deviation != this->round_off_deviations_.end()) {
        options.is_round_off = iter_deviation->second;
        this->round_off_deviations_.erase(page_id);
    }
    else {
        options.is_round_off = kDefaultRoundOffDeviation;
    }
    
    RenderPageCustom* page = new RenderPageCustom(page_id, page_type, options);
    this->pages_.insert(std::pair<std::string, RenderPageCustom *>(page_id, page));
    return page;
}

bool RenderManager::AddRenderObject(const std::string &page_id,
                                    const std::string &parent_ref, int index,
                                    const char *data) {
  RenderPageBase *page = GetPage(page_id);
  if (page == nullptr) return false;

#if RENDER_LOG
  wson_parser parser(data);
  LOGD(
      "[RenderManager] AddRenderObject >>>> pageId: %s, parentRef: %s, index: "
      "%d, dom data: %s",
      pageId.c_str(), parentRef.c_str(), index, parser.toStringUTF8().c_str());
#endif

  int64_t start_time = getCurrentTime();
<<<<<<< HEAD
=======
  RenderObject *child = Wson2RenderObject(data, page_id, page->reserve_css_styles());
  page->ParseJsonTime(getCurrentTime() - start_time);
>>>>>>> 156c9663

  if (page->is_platform_page()) {
      RenderObject *child = Wson2RenderObject(data, page_id);
      static_cast<RenderPage*>(page)->ParseJsonTime(getCurrentTime() - start_time);

      if (child == nullptr) return false;

      return static_cast<RenderPage*>(page)->AddRenderObject(parent_ref, index, child);
  }
  else {
      WsonGenerate(data, parent_ref, index, [=] (const std::string& ref,
                                                const std::string& type,
                                                const std::string& parentRef,
                                                std::map<std::string, std::string>* styles,
                                                std::map<std::string, std::string>* attrs,
                                                std::set<std::string>* events,
                                                int index) {
          page->AddRenderObject(ref, type, parentRef, index, styles, attrs, events);
      });
      
      return true;
  }
}

bool RenderManager::AddRenderObject(const std::string &page_id, const std::string &parent_ref,
                                    int index, RenderObject *root) {
  RenderPageBase *page = GetPage(page_id);
  if (page == nullptr) return false;

#if RENDER_LOG
  wson_parser parser(data);
  LOGD(
      "[RenderManager] AddRenderObject >>>> pageId: %s, parentRef: %s, index: "
      "%d, dom data: %s",
      pageId.c_str(), parentRef.c_str(), index, parser.toStringUTF8().c_str());
#endif

  if (root == nullptr) return false;
    
  if (page->is_platform_page()) {
      return static_cast<RenderPage*>(page)->AddRenderObject(parent_ref, index, root);
  }
  else {
      return false;
  }
}
    
bool RenderManager::AddRenderObject(const std::string &page_id,
                                    const std::string &parent_ref, int index,
                                    std::function<RenderObject* (RenderPage*)> constructRoot) {
    RenderPage *page = GetPage(page_id);
    if (page == nullptr) return false;
    
#if RENDER_LOG
    wson_parser parser(data);
    LOGD(
         "[RenderManager] AddRenderObject >>>> pageId: %s, parentRef: %s, index: "
         "%d, dom data: %s",
         pageId.c_str(), parentRef.c_str(), index, parser.toStringUTF8().c_str());
#endif
    
    RenderObject *root = constructRoot(page);
    if (root == nullptr) return false;
    
    page->set_is_dirty(true);
    return page->AddRenderObject(parent_ref, index, root);
}

bool RenderManager::RemoveRenderObject(const std::string &page_id,
                                       const std::string &ref) {
  RenderPageBase *page = this->GetPage(page_id);
  if (page == nullptr) return false;

#if RENDER_LOG
  LOGD("[RenderManager] RemoveRenderObject >>>> pageId: %s, ref: %s",
       pageId.c_str(), ref.c_str());
#endif

  return page->RemoveRenderObject(ref);
}

bool RenderManager::MoveRenderObject(const std::string &page_id,
                                     const std::string &ref,
                                     const std::string &parent_ref, int index) {
  RenderPageBase *page = this->GetPage(page_id);
  if (page == nullptr) return false;

#if RENDER_LOG
  LOGD(
      "[RenderManager] MoveRenderObject >>>> pageId: %s, ref: %s, parentRef: "
      "%s, index: %d",
      pageId.c_str(), ref.c_str(), parentRef.c_str(), index);
#endif

  return page->MoveRenderObject(ref, parent_ref, index);
}

bool RenderManager::UpdateAttr(const std::string &page_id,
                               const std::string &ref, const char *data) {
  RenderPageBase *page = this->GetPage(page_id);
  if (page == nullptr) return false;

#if RENDER_LOG
  wson_parser parser(data);
  LOGD("[RenderManager] UpdateAttr >>>> pageId: %s, ref: %s, data: %s",
       pageId.c_str(), ref.c_str(), parser.toStringUTF8().c_str());
#endif

  int64_t start_time = getCurrentTime();
  std::vector<std::pair<std::string, std::string>> *attrs = Wson2Pairs(data);
  page->ParseJsonTime(getCurrentTime() - start_time);

  return page->UpdateAttr(ref, attrs);
}

bool RenderManager::UpdateAttr(const std::string &page_id, const std::string &ref,
                               std::vector<std::pair<std::string, std::string>> *attrPair) {
  RenderPageBase *page = this->GetPage(page_id);
  if (page == nullptr) return false;

#if RENDER_LOG
  wson_parser parser(data);
  LOGD("[RenderManager] UpdateAttr >>>> pageId: %s, ref: %s, data: %s",
       pageId.c_str(), ref.c_str(), parser.toStringUTF8().c_str());
#endif

  return page->UpdateAttr(ref, attrPair);
}

bool RenderManager::UpdateStyle(const std::string &page_id,
                                const std::string &ref, const char *data) {
  RenderPageBase *page = this->GetPage(page_id);
  if (page == nullptr) return false;

#if RENDER_LOG
  wson_parser parser(data);
  LOGD("[RenderManager] UpdateStyle >>>> pageId: %s, ref: %s, data: %s",
       pageId.c_str(), ref.c_str(), parser.toStringUTF8().c_str());
#endif

  int64_t start_time = getCurrentTime();
  std::vector<std::pair<std::string, std::string>> *styles = Wson2Pairs(data);
  page->ParseJsonTime(getCurrentTime() - start_time);

  return page->UpdateStyle(ref, styles);
}


bool RenderManager::UpdateStyle(const std::string &page_id, const std::string &ref,
                                std::vector<std::pair<std::string, std::string>> *stylePair) {
  RenderPageBase *page = this->GetPage(page_id);
  if (page == nullptr) return false;

#if RENDER_LOG
  wson_parser parser(data);
  LOGD("[RenderManager] UpdateStyle >>>> pageId: %s, ref: %s, data: %s",
       pageId.c_str(), ref.c_str(), parser.toStringUTF8().c_str());
#endif

  return page->UpdateStyle(ref, stylePair);
}


bool RenderManager::AddEvent(const std::string &page_id, const std::string &ref,
                             const std::string &event) {
  RenderPageBase *page = this->GetPage(page_id);
  if (page == nullptr) return false;

#if RENDER_LOG
  LOGD("[RenderManager] AddEvent >>>> pageId: %s, ref: %s, event: %s",
       pageId.c_str(), ref.c_str(), event.c_str());
#endif

  return page->AddEvent(ref, event);
}

bool RenderManager::RemoveEvent(const std::string &page_id,
                                const std::string &ref,
                                const std::string &event) {
  RenderPageBase *page = this->GetPage(page_id);
  if (page == nullptr) return false;

#if RENDER_LOG
  LOGD("[RenderManager] RemoveEvent >>>> pageId: %s, ref: %s, event: %s",
       pageId.c_str(), ref.c_str(), event.c_str());
#endif
    
  return page->RemoveEvent(ref, event);
}

bool RenderManager::CreateFinish(const std::string &page_id) {
  RenderPageBase *page = GetPage(page_id);
  if (page == nullptr) return false;

  LOGE("RenderManager::CreateFinish %s", page_id.data());

#if RENDER_LOG
  LOGD("[RenderManager] CreateFinish >>>> pageId: %s", pageId.c_str());
#endif

  bool b = page->CreateFinish();

#if RENDER_LOG
  auto end_time = std::chrono::time_point_cast<std::chrono::milliseconds>(std::chrono::steady_clock::now());
  LOGE("DATA_RENDER, Wx End %lld",end_time);
#endif
  return b;
}

std::unique_ptr<ValueWithType> RenderManager::CallNativeModule(const char *page_id, const char *module, const char *method,
                                                               const char *arguments, int arguments_length,
                                                               const char *options, int options_length) {
  if (strcmp(module, "meta") == 0) {
    CallMetaModule(page_id, method, arguments);
  }
  RenderPageBase* page = GetPage(page_id);
  if (page == nullptr){ //page not exist, call normal platform layer
      return WeexCoreManager::Instance()->
              getPlatformBridge()->
              platform_side()->
              CallNativeModule(page_id, module, method, arguments, arguments_length, options, options_length);
  }
  //redirect to page.
  return page->CallNativeModule(module, method, arguments, arguments_length, options, options_length);
}
    
void RenderManager::CallNativeComponent(const char *page_id, const char *ref,
                                        const char *method,
                                        const char *arguments,
                                        int arguments_length,
                                        const char *options,
                                        int options_length) {
  RenderPageBase* page = GetPage(page_id);
  if (page == nullptr) {
    WeexCoreManager::Instance()
      ->getPlatformBridge()
      ->platform_side()
      ->CallNativeComponent(page_id, ref, method, arguments, arguments_length,
                          options, options_length);
    return;
  }
  // redirect to page
  page->CallNativeComponent(ref, method, arguments, arguments_length, options, options_length);
}
    
void RenderManager::CallMetaModule(const char *page_id, const char *method, const char *arguments) {
  if (strcmp(method, "setViewport") == 0) {
    wson_parser parser(arguments);
    if (parser.isArray(parser.nextType())) {
      int size = parser.nextArraySize();
      for (int i = 0; i < size; i++) {
        uint8_t value_type = parser.nextType();
        if (parser.isMap(value_type)) {
          int map_size = parser.nextMapSize();
          for (int j = 0; j < map_size; j++) {
            std::string key = parser.nextMapKeyUTF8();
            std::string value = parser.nextStringUTF8(parser.nextType());
            if (key == WIDTH) {
              setPageArgument(page_id, "viewportwidth", value);
            }
            else if (key == ROUND_OFF_DEVIATION) {
              setPageArgument(page_id, "roundoffdeviation", value);
            }
            else if (key == "deviceWidth") {
              setPageArgument(page_id, "devicewidth", value);
            }
            else if (key == "deviceHeight") {
              // unsupported now
            }
            else if (key == "reserveCssStyles") {
              setPageArgument(page_id, "reserveCssStyles", value);
            }
          }
        }
      }
    }
  }
}

RenderPageBase *RenderManager::GetPage(const std::string &page_id) {
  std::map<std::string, RenderPageBase *>::iterator iter =
      this->pages_.find(page_id);
  if (iter != this->pages_.end()) {
    return iter->second;
  } else {
    return nullptr;
  }
}

bool RenderManager::ClosePage(const std::string &page_id) {
<<<<<<< HEAD
  auto pageArgs = removePageArguments(page_id);
  RenderPageBase *page = GetPage(page_id);
  if (page == nullptr) {
    /* Page in WeexCore is created when js outputs createBody command.
     But before createBody, custom render page like heron page may be created.
     So we must tell heron manager to close the page
     */
    auto findPageType = pageArgs.find("renderType");
    if (findPageType != pageArgs.end()) {
      auto target = RenderTargetManager::sharedInstance()->getRenderTarget(findPageType->second);
      if (target) {
        target->deletePage(page_id);
      }
    }
      
    return false;
  }
=======
  removePageArguments(page_id);
  RenderPage *page = GetPage(page_id);
  if (page == nullptr) return false;
>>>>>>> 156c9663

#if RENDER_LOG
  LOGD("[RenderManager] ClosePage >>>> pageId: %s", pageId.c_str());
#endif
  page->OnRenderPageClose();
  this->pages_.erase(page_id);
  delete page;
  page = nullptr;
    return true;
}
  
bool RenderManager::ReloadPageLayout(const std::string& page_id)
{
  RenderPage *page = GetPage(page_id);
  if (page == nullptr) return false;
  return page->ReapplyStyles();
}

float RenderManager::viewport_width(const std::string &page_id) {
  RenderPageBase *page = GetPage(page_id);
  if (page == nullptr) return kDefaultViewPortWidth;

  return page->GetViewportWidth();
}

void RenderManager::set_viewport_width(const std::string &page_id, float viewport_width) {
  RenderPageBase *page = GetPage(page_id);
  if (page == nullptr) {
      // page is not created yet, we should store the view port value
      setPageArgument(page_id, "viewportwidth", std::to_string(viewport_width));
      return;
  }

  page->SetViewportWidth(viewport_width);
}

float RenderManager::DeviceWidth(const std::string &page_id) {
  RenderPageBase *page = GetPage(page_id);
  if(page == nullptr){
    return WXCoreEnvironment::getInstance()->DeviceWidth();
  }
  return page->GetDeviceWidth();
}

void RenderManager::setDeviceWidth(const std::string &page_id, float device_width) {
  RenderPageBase *page = GetPage(page_id);
  if (page == nullptr) {
    // page is not created yet, we should store the device width value
<<<<<<< HEAD
    device_widths_.insert(std::pair<std::string, float>(page_id, device_width));
=======
    setPageArgument(page_id, "devicewidth", std::to_string(device_width));
>>>>>>> 156c9663
    return;
  }
  page->SetDeviceWidth(device_width);
}

bool RenderManager::round_off_deviation(const std::string &page_id) {
  RenderPageBase *page = GetPage(page_id);
  if (page == nullptr) return kDefaultRoundOffDeviation;

  return page->GetRoundOffDeviation();
}

void RenderManager::set_round_off_deviation(const std::string &page_id, bool round_off_deviation) {
<<<<<<< HEAD
  RenderPageBase *page = GetPage(page_id);
  if (page == nullptr) return;
=======
  RenderPage *page = GetPage(page_id);
  if (page == nullptr) {
    setPageArgument(page_id, "roundoffdeviation", round_off_deviation ? "true" : "false");
    return;
  }
>>>>>>> 156c9663

  page->SetRoundOffDeviation(round_off_deviation);
}
    
void RenderManager::setPageArgument(const std::string& pageId, const std::string& key, const std::string& value) {
    if (pageId.empty() || key.empty()) {
        return;
    }
    std::lock_guard<std::mutex> guard(page_args_mutex_);
    page_args_[pageId][key] = value;
}
    
std::string RenderManager::getPageArgument(const std::string& pageId, const std::string& key) {
    std::lock_guard<std::mutex> guard(page_args_mutex_);
    auto findPage = page_args_.find(pageId);
    if (findPage != page_args_.end()) {
        auto findKey = findPage->second.find(key);
        if (findKey != findPage->second.end()) {
            return findKey->second;
        }
    }
    return "";
}

std::map<std::string, std::string> RenderManager::removePageArguments(const std::string& pageId) {
    std::lock_guard<std::mutex> guard(page_args_mutex_);
    std::map<std::string, std::string> result;
    auto findPage = page_args_.find(pageId);
    if (findPage != page_args_.end()) {
        std::swap(result, findPage->second);
        page_args_.erase(findPage);
    }
    return result;
}
    
void RenderManager::setPageArgument(const std::string& pageId, const std::string& key, const std::string& value) {
    if (pageId.empty() || key.empty()) {
        return;
    }
    std::lock_guard<std::mutex> guard(page_args_mutex_);
    page_args_[pageId][key] = value;
}

std::string RenderManager::getPageArgument(const std::string& pageId, const std::string& key) {
    std::lock_guard<std::mutex> guard(page_args_mutex_);
    auto findPage = page_args_.find(pageId);
    if (findPage != page_args_.end()) {
        auto findKey = findPage->second.find(key);
        if (findKey != findPage->second.end()) {
            return findKey->second;
        }
    }
    return "";
}

std::map<std::string, std::string> RenderManager::removePageArguments(const std::string& pageId) {
    std::lock_guard<std::mutex> guard(page_args_mutex_);
    std::map<std::string, std::string> result;
    auto findPage = page_args_.find(pageId);
    if (findPage != page_args_.end()) {
        std::swap(result, findPage->second);
        page_args_.erase(findPage);
    }
    return result;
}

void RenderManager::Batch(const std::string &page_id) {
  RenderPageBase *page = this->GetPage(page_id);
  if (page == nullptr) return;
  if (!page->is_platform_page()) return;

  static_cast<RenderPage*>(page)->Batch();
}

void RenderManager::initDeviceConfig(RenderPage *page, const std::string &page_id) {
  if (page == nullptr) return;
  
  auto viewPortWidth = getPageArgument(page_id, "viewportwidth");
  if (!viewPortWidth.empty()) {
    page->set_viewport_width(getFloat(viewPortWidth.c_str()));
  }
<<<<<<< HEAD

  std::map<std::string, float>::iterator iter_device_width =
          this->device_widths_.find(page_id);
  if (iter_device_width != this->device_widths_.end()) {
    page->set_device_width(iter_device_width->second);
    this->device_widths_.erase(page_id);
=======
  
  auto deviceWidth = getPageArgument(page_id, "devicewidth");
  if (!deviceWidth.empty()) {
    page->set_device_width(getFloat(deviceWidth.c_str()));
>>>>>>> 156c9663
  }
  
  auto roundOff = getPageArgument(page_id, "roundoffdeviation");
  if (!roundOff.empty()) {
    page->set_round_off_deviation(getBool(roundOff));
  }
  
  auto reserveCssStyles = getPageArgument(page_id, "reserveCssStyles");
  if (!reserveCssStyles.empty()) {
    page->set_reserve_css_styles(getBool(reserveCssStyles));
  }
}

}  // namespace WeexCore<|MERGE_RESOLUTION|>--- conflicted
+++ resolved
@@ -81,15 +81,9 @@
 
       initDeviceConfig(page, page_id);
 
-<<<<<<< HEAD
       int64_t start_time = getCurrentTime();
-      RenderObject *root = Wson2RenderObject(data, page_id);
+      RenderObject *root = Wson2RenderObject(data, page_id, page->reserve_css_styles());
       page->ParseJsonTime(getCurrentTime() - start_time);
-=======
-  int64_t start_time = getCurrentTime();
-  RenderObject *root = Wson2RenderObject(data, page_id, page->reserve_css_styles());
-  page->ParseJsonTime(getCurrentTime() - start_time);
->>>>>>> 156c9663
 
       return page->CreateRootRender(root);
   }
@@ -200,14 +194,9 @@
 #endif
 
   int64_t start_time = getCurrentTime();
-<<<<<<< HEAD
-=======
-  RenderObject *child = Wson2RenderObject(data, page_id, page->reserve_css_styles());
-  page->ParseJsonTime(getCurrentTime() - start_time);
->>>>>>> 156c9663
 
   if (page->is_platform_page()) {
-      RenderObject *child = Wson2RenderObject(data, page_id);
+      RenderObject *child = Wson2RenderObject(data, page_id, page->reserve_css_styles());
       static_cast<RenderPage*>(page)->ParseJsonTime(getCurrentTime() - start_time);
 
       if (child == nullptr) return false;
@@ -495,7 +484,6 @@
 }
 
 bool RenderManager::ClosePage(const std::string &page_id) {
-<<<<<<< HEAD
   auto pageArgs = removePageArguments(page_id);
   RenderPageBase *page = GetPage(page_id);
   if (page == nullptr) {
@@ -513,11 +501,6 @@
       
     return false;
   }
-=======
-  removePageArguments(page_id);
-  RenderPage *page = GetPage(page_id);
-  if (page == nullptr) return false;
->>>>>>> 156c9663
 
 #if RENDER_LOG
   LOGD("[RenderManager] ClosePage >>>> pageId: %s", pageId.c_str());
@@ -566,11 +549,7 @@
   RenderPageBase *page = GetPage(page_id);
   if (page == nullptr) {
     // page is not created yet, we should store the device width value
-<<<<<<< HEAD
-    device_widths_.insert(std::pair<std::string, float>(page_id, device_width));
-=======
     setPageArgument(page_id, "devicewidth", std::to_string(device_width));
->>>>>>> 156c9663
     return;
   }
   page->SetDeviceWidth(device_width);
@@ -584,16 +563,11 @@
 }
 
 void RenderManager::set_round_off_deviation(const std::string &page_id, bool round_off_deviation) {
-<<<<<<< HEAD
-  RenderPageBase *page = GetPage(page_id);
-  if (page == nullptr) return;
-=======
-  RenderPage *page = GetPage(page_id);
+  RenderPageBase *page = GetPage(page_id);
   if (page == nullptr) {
     setPageArgument(page_id, "roundoffdeviation", round_off_deviation ? "true" : "false");
     return;
   }
->>>>>>> 156c9663
 
   page->SetRoundOffDeviation(round_off_deviation);
 }
@@ -675,19 +649,10 @@
   if (!viewPortWidth.empty()) {
     page->set_viewport_width(getFloat(viewPortWidth.c_str()));
   }
-<<<<<<< HEAD
-
-  std::map<std::string, float>::iterator iter_device_width =
-          this->device_widths_.find(page_id);
-  if (iter_device_width != this->device_widths_.end()) {
-    page->set_device_width(iter_device_width->second);
-    this->device_widths_.erase(page_id);
-=======
   
   auto deviceWidth = getPageArgument(page_id, "devicewidth");
   if (!deviceWidth.empty()) {
     page->set_device_width(getFloat(deviceWidth.c_str()));
->>>>>>> 156c9663
   }
   
   auto roundOff = getPageArgument(page_id, "roundoffdeviation");
