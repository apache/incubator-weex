--- conflicted
+++ resolved
@@ -16,14 +16,6 @@
  * specific language governing permissions and limitations
  * under the License.
  */
-<<<<<<< HEAD
-#include "render_manager.h"
-#include <core/render/page/render_page.h>
-#include <core/render/node/render_object.h>
-#include <base/TimeUtils.h>
-#include <core/parser/dom_wson.h>
-=======
->>>>>>> 939be31e
 
 #include <utility>
 #include <vector>
