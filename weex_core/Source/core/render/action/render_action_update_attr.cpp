--- conflicted
+++ resolved
@@ -28,18 +28,7 @@
   }
 
   void RenderActionUpdateAttr::ExecuteAction() {
-<<<<<<< HEAD
-    RenderPage *page = RenderManager::GetInstance()->GetPage(mPageId);
-    if (page == nullptr)
-      return;
-
-    long long startTime = getCurrentTime();
-      WXCoreManager::getInstance()->getPlatformBridge()->callUpdateAttr(mPageId.c_str(), mRef.c_str(), mAttrs);
+    WXCoreManager::getInstance()->getPlatformBridge()->callUpdateAttr(mPageId.c_str(), mRef.c_str(), mAttrs);
     //Bridge_Impl_Android::getInstance()->callUpdateAttr(mPageId.c_str(), mRef.c_str(), mAttrs);
-    if (page != nullptr)
-      page->JniCallTime(getCurrentTime() - startTime);
-=======
-    Bridge_Impl_Android::getInstance()->callUpdateAttr(mPageId.c_str(), mRef.c_str(), mAttrs);
->>>>>>> 7102479d
   }
 }