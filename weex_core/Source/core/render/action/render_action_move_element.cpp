--- conflicted
+++ resolved
@@ -29,17 +29,7 @@
   }
 
   void RenderActionMoveElement::ExecuteAction() {
-<<<<<<< HEAD
-    RenderPage *page = RenderManager::GetInstance()->GetPage(mPageId);
-    if (page == nullptr)
-      return;
-
-    long long startTime = getCurrentTime();
-      WXCoreManager::getInstance()->getPlatformBridge()->callMoveElement(mPageId.c_str(), mRef.c_str(), mParentRef.c_str(), mIndex);
-   // Bridge_Impl_Android::getInstance()->callMoveElement(mPageId.c_str(), mRef.c_str(), mParentRef.c_str(), mIndex);
-    page->JniCallTime(getCurrentTime() - startTime);
-=======
-    Bridge_Impl_Android::getInstance()->callMoveElement(mPageId.c_str(), mRef.c_str(), mParentRef.c_str(), mIndex);
->>>>>>> 7102479d
+    WXCoreManager::getInstance()->getPlatformBridge()->callMoveElement(mPageId.c_str(), mRef.c_str(), mParentRef.c_str(), mIndex);
+    //Bridge_Impl_Android::getInstance()->callMoveElement(mPageId.c_str(), mRef.c_str(), mParentRef.c_str(), mIndex);
   }
 }