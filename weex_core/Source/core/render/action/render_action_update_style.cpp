/**
 * Licensed to the Apache Software Foundation (ASF) under one
 * or more contributor license agreements.  See the NOTICE file
 * distributed with this work for additional information
 * regarding copyright ownership.  The ASF licenses this file
 * to you under the Apache License, Version 2.0 (the
 * "License"); you may not use this file except in compliance
 * with the License.  You may obtain a copy of the License at
 *
 *   http://www.apache.org/licenses/LICENSE-2.0
 *
 * Unless required by applicable law or agreed to in writing,
 * software distributed under the License is distributed on an
 * "AS IS" BASIS, WITHOUT WARRANTIES OR CONDITIONS OF ANY
 * KIND, either express or implied.  See the License for the
 * specific language governing permissions and limitations
 * under the License.
 */
#include "render_action_update_style.h"

namespace WeexCore {

  RenderActionUpdateStyle::RenderActionUpdateStyle(const std::string &pageId, const std::string &ref,
                                                   std::vector<std::pair<std::string, std::string>> *style,
                                                   std::vector<std::pair<std::string, std::string>> *margin,
                                                   std::vector<std::pair<std::string, std::string>> *padding,
                                                   std::vector<std::pair<std::string, std::string>> *border) {
    this->mPageId = pageId;
    this->mRef = ref;
    this->mStyle = style;
    this->mMargin = margin;
    this->mPadding = padding;
    this->mBorder = border;
  }

  void RenderActionUpdateStyle::ExecuteAction() {
<<<<<<< HEAD
    RenderPage *page = RenderManager::GetInstance()->GetPage(mPageId);
    if (page == nullptr)
      return;

    long long startTime = getCurrentTime();
      WXCoreManager::getInstance()->getPlatformBridge()->callUpdateStyle(mPageId.c_str(), mRef.c_str(), mStyle, mMargin,
                                                                         mPadding, mBorder);
//    Bridge_Impl_Android::getInstance()->callUpdateStyle(mPageId.c_str(), mRef.c_str(), mStyle, mMargin,
//                                                        mPadding, mBorder);
    if (page != nullptr)
      page->JniCallTime(getCurrentTime() - startTime);
=======
    Bridge_Impl_Android::getInstance()->callUpdateStyle(mPageId.c_str(), mRef.c_str(), mStyle, mMargin,
                                                        mPadding, mBorder);
>>>>>>> 7102479d
  }
}<|MERGE_RESOLUTION|>--- conflicted
+++ resolved
@@ -34,21 +34,9 @@
   }
 
   void RenderActionUpdateStyle::ExecuteAction() {
-<<<<<<< HEAD
-    RenderPage *page = RenderManager::GetInstance()->GetPage(mPageId);
-    if (page == nullptr)
-      return;
-
-    long long startTime = getCurrentTime();
-      WXCoreManager::getInstance()->getPlatformBridge()->callUpdateStyle(mPageId.c_str(), mRef.c_str(), mStyle, mMargin,
-                                                                         mPadding, mBorder);
-//    Bridge_Impl_Android::getInstance()->callUpdateStyle(mPageId.c_str(), mRef.c_str(), mStyle, mMargin,
-//                                                        mPadding, mBorder);
-    if (page != nullptr)
-      page->JniCallTime(getCurrentTime() - startTime);
-=======
-    Bridge_Impl_Android::getInstance()->callUpdateStyle(mPageId.c_str(), mRef.c_str(), mStyle, mMargin,
+    WXCoreManager::getInstance()->getPlatformBridge()->callUpdateStyle(mPageId.c_str(), mRef.c_str(), mStyle, mMargin,
                                                         mPadding, mBorder);
->>>>>>> 7102479d
+    // Bridge_Impl_Android::getInstance()->callUpdateStyle(mPageId.c_str(), mRef.c_str(), mStyle, mMargin,
+    //                                                     mPadding, mBorder);
   }
 }