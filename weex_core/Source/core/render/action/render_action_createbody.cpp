/**
 * Licensed to the Apache Software Foundation (ASF) under one
 * or more contributor license agreements.  See the NOTICE file
 * distributed with this work for additional information
 * regarding copyright ownership.  The ASF licenses this file
 * to you under the Apache License, Version 2.0 (the
 * "License"); you may not use this file except in compliance
 * with the License.  You may obtain a copy of the License at
 *
 *   http://www.apache.org/licenses/LICENSE-2.0
 *
 * Unless required by applicable law or agreed to in writing,
 * software distributed under the License is distributed on an
 * "AS IS" BASIS, WITHOUT WARRANTIES OR CONDITIONS OF ANY
 * KIND, either express or implied.  See the License for the
 * specific language governing permissions and limitations
 * under the License.
 */
#include <core/manager/weex_core_manager.h>
#include "render_action_createbody.h"

namespace WeexCore {

  RenderActionCreateBody::RenderActionCreateBody(const std::string &pageId, const RenderObject *render) {
    this->mAttributes = render->Attributes();
    this->mStyles = render->Styles();
    this->mEvents = render->Events();
    this->mMargins = render->GetMargins();
    this->mPaddings = render->GetPaddings();
    this->mBorders = render->GetBorders();
    this->mPageId = pageId;
    this->mComponentType = render->Type();
    this->mRef = render->Ref();
  }

  void RenderActionCreateBody::ExecuteAction() {
<<<<<<< HEAD
    WXCoreManager::getInstance()->getPlatformBridge()->callCreateBody(mPageId.c_str(), mComponentType.c_str(), mRef.c_str(),
                                                         mStyles, mAttributes, mEvents,
                                                         mMargins, mPaddings, mBorders);
    // Bridge_Impl_Android::getInstance()->callCreateBody(mPageId.c_str(), mComponentType.c_str(), mRef.c_str(),
    //                                                    mStyles, mAttributes, mEvents,
    //                                                    mMargins, mPaddings, mBorders);
=======
      WeexCoreManager::getInstance()->getPlatformBridge()->callCreateBody(mPageId.c_str(), mComponentType.c_str(), mRef.c_str(),
                                                                          mStyles, mAttributes, mEvents,
                                                                          mMargins, mPaddings, mBorders);
>>>>>>> 785bc199
  }
}<|MERGE_RESOLUTION|>--- conflicted
+++ resolved
@@ -34,17 +34,8 @@
   }
 
   void RenderActionCreateBody::ExecuteAction() {
-<<<<<<< HEAD
-    WXCoreManager::getInstance()->getPlatformBridge()->callCreateBody(mPageId.c_str(), mComponentType.c_str(), mRef.c_str(),
-                                                         mStyles, mAttributes, mEvents,
-                                                         mMargins, mPaddings, mBorders);
-    // Bridge_Impl_Android::getInstance()->callCreateBody(mPageId.c_str(), mComponentType.c_str(), mRef.c_str(),
-    //                                                    mStyles, mAttributes, mEvents,
-    //                                                    mMargins, mPaddings, mBorders);
-=======
       WeexCoreManager::getInstance()->getPlatformBridge()->callCreateBody(mPageId.c_str(), mComponentType.c_str(), mRef.c_str(),
                                                                           mStyles, mAttributes, mEvents,
                                                                           mMargins, mPaddings, mBorders);
->>>>>>> 785bc199
   }
 }