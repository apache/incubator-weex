--- conflicted
+++ resolved
@@ -25,18 +25,7 @@
   }
 
   void RenderActionCreateFinish::ExecuteAction() {
-<<<<<<< HEAD
-    RenderPage *page = RenderManager::GetInstance()->GetPage(mPageId);
-    if (page == nullptr)
-      return;
-
-    long long startTime = getCurrentTime();
-    WXCoreManager::getInstance()->getPlatformBridge()->callCreateFinish(mPageId.c_str());
-   // Bridge_Impl_Android::getInstance()->callCreateFinish(mPageId.c_str());
-
-    page->JniCallTime(getCurrentTime() - startTime);
-=======
-    Bridge_Impl_Android::getInstance()->callCreateFinish(mPageId.c_str());
->>>>>>> 7102479d
+    WXCoreManager::getInstance()->getPlatformBridge()->->callCreateFinish(mPageId.c_str());
+    //Bridge_Impl_Android::getInstance()->callCreateFinish(mPageId.c_str());
   }
 }