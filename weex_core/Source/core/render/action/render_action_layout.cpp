--- conflicted
+++ resolved
@@ -28,25 +28,12 @@
   }
 
   void RenderActionLayout::ExecuteAction() {
-<<<<<<< HEAD
-    RenderPage *page = RenderManager::GetInstance()->GetPage(mPageId);
-    if (page == nullptr)
-      return;
-
-    long long startTime = getCurrentTime();
-      WXCoreManager::getInstance()->getPlatformBridge()->callLayout(mPageId.c_str(), mRef.c_str(),
-                                                                    mTop, mBottom, mLeft, mRight,
-                                                                    mHeight, mWidth, index);
-//    Bridge_Impl_Android::getInstance()->callLayout(mPageId.c_str(), mRef.c_str(),
-//                                                   mTop, mBottom, mLeft, mRight,
-//                                                   mHeight, mWidth, index);
-    page->JniCallTime(getCurrentTime() - startTime);
-    page->LayoutActionJniTime(getCurrentTime() - startTime);
-=======
-    Bridge_Impl_Android::getInstance()->callLayout(mPageId.c_str(), mRef.c_str(),
+    WXCoreManager::getInstance()->getPlatformBridge()->callLayout(mPageId.c_str(), mRef.c_str(),
                                                    mTop, mBottom, mLeft, mRight,
                                                    mHeight, mWidth, index);
->>>>>>> 7102479d
+    // Bridge_Impl_Android::getInstance()->callLayout(mPageId.c_str(), mRef.c_str(),
+    //                                                mTop, mBottom, mLeft, mRight,
+    //                                                mHeight, mWidth, index);
   }
 
   void RenderActionLayout::GetLayoutInfo(const WXCoreLayoutNode *node) {
