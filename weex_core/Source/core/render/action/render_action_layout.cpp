--- conflicted
+++ resolved
@@ -29,18 +29,9 @@
   }
 
   void RenderActionLayout::ExecuteAction() {
-<<<<<<< HEAD
-    WXCoreManager::getInstance()->getPlatformBridge()->callLayout(mPageId.c_str(), mRef.c_str(),
-                                                   mTop, mBottom, mLeft, mRight,
-                                                   mHeight, mWidth, index);
-    // Bridge_Impl_Android::getInstance()->callLayout(mPageId.c_str(), mRef.c_str(),
-    //                                                mTop, mBottom, mLeft, mRight,
-    //                                                mHeight, mWidth, index);
-=======
       WeexCoreManager::getInstance()->getPlatformBridge()->callLayout(mPageId.c_str(), mRef.c_str(),
                                                                       mTop, mBottom, mLeft, mRight,
                                                                       mHeight, mWidth, index);
->>>>>>> 785bc199
   }
 
   void RenderActionLayout::GetLayoutInfo(const WXCoreLayoutNode *node) {
