--- conflicted
+++ resolved
@@ -125,14 +125,10 @@
 
   void OnRenderProcessGone();
 
-<<<<<<< HEAD
   virtual void OnRenderPageClose() override;
-=======
-  void OnRenderPageClose();
   
   // Re-apply raw css styles to page and trigger layout
   bool ReapplyStyles();
->>>>>>> 156c9663
 
  public:
 
