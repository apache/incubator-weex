--- conflicted
+++ resolved
@@ -141,12 +141,12 @@
     return this->is_render_container_width_wrap_content_.load();
   }
 
-<<<<<<< HEAD
+
   virtual float GetViewportWidth() override { return viewport_width_; }
   virtual void SetViewportWidth(float value) override { viewport_width_ = value; };
   virtual bool GetRoundOffDeviation() override { return round_off_deviation_; }
   virtual void SetRoundOffDeviation(bool value) override { round_off_deviation_ = value; }
-=======
+
   inline float viewport_width() const { return this->viewport_width_; }
 
   inline void set_viewport_width(float viewport_width) {
@@ -164,7 +164,6 @@
   inline bool round_off_deviation() const { return this->round_off_deviation_; }
 
   inline void set_round_off_deviation(float round_off_deviation) { this->round_off_deviation_ = round_off_deviation; }
->>>>>>> c146abe6
 
   inline void set_before_layout_needed(bool v) { is_before_layout_needed_.store(v); }
 
