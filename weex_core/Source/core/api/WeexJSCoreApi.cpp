--- conflicted
+++ resolved
@@ -25,11 +25,8 @@
 #include <core/render/manager/render_manager.h>
 #include <android/jsengine/multiprocess/ExtendJSApi.h>
 #include <android/base/string/string_utils.h>
-<<<<<<< HEAD
 #include <core/manager/wx_core_manager.h>
-=======
 #include <wson/wson_parser.h>
->>>>>>> 8838d6c2
 
 using namespace WeexCore;
 
@@ -74,15 +71,9 @@
 //                                                                            argString, optString);
         // add for android support
         jobject result;
-<<<<<<< HEAD
-        result = Bridge_Impl_Android::getInstance()->callNativeModule(pageId, module, method, argString, optString);
-
-        if (result == nullptr)
-=======
         result = Bridge_Impl_Android::getInstance()->callNativeModule(pageId, module, method,
                                                                       arguments,  argumentsLength, options, optionsLength);
         if (result == nullptr){
->>>>>>> 8838d6c2
             return ret;
         }
 
