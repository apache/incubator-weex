--- conflicted
+++ resolved
@@ -70,7 +70,6 @@
 
     bool SetDeviceHeight(const std::string &height);
 
-<<<<<<< HEAD
     inline void set_device_height(float height) {
         mDeviceHeight = height;
     }
@@ -79,10 +78,7 @@
         mDeviceWidth = width;
     }
 
-    const float &DeviceWidth();
-=======
     const float DeviceWidth();
->>>>>>> 27724280
 
     const float DeviceHeight();
 
