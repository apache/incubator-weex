/**
 * Licensed to the Apache Software Foundation (ASF) under one
 * or more contributor license agreements.  See the NOTICE file
 * distributed with this work for additional information
 * regarding copyright ownership.  The ASF licenses this file
 * to you under the Apache License, Version 2.0 (the
 * "License"); you may not use this file except in compliance
 * with the License.  You may obtain a copy of the License at
 *
 *   http://www.apache.org/licenses/LICENSE-2.0
 *
 * Unless required by applicable law or agreed to in writing,
 * software distributed under the License is distributed on an
 * "AS IS" BASIS, WITHOUT WARRANTIES OR CONDITIONS OF ANY
 * KIND, either express or implied.  See the License for the
 * specific language governing permissions and limitations
 * under the License.
 */

#include "core/data_render/parser.h"
#include <sstream>
#include "core/data_render/ast_factory.h"
<<<<<<< HEAD
#include "core/data_render/rax_parser_builder.h"
#include "core/data_render/rax_parser_context.h"
#include "core/data_render/json/json11.hpp"
=======
#include "core/data_render/expression_parser.h"
>>>>>>> 351136a8
#include "core/data_render/statement.h"

namespace weex {
namespace core {
namespace data_render {

template <typename T>
std::string to_string(T value) {
  std::ostringstream os;
  os << value;
  return os.str();
}

struct ASTParser final {
  /* State */
  const json11::Json& json_;
  std::string& err_;
  bool failed_;
  ASTFactory* factory_;
  std::vector<Handle<BlockStatement>> stacks_;

  ParseResult Fail(std::string&& msg) { return Fail(move(msg), ParseResult()); }

  template <typename T>
  T Fail(std::string&& msg, const T err_ret) {
    if (!failed_) err_ = std::move(msg);
    failed_ = true;
    return err_ret;
  }


  void AddAppendChildCall(Json& json, Handle<Identifier>& parent_identifier,
                          Handle<Identifier>& child_identifier) {
    Handle<BlockStatement> statement = stacks_[stacks_.size() - 1];

    std::vector<Handle<Expression>> args;
    Handle<Expression> append_func = factory_->NewIdentifier(json, "appendChild");
    Handle<Expression> call_append_expr = nullptr;
    args.push_back(parent_identifier);
    args.push_back(child_identifier);
    call_append_expr = factory_->NewCallExpression(json, append_func, args);
    statement->PushExpression(call_append_expr);
  }

  void AddSetClassListCall(Json& json, Handle<weex::core::data_render::Identifier> child_identifier,
                           const std::string& prefix) {
    std::string wrap_prefix;
    if (!prefix.empty()) {
      wrap_prefix = "_" + prefix + "_";
    }
    Json class_list = json["classList"];
    if (class_list.is_array()) {
      Handle<Expression> func_id = factory_->NewIdentifier(json, "setClassList");
      if (func_id) {
        std::vector<Handle<Expression>> args;
        args.push_back(child_identifier);
        Handle<BlockStatement> statement = stacks_[stacks_.size() - 1];
        for (int i = 0; i < class_list.array_items().size(); i++) {
          Json class_style = class_list[i];
          if (class_style.is_string()) {
            args.push_back(
                factory_->NewStringConstant(class_style,
                                            wrap_prefix + class_style.string_value()));
            statement->PushExpression(factory_->NewCallExpression(json, func_id, args));
            args.pop_back();
          }
        }
      }
    }
  }

  ParseResult Parse() {
    ASTParseError error = UNKOWN_ERROR;
    do {
      std::string err_comment;
      auto& json = json_;
      if (!json.is_object()) {
        error = FILE_FORMAT_ERROR;
        break;
      }
      auto body = json["body"];
      if (body.is_null()) {
        error = BODY_NONE_ERROR;
        break;
      }
      Handle<ExpressionList> list = factory_->NewExpressionList();
      Handle<ChunkStatement> chunk = factory_->NewChunkStatement(list);
      stacks_.push_back(chunk);
      auto& component = json["components"];
      if (component.is_array()) {
        for (auto it = component.array_items().begin(); it != component.array_items().end(); it++) {
          if (!it->is_object()) {
            continue;
          }
          ParseComponentFunction(const_cast<Json&>(*it));
        }
      }
      if (!ParseBodyFunction(body)) {
        stacks_.pop_back();
        break;
      }
      stacks_.pop_back();
      return ParseResult(chunk);

    } while (0);

    return Fail("parse error:" + to_string(error));
  }

  Handle<Expression> ParseIfControl(Json& json) {
    Handle<Expression> ifExpr = nullptr;
    do {
      Json match = json["match"];
      if (!match.is_string()) {
        break;
      }
      RAXParserBuilder builder(match.string_value());
      RAXParser *parser = builder.parser();
      Handle<Expression> expr = parser->ParseExpression();
      Handle<Expression> if_block =
          MakeHandle<BlockStatement>(factory_->NewExpressionList());
      ifExpr = factory_->NewIfStatement(expr, if_block);
      Handle<BlockStatement> statement = stacks_[stacks_.size() - 1];
      statement->PushExpression(ifExpr);
      stacks_.push_back(if_block);

    } while (0);

    return ifExpr;
  }

  Handle<Expression> ParseForControl(Json& json) {
    Handle<Expression> for_expr = nullptr;
    do {
      Json repeat = json["repeat"];
      Json index = repeat["iterator1"];
<<<<<<< HEAD
      if (!index.is_string()) {
        break;
      }
      Handle<DeclarationList> for_init = factory_->NewDeclarationList();
      // var index=0
      for_init->Append(factory_->NewDeclaration(index.string_value(), factory_->NewIntegralConstant(0)));
=======
      Handle<DeclarationList> for_init = factory_->NewDeclarationList(repeat);
      // var index=0
      for_init->Append(factory_->NewDeclaration(
          repeat, index.is_null() ? "index" : index.string_value(),
          factory_->NewIntegralConstant(json, 0)));
>>>>>>> 351136a8
      Json expression = repeat["for"];
      if (!expression.is_string()) {
        break;
      }
      Json alias = repeat["alias"];
      if (!alias.is_string()) {
        break;
      }
<<<<<<< HEAD
      RAXParserBuilder builder(expression.string_value());
      RAXParser *parser = builder.parser();
      Handle<Expression> list_expr = parser->ParseExpression();
      Handle<Identifier> index_var =
          factory_->NewIdentifier(index.string_value());
=======
      Handle<Expression> list_expr =
          ExpressionParser::ParseExpressionByString(expression.string_value());
      Handle<Identifier> index_var = factory_->NewIdentifier(
          index, index.is_null() ? "index" : index.string_value());
>>>>>>> 351136a8
      // expr[index]
      Handle<MemberExpression> indexMember = factory_->NewMemberExpression(
          MemberAccessKind::kIndex, list_expr, index_var);
      // var iter = expr[index]
      for_init->Append(
          factory_->NewDeclaration(alias.string_value(), indexMember));
      Handle<Identifier> size_of_func_id =
          factory_->NewIdentifier("sizeof");
      // sizeof(expr)
      Handle<CallExpression> size_of_call =
        factory_->NewCallExpression(size_of_func_id, {list_expr});

      // index<sizeof(expr)
      Handle<Expression> for_condition = factory_->NewBinaryExpression(BinaryOperation::kLessThan, index_var, size_of_call);
      // index++
<<<<<<< HEAD
      Handle<Expression> for_update = factory_->NewPrefixExpression(PrefixOperation::kIncrement, index_var);
=======
      Handle<Expression> index_update = factory_->NewPrefixExpression(
          repeat, PrefixOperation::kIncrement, index_var);
      // iter = expr[index]
      Handle<Expression> alias_update = factory_->NewAssignExpression(
          factory_->NewIdentifier(alias.string_value()),
          factory_->NewMemberExpression(
              MemberAccessKind::kIndex,
              list_expr, index_var
          )
      );
      std::vector<Handle<Expression>> updates;
      updates.push_back(index_update);
      updates.push_back(alias_update);
      Handle<Expression> for_update = factory_->NewCommaExpression(updates);

>>>>>>> 351136a8
      Handle<Expression> for_block =
          MakeHandle<BlockStatement>(factory_->NewExpressionList());
      for_expr =
          factory_->NewForStatement(ForKind::kForOf, for_init,
                                    for_condition, for_update, for_block);
      if (!for_expr) {
        break;
      }
      Handle<BlockStatement> statement = stacks_[stacks_.size() - 1];
      statement->PushExpression(for_expr);
      stacks_.push_back(for_block);

    } while (0);

    return for_expr;
  }

  std::vector<Handle<Expression>> ParseControl(Json& json) {
    std::vector<Handle<Expression>> exprs;
    do {
      Handle<Expression> for_expr = ParseForControl(json);
      if (for_expr != nullptr) {
        exprs.push_back(for_expr);
      }

      Handle<Expression> if_expr = ParseIfControl(json);
      if (if_expr != nullptr) {
        exprs.push_back(if_expr);
      }

    } while (0);

    return exprs;
  }

  Handle<Expression> ParseBindingExpression(const Json& json) {
    const Json& exp_str = json["@binding"];
    if (exp_str.is_string()) {
      RAXParserBuilder builder(exp_str.string_value());
      RAXParser *parser = builder.parser();
      return parser->ParseExpression();
    }
    else {
      return factory_->NewNullConstant();
    }
  }

  //function createComponent_xxx(nodeId, this){
  //  //initialState
  //  this = {
  //    count: this.start
  //  }
  //
  //  //ParseNode
  //  var child = createElement(tag_name, nodeId);
  //  appendChild(parent, child);
  //  setClassList(child, class_name);
  //  setAttr(child, key, value);
  //
  //  //return function
  //  return child;
  void ParseComponentFunction(Json& json) {
    auto& name = json["name"];
    auto& initial_state = json["initialState"];
    auto& styles = json["styles"];
    Json template_obj = json["template"];

    Handle<BlockStatement> chunk = stacks_.back();

    if (!name.is_string() || !template_obj.is_object()) {
      return;
    }

    std::string function_name("createComponent_" + name.string_value());

    //function createComponent_xxx(nodeId, this)
    std::vector<std::string> proto_args;
    proto_args.push_back("nodeId");
    proto_args.push_back("this");
    Handle<FunctionPrototype> func_proto =
        factory_->NewFunctionPrototype(json, function_name, proto_args);
    Handle<BlockStatement> func_body =
        factory_->NewBlockStatement(json, factory_->NewExpressionList());

    //{
    stacks_.push_back(func_body);
    //initialState
    //  this = {
    //    count: this.start
    //  }
    if (initial_state.is_object() && initial_state.object_items().size() > 0) {
      ProxyObject initial_obj;
      for (auto it = initial_state.object_items().begin();
           it != initial_state.object_items().end(); it++) {
        const auto& key = it->first;
        const auto& value = it->second;
        Handle<Expression> expr_value;
        if (value.is_string()) {
          expr_value = factory_->NewStringConstant(json, value.string_value());
        } else {
          expr_value = ParseBindingExpression(value);
        }
        initial_obj.insert({key, expr_value});
      }
      func_body->statements()->Insert(factory_->NewAssignExpression(
          factory_->NewIdentifier("this"),
          factory_->NewObjectConstant(json, initial_obj)
      ));
    }

    //ParseNode
    ParseNode(template_obj, true, name.string_value());

    //return function
    func_body->statements()->Insert(factory_->NewReturnStatement(factory_->NewIdentifier("child")));
    stacks_.pop_back();
    //}
    Handle<FunctionStatement> func_decl =
        factory_->NewFunctionStatement(json, func_proto, func_body);
    chunk->statements()->Insert(func_decl);
  }

  //function main(this);
  bool ParseBodyFunction(Json& body) {
    std::vector<std::string> proto_args;
    proto_args.push_back("this");
    Handle<FunctionPrototype> main_func_proto =
        factory_->NewFunctionPrototype(body, "main", proto_args);
    Handle<BlockStatement> main_func_body =
        factory_->NewBlockStatement(body, factory_->NewExpressionList());
    //{
    stacks_.push_back(main_func_body);
    //var parent = null;
    main_func_body->PushExpression(factory_->NewDeclaration("parent"));
    //  ...
    ParseNode(body, false, "");

    stacks_.pop_back();
    //}
    Handle<FunctionStatement> main_func_decl = factory_->NewFunctionStatement(body, main_func_proto,
                                                                              main_func_body);
    Handle<BlockStatement> chunk = stacks_[stacks_.size() - 1];
<<<<<<< HEAD
    // var parent = null;
    Handle<Declaration> parent_declaration = factory_->NewDeclaration("parent", Handle<Expression>());
    chunk->statements()->Insert(parent_declaration);
    return ParseNode(body);
=======

    //function main(this);
    chunk->statements()->Insert(main_func_decl);

    std::vector<Handle<Expression>> args;
    std::vector<Handle<Expression>> merge_args;

    merge_args.push_back(factory_->NewIdentifier("_data_main"));
    merge_args.push_back(factory_->NewIdentifier("_init_data"));

    //merge(_data_main,_init_data)
    args.push_back(
        factory_->NewCallExpression(
            factory_->NewIdentifier("merge"),
            merge_args
        )
    );

    //main(merge(_data_main,_init_data)
    chunk->statements()->Insert(factory_->NewCallExpression(
        factory_->NewIdentifier("main"),
        args
    ));
    return true;
  }

  bool ParseComponent(Json& json, const std::string& component_name) {
    static Handle<Identifier> parent_identifier =
        factory_->NewIdentifier(json, "parent");
    static Handle<Identifier> child_identifier =
        factory_->NewIdentifier(json, "child");
    static Handle<Identifier> attr_identifier =
        factory_->NewIdentifier(json, "attr");

    Json control = json["control"];
    std::vector<Handle<Expression>> control_exprs;
    if (control.is_object()) {
      control_exprs = ParseControl(control);
    }
    Json node_id = json["nodeId"];
    Json tag_name = json["tagName"];
    Json component_alias = json["componentAlias"];

    if (node_id.is_string() && tag_name.is_string()) {
      const std::string& component_real_name = component_alias[tag_name.string_value()].string_value();


      Handle<Expression> call_expr = nullptr;
      Handle<BlockStatement> statement = stacks_[stacks_.size() - 1];
      std::vector<Handle<Expression>> args;

      //var attr = { key1:value1 }
      ProxyObject attr_obj;
      Json attributes = json["attributes"];
      if (attributes.is_object()) {
        auto items = attributes.object_items();
        for (auto it = items.begin(); it != items.end(); ++it) {
          const auto& key = it->first;
          const auto& value = it->second;
          Handle<Expression> expr_value;
          if (value.is_string()) {
            expr_value = factory_->NewStringConstant(json, value.string_value());
          } else {
            expr_value = ParseBindingExpression(value);
          }
          attr_obj.insert({key, expr_value});
        }
      }

      Handle<ObjectConstant> attr_init = factory_->NewObjectConstant(json, attr_obj);
      Handle<Declaration> attr_decl = factory_->NewDeclaration(json, "attr", attr_init);
      statement->PushExpression(attr_decl);

      // var child = createComponent_xxx("node_id", attr);
      {
        //createComponent_xxx("node_id", attr))
        Handle<Expression> func = factory_->NewIdentifier(json,
                                                          "createComponent_" + component_real_name);

        args.push_back(ParseNodeId(control, control_exprs, node_id.string_value()));
        args.push_back(attr_identifier);

        // var child = createComponent_xxx("node_id", attr);
        call_expr = factory_->NewCallExpression(json, func, args);
        Handle<Declaration> child_declaration =
            factory_->NewDeclaration(json, "child", call_expr);
        statement->PushExpression(child_declaration);
      }

      //appendChild(parent, child);
      AddAppendChildCall(json, parent_identifier, child_identifier);

      //setClassList(child, class_name);
      AddSetClassListCall(json, child_identifier, component_name);
    }
    return true;
  }
  Handle<Expression> ParseNodeId(const Json& body,
                                 const std::vector<Handle<Expression>>& control_exprs,
                                 const std::string& node_id) {
    Handle<Expression> node_id_expr = nullptr;
    node_id_expr = this->factory_->NewStringConstant(node_id);
    return node_id_expr;
>>>>>>> 351136a8
  }


  // Code Detail:
  //    var parent = nil;
  //    var child = createElement(tag_name, node_id);
  //    appendChild(parent, child);
  //    setClassList(child, class_name);
  //    setAttr(child, key, value);
  //    {//child 1
  //      var parent = child;
  //      for: / if:
  //        var child = createElement(tag_name, node_id);
  //        appendChild(parent, child);
  //        setClassList(child, class_name);
  //        setAttr(child, key, value);
  //        {
  //            ...
  //        }
  //      end for / end if
  //    }
  //    {//child 2
  //      var parent = child;
  //      for: / if:
  //        var child = createElement(tag_name, node_id);
  //        appendChild(parent, child);
  //        setClassList(child, class_name);
  //        setAttr(child, key, value);
  //        {
  //            ...
  //        }
  //      end for / end if
  //    }
  //    {//child 3, is XXX component
  //      var parent = child;
  //      for: / if:
  //        var attr = {
  //          key1 : expr1;
  //          key2 : expr2;
  //        };
  //        var child = createComponent_xxx(node_id, attr);
  //        appendChild(parent, child);
  //        setClassList(child, class_name);
  //      end for / end if
  //    }
  bool ParseNode(Json& json, bool component_root, const std::string& component_name) {
    static Handle<Identifier> parent_identifier =
        factory_->NewIdentifier("parent");
    static Handle<Identifier> child_identifier =
        factory_->NewIdentifier("child");
    bool succ = true;
    do {
      Json control = json["control"];
      std::vector<Handle<Expression>> control_exprs;
      if (control.is_object()) {
        control_exprs = ParseControl(control);
      }
      Json node_id = json["nodeId"];
      Json tag_name = json["tagName"];
      Handle<Expression> node_id_expr = nullptr;
      if (tag_name.is_string()) {
        Handle<Expression> call_expr = nullptr;
        Handle<BlockStatement> statement = stacks_[stacks_.size() - 1];
        std::vector<Handle<Expression>> args;

        // var child = createElement(tag_name, node_id);
        {
          Handle<Expression> func =
              factory_->NewIdentifier("createElement");
          args.push_back(
<<<<<<< HEAD
              factory_->NewStringConstant(tag_name.string_value()));
          node_id_expr =
              factory_->NewStringConstant(node_id.string_value());
=======
              factory_->NewStringConstant(tag_name, tag_name.string_value()));
          if (component_root) {
            node_id_expr = factory_->NewIdentifier("nodeId");
          } else {
            node_id_expr = ParseNodeId(control, control_exprs, node_id.string_value());
          }
>>>>>>> 351136a8
          args.push_back(node_id_expr);
          call_expr = factory_->NewCallExpression(func, args);
          Handle<Declaration> child_declaration =
              factory_->NewDeclaration("child", call_expr);
          statement->PushExpression(child_declaration);
        }
<<<<<<< HEAD

        // appendChild(parent, child);
        {
          args.clear();
          Handle<Expression> append_func =
              factory_->NewIdentifier("appendChild");
          Handle<Expression> call_append_expr = nullptr;
          args.push_back(parent_identifier);
          args.push_back(child_identifier);
          call_append_expr =
              factory_->NewCallExpression(append_func, args);
          statement->PushExpression(call_append_expr);
=======
        if (!component_root) {
          // appendChild(parent, child);
          AddAppendChildCall(json, parent_identifier, child_identifier);
>>>>>>> 351136a8
        }
      }

      // setClassList(child, class_name)
<<<<<<< HEAD
      Json class_list = json["classList"];
      if (class_list.is_array()) {
        Handle<Expression> func_id =
            factory_->NewIdentifier("setClassList");
        if (func_id) {
          std::vector<Handle<Expression>> args;
          args.push_back(child_identifier);
          Handle<BlockStatement> statement = stacks_[stacks_.size() - 1];
          for (int i = 0; i < class_list.array_items().size(); i++) {
            Json class_style = class_list[i];
            if (class_style.is_string()) {
              args.push_back(factory_->NewStringConstant(
                  class_style.string_value()));
              statement->PushExpression(
                  factory_->NewCallExpression(func_id, args));
              args.pop_back();
            }
          }
        }
      }
=======
      AddSetClassListCall(json, child_identifier, component_name);
>>>>>>> 351136a8

      // setAttr(child, key, value)
      Json attributes = json["attributes"];
      if (attributes.is_object()) {
        auto items = attributes.object_items();
        for (auto it = items.begin(); it != items.end(); ++it) {
          const auto& key = it->first;
          const auto& value = it->second;
          std::vector<Handle<Expression>> args;
          args.push_back(child_identifier);
          args.push_back(factory_->NewStringConstant(key));
          if (value.is_string()) {
            args.push_back(
                factory_->NewStringConstant(value.string_value()));
          } else {
            args.push_back(ParseBindingExpression(value));
          }

          Handle<Expression> set_attr_func_id =
              factory_->NewIdentifier("setAttr");
          Handle<CallExpression> call_func =
              factory_->NewCallExpression(set_attr_func_id, args);
          Handle<BlockStatement> statement = stacks_[stacks_.size() - 1];
          statement->PushExpression(call_func);
        }
      }

      // new block for appending grandson
      // {
      //    var parent = child;
      // }
      Json childs = json["childNodes"];
      if (childs.is_array() && childs.array_items().size() > 0) {
        for (int i = 0; i < childs.array_items().size(); i++) {
          Json child = childs[i];
          if (child.is_null() || !child.is_object()) {
            continue;
          }
          Handle<BlockStatement> child_block =
              factory_->NewBlockStatement(factory_->NewExpressionList());
          Handle<Declaration> parent_declaration =
              factory_->NewDeclaration("parent", child_identifier);
          child_block->statements()->Insert(parent_declaration);
          Handle<BlockStatement> cur_block = stacks_[stacks_.size() - 1];
          stacks_.push_back(child_block);

          const Json& is_component = child["isComponent"];
          if (is_component.is_bool() && is_component.bool_value()) {
            if (!ParseComponent(child, component_name)) {
              stacks_.pop_back();
              break;
            }
          } else {
            if (!ParseNode(child, false, component_name)) {
              stacks_.pop_back();
              break;
            }
          }
          stacks_.pop_back();
          cur_block->PushExpression(child_block);
        }
      }
      for (int i = 0; i < control_exprs.size(); i++) {
        stacks_.pop_back();
      }
      succ = true;

    } while (0);
    return succ;
  }
};

ParseResult Parser::Parse(const json11::Json& in, std::string& err) {
  ASTParser parser{in, err, false, ASTFactory::GetFactoryInstance()};
  return parser.Parse();
}

}  // namespace data_render
}  // namespace core
}  // namespace weex<|MERGE_RESOLUTION|>--- conflicted
+++ resolved
@@ -20,13 +20,9 @@
 #include "core/data_render/parser.h"
 #include <sstream>
 #include "core/data_render/ast_factory.h"
-<<<<<<< HEAD
 #include "core/data_render/rax_parser_builder.h"
 #include "core/data_render/rax_parser_context.h"
-#include "core/data_render/json/json11.hpp"
-=======
-#include "core/data_render/expression_parser.h"
->>>>>>> 351136a8
+#include "third_party/json11/json11.hpp"
 #include "core/data_render/statement.h"
 
 namespace weex {
@@ -58,39 +54,38 @@
   }
 
 
-  void AddAppendChildCall(Json& json, Handle<Identifier>& parent_identifier,
+    void AddAppendChildCall(json11::Json& json, Handle<Identifier>& parent_identifier,
                           Handle<Identifier>& child_identifier) {
     Handle<BlockStatement> statement = stacks_[stacks_.size() - 1];
 
     std::vector<Handle<Expression>> args;
-    Handle<Expression> append_func = factory_->NewIdentifier(json, "appendChild");
+    Handle<Expression> append_func = factory_->NewIdentifier("appendChild");
     Handle<Expression> call_append_expr = nullptr;
     args.push_back(parent_identifier);
     args.push_back(child_identifier);
-    call_append_expr = factory_->NewCallExpression(json, append_func, args);
+    call_append_expr = factory_->NewCallExpression(append_func, args);
     statement->PushExpression(call_append_expr);
   }
 
-  void AddSetClassListCall(Json& json, Handle<weex::core::data_render::Identifier> child_identifier,
+    void AddSetClassListCall(json11::Json& json, Handle<weex::core::data_render::Identifier> child_identifier,
                            const std::string& prefix) {
     std::string wrap_prefix;
     if (!prefix.empty()) {
       wrap_prefix = "_" + prefix + "_";
     }
-    Json class_list = json["classList"];
+    json11::Json class_list = json["classList"];
     if (class_list.is_array()) {
-      Handle<Expression> func_id = factory_->NewIdentifier(json, "setClassList");
+      Handle<Expression> func_id = factory_->NewIdentifier("setClassList");
       if (func_id) {
         std::vector<Handle<Expression>> args;
         args.push_back(child_identifier);
         Handle<BlockStatement> statement = stacks_[stacks_.size() - 1];
         for (int i = 0; i < class_list.array_items().size(); i++) {
-          Json class_style = class_list[i];
+          json11::Json class_style = class_list[i];
           if (class_style.is_string()) {
             args.push_back(
-                factory_->NewStringConstant(class_style,
-                                            wrap_prefix + class_style.string_value()));
-            statement->PushExpression(factory_->NewCallExpression(json, func_id, args));
+                factory_->NewStringConstant(wrap_prefix + class_style.string_value()));
+            statement->PushExpression(factory_->NewCallExpression(func_id, args));
             args.pop_back();
           }
         }
@@ -121,7 +116,7 @@
           if (!it->is_object()) {
             continue;
           }
-          ParseComponentFunction(const_cast<Json&>(*it));
+          ParseComponentFunction(const_cast<json11::Json&>(*it));
         }
       }
       if (!ParseBodyFunction(body)) {
@@ -136,10 +131,10 @@
     return Fail("parse error:" + to_string(error));
   }
 
-  Handle<Expression> ParseIfControl(Json& json) {
+  Handle<Expression> ParseIfControl(json11::Json& json) {
     Handle<Expression> ifExpr = nullptr;
     do {
-      Json match = json["match"];
+      json11::Json match = json["match"];
       if (!match.is_string()) {
         break;
       }
@@ -158,45 +153,30 @@
     return ifExpr;
   }
 
-  Handle<Expression> ParseForControl(Json& json) {
+  Handle<Expression> ParseForControl(json11::Json& json) {
     Handle<Expression> for_expr = nullptr;
     do {
-      Json repeat = json["repeat"];
-      Json index = repeat["iterator1"];
-<<<<<<< HEAD
+      json11::Json repeat = json["repeat"];
+      json11::Json index = repeat["iterator1"];
       if (!index.is_string()) {
         break;
       }
       Handle<DeclarationList> for_init = factory_->NewDeclarationList();
       // var index=0
-      for_init->Append(factory_->NewDeclaration(index.string_value(), factory_->NewIntegralConstant(0)));
-=======
-      Handle<DeclarationList> for_init = factory_->NewDeclarationList(repeat);
-      // var index=0
-      for_init->Append(factory_->NewDeclaration(
-          repeat, index.is_null() ? "index" : index.string_value(),
-          factory_->NewIntegralConstant(json, 0)));
->>>>>>> 351136a8
-      Json expression = repeat["for"];
+      for_init->Append(factory_->NewDeclaration(index.is_null() ? "index" : index.string_value(), factory_->NewIntegralConstant(0)));
+      json11::Json expression = repeat["for"];
       if (!expression.is_string()) {
         break;
       }
-      Json alias = repeat["alias"];
+      json11::Json alias = repeat["alias"];
       if (!alias.is_string()) {
         break;
       }
-<<<<<<< HEAD
       RAXParserBuilder builder(expression.string_value());
       RAXParser *parser = builder.parser();
       Handle<Expression> list_expr = parser->ParseExpression();
       Handle<Identifier> index_var =
-          factory_->NewIdentifier(index.string_value());
-=======
-      Handle<Expression> list_expr =
-          ExpressionParser::ParseExpressionByString(expression.string_value());
-      Handle<Identifier> index_var = factory_->NewIdentifier(
-          index, index.is_null() ? "index" : index.string_value());
->>>>>>> 351136a8
+          factory_->NewIdentifier(index.is_null() ? "index" : index.string_value());
       // expr[index]
       Handle<MemberExpression> indexMember = factory_->NewMemberExpression(
           MemberAccessKind::kIndex, list_expr, index_var);
@@ -212,11 +192,7 @@
       // index<sizeof(expr)
       Handle<Expression> for_condition = factory_->NewBinaryExpression(BinaryOperation::kLessThan, index_var, size_of_call);
       // index++
-<<<<<<< HEAD
-      Handle<Expression> for_update = factory_->NewPrefixExpression(PrefixOperation::kIncrement, index_var);
-=======
-      Handle<Expression> index_update = factory_->NewPrefixExpression(
-          repeat, PrefixOperation::kIncrement, index_var);
+      Handle<Expression> index_update = factory_->NewPrefixExpression(PrefixOperation::kIncrement, index_var);
       // iter = expr[index]
       Handle<Expression> alias_update = factory_->NewAssignExpression(
           factory_->NewIdentifier(alias.string_value()),
@@ -230,7 +206,6 @@
       updates.push_back(alias_update);
       Handle<Expression> for_update = factory_->NewCommaExpression(updates);
 
->>>>>>> 351136a8
       Handle<Expression> for_block =
           MakeHandle<BlockStatement>(factory_->NewExpressionList());
       for_expr =
@@ -248,7 +223,7 @@
     return for_expr;
   }
 
-  std::vector<Handle<Expression>> ParseControl(Json& json) {
+  std::vector<Handle<Expression>> ParseControl(json11::Json& json) {
     std::vector<Handle<Expression>> exprs;
     do {
       Handle<Expression> for_expr = ParseForControl(json);
@@ -266,8 +241,8 @@
     return exprs;
   }
 
-  Handle<Expression> ParseBindingExpression(const Json& json) {
-    const Json& exp_str = json["@binding"];
+  Handle<Expression> ParseBindingExpression(const json11::Json& json) {
+    const json11::Json& exp_str = json["@binding"];
     if (exp_str.is_string()) {
       RAXParserBuilder builder(exp_str.string_value());
       RAXParser *parser = builder.parser();
@@ -292,11 +267,11 @@
   //
   //  //return function
   //  return child;
-  void ParseComponentFunction(Json& json) {
+  void ParseComponentFunction(json11::Json& json) {
     auto& name = json["name"];
     auto& initial_state = json["initialState"];
     auto& styles = json["styles"];
-    Json template_obj = json["template"];
+    json11::Json template_obj = json["template"];
 
     Handle<BlockStatement> chunk = stacks_.back();
 
@@ -311,9 +286,9 @@
     proto_args.push_back("nodeId");
     proto_args.push_back("this");
     Handle<FunctionPrototype> func_proto =
-        factory_->NewFunctionPrototype(json, function_name, proto_args);
+        factory_->NewFunctionPrototype(function_name, proto_args);
     Handle<BlockStatement> func_body =
-        factory_->NewBlockStatement(json, factory_->NewExpressionList());
+        factory_->NewBlockStatement(factory_->NewExpressionList());
 
     //{
     stacks_.push_back(func_body);
@@ -329,7 +304,7 @@
         const auto& value = it->second;
         Handle<Expression> expr_value;
         if (value.is_string()) {
-          expr_value = factory_->NewStringConstant(json, value.string_value());
+          expr_value = factory_->NewStringConstant(value.string_value());
         } else {
           expr_value = ParseBindingExpression(value);
         }
@@ -337,7 +312,7 @@
       }
       func_body->statements()->Insert(factory_->NewAssignExpression(
           factory_->NewIdentifier("this"),
-          factory_->NewObjectConstant(json, initial_obj)
+          factory_->NewObjectConstant(initial_obj)
       ));
     }
 
@@ -349,18 +324,18 @@
     stacks_.pop_back();
     //}
     Handle<FunctionStatement> func_decl =
-        factory_->NewFunctionStatement(json, func_proto, func_body);
+        factory_->NewFunctionStatement(func_proto, func_body);
     chunk->statements()->Insert(func_decl);
   }
 
   //function main(this);
-  bool ParseBodyFunction(Json& body) {
+  bool ParseBodyFunction(json11::Json& body) {
     std::vector<std::string> proto_args;
     proto_args.push_back("this");
     Handle<FunctionPrototype> main_func_proto =
-        factory_->NewFunctionPrototype(body, "main", proto_args);
+        factory_->NewFunctionPrototype("main", proto_args);
     Handle<BlockStatement> main_func_body =
-        factory_->NewBlockStatement(body, factory_->NewExpressionList());
+        factory_->NewBlockStatement(factory_->NewExpressionList());
     //{
     stacks_.push_back(main_func_body);
     //var parent = null;
@@ -370,15 +345,9 @@
 
     stacks_.pop_back();
     //}
-    Handle<FunctionStatement> main_func_decl = factory_->NewFunctionStatement(body, main_func_proto,
+    Handle<FunctionStatement> main_func_decl = factory_->NewFunctionStatement(main_func_proto,
                                                                               main_func_body);
     Handle<BlockStatement> chunk = stacks_[stacks_.size() - 1];
-<<<<<<< HEAD
-    // var parent = null;
-    Handle<Declaration> parent_declaration = factory_->NewDeclaration("parent", Handle<Expression>());
-    chunk->statements()->Insert(parent_declaration);
-    return ParseNode(body);
-=======
 
     //function main(this);
     chunk->statements()->Insert(main_func_decl);
@@ -405,22 +374,22 @@
     return true;
   }
 
-  bool ParseComponent(Json& json, const std::string& component_name) {
+  bool ParseComponent(json11::Json& json, const std::string& component_name) {
     static Handle<Identifier> parent_identifier =
-        factory_->NewIdentifier(json, "parent");
+        factory_->NewIdentifier("parent");
     static Handle<Identifier> child_identifier =
-        factory_->NewIdentifier(json, "child");
+        factory_->NewIdentifier("child");
     static Handle<Identifier> attr_identifier =
-        factory_->NewIdentifier(json, "attr");
-
-    Json control = json["control"];
+        factory_->NewIdentifier("attr");
+
+    json11::Json control = json["control"];
     std::vector<Handle<Expression>> control_exprs;
     if (control.is_object()) {
       control_exprs = ParseControl(control);
     }
-    Json node_id = json["nodeId"];
-    Json tag_name = json["tagName"];
-    Json component_alias = json["componentAlias"];
+    json11::Json node_id = json["nodeId"];
+    json11::Json tag_name = json["tagName"];
+    json11::Json component_alias = json["componentAlias"];
 
     if (node_id.is_string() && tag_name.is_string()) {
       const std::string& component_real_name = component_alias[tag_name.string_value()].string_value();
@@ -432,7 +401,7 @@
 
       //var attr = { key1:value1 }
       ProxyObject attr_obj;
-      Json attributes = json["attributes"];
+      json11::Json attributes = json["attributes"];
       if (attributes.is_object()) {
         auto items = attributes.object_items();
         for (auto it = items.begin(); it != items.end(); ++it) {
@@ -440,7 +409,7 @@
           const auto& value = it->second;
           Handle<Expression> expr_value;
           if (value.is_string()) {
-            expr_value = factory_->NewStringConstant(json, value.string_value());
+            expr_value = factory_->NewStringConstant(value.string_value());
           } else {
             expr_value = ParseBindingExpression(value);
           }
@@ -448,23 +417,22 @@
         }
       }
 
-      Handle<ObjectConstant> attr_init = factory_->NewObjectConstant(json, attr_obj);
-      Handle<Declaration> attr_decl = factory_->NewDeclaration(json, "attr", attr_init);
+      Handle<ObjectConstant> attr_init = factory_->NewObjectConstant(attr_obj);
+      Handle<Declaration> attr_decl = factory_->NewDeclaration("attr", attr_init);
       statement->PushExpression(attr_decl);
 
       // var child = createComponent_xxx("node_id", attr);
       {
         //createComponent_xxx("node_id", attr))
-        Handle<Expression> func = factory_->NewIdentifier(json,
-                                                          "createComponent_" + component_real_name);
+        Handle<Expression> func = factory_->NewIdentifier("createComponent_" + component_real_name);
 
         args.push_back(ParseNodeId(control, control_exprs, node_id.string_value()));
         args.push_back(attr_identifier);
 
         // var child = createComponent_xxx("node_id", attr);
-        call_expr = factory_->NewCallExpression(json, func, args);
+        call_expr = factory_->NewCallExpression(func, args);
         Handle<Declaration> child_declaration =
-            factory_->NewDeclaration(json, "child", call_expr);
+            factory_->NewDeclaration("child", call_expr);
         statement->PushExpression(child_declaration);
       }
 
@@ -476,13 +444,12 @@
     }
     return true;
   }
-  Handle<Expression> ParseNodeId(const Json& body,
+  Handle<Expression> ParseNodeId(const json11::Json& body,
                                  const std::vector<Handle<Expression>>& control_exprs,
                                  const std::string& node_id) {
     Handle<Expression> node_id_expr = nullptr;
     node_id_expr = this->factory_->NewStringConstant(node_id);
     return node_id_expr;
->>>>>>> 351136a8
   }
 
 
@@ -528,20 +495,20 @@
   //        setClassList(child, class_name);
   //      end for / end if
   //    }
-  bool ParseNode(Json& json, bool component_root, const std::string& component_name) {
+  bool ParseNode(json11::Json& json, bool component_root, const std::string& component_name) {
     static Handle<Identifier> parent_identifier =
         factory_->NewIdentifier("parent");
     static Handle<Identifier> child_identifier =
         factory_->NewIdentifier("child");
     bool succ = true;
     do {
-      Json control = json["control"];
+      json11::Json control = json["control"];
       std::vector<Handle<Expression>> control_exprs;
       if (control.is_object()) {
         control_exprs = ParseControl(control);
       }
-      Json node_id = json["nodeId"];
-      Json tag_name = json["tagName"];
+      json11::Json node_id = json["nodeId"];
+      json11::Json tag_name = json["tagName"];
       Handle<Expression> node_id_expr = nullptr;
       if (tag_name.is_string()) {
         Handle<Expression> call_expr = nullptr;
@@ -553,73 +520,29 @@
           Handle<Expression> func =
               factory_->NewIdentifier("createElement");
           args.push_back(
-<<<<<<< HEAD
               factory_->NewStringConstant(tag_name.string_value()));
-          node_id_expr =
-              factory_->NewStringConstant(node_id.string_value());
-=======
-              factory_->NewStringConstant(tag_name, tag_name.string_value()));
           if (component_root) {
             node_id_expr = factory_->NewIdentifier("nodeId");
           } else {
             node_id_expr = ParseNodeId(control, control_exprs, node_id.string_value());
           }
->>>>>>> 351136a8
           args.push_back(node_id_expr);
           call_expr = factory_->NewCallExpression(func, args);
           Handle<Declaration> child_declaration =
               factory_->NewDeclaration("child", call_expr);
           statement->PushExpression(child_declaration);
         }
-<<<<<<< HEAD
-
-        // appendChild(parent, child);
-        {
-          args.clear();
-          Handle<Expression> append_func =
-              factory_->NewIdentifier("appendChild");
-          Handle<Expression> call_append_expr = nullptr;
-          args.push_back(parent_identifier);
-          args.push_back(child_identifier);
-          call_append_expr =
-              factory_->NewCallExpression(append_func, args);
-          statement->PushExpression(call_append_expr);
-=======
         if (!component_root) {
           // appendChild(parent, child);
           AddAppendChildCall(json, parent_identifier, child_identifier);
->>>>>>> 351136a8
         }
       }
 
       // setClassList(child, class_name)
-<<<<<<< HEAD
-      Json class_list = json["classList"];
-      if (class_list.is_array()) {
-        Handle<Expression> func_id =
-            factory_->NewIdentifier("setClassList");
-        if (func_id) {
-          std::vector<Handle<Expression>> args;
-          args.push_back(child_identifier);
-          Handle<BlockStatement> statement = stacks_[stacks_.size() - 1];
-          for (int i = 0; i < class_list.array_items().size(); i++) {
-            Json class_style = class_list[i];
-            if (class_style.is_string()) {
-              args.push_back(factory_->NewStringConstant(
-                  class_style.string_value()));
-              statement->PushExpression(
-                  factory_->NewCallExpression(func_id, args));
-              args.pop_back();
-            }
-          }
-        }
-      }
-=======
       AddSetClassListCall(json, child_identifier, component_name);
->>>>>>> 351136a8
 
       // setAttr(child, key, value)
-      Json attributes = json["attributes"];
+      json11::Json attributes = json["attributes"];
       if (attributes.is_object()) {
         auto items = attributes.object_items();
         for (auto it = items.begin(); it != items.end(); ++it) {
@@ -648,10 +571,10 @@
       // {
       //    var parent = child;
       // }
-      Json childs = json["childNodes"];
+      json11::Json childs = json["childNodes"];
       if (childs.is_array() && childs.array_items().size() > 0) {
         for (int i = 0; i < childs.array_items().size(); i++) {
-          Json child = childs[i];
+          json11::Json child = childs[i];
           if (child.is_null() || !child.is_object()) {
             continue;
           }
@@ -663,7 +586,7 @@
           Handle<BlockStatement> cur_block = stacks_[stacks_.size() - 1];
           stacks_.push_back(child_block);
 
-          const Json& is_component = child["isComponent"];
+          const json11::Json& is_component = child["isComponent"];
           if (is_component.is_bool() && is_component.bool_value()) {
             if (!ParseComponent(child, component_name)) {
               stacks_.pop_back();
