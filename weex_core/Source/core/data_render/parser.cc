--- conflicted
+++ resolved
@@ -294,11 +294,7 @@
                 callExpr = factory_->NewCallExpression(json, func, args);
                 Handle<BlockStatement>statement = stacks_[stacks_.size() - 1];
                 statement->PushExpression(callExpr);
-<<<<<<< HEAD
-                Handle<BlockStatement> parentStatement = controlExprs.size() == 0 ? stacks_[stacks_.size() - 1] : (stacks_[stacks_.size() - controlExprs.size() - 1]);
-=======
-                Handle<BlockStatement> parentStatement = controlExprs.size() == 0 ? stacks_[stacks_.size() - controlExprs.size() -1] : (stacks_[stacks_.size() - controlExprs.size() ]);
->>>>>>> c19638a4
+                Handle<BlockStatement> parentStatement = controlExprs.size() == 0 ? stacks_[stacks_.size() - 1] : (stacks_[stacks_.size() - controlExprs.size()]);
                 if (parentStatement->IsChildStatement()) {
                     Handle<Expression> appendFunc = factory_->NewIdentifier(json, "appendChild");
                     Handle<Expression> callAppendExpr = nullptr;
