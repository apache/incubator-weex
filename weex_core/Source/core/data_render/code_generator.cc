--- conflicted
+++ resolved
@@ -131,10 +131,6 @@
   FuncScope scope(this);
   block_->NextRegisterId();
   // For root func
-<<<<<<< HEAD
-  cur_block_->NextRegisterId();
-=======
->>>>>>> 5ad0becf
   for (int i = 0; i < stms->statements()->raw_list().size(); ++i) {
     auto temp = stms->statements()->raw_list()[i].get();
     if (temp != NULL) {
@@ -250,21 +246,12 @@
   if (node->condition().get() != NULL) {
     node->condition()->Accept(this, &condition);
   }
-<<<<<<< HEAD
-  auto slot = cur_func_->func_state()->AddInstruction(0);
-  unsigned long tb_start_index = cur_func_->func_state()->instructions().size() - 1;
-  if (node->body().get() != NULL) {
-    node->body()->Accept(this, nullptr);
-  }
-  unsigned long tb_end_index = cur_func_->func_state()->instructions().size() - 1;
-=======
   auto slot = func_->func_state()->AddInstruction(0);
   int tb_start_index = (int)func_->func_state()->instructions().size() - 1;
   if (node->body().get() != NULL) {
     node->body()->Accept(this, nullptr);
   }
   int tb_end_index = (int)func_->func_state()->instructions().size() - 1;
->>>>>>> 5ad0becf
 
   FuncState* state = func_->func_state();
   state->ReplaceInstruction(slot, CREATE_ABx(OP_JMP, condition, tb_end_index - tb_start_index));
@@ -275,15 +262,6 @@
   if (node->condition().get() != NULL) {
     node->condition()->Accept(this, &ifcondition);
   }
-<<<<<<< HEAD
-  auto slot = cur_func_->func_state()->AddInstruction(0);
-  unsigned long tb_start_index = cur_func_->func_state()->instructions().size() - 1;
-  if (node->body().get() != NULL) {
-    node->body()->Accept(this, nullptr);
-  }
-  unsigned long tb_end_index = cur_func_->func_state()->instructions().size() - 1;
-  cur_func_->func_state()->AddInstruction(0);
-=======
   auto slot = func_->func_state()->AddInstruction(0);
   int tb_start_index = (int)func_->func_state()->instructions().size() - 1;
   if (node->body().get() != NULL) {
@@ -291,7 +269,6 @@
   }
   int tb_end_index = (int)func_->func_state()->instructions().size() - 1;
   auto else_slot = func_->func_state()->AddInstruction(0);
->>>>>>> 5ad0becf
 
   long else_condition = block_->NextRegisterId();
   if (node->els().get() != NULL) {
@@ -309,12 +286,7 @@
     node->init()->Accept(this, nullptr);
   }
 
-<<<<<<< HEAD
-  unsigned long condition_start_index =
-      cur_func_->func_state()->instructions().size();  // aka next one.
-=======
   int condition_start_index = (int)func_->func_state()->instructions().size();  // aka next one.
->>>>>>> 5ad0becf
 
   long condition = block_->NextRegisterId();
   if (node->condition().get() != NULL) {
@@ -335,11 +307,7 @@
   FuncState* state = func_->func_state();
   state->AddInstruction(CREATE_Ax(OP_GOTO, condition_start_index));
 
-<<<<<<< HEAD
-  unsigned long for_end_index = cur_func_->func_state()->instructions().size() - 1;
-=======
   int for_end_index = (int)func_->func_state()->instructions().size() - 1;
->>>>>>> 5ad0becf
 
   state->ReplaceInstruction(
       slot, (CREATE_ABx(OP_JMP, condition, for_end_index - slot)));
@@ -387,30 +355,6 @@
         }
         node->body()->Accept(this, nullptr);
     }
-<<<<<<< HEAD
-
-    node->body()->Accept(this, nullptr);
-  }
-
-  // function prototype
-
-  // associate function_name and function_state
-  if (cur_func_->parent() == nullptr) {
-    // in chunk
-    Value value;
-    value.f = cur_func_->func_state()->GetChild(
-        cur_func_->func_state()->children().size() - 1);
-    value.type = Value::FUNC;
-    exec_state_->global()->Add(proto->GetName(), value);
-
-  } else {
-    // inside function
-    unsigned long index = cur_func_->func_state()->children().size() - 1;
-    Instruction i = CREATE_ABx(OP_GETFUNC, reg, index);
-    cur_func_->func_state()->ReplaceInstruction(slot, i);
-    cur_block_->variables().insert(std::make_pair(proto->GetName(), reg));
-  }
-=======
     
     // function prototype
     // associate function_name and function_state
@@ -559,7 +503,6 @@
         }
             
     } while (0);
->>>>>>> 5ad0becf
 
 }
     
@@ -901,11 +844,7 @@
   if (reg_a >= 0) {
     FuncState* state = func_->func_state();
 
-<<<<<<< HEAD
-    long reg_b = cur_block_->FindRegisterId(node->GetName());
-=======
     long reg_b = block_->FindRegisterId(node->GetName());
->>>>>>> 5ad0becf
     if (reg_b >= 0) {
       state->AddInstruction(CREATE_ABC(OP_MOVE, reg_a, reg_b, 0));
       return;
