/**
 * Licensed to the Apache Software Foundation (ASF) under one
 * or more contributor license agreements.  See the NOTICE file
 * distributed with this work for additional information
 * regarding copyright ownership.  The ASF licenses this file
 * to you under the Apache License, Version 2.0 (the
 * "License"); you may not use this file except in compliance
 * with the License.  You may obtain a copy of the License at
 *
 *   http://www.apache.org/licenses/LICENSE-2.0
 *
 * Unless required by applicable law or agreed to in writing,
 * software distributed under the License is distributed on an
 * "AS IS" BASIS, WITHOUT WARRANTIES OR CONDITIONS OF ANY
 * KIND, either express or implied.  See the License for the
 * specific language governing permissions and limitations
 * under the License.
 */

#include "core/data_render/code_generator.h"
#include "core/data_render/exec_state.h"
#include "core/data_render/string_table.h"
#include "core/data_render/common_error.h"
#include "core/data_render/class.h"

namespace weex {
namespace core {
namespace data_render {
    
void CodeGenerator::EnterClass(Value *class_value) {
    ClassCnt *parent = class_;
    class_ = new ClassCnt;
    class_->set_parent(parent);
    class_->set_class_value(class_value);
}
    
void CodeGenerator::LeaveClass() {
    ClassCnt *parent = class_->parent();
    if (class_) {
        delete class_;
    }
    class_ = parent;
    if (class_) {
        class_->set_children(nullptr);
    }
}

void CodeGenerator::EnterFunction() {
    FuncCnt *parent_func = func_;
    func_ = new FuncCnt;
    func_->set_parent(parent_func);
    func_->set_func_state(new FuncState);
    if (parent_func != nullptr) {
        parent_func->func_state()->AddChild(func_->func_state());
    }
    BlockCnt *block = new BlockCnt();
    block->set_func_state(func_->func_state());
    block->set_exec_state(exec_state_);
    func_->set_root_block(block);
    func_->set_current_block(block);
    BlockCnt *parent_block = block_;
    block_ = block;
    block_->set_parent(parent_block);
    if (parent_block) {
        parent_block->set_children(block_);
    }
}

void CodeGenerator::LeaveFunction() {
    FuncCnt *parent_func = func_->parent();
    if (func_) {
        delete func_;
    }
    func_ = parent_func;
    if (func_) {
        func_->set_children(nullptr);
    }
    BlockCnt *parent_block = block_->parent();
    if (block_) {
        block_->reset();
        delete block_;
    }
    block_ = parent_block;
    if (block_) {
        block_->set_children(nullptr);
    }
}

void CodeGenerator::EnterBlock() {
    BlockCnt *parent_block = block_;
    block_ = new BlockCnt;
    block_->set_parent(parent_block);
    block_->set_func_state(func_->func_state());
    block_->set_exec_state(exec_state_);
    if (parent_block != nullptr) {
        parent_block->set_children(block_);
        block_->set_idx(parent_block->idx());
    }
    func_->set_current_block(block_);
}

void CodeGenerator::LeaveBlock() {
    BlockCnt *parent = block_->parent();
    if (block_) {
        block_->reset();
        delete block_;
    }
    block_ = parent;
    if (block_) {
        block_->set_children(nullptr);
    }
    func_->set_current_block(block_);
}

void CodeGenerator::Visit(StringConstant* node, void* data) {
  long reg = data == nullptr ? -1 : *static_cast<long*>(data);
  if (reg >= 0) {
    FuncState *func_state = func_->func_state();
    auto value = exec_state_->string_table_->StringFromUTF8(node->string());
<<<<<<< HEAD
    int index = func_state->AddConstant(Value(value));
    Instruction i = CREATE_ABx(OpCode::OP_LOADK, reg, index);
=======
    int index = func_state->AddConstant(std::move(value));
      Instruction i = CREATE_ABx(OP_LOADK, reg, index);
>>>>>>> a49f83a6
    func_state->AddInstruction(i);
  }
}

void CodeGenerator::Visit(RegexConstant* node, void* data) {
  RegisterScope scope(block_);

  long reg = data == nullptr ? -1 : *static_cast<long*>(data);
  if (reg >= 0) {
    FuncState *func_state = func_->func_state();
    auto reg_ex = exec_state_->string_table_->StringFromUTF8(node->reg());
    auto flag = exec_state_->string_table_->StringFromUTF8(node->flag());
    auto reg_mem_name = exec_state_->string_table_->StringFromUTF8("_reg");
    auto flag_mem_name = exec_state_->string_table_->StringFromUTF8("_flag");

    int r_index = func_state->AddConstant(std::move(reg_ex));
    int f_index = func_state->AddConstant(std::move(flag));
    int mr_index = func_state->AddConstant(std::move(reg_mem_name));
    int mf_index = func_state->AddConstant(std::move(flag_mem_name));
    auto reg_class_index = exec_state_->global()->IndexOf("RegExp");

    auto mr_id = block_->NextRegisterId();
    auto mf_id = block_->NextRegisterId();
    auto r_id = block_->NextRegisterId();
    auto f_id = block_->NextRegisterId();
    auto class_id = block_->NextRegisterId();
    auto tmp = block_->NextRegisterId();

    func_state->AddInstruction(CREATE_ABx(OP_LOADK, mr_id, mr_index));
    func_state->AddInstruction(CREATE_ABx(OP_LOADK, mf_id, mf_index));
    func_state->AddInstruction(CREATE_ABx(OP_LOADK, r_id, r_index));
    func_state->AddInstruction(CREATE_ABx(OP_LOADK, f_id, f_index));
    func_state->AddInstruction(CREATE_ABx(OP_GETGLOBAL, class_id, reg_class_index));
      
    func_state->AddInstruction(CREATE_ABC(OP_NEW, reg, Value::Type::CLASS_DESC, class_id));

    func_state->AddInstruction(CREATE_ABC(OP_GETMEMBERVAR, tmp, reg, mr_id));
    func_state->AddInstruction(CREATE_ABx(OP_MOVE, tmp, r_id));

    func_state->AddInstruction(CREATE_ABC(OP_GETMEMBERVAR, tmp, reg, mf_id));
    func_state->AddInstruction(CREATE_ABx(OP_MOVE, tmp, f_id));
  }
}

void CodeGenerator::Visit(ExpressionList* node, void* data) {
  for (auto it = node->raw_list().begin(); it != node->raw_list().end(); ++it) {
    auto temp = (*it).get();
    temp->Accept(this, nullptr);
  }
}

void CodeGenerator::Visit(ChunkStatement* stms, void* data) {
  FuncScope scope(this);
  block_->NextRegisterId();
  // For root func
  for (int i = 0; i < stms->statements()->raw_list().size(); ++i) {
    auto temp = stms->statements()->raw_list()[i].get();
    if (temp != NULL) {
      temp->Accept(this, data);
    }
  }
  exec_state_->func_state_.reset(func_->func_state());
  // Save global variables
  exec_state_->global_variables_ = block_->variables();
}

void CodeGenerator::Visit(CallExpression *stms, void *data) {
    FuncState *func_state = func_->func_state();
    long ret = data == nullptr ? block_->NextRegisterId() : *static_cast<long *>(data);
    long caller = -1;
    size_t argc = 0;
    std::vector<long> caller_regs_order;
    if (stms->callee().get() != NULL) {
        caller = block_->NextRegisterId();
        stms->callee()->Accept(this, &caller);
        argc = stms->args().size();
        if (block_->idx() > caller + 1) {
            long reg_old_caller = caller;
            caller = block_->NextRegisterId();
            func_state->AddInstruction(CREATE_ABx(OP_MOVE, caller, reg_old_caller));
        }
        caller_regs_order.push_back(caller);
    }
    else if (stms->expr().get()) {
        if (class_ && stms->expr()->IsIdentifier() && stms->expr()->AsIdentifier()->GetName() == JS_GLOBAL_SUPER)
        {
            ClassDescriptor *class_desc = ValueTo<ClassDescriptor>(class_->class_value());
            if (!class_desc->p_super_) {
                throw GeneratorError("can't call super without class desc");
            }
            ClassDescriptor *class_desc_super = class_desc->p_super_;
            int index = class_desc_super->funcs_->IndexOf(JS_GLOBAL_CONSTRUCTOR);
            if (index < 0) {
                throw GeneratorError("can't call super without class desc");
            }
            long reg_this = block_->FindRegisterId("this");
            if (reg_this < 0) {
                throw GeneratorError("can't call super this without class desc");
            }
            caller = block_->NextRegisterId();
            caller_regs_order.push_back(caller);
            long arg_super = block_->NextRegisterId();
            caller_regs_order.push_back(arg_super);
            func_state->AddInstruction(CREATE_ABC(OP_GETSUPER, arg_super, reg_this, caller));
            argc++;
        }
        else {
            if (stms->expr()->IsIdentifier() && stms->member() && stms->member()->IsIdentifier()) {
                long reg_member = block_->NextRegisterId();
                auto value = exec_state_->string_table_->StringFromUTF8(stms->member()->AsIdentifier()->GetName());
                int tableIndex = func_state->AddConstant(Value(value));
                func_state->AddInstruction(CREATE_ABx(OP_LOADK, reg_member, tableIndex));
                long reg_class = block_->FindRegisterId(stms->expr()->AsIdentifier()->GetName());
                if (reg_class < 0) {
                    throw GeneratorError("can't find " + stms->expr()->AsIdentifier()->GetName());
                }
                // caller and args must be continuous;
                caller = block_->NextRegisterId();
                caller_regs_order.push_back(caller);
                func_state->AddInstruction(CREATE_ABC(OP_GETCLASS, caller, reg_class, reg_member));
                long arg = block_->NextRegisterId();
                caller_regs_order.push_back(arg);
                stms->expr()->Accept(this, &arg);
                argc = stms->args().size() + 1;
            }
            else {
                caller = block_->NextRegisterId();
                stms->expr()->Accept(this, &caller);
                argc = stms->args().size();
                if (block_->idx() > caller + 1) {
                    long reg_old_caller = caller;
                    caller = block_->NextRegisterId();
                    func_state->AddInstruction(CREATE_ABx(OP_MOVE, caller, reg_old_caller));
                }
                caller_regs_order.push_back(caller);
                if (stms->expr()->IsMemberExpression()) {
                    Handle<Expression> left = stms->expr()->AsMemberExpression()->expr();
                    if (left->IsIdentifier()) {
                        std::string class_name = left->AsIdentifier()->GetName();
                        int index = exec_state_->global()->IndexOf(class_name);
                        if (index <= 0) {
                            long arg = block_->NextRegisterId();
                            caller_regs_order.push_back(arg);
                            stms->expr()->AsMemberExpression()->expr()->AsIdentifier()->Accept(this, &arg);
                            argc++;
                        }
                    }
                    else {
                        long arg = block_->NextRegisterId();
                        left->Accept(this, &arg);
                        caller_regs_order.push_back(arg);
                        argc++;
                    }
                }
            }
        }
    }
    for (auto it = stms->args().begin(); it != stms->args().end(); ++it) {
        auto temp = (*it).get();
        long arg = block_->NextRegisterId();
        caller_regs_order.push_back(arg);
        temp->Accept(this, &arg);
    }
    if (stms->args_expr() != nullptr && stms->args_expr()->IsArgumentList()) {
        Handle<ArgumentList> arg_list = stms->args_expr()->AsArgumentList();
        for (int i = 0; i < arg_list->length(); i++) {
            long arg = block_->NextRegisterId();
            arg_list->args()->raw_list()[i]->Accept(this, &arg);
            caller_regs_order.push_back(arg);
        }
        argc += arg_list->length();
    }
    AddCallInstruction(ret, OP_CALL, caller_regs_order);
}
    
void CodeGenerator::AddCallInstruction(long ret, OPCode code, std::vector<long> orders) {
    FuncState *func_state = func_->func_state();
    bool reorder = false;
    int regs_count =  static_cast<int>(orders.size());
    for (int i = 1; i < regs_count; i++) {
        if (orders[i] - orders[i - 1] != 1) {
            reorder = true;
            break;
        }
    }
    if (!reorder && regs_count > 0) {
        reorder = orders[regs_count - 1] + 1 >= block_->idx() ? false : true;
    }
    int argc = regs_count - 1;
    if (reorder) {
        long caller = block_->NextRegisterId();
        func_state->AddInstruction(CREATE_ABx(OP_MOVE, caller, orders[0]));
        for (int i = 1; i < orders.size(); i++) {
            long arg = block_->NextRegisterId();
            func_state->AddInstruction(CREATE_ABx(OP_MOVE, arg, orders[i]));
        }
        func_state->AddInstruction(CREATE_ABC(code, ret, argc, caller));
    }
    else {
        func_state->AddInstruction(CREATE_ABC(code, ret, argc, orders[0]));
    }
}

void CodeGenerator::Visit(ArgumentList *node, void *data) {
    Handle<ExpressionList> exprList = node->args();
    exprList->Accept(this, data);
}

void CodeGenerator::Visit(IfStatement *node, void *data) {
    RegisterScope scope(block_);
    long condition = block_->NextRegisterId();
    FuncState *func_state = func_->func_state();
    if (node->condition().get() != NULL) {
        node->condition()->Accept(this, &condition);
    }
    auto slot = func_state->AddInstruction(0);
    int tb_start_index = (int)func_state->instructions().size() - 1;
    if (node->body().get() != NULL) {
        node->body()->Accept(this, nullptr);
    }
    int tb_end_index = (int)func_state->instructions().size() - 1;
    func_state->ReplaceInstruction(slot, CREATE_ABx(OP_JMP, condition, tb_end_index - tb_start_index));
}
    
void CodeGenerator::Visit(TernaryExpression *node, void *data) {
    long ret = data == nullptr ? block_->NextRegisterId() : *static_cast<long *>(data);
    FuncState *func_state = func_->func_state();
    long first = block_->NextRegisterId();
    if (node->first().get() != NULL) {
        node->first()->Accept(this, &first);
    }
    auto slot = func_state->AddInstruction(0);
    int second_index = (int)func_state->instructions().size() - 1;
    if (node->second().get() != NULL) {
        node->second()->Accept(this, &ret);
    }
    auto goto_slot = func_state->AddInstruction(0);
    int third_index = (int)func_state->instructions().size() - 1;
    if (node->third().get() != NULL) {
        node->third()->Accept(this, &ret);
    }
    int end_index = (int)func_state->instructions().size();
    func_state->ReplaceInstruction(slot, CREATE_ABx(OP_JMP, first, third_index - second_index));
    func_state->ReplaceInstruction(goto_slot, CREATE_Ax(OP_GOTO, end_index));
}

void CodeGenerator::Visit(IfElseStatement *node, void *data) {
    long ifcondition = block_->NextRegisterId();
    FuncState *func_state = func_->func_state();
    if (node->condition().get() != NULL) {
        node->condition()->Accept(this, &ifcondition);
    }
    auto slot = func_state->AddInstruction(0);
    int tb_start_index = (int)func_state->instructions().size() - 1;
    if (node->body().get() != NULL) {
        node->body()->Accept(this, nullptr);
    }
    auto else_slot = func_state->AddInstruction(0);
    int tb_end_index = (int)func_state->instructions().size() - 1;
    if (node->els().get() != NULL) {
        node->els()->Accept(this, nullptr);
    }
    func_state->ReplaceInstruction(slot, CREATE_ABx(OP_JMP, ifcondition, tb_end_index - tb_start_index));
    int end_index = (int)func_state->instructions().size();
    func_state->ReplaceInstruction(else_slot, CREATE_Ax(OP_GOTO, end_index));
}
    
void CodeGenerator::Visit(ContinueStatement *node, void *data) {
    do {
        FuncState *func_state = func_->func_state();
        int for_update_index = block_->for_update_index();
        if (for_update_index >= 0) {
            func_state->AddInstruction(CREATE_Ax(OP_GOTO, for_update_index));
        }
        else {
            auto slot = func_state->AddInstruction(0);
            block_->for_continue_slots().push_back(slot);
        }
        
    } while (0);
}

void CodeGenerator::Visit(ForStatement *node, void *data) {
    BlockScope for_scope(this);  // for var index = 0;
    FuncState *func_state = func_->func_state();
    block_->set_is_loop(true);
    long condition = block_->NextRegisterId();
    if (node->init().get() != NULL) {
        node->init()->Accept(this, node->kind() == ForKind::kForIn ? &condition : nullptr);
    }
    int condition_start_index = -1;
    if (node->kind() == ForKind::kForIn) {
        condition_start_index = block_->for_start_index();
    }
    else {
        condition_start_index = (int)func_state->instructions().size();  // aka next one.
        block_->set_for_start_index(condition_start_index);
    }
    if (node->condition().get() != NULL) {
        node->condition()->Accept(this, &condition);
    }
    auto slot = func_state->AddInstruction(0);
    if (node->body().get() != NULL) {
        node->body()->Accept(this, nullptr);
    }
    int for_update_index = condition_start_index;
    if (node->update().get() != NULL) {
        for_update_index = (int)func_state->instructions().size();  // aka next one.
        node->update()->Accept(this, nullptr);
    }
    block_->set_for_update_index(for_update_index);
    func_state->AddInstruction(CREATE_Ax(OP_GOTO, condition_start_index));
    int for_end_index = (int)func_->func_state()->instructions().size() - 1;
    func_state->ReplaceInstruction(slot, (CREATE_ABx(OP_JMP, condition, for_end_index - slot)));
    std::vector<size_t> for_contiue_slots = block_->for_continue_slots();
    for (int i = 0; i < for_contiue_slots.size(); i++) {
        func_state->ReplaceInstruction(for_contiue_slots[i], CREATE_Ax(OP_GOTO, for_update_index));
    }
    for_contiue_slots.clear();
}

void CodeGenerator::Visit(BlockStatement* node, void* data) {
  BlockScope block_scoped(this);
  for (int i = 0; i < node->statements()->raw_list().size(); ++i) {
    auto temp = node->statements()->raw_list()[i].get();
    if (temp != NULL) {
      temp->Accept(this, data);
    }
  }
}

void CodeGenerator::Visit(FunctionPrototype *node, void *data) {}

void CodeGenerator::Visit(FunctionStatement *node, void *data) {
    long ret = data == nullptr ? block_->NextRegisterId() : *static_cast<long *>(data);
    RegisterScope register_scope(block_);
    Handle<FunctionPrototype> proto = node->proto();
    bool is_class_func = func_->parent() == nullptr && class_ ? true : false;
    // body
    // Slot
    auto slot = func_->func_state()->AddInstruction(0);
    {
        FuncScope scope(this);
        func_->func_state()->set_name(proto->GetName());
        if (is_class_func) {
            Value value;
            value.f = func_->func_state();
            value.type = Value::FUNC;
            ClassDescriptor *class_desc = ValueTo<ClassDescriptor>(class_->class_value());
            class_desc->funcs_->Add(proto->GetName(), value);            
            func_->func_state()->set_is_class_func(is_class_func);
        }
        // skip func value in the fornt of stack;
        block_->NextRegisterId();

        // make arguments var in thie front of stack;
        if (is_class_func) {
            long arg = block_->NextRegisterId();
            block_->AddVariable("this", arg);
            func_->func_state()->argc()++;
            func_->func_state()->args().push_back(arg);
        }
        for (int i = 0; i < proto->GetArgs().size(); i++) {
            long arg = block_->NextRegisterId();
            block_->AddVariable(proto->GetArgs().at(i), arg);
            func_->func_state()->args().push_back(arg);
            func_->func_state()->argc()++;
        }
        node->body()->Accept(this, nullptr);
        if (func_->func_state()->out_closure().size() > 0) {
            for (int i = 0; i < func_->func_state()->out_closure().size(); i++) {
                ValueRef *ref = func_->func_state()->out_closure()[i];
                func_->func_state()->AddInstruction(CREATE_Ax(OP_REMOVE_CLOSURE, ref->ref_id()));
            }
        }
    }
    
    // function prototype
    // associate function_name and function_state
    if (func_->parent() == nullptr) {
        // in chunk
        if (!is_class_func) {
            Value value;
            value.f = func_->func_state()->GetChild(func_->func_state()->children().size() - 1);
            value.type = Value::FUNC;
            if (proto->GetName().length() > 0) {
                exec_state_->global()->Add(proto->GetName(), value);
            }
            else {
                int index = exec_state_->global()->Add(value);
                if (index >= 0) {
                    func_->func_state()->AddInstruction(CREATE_ABx(OP_GETGLOBAL, ret, index));
                }
            }
        }
    }
    else {
        // inside function
        int index = (int)func_->func_state()->children().size() - 1;
        Instruction i = CREATE_ABx(OP_GETFUNC, ret, index);
        func_->func_state()->ReplaceInstruction(slot, i);
        if (proto->GetName().length() > 0) {
            block_->AddVariable(proto->GetName(), ret);
        }
    }
}
    
void CodeGenerator::Visit(ThisExpression *node, void *data) {    
    long ret = data == nullptr ? -1 : *static_cast<long *>(data);
    if (ret >= 0) {
        // searching in global
        long rhs = block_->FindRegisterId("this");
        if (rhs != ret) {
            // a = b
            func_->func_state()->AddInstruction(CREATE_ABx(OP_MOVE, ret, rhs));
        }
    }
}
    
void CodeGenerator::Visit(ArrowFunctionStatement *node, void *data) {
    RegisterScope register_scope(block_);
    long ret = data == nullptr ? block_->NextRegisterId() : *static_cast<long *>(data);
    bool is_class_func = func_->parent() == nullptr && class_ ? true : false;
    // body
    // Slot
    auto slot = func_->func_state()->AddInstruction(0);
    {
        FuncScope scope(this);
        if (is_class_func) {
            Value value;
            value.f = func_->func_state();
            value.type = Value::FUNC;
            ClassDescriptor *class_desc = ValueTo<ClassDescriptor>(class_->class_value());
            if (node->name().size() > 0) {
                class_desc->funcs_->Add(node->name(), value);
            }
            func_->func_state()->set_is_class_func(is_class_func);
        }
        // skip func value in the fornt of stack;
        block_->NextRegisterId();
        // make arguments var in thie front of stack;
        if (is_class_func) {
            long arg = block_->NextRegisterId();
            block_->AddVariable("this", arg);
            func_->func_state()->argc()++;
            func_->func_state()->args().push_back(arg);
        }
        // make arguments var in thie front of stack;
        for (int i = 0; i < node->args().size(); i++) {
            if (node->args()[i]->IsIdentifier()) {
                long arg = block_->NextRegisterId();
                block_->AddVariable(node->args()[i]->AsIdentifier()->GetName(), arg);
                func_->func_state()->argc()++;
                func_->func_state()->args().push_back(arg);
            }
            else if (node->args()[i]->IsCommaExpression()) {
                Handle<ExpressionList> arg_list = node->args()[i]->AsCommaExpression()->exprs();
                for (int j = 0; j < arg_list->Size(); j++) {
                    long arg = block_->NextRegisterId();
                    block_->AddVariable(arg_list->raw_list()[j]->AsIdentifier()->GetName(), arg);
                    func_->func_state()->argc()++;
                    func_->func_state()->args().push_back(arg);
                }
            }
            else {
                // force to error
                throw GeneratorError("arrow function only supporting args list");
            }
        }
        if (node->body()->IsJSXNodeExpression()) {
            long return1 = block_->NextRegisterId();
            node->body()->Accept(this, &return1);
            func_->func_state()->AddInstruction(CREATE_Ax(OP_RETURN1, return1));
        }
        else {
            node->body()->Accept(this, nullptr);
        }
        if (func_->func_state()->out_closure().size() > 0) {
            for (int i = 0; i < func_->func_state()->out_closure().size(); i++) {
                ValueRef *ref = func_->func_state()->out_closure()[i];
                func_->func_state()->AddInstruction(CREATE_Ax(OP_REMOVE_CLOSURE, ref->ref_id()));
            }
        }
    }
    // associate function_name and function_state
    if (func_->parent() == nullptr) {
        if (!is_class_func) {
            // in chunk
            Value value;
            assert(data);
            value.f = func_->func_state()->GetChild(func_->func_state()->children().size() - 1);
            value.type = Value::FUNC;
            int index = exec_state_->global()->Add(value);
            if (index >= 0) {
                func_->func_state()->AddInstruction(CREATE_ABx(OP_GETGLOBAL, ret, index));
            }
        }
    }
    else {
        // inside function
        int index = (int)func_->func_state()->children().size() - 1;
        Instruction i = CREATE_ABx(OP_GETFUNC, ret, index);
        func_->func_state()->ReplaceInstruction(slot, i);
    }
}
    
void CodeGenerator::Visit(ClassStatement *node, void *data) {
    do {
        Handle<Expression> super_expr = node->Super();
        Value *super_value = nullptr;
        if (super_expr) {
            if (!super_expr->IsIdentifier()) {
                throw GeneratorError("super isn't a Identifier");
                break;
            }
            int index = exec_state_->global()->IndexOf(super_expr->AsIdentifier()->GetName());
            if (index == -1) {
                throw GeneratorError("can't find super class" + super_expr->AsIdentifier()->GetName());
                break;
            }
            super_value = exec_state_->global()->Find(index);
            if (super_value->type != Value::CLASS_DESC) {
                throw GeneratorError("can't find super class" + super_expr->AsIdentifier()->GetName());
                break;
            }
        }
        std::string class_name = node->Identifier()->AsIdentifier()->GetName();
        int index = exec_state_->global()->IndexOf(class_name);
        if (index != -1) {
            throw GeneratorError(class_name + "redefine");
            break;
        }
        Value class_value(exec_state_->class_factory()->CreateClassDescriptor(super_value ? ValueTo<ClassDescriptor>(super_value) : nullptr));
        exec_state_->global()->Add(class_name, class_value);
        ClassScope scope(this, &class_value);
        class_->class_name() = class_name;
        node->Body()->Accept(this, nullptr);
        
    } while (0);
}
    
void CodeGenerator::Visit(ClassBody *node, void *data) {
    for (int i = 0; i < node->raw_list().size(); i++) {
        node->raw_list()[i]->Accept(this, data);
    }
}
    
void CodeGenerator::Visit(NewExpression *node, void *data) {
    do {
        RegisterScope scope(block_);
        long lhs = data == nullptr ? block_->NextRegisterId() : *static_cast<long *>(data);
        if (lhs >= 0) {
            FuncState *func_state = func_->func_state();
            long rhs = block_->FindRegisterId(node->name()->AsIdentifier()->GetName());
            if (rhs < 0) {
                int index = exec_state_->global()->IndexOf(node->name()->AsIdentifier()->GetName());
                if (index >= 0) {
                    Value *name = exec_state_->global()->Find(index);
                    if (IsClass(name)) {
                        rhs = block_->NextRegisterId();
                        func_state->AddInstruction(CREATE_ABx(OP_GETGLOBAL, rhs, index));
                    }
                    else {
                        // function call
                        func_state->AddInstruction(CREATE_ABx(OP_GETGLOBAL, lhs, index));
                        break;
                    }
                }
                else {
                    throw GeneratorError("can't find new identifier: " + node->name()->AsIdentifier()->GetName());
                }
            }
            func_state->AddInstruction(CREATE_ABC(OP_NEW, lhs, Value::CLASS_DESC, rhs));
            long caller = block_->NextRegisterId();
            long inst = block_->NextRegisterId();
            func_state->AddInstruction(CREATE_ABx(OP_MOVE, inst, lhs));
            std::vector<long> orders = { caller, inst };
            if (node->args()->Size() > 0) {
                for (int i = 0; i < node->args()->Size(); i++) {
                    long arg = block_->NextRegisterId();
                    orders.push_back(arg);
                    node->args()->raw_list()[i]->Accept(this, &arg);
                }
            }
            AddCallInstruction(lhs, OP_CONSTRUCTOR, orders);
        }
            
    } while (0);

}
    
void CodeGenerator::Visit(JSXNodeExpression *node, void *data) {
    do {
        FuncState *func_state = func_->func_state();
        if (!node->LowerIdentifier()) {
            std::string name = node->Identifier()->AsIdentifier()->GetName();
            int index = exec_state_->global()->IndexOf(name);
            if (index >= 0) {
                node->SetClass(true);
            }
        }
        std::vector<Handle<Expression>> exprs = node->funcexprs();
        for (int i = 0; i < exprs.size(); i++) {
            exprs[i]->Accept(this, nullptr);
        }
        std::string vnode_ptr = node->node_ptr()->AsStringConstant()->string();
        long reg_parent = block_->FindRegisterId(vnode_ptr);
        if (reg_parent < 0) {
            throw GeneratorError("can't find identifier: " + node->node_ptr()->AsStringConstant()->string());
        }
        std::vector<Handle<Expression>> childrens = node->childrens();
        // 递归 childrens
        if (childrens.size() > 0) {
            for (int i = 0; i < childrens.size(); i++) {
                long ret = block_->NextRegisterId();
                long caller = block_->NextRegisterId();
                size_t argc = 2;
                long arg_0 = block_->NextRegisterId();
                long arg_1 = block_->NextRegisterId();
                int index = exec_state_->global()->IndexOf("appendChild");
                if (index < 0) {
                    throw GeneratorError("can't find identifier appendChild");
                }
                func_state->AddInstruction(CREATE_ABx(OP_GETGLOBAL, caller, index));
                func_state->AddInstruction(CREATE_ABx(OP_MOVE, arg_0, reg_parent));
                childrens[i]->Accept(this, &arg_1);
                func_state->AddInstruction(CREATE_ABC(OP_CALL, ret, argc, caller));
            }
        }
        if (data) {
            long ret = *static_cast<long *>(data);
            func_state->AddInstruction(CREATE_ABx(OP_MOVE, ret, reg_parent));
        }
        
    } while (0);
}

void CodeGenerator::Visit(BinaryExpression *node, void *data) {
    long left = -1;
    long ret = data == nullptr ? block_->NextRegisterId() : *static_cast<long *>(data);
    if (node->lhs() && (node->lhs()->IsDeclaration() || node->lhs()->IsDeclarationList())) {
        left = block_->NextRegisterId();
        node->lhs()->Accept(this, &left);
    }
    BinaryOperation opeartion = node->op();
    FuncState *func_state = func_->func_state();
    RegisterScope scope(block_);
    if (left < 0) {
        left = block_->NextRegisterId();
        if (node->lhs().get() != NULL) {
            node->lhs()->Accept(this, &left);
        }
    }
    if (opeartion == BinaryOperation::kIn) {
        int for_start_index = (int)func_state->instructions().size();  // aka next one.
        block_->set_for_start_index(for_start_index);
    }
    switch (opeartion) {
        case BinaryOperation::kAddition:
        {
            long right = block_->NextRegisterId();
            if (node->rhs().get() != NULL) {
                node->rhs()->Accept(this, &right);
            }
            // a + b
            func_state->AddInstruction(CREATE_ABC(OP_ADD, ret, left, right));
            break;
        }
        case BinaryOperation::kSubtraction:
        {
            long right = block_->NextRegisterId();
            if (node->rhs().get() != NULL) {
                node->rhs()->Accept(this, &right);
            }
            // a - b
            func_state->AddInstruction(CREATE_ABC(OP_SUB, ret, left, right));
            break;
        }
        case BinaryOperation::kMultiplication:
        {
            long right = block_->NextRegisterId();
            if (node->rhs().get() != NULL) {
                node->rhs()->Accept(this, &right);
            }
            // a * b
            func_state->AddInstruction(CREATE_ABC(OP_MUL, ret, left, right));
            break;
        }
        case BinaryOperation::kDivision:
        {
            long right = block_->NextRegisterId();
            if (node->rhs().get() != NULL) {
                node->rhs()->Accept(this, &right);
            }
            // a / b
            func_state->AddInstruction(CREATE_ABC(OP_DIV, ret, left, right));
            break;
        }
        case BinaryOperation::kMod:
        {
            long right = block_->NextRegisterId();
            if (node->rhs().get() != NULL) {
                node->rhs()->Accept(this, &right);
            }
            // a % b
            func_state->AddInstruction(CREATE_ABC(OP_MOD, ret, left, right));
            break;
        }
        case BinaryOperation::kLessThan:
        {
            long right = block_->NextRegisterId();
            if (node->rhs().get() != NULL) {
                node->rhs()->Accept(this, &right);
            }
            func_state->AddInstruction(CREATE_ABC(OP_LT, ret, left, right));
            break;
        }
        case BinaryOperation::kGreaterThan:
        {
            long right = block_->NextRegisterId();
            if (node->rhs().get() != NULL) {
                node->rhs()->Accept(this, &right);
            }
            func_state->AddInstruction(CREATE_ABC(OP_GT, ret, left, right));
            break;
        }
        case BinaryOperation::kLessThanEqual:
        {
            long right = block_->NextRegisterId();
            if (node->rhs().get() != NULL) {
                node->rhs()->Accept(this, &right);
            }
            func_state->AddInstruction(CREATE_ABC(OP_LTE, ret, left, right));
            break;
        }
        case BinaryOperation::kGreaterThanEqual:
        {
            long right = block_->NextRegisterId();
            if (node->rhs().get() != NULL) {
                node->rhs()->Accept(this, &right);
            }
            func_state->AddInstruction(CREATE_ABC(OP_GTE, ret, left, right));
            break;
        }
        case BinaryOperation::kAnd:
        {
            auto slot = func_state->AddInstruction(0);
            int second_index = (int)func_state->instructions().size() - 1;
            long right = block_->NextRegisterId();
            if (node->rhs().get() != NULL) {
                node->rhs()->Accept(this, &right);
            }
            func_state->AddInstruction(CREATE_ABC(OP_AND, ret, left, right));
            auto goto_slot = func_state->AddInstruction(0);
            int third_index = (int)func_state->instructions().size() - 1;
            func_state->AddInstruction(CREATE_ABx(OP_MOVE, ret, left));
            int end_index = (int)func_state->instructions().size();
            func_state->ReplaceInstruction(slot, CREATE_ABx(OP_JMP, left, third_index - second_index));
            func_state->ReplaceInstruction(goto_slot, CREATE_Ax(OP_GOTO, end_index));
            break;
        }
        case BinaryOperation::kStrictEqual:
        {
            long right = block_->NextRegisterId();
            if (node->rhs().get() != NULL) {
                node->rhs()->Accept(this, &right);
            }
            func_state->AddInstruction(CREATE_ABC(OP_SEQ, ret, left, right));
            break;
        }
        case BinaryOperation::kIn:
        {
            long right = block_->NextRegisterId();
            if (node->rhs().get() != NULL) {
                node->rhs()->Accept(this, &right);
            }
            func_state->AddInstruction(CREATE_ABC(OP_IN, ret, left, right));
            break;
        }
        case BinaryOperation::kOr:
        {
            auto slot = func_state->AddInstruction(0);
            int second_index = (int)func_state->instructions().size() - 1;
            func_state->AddInstruction(CREATE_ABx(OP_MOVE, ret, left));
            auto goto_slot = func_state->AddInstruction(0);
            int third_index = (int)func_state->instructions().size() - 1;
            long right = block_->NextRegisterId();
            if (node->rhs().get() != NULL) {
                node->rhs()->Accept(this, &right);
            }
            func_state->AddInstruction(CREATE_ABC(OP_OR, ret, left, right));
            int end_index = (int)func_state->instructions().size();
            func_state->ReplaceInstruction(slot, CREATE_ABx(OP_JMP, left, third_index - second_index));
            func_state->ReplaceInstruction(goto_slot, CREATE_Ax(OP_GOTO, end_index));
            break;
        }
        case BinaryOperation::kEqual:
        {
            long right = block_->NextRegisterId();
            if (node->rhs().get() != NULL) {
                node->rhs()->Accept(this, &right);
            }
            func_state->AddInstruction(CREATE_ABC(OP_EQ, ret, left, right));
            break;
        }
        case BinaryOperation::kNotEqual:
        {
            long right = block_->NextRegisterId();
            if (node->rhs().get() != NULL) {
                node->rhs()->Accept(this, &right);
            }
            func_state->AddInstruction(CREATE_ABC(OP_EQ, ret, left, right));
            func_state->AddInstruction(CREATE_ABx(OP_NOT, ret, ret));
            break;
        }
        case BinaryOperation::kStrictNotEqual:
        {
            long right = block_->NextRegisterId();
            if (node->rhs().get() != NULL) {
                node->rhs()->Accept(this, &right);
            }
            func_state->AddInstruction(CREATE_ABC(OP_SEQ, ret, left, right));
            func_state->AddInstruction(CREATE_ABx(OP_NOT, ret, ret));
            break;
        }
        default:
        {
            throw GeneratorError("unsupport binary operation");
            break;
        }
    }
}

void CodeGenerator::Visit(AssignExpression *node, void *data) {
    RegisterScope scope(block_);
    // needs to be left value, for now only identifer is supported.
    // this = a;
    // this.b = a; TBD
    long left = -1;
    if (node->lhs().get() != NULL) {
        if (node->lhs()->IsIdentifier()) {
            auto& name = node->lhs()->AsIdentifier()->GetName();
            left = block_->FindRegisterId(name);
        }
        else {
            left = block_->NextRegisterId();
            node->lhs()->Accept(this, &left);
        }
    }
    long right = block_->NextRegisterId();
    if (node->rhs().get() != NULL) {
        node->rhs()->Accept(this, &right);
    }
    // a = b
    FuncState *func_state = func_->func_state();
    switch (node->op()) {
        case AssignOperation::kAssign:
        {
            if (class_ && node->lhs()->IsMemberExpression() && node->lhs()->AsMemberExpression()->expr()->IsThisExpression()) {
                func_state->AddInstruction(CREATE_ABx(OP_SETMEMBERVAR, left, right));
            }
            else {
                func_state->AddInstruction(CREATE_ABx(OP_MOVE, left, right));
            }
            break;
        }
        case AssignOperation::kAssignAdd:
        {
            long ret = block_->NextRegisterId();
            func_state->AddInstruction(CREATE_ABC(OP_ADD, ret, left, right));
            func_state->AddInstruction(CREATE_ABx(OP_MOVE, left, ret));
            break;
        }
        case AssignOperation::kAssignSub:
        {
            long ret = block_->NextRegisterId();
            func_state->AddInstruction(CREATE_ABC(OP_SUB, ret, left, right));
            func_state->AddInstruction(CREATE_ABx(OP_MOVE, left, ret));
            break;
        }
        default:
        break;
    }
}

void CodeGenerator::Visit(Declaration *node, void *data) {
    long reg = data == nullptr ? block_->NextRegisterId() : *static_cast<long *>(data);
    FuncState *func_state = func_->func_state();
    block_->AddVariable(node->name(), reg);
    if (node->expr().get() != nullptr) {
        node->expr()->Accept(this, &reg);
    }
    else {
        func_state->AddInstruction(CREATE_Ax(OP_LOADNULL, reg));
    }
}

void CodeGenerator::Visit(DeclarationList *node, void *data) {
  for (int i = 0; i < node->exprs().size(); ++i) {
    auto temp = node->exprs()[i].get();
    if (temp != NULL) {
      temp->Accept(this, data);
    }
  }
}

void CodeGenerator::Visit(CommaExpression* node, void* data) {
  bool first = true;
  for (auto it = node->exprs()->begin(); it != node->exprs()->end(); ++it) {
    auto temp = (*it).get();
    temp->Accept(this, first ? data : nullptr);
    first = false;
  }
}

void CodeGenerator::Visit(IntegralConstant* node, void* data) {
  long reg = data == nullptr ? -1 : *static_cast<long*>(data);
  if (reg >= 0) {
    FuncState* func_state = func_->func_state();
    int value = node->value();
<<<<<<< HEAD
    int index = func_state->AddConstant(Value(static_cast<int64_t>(value)));
    Instruction i = CREATE_ABx(OpCode::OP_LOADK, reg, index);
=======
    int index = func_state->AddConstant(static_cast<int64_t>(value));
    Instruction i = CREATE_ABx(OP_LOADK, reg, index);
>>>>>>> a49f83a6
    func_state->AddInstruction(i);
  }
}

void CodeGenerator::Visit(BooleanConstant* node, void* data) {
  long reg = data == nullptr ? -1 : *static_cast<long*>(data);
  if (reg >= 0) {
    FuncState* func_state = func_->func_state();
    bool value = node->pred();
<<<<<<< HEAD
    int index = func_state->AddConstant(Value(static_cast<bool>(value)));
    Instruction i = CREATE_ABx(OpCode::OP_LOADK, reg, index);
=======
    int index = func_state->AddConstant(static_cast<bool>(value));
    Instruction i = CREATE_ABx(OP_LOADK, reg, index);
>>>>>>> a49f83a6
    func_state->AddInstruction(i);
  }
}

void CodeGenerator::Visit(DoubleConstant* node, void* data) {
  long reg = data == nullptr ? -1 : *static_cast<long*>(data);
  if (reg >= 0) {
    FuncState* func_state = func_->func_state();
    double value = node->value();
<<<<<<< HEAD
    int index = func_state->AddConstant(Value(static_cast<double>(value)));
    Instruction i = CREATE_ABx(OpCode::OP_LOADK, reg, index);
=======
    int index = func_state->AddConstant(static_cast<double>(value));
    Instruction i = CREATE_ABx(OP_LOADK, reg, index);
>>>>>>> a49f83a6
    func_state->AddInstruction(i);
  }
}
    
void CodeGenerator::Visit(NullConstant *node, void *data) {
    long reg = data == nullptr ? -1 : *static_cast<long *>(data);
    if (reg >= 0) {
        FuncState *func_state = func_->func_state();
        func_state->AddInstruction(CREATE_Ax(OP_LOADNULL, reg));
    }
}
    
void CodeGenerator::Visit(UndefinedConstant *node, void *data) {
    long reg = data == nullptr ? -1 : *static_cast<long*>(data);
    if (reg >= 0) {
        FuncState *func_state = func_->func_state();
        func_state->AddInstruction(CREATE_Ax(OP_LOADNULL, reg));
    }
}

void CodeGenerator::Visit(ObjectConstant *node, void *data) {
    long ret = data == nullptr ? -1 : *static_cast<long *>(data);
    FuncState *func_state = func_->func_state();
    if (ret >= 0) {
        func_state->AddInstruction(CREATE_ABC(OP_NEW, ret, Value::TABLE, 0));
        if (node->SpreadProperty().size() > 0) {
            std::vector<std::pair<ProxyOrder, std::string>> &orders = node->Orders();
            for (int i = 0; i < orders.size(); i++) {
                switch (orders[i].first) {
                    case ProxyOrder::ProxyArray:
                    {
                        int index = atoi(orders[i].second.c_str());
                        if (index < node->SpreadProperty().size()) {
                            long key = block_->NextRegisterId();
                            node->SpreadProperty()[index]->Accept(this, &key);
                            func_state->AddInstruction(CREATE_ABC(OP_SETTABLE, ret, key, key));
                        }
                        break;
                    }
                    case ProxyOrder::ProxyObject:
                    {
                        RegisterScope scope(block_);
                        auto iter = node->proxy().find(orders[i].second);
                        if (iter != node->proxy().end()) {
                            long item = block_->NextRegisterId();
                            long key = block_->NextRegisterId();
                            iter->second->Accept(this, &item);
                            auto value = exec_state_->string_table_->StringFromUTF8(iter->first);
                            int keyIndex = func_state->AddConstant(Value(value));
                            func_state->AddInstruction(CREATE_ABx(OP_LOADK, key, keyIndex));
                            func_state->AddInstruction(CREATE_ABC(OP_SETTABLE, ret, key, item));
                        }
                        break;
                    }
                    default:
                        break;
                }
            }
        }
        else {
            // expr
            for (auto it = node->proxy().begin(); it != node->proxy().end(); it++) {
                RegisterScope scope(block_);
                long item = block_->NextRegisterId();
                long key = block_->NextRegisterId();
                auto ktemp = (*it).second;
                ktemp->Accept(this, &item);
                auto value = exec_state_->string_table_->StringFromUTF8(it->first);
                int keyIndex = func_state->AddConstant(Value(value));
                func_state->AddInstruction(CREATE_ABx(OP_LOADK, key, keyIndex));
                func_state->AddInstruction(CREATE_ABC(OP_SETTABLE, ret, key, item));
            }
        }
    }
}
// TODO: this is not correct.
void CodeGenerator::Visit(ArrayConstant *node, void *data) {
    long reg = data == nullptr ? -1 : *static_cast<long*>(data);
    FuncState *func_state = func_->func_state();
    // new table
    if (reg >= 0) {
        func_state->AddInstruction(CREATE_ABC(OP_NEW, reg, Value::ARRAY, 0));
        int index = 0;
        for (auto it = node->exprs().begin(); it != node->exprs().end(); it++) {
            long item = block_->NextRegisterId();
            auto temp = (*it).get();
            temp->Accept(this, &item);
            Instruction i = CREATE_ABC(OP_SETARRAY, reg, index++, item);
            func_state->AddInstruction(i);
        }
    }
}
    
void CodeGenerator::Visit(ClassProperty *node, void *data) {
    RegisterScope scope(block_);
    assert(class_);
    do {
        FuncState *func_state = func_->func_state();
        if (node->is_static()) {
            long lhs = block_->NextRegisterId();
            long rhs = block_->NextRegisterId();
            int index = exec_state_->global()->IndexOf(class_->class_name());
            if (index <= 0) {
                throw GeneratorError("can't find class name " + class_->class_name());
                break;
            }
            func_state->AddInstruction(CREATE_ABx(OP_GETGLOBAL, lhs, index));
            auto constant = exec_state_->string_table_->StringFromUTF8(node->name());
            index = func_state->AddConstant(std::move(constant));
            func_state->AddInstruction(CREATE_ABx(OP_LOADK, rhs, index));
            func_state->AddInstruction(CREATE_ABC(OP_GETMEMBERVAR, lhs, lhs, rhs));
            if (node->init()) {
                node->init()->Accept(this, &rhs);
                func_state->AddInstruction(CREATE_ABx(OP_MOVE, lhs, rhs));
            }
            else {
                func_state->AddInstruction(CREATE_Ax(OP_LOADNULL, lhs));
            }
        }
        
    } while (0);
}

void CodeGenerator::Visit(MemberExpression *node, void *data) {
    RegisterScope registerScope(block_);
    long ret = data == nullptr ? block_->NextRegisterId() : *static_cast<long *>(data);
    FuncState *func_state = func_->func_state();
    if (node->kind() == MemberAccessKind::kIndex) {
        Handle<Expression> left = node->expr();
        left->Accept(this, &ret);
        long mindex = block_->NextRegisterId();
        if (node->member().get() != NULL) {
            node->member()->Accept(this, &mindex);
        }
        if (!node->ProduceRValue()) {
            func_state->AddInstruction(CREATE_ABC(OP_GETINDEXVAR, ret, ret, mindex));
        }
        else {
            func_state->AddInstruction(CREATE_ABC(OP_GETINDEX, ret, ret, mindex));
        }
    }
    else if (node->kind() == MemberAccessKind::kDot || node->kind() == MemberAccessKind::kCall) {
        Handle<Expression> left = node->expr();
        left->Accept(this, &ret);
        long right = block_->NextRegisterId();
        auto value = exec_state_->string_table_->StringFromUTF8(node->member()->AsIdentifier()->GetName());
        int tableIndex = func_state->AddConstant(Value(value));
        func_state->AddInstruction(CREATE_ABx(OP_LOADK, right, tableIndex));
        if (!node->ProduceRValue()) {
            func_state->AddInstruction(CREATE_ABC(OP_GETMEMBERVAR, ret, ret, right));
        }
        else {
            func_state->AddInstruction(CREATE_ABC(OP_GETMEMBER, ret, ret, right));
        }
    }
    else if (node->kind() == MemberAccessKind::kClass) {
        Handle<Expression> left = node->expr();
        left->Accept(this, &ret);
        long right = block_->NextRegisterId();
        auto value = exec_state_->string_table_->StringFromUTF8(node->member()->AsIdentifier()->GetName());
        int tableIndex = func_state->AddConstant(Value(value));
        func_state->AddInstruction(CREATE_ABx(OP_LOADK, right, tableIndex));
        if (!node->ProduceRValue()) {
            func_state->AddInstruction(CREATE_ABC(OP_GETMEMBERVAR, ret, ret, right));
        }
        else {
            func_state->AddInstruction(CREATE_ABC(OP_GETMEMBER, ret, ret, right));
        }
    }
}

void CodeGenerator::Visit(Identifier *node, void *data) {
  RegisterScope register_scope(block_);
  long reg_a = data == nullptr ? block_->NextRegisterId() : *static_cast<long *>(data);
  if (reg_a >= 0) {
    FuncState *state = func_->func_state();
    long reg_b = block_->FindRegisterId(node->GetName());
    if (reg_b >= 0) {
      state->AddInstruction(CREATE_ABx(OP_MOVE, reg_a, reg_b));
      return;
    }

    int index = exec_state_->global()->IndexOf(node->GetName());
    if (index >= 0) {
      state->AddInstruction(CREATE_ABx(OP_GETGLOBAL, reg_a, index));
      return;
    }

    // TODO Fix me: Identifer searching in this scope should be ahead of
    // searching in global
    long this_idx = block_->FindRegisterId("this");
    if (this_idx >= 0) {
      // using this
      long right = block_->NextRegisterId();

      FuncState* func_state = func_->func_state();
      auto value = exec_state_->string_table_->StringFromUTF8(node->GetName());
      int tableIndex = func_state->AddConstant(Value(value));

      func_state->AddInstruction(
          CREATE_ABx(OP_LOADK, right, tableIndex));
      func_state->AddInstruction(
          CREATE_ABC(OP_GETMEMBER, reg_a, this_idx, right));
    } else {
      // make data undefined.
      state->AddInstruction(CREATE_Ax(OP_LOADNULL, reg_a));
    }
  }
}

void CodeGenerator::Visit(PrefixExpression *node, void *data) {
    RegisterScope scope(block_);
    long ret = data == nullptr ? block_->NextRegisterId()
                             : *static_cast<long *>(data);
    Handle<Expression> expr = node->expr();
    long reg = block_->NextRegisterId();
    if (expr->IsIdentifier()) {
        reg = block_->FindRegisterId(expr->AsIdentifier()->GetName());
    } else {
        expr->Accept(this, &reg);
    }
    PrefixOperation operation = node->op();
    // ++i
    if (operation == PrefixOperation::kIncrement) {
        func_->func_state()->AddInstruction(CREATE_ABx(OP_PREV_INCR, reg, ret));
    }
    // --i
    else if (operation == PrefixOperation::kDecrement) {
        func_->func_state()->AddInstruction(CREATE_ABx(OP_PREV_DECR, reg, ret));
    }
    else if (operation == PrefixOperation::kNot) {
        func_->func_state()->AddInstruction(CREATE_ABx(OP_NOT, ret, reg));
    }
    else if (operation == PrefixOperation::kUnfold) {
        func_->func_state()->AddInstruction(CREATE_ABx(OP_MOVE, ret, reg));
    }
    else if (operation == PrefixOperation::kTypeof) {
        func_->func_state()->AddInstruction(CREATE_ABx(OP_TYPEOF, ret, reg));
    }
}
    
void CodeGenerator::Visit(PostfixExpression *node, void *data) {
    RegisterScope scope(block_);
    long ret = data == nullptr ? block_->NextRegisterId()
    : *static_cast<long *>(data);
    Handle<Expression> expr = node->expr();
    long reg = -1;
    if (expr->IsIdentifier()) {
        reg = block_->FindRegisterId(expr->AsIdentifier()->GetName());
    }
    else {
        reg = block_->NextRegisterId();
        expr->Accept(this, &reg);
    }
    PostfixOperation operation = node->op();
    // i++
    if (operation == PostfixOperation::kIncrement) {
        func_->func_state()->AddInstruction(CREATE_ABx(OP_POST_INCR, reg, ret));
    }
    // i++
    else if (operation == PostfixOperation::kDecrement) {
        func_->func_state()->AddInstruction(CREATE_ABx(OP_POST_DECR, reg, ret));
    }
}

void CodeGenerator::Visit(ReturnStatement *node, void *data) {
    FuncState *func_state = func_->func_state();
    if (node->expr() == nullptr) {
        func_state->AddInstruction(CREATE_Ax(OP_RETURN0, 0));
    }
    else {
        long ret = block_->NextRegisterId();
        node->expr()->Accept(this, &ret);
        func_state->AddInstruction(CREATE_Ax(OP_RETURN1, ret));
    }
}

void CodeGenerator::Visit(SwitchStatement* node, void* data) {
    BlockScope for_scope(this);
    block_->set_is_switch(true);

    long test_value_id = block_->NextRegisterId();
    long case_value_id = block_->NextRegisterId();
    long test_result_id = block_->NextRegisterId();

    FuncState *func_state = func_->func_state();
    auto &cases = node->get_cases();
    //load test value into [test_value_id]
    node->test_case()->Accept(this,&test_value_id);
    std::vector<size_t> switch_case_index;
    std::vector<size_t> jump_slots;

    //value test for cases
    int defaultIndex = -1;
    Handle<CaseStatement> defaultCase;
    int index = 0;
    for(auto& a_case: cases){
        //load case value into [case_value_id]
        const Handle<CaseStatement>& caseStatement = a_case->AsCaseStatement();
        if (caseStatement->is_default()){
            jump_slots.push_back(0);
            defaultCase = caseStatement;
            defaultIndex = index;
            continue;
        }
        caseStatement->test_case()->Accept(this, &case_value_id);
        func_state->AddInstruction(CREATE_ABC(OP_EQ, test_result_id, test_value_id, case_value_id));
        size_t jump_slot = func_state->AddInstruction(0);
        jump_slots.push_back(jump_slot);
        index++;
    }

    size_t skip_to_end_slot = 0;
    if (defaultIndex != -1){
        //has default case
        size_t defaultJump = func_state->AddInstruction(0);
        jump_slots[defaultIndex] = defaultJump;
    } else {
        //no default
        skip_to_end_slot = func_state->AddInstruction(0);
    }

    //expression list for cases
    for(auto& a_case: cases){
        size_t lable_index = func_state->instructions().size();
        switch_case_index.push_back(lable_index);

        a_case->AsCaseStatement()->statements()->Accept(this, nullptr);
    }

    //replace case jump;
    index = 0;
    for(size_t to_replace:jump_slots){
        if(index == defaultIndex){
            func_state->ReplaceInstruction(to_replace,CREATE_Ax(OP_GOTO,switch_case_index[index]));
        } else {
            func_state->ReplaceInstruction(to_replace,CREATE_ABx(OP_TRUE_JMPTO,test_result_id,switch_case_index[index]));
        }
        index++;
    }

    //replace break;
    size_t end_index = func_state->instructions().size();;
    for(auto& to_replace:block_->break_slots()){
        func_state->ReplaceInstruction(to_replace, CREATE_Ax(OP_GOTO,end_index));
    }

    if (defaultIndex == -1){
        //no default, replace skip instruction;
      func_state->ReplaceInstruction(skip_to_end_slot, CREATE_Ax(OP_GOTO,end_index));
    }
}

void CodeGenerator::Visit(BreakStatement* node, void* data) {
    auto slot = func_->func_state()->AddInstruction(0);
    block_->break_slots().push_back(slot);
}

void CodeGenerator::Visit(TryCatchStatement* node, void* data) {
    node->try_block()->Accept(this, nullptr);
    if(node->finally()!= nullptr){
        node->finally()->Accept(this, nullptr);
    }
}

CodeGenerator::RegisterScope::~RegisterScope()
{
    int start_idx = stored_idx_;
    BlockCnt *block = block_;
    FuncState *func_state = block_->func_state();
    if (func_state) {
        while (block) {
            if (block->func_state() == func_state) {
                auto iter = block->variables().begin();
                while (iter != block->variables().end()) {
                    long reg_ref = iter->second;
                    if (reg_ref >= start_idx) {
                        iter = block->variables().erase(iter);
                    }
                    else {
                        iter++;
                    }
                }
            }
            block = block->parent();
        }
    }
    block = block_;
    if (func_state) {
        while (block && block->reg_refs().size() > 0) {
            if (block->func_state() == func_state) {
                auto iter = block->reg_refs().begin();
                while (iter != block->reg_refs().end()) {
                    long reg_ref = *iter;
                    if (reg_ref >= start_idx) {
                        func_state->AddInstruction(CREATE_Ax(OP_RESETOUTVAR, reg_ref));
                        iter = block->reg_refs().erase(iter);
                    }
                    else {
                        iter++;
                    }
                }
            }
            block = block->children();
        }
    }
    block_->is_register_scope() = false;
    block_->set_idx(stored_idx_);
}
    
void CodeGenerator::BlockCnt::AddVariable(const std::string &name, long reg) {
    auto iter = variables_.find(name);
    if (iter != variables_.end()) {
        variables_.erase(iter);
    }
    variables_.insert(std::make_pair(name, reg));
}
    
bool CodeGenerator::BlockCnt::FindVariable(const std::string &name) {
    auto iter = variables_.find(name);
    if (iter != variables_.end()) {
        return true;
    }
    if (parent() != nullptr) {
        return parent()->FindRegisterId(name) >= 0 ? true : false;
    }
    return false;
}
    
int CodeGenerator::BlockCnt::for_start_index() {
    if (is_loop()) {
        return for_start_index_;
    }
    if (parent() != nullptr) {
        if (parent()->is_loop()) {
            return parent()->for_start_index();
        }
    }
    return -1;
}
    
std::vector<size_t>& CodeGenerator::BlockCnt::for_continue_slots() {
    if (is_loop()) {
        return for_continue_slots_;
    }
    if (parent() != nullptr) {
        if (parent()->is_loop()) {
            return parent()->for_continue_slots_;
        }
    }
    return for_continue_slots_;
}

std::vector<size_t>& CodeGenerator::BlockCnt::break_slots() {
    if (is_loop()||is_switch()) {
        return for_break_slots_;
    }
    if (parent() != nullptr) {
        return parent()->break_slots();
    }
    return for_break_slots_;
}

int CodeGenerator::BlockCnt::for_update_index() {
    if (is_loop()) {
        return for_update_index_;
    }
    if (parent() != nullptr) {
        if (parent()->is_loop()) {
            return parent()->for_update_index();
        }
    }
    return -1;
}

void CodeGenerator::BlockCnt::reset() {
    for (int i = 0; i < reg_refs_.size(); i++) {
        if (func_state()) {
            func_state()->AddInstruction(CREATE_Ax(OP_RESETOUTVAR, reg_refs_[i]));
        }
    }
}

long CodeGenerator::BlockCnt::FindRegisterId(const std::string &name) {
    auto iter = variables_.find(name);
    if (iter != variables_.end()) {
        return iter->second;
    }
    if (parent() != nullptr) {
        if (parent()->func_state() == func_state_) {
            long reg_ref = parent()->FindRegisterId(name);
            if (reg_ref >= 0) {
                variables_.insert(std::make_pair(name, reg_ref));
            }
            return reg_ref;
        }
        else {
            long reg_ref = -1;
            ValueRef *ref = parent()->FindValueRef(name, reg_ref);
            if (ref) {
                BlockCnt *root_block = this;
                while (root_block->children() &&
                       root_block->children()->func_state() == func_state_) {
                    root_block = root_block->children();
                }
                reg_ref = root_block->NextRegisterId();
                root_block->reg_refs().push_back(reg_ref);
                if (ref->is_closure()) {
                    func_state_->AddInClosure(ref);
                    func_state_->AddInstruction(CREATE_ABx(OP_IN_CLOSURE, reg_ref, ref->ref_id()));
                }
                else {
                    func_state_->AddInstruction(CREATE_ABx(OP_GETOUTVAR, reg_ref, ref->ref_id()));
                }
            }
            return reg_ref;
        }
    }
    return -1;
}
    
ValueRef *CodeGenerator::BlockCnt::FindValueRef(const std::string &name, long &reg_ref) {
    auto iter = variables_.find(name);
    if (iter != variables_.end()) {
        if (exec_state_ && func_state_ ) {
            ValueRef *ref = exec_state_->AddRef(func_state_, iter->second);
            bool is_closure = func_state_->Inclusive(iter->second);
            if (is_closure) {
                ref->is_closure() = is_closure;
                func_state_->AddOutClosure(ref);
            }
            Instruction instruction = func_state_->instructions().size() > 0 ? func_state_->instructions()[func_state_->instructions().size() - 1] : 0;
            OPCode op(GET_OP_CODE(instruction));
            if (instruction && (op == OP_RETURN0 || op == OP_RETURN1)) {
                func_state_->instructions().pop_back();
            }
            func_state_->AddInstruction(CREATE_ABx(is_closure ? OP_OUT_CLOSURE : OP_SETOUTVAR, iter->second, ref->ref_id()));
            if (instruction && (op == OP_RETURN0 || op == OP_RETURN1)) {
                func_state_->AddInstruction(instruction);
            }
            return ref;
        }
        else {
            reg_ref = iter->second;
            return nullptr;
        }
    }
    if (parent() != nullptr) {
        return parent()->FindValueRef(name, reg_ref);
    }
    return nullptr;
}

}  // namespace data_render
}  // namespace core
}  // namespace weex<|MERGE_RESOLUTION|>--- conflicted
+++ resolved
@@ -117,13 +117,8 @@
   if (reg >= 0) {
     FuncState *func_state = func_->func_state();
     auto value = exec_state_->string_table_->StringFromUTF8(node->string());
-<<<<<<< HEAD
     int index = func_state->AddConstant(Value(value));
-    Instruction i = CREATE_ABx(OpCode::OP_LOADK, reg, index);
-=======
-    int index = func_state->AddConstant(std::move(value));
-      Instruction i = CREATE_ABx(OP_LOADK, reg, index);
->>>>>>> a49f83a6
+    Instruction i = CREATE_ABx(OP_LOADK, reg, index);
     func_state->AddInstruction(i);
   }
 }
@@ -139,10 +134,10 @@
     auto reg_mem_name = exec_state_->string_table_->StringFromUTF8("_reg");
     auto flag_mem_name = exec_state_->string_table_->StringFromUTF8("_flag");
 
-    int r_index = func_state->AddConstant(std::move(reg_ex));
-    int f_index = func_state->AddConstant(std::move(flag));
-    int mr_index = func_state->AddConstant(std::move(reg_mem_name));
-    int mf_index = func_state->AddConstant(std::move(flag_mem_name));
+    int r_index = func_state->AddConstant(Value(reg_ex));
+    int f_index = func_state->AddConstant(Value(flag));
+    int mr_index = func_state->AddConstant(Value(reg_mem_name));
+    int mf_index = func_state->AddConstant(Value(flag_mem_name));
     auto reg_class_index = exec_state_->global()->IndexOf("RegExp");
 
     auto mr_id = block_->NextRegisterId();
@@ -1044,13 +1039,8 @@
   if (reg >= 0) {
     FuncState* func_state = func_->func_state();
     int value = node->value();
-<<<<<<< HEAD
     int index = func_state->AddConstant(Value(static_cast<int64_t>(value)));
-    Instruction i = CREATE_ABx(OpCode::OP_LOADK, reg, index);
-=======
-    int index = func_state->AddConstant(static_cast<int64_t>(value));
     Instruction i = CREATE_ABx(OP_LOADK, reg, index);
->>>>>>> a49f83a6
     func_state->AddInstruction(i);
   }
 }
@@ -1060,13 +1050,8 @@
   if (reg >= 0) {
     FuncState* func_state = func_->func_state();
     bool value = node->pred();
-<<<<<<< HEAD
     int index = func_state->AddConstant(Value(static_cast<bool>(value)));
-    Instruction i = CREATE_ABx(OpCode::OP_LOADK, reg, index);
-=======
-    int index = func_state->AddConstant(static_cast<bool>(value));
     Instruction i = CREATE_ABx(OP_LOADK, reg, index);
->>>>>>> a49f83a6
     func_state->AddInstruction(i);
   }
 }
@@ -1076,13 +1061,8 @@
   if (reg >= 0) {
     FuncState* func_state = func_->func_state();
     double value = node->value();
-<<<<<<< HEAD
     int index = func_state->AddConstant(Value(static_cast<double>(value)));
-    Instruction i = CREATE_ABx(OpCode::OP_LOADK, reg, index);
-=======
-    int index = func_state->AddConstant(static_cast<double>(value));
     Instruction i = CREATE_ABx(OP_LOADK, reg, index);
->>>>>>> a49f83a6
     func_state->AddInstruction(i);
   }
 }
@@ -1191,7 +1171,7 @@
             }
             func_state->AddInstruction(CREATE_ABx(OP_GETGLOBAL, lhs, index));
             auto constant = exec_state_->string_table_->StringFromUTF8(node->name());
-            index = func_state->AddConstant(std::move(constant));
+            index = func_state->AddConstant(Value(constant));
             func_state->AddInstruction(CREATE_ABx(OP_LOADK, rhs, index));
             func_state->AddInstruction(CREATE_ABC(OP_GETMEMBERVAR, lhs, lhs, rhs));
             if (node->init()) {
