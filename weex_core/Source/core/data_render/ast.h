--- conflicted
+++ resolved
@@ -24,13 +24,9 @@
 #include <memory>
 #include <vector>
 #include "core/data_render/handle.h"
-<<<<<<< HEAD
-#include "core/data_render/json/json11.hpp"
 #include "core/data_render/rax_parser_scope.h"
 #include "core/data_render/token.h"
-=======
 #include "third_party/json11/json11.hpp"
->>>>>>> 351136a8
 
 using namespace json11;
 
@@ -49,12 +45,8 @@
   friend class ASTVisitor;                                           \
   friend class Expression;                                           \
   friend class ASTFactory;                                           \
-<<<<<<< HEAD
   Type(const Position &pos, Scope *scope) : Inheritor(pos, scope) {} \
   Type() : Inheritor() {}                                            \
-=======
-  Type(Json& json) : Inheritor(json) {}                              \
->>>>>>> 351136a8
   virtual ~Type() = default;                                         \
   bool Is##Type() const override { return true; }                    \
   Handle<Type> As##Type() override {                                 \
@@ -80,7 +72,6 @@
   M(BinaryExpression)    \
   M(TernaryExpression)   \
   M(AssignExpression)    \
-  M(CommaExpression)     \
   M(Declaration)         \
   M(DeclarationList)     \
   M(IntegralConstant)    \
@@ -128,21 +119,12 @@
 
 class Expression : public RefCountObject {
  protected:
-<<<<<<< HEAD
   Expression(const Position &loc, Scope *scope) : locator_{ loc }, scope_{ scope }
     { }
   Expression() {};
 
  public:
   virtual ~Expression() {}
-=======
-  Expression(Json& json) : json_(json){};
-  Expression(){};
-
- public:
-  virtual ~Expression() {}
-  virtual void Pasing(Json& json){};
->>>>>>> 351136a8
   virtual void Accept(ASTVisitor* visitor, void* data) = 0;
   virtual bool ProduceRValue() { return true; }
   virtual ASTNodeType type() const = 0;
@@ -172,6 +154,8 @@
 // ExpressionList ::= helper class representing a list of expressions
 class ExpressionList : public Expression {
  public:
+    ExpressionList(const std::vector<Handle<Expression>> &exprs)
+    : Expression(), exprs_{std::move(exprs)} {}
   using iterator = std::vector<Handle<Expression>>::iterator;
 
   void Insert(Handle<Expression> expr) { exprs_.push_back(expr); }
@@ -226,18 +210,10 @@
   std::string name_;
 
  public:
-<<<<<<< HEAD
   Identifier(const std::string& name)
       : Expression(), name_(name) {}
   Identifier(Position &loc, Scope *scope, const std::string &name)
     : Expression(loc, scope), name_(name) { }
-=======
-  Identifier(Json& json, const std::string& name)
-      : Expression(json), name_(name) {}
-
-  explicit Identifier(const std::string& name) : Expression(), name_(name) {}
-
->>>>>>> 351136a8
   const std::string& GetName() const { return name_; }
   bool ProduceRValue() override { return false; }
   DEFINE_NODE_TYPE(Identifier, Expression);
@@ -248,24 +224,17 @@
   std::string str_;
 
  public:
-<<<<<<< HEAD
   StringConstant(Position &loc, Scope *scope, const std::string &str)
     : Expression(loc, scope), str_(str)
     { }
   StringConstant(const std::string& str)
       : Expression(), str_(str) {}
-=======
-  StringConstant(Json& json, const std::string& str)
-      : Expression(json), str_(str) {}
-  explicit StringConstant(const std::string& str) : Expression(), str_(str) {}
->>>>>>> 351136a8
   std::string& string() { return str_; }
   DEFINE_NODE_TYPE(StringConstant, Expression);
 };
 
 class TernaryExpression : public Expression {
  public:
-<<<<<<< HEAD
   TernaryExpression(Position &loc, Scope *scope, Handle<Expression> first,
                       Handle<Expression> second, Handle<Expression> third)
     : Expression(loc, scope), first_(first), second_(second),
@@ -274,16 +243,6 @@
                     Handle<Expression> second, Handle<Expression> third)
       : Expression(), first_(first), second_(second),
         third_(third) {}
-=======
-  TernaryExpression(Json& json, Handle<Expression> first,
-                    Handle<Expression> second, Handle<Expression> third)
-      : Expression(json), first_(first), second_(second), third_(third) {}
-
-  TernaryExpression(Handle<Expression> first, Handle<Expression> second,
-                    Handle<Expression> third)
-      : Expression(), first_(first), second_(second), third_(third) {}
->>>>>>> 351136a8
-
 
   Handle<Expression> first() { return first_; }
   Handle<Expression> second() { return second_; }
@@ -388,24 +347,6 @@
   std::vector<Handle<Declaration>> exprs_;
 };
 
-class CommaExpression : public Expression {
- public:
-  CommaExpression(Json& json, std::vector<Handle<Expression>> exprs)
-      : Expression(json), exprs_{std::move(exprs)} {}
-  explicit CommaExpression(std::vector<Handle<Expression>> exprs)
-      : Expression(), exprs_{std::move(exprs)} {}
-
-  std::vector<Handle<Expression>>& exprs() { return exprs_; }
-
-  void Append(Handle<Expression> decl) {
-    exprs_.push_back(Handle<Expression>(decl));
-  }
-  DEFINE_NODE_TYPE(CommaExpression, Expression);
-
- private:
-  std::vector<Handle<Expression>> exprs_;
-};
-
 class IntegralConstant : public Expression {
  public:
   IntegralConstant(Position &loc, Scope *scope, int value)
@@ -434,15 +375,10 @@
   bool pred_;
 
  public:
-<<<<<<< HEAD
   BooleanConstant(Position &loc, Scope *scope, bool val)
     : Expression(loc, scope), pred_(val) { }
   BooleanConstant(bool val)
       : Expression(), pred_(val) {}
-=======
-  BooleanConstant(Json& json, bool val) : Expression(json), pred_(val) {}
-  explicit BooleanConstant(bool val) : Expression(), pred_(val) {}
->>>>>>> 351136a8
 
   bool pred() { return pred_; }
   DEFINE_NODE_TYPE(BooleanConstant, Expression);
@@ -450,15 +386,11 @@
 
 class NullConstant : public Expression {
  public:
-<<<<<<< HEAD
  DEFINE_NODE_TYPE(NullConstant, Expression);
-=======
-  NullConstant() : Expression() {}
-  DEFINE_NODE_TYPE(NullConstant, Expression);
->>>>>>> 351136a8
 };
 
 enum class MemberAccessKind {
+  kCall,
   kDot,
   kIndex,
 };
@@ -493,27 +425,21 @@
     { }
   CallExpression(MemberAccessKind kind, Handle<Expression> expr,
                  Handle<Expression> member)
-<<<<<<< HEAD
       : Expression(), kind_{kind}, expr_(expr), member_(member) {}
-=======
-      : Expression(json), expr_(expr), member_(member) {}
-  CallExpression(Json& json, Handle<Expression> callee,
-                 std::vector<Handle<Expression>> args)
-      : Expression(json), callee_(callee), args_{std::move(args)} {}
->>>>>>> 351136a8
   CallExpression(Handle<Expression> callee,
                  std::vector<Handle<Expression>> args)
-      : Expression(), callee_(callee), args_{std::move(args)} {}
+      : Expression(), kind_{MemberAccessKind::kCall}, callee_(callee), args_{std::move(args)} {}
   Handle<Expression> member() { return member_; }
   Handle<Expression> callee() { return callee_; }
   std::vector<Handle<Expression>>& args() { return args_; }
-
+  MemberAccessKind kind() { return kind_; }
   Handle<Expression> expr() { return expr_; }
   bool ProduceRValue() override { return false; }
   void InsertArgument(Handle<Expression> arg) { args_.push_back(arg); }
   DEFINE_NODE_TYPE(CallExpression, Expression);
 
  private:
+  MemberAccessKind kind_;
   Handle<Expression> expr_;
   Handle<Expression> member_;
   Handle<Expression> callee_;
@@ -645,6 +571,8 @@
     
 class CommaExpression : public Expression {
 public:
+    CommaExpression(Handle<ExpressionList> exprs)
+    : Expression(), exprs_(exprs) {}
     CommaExpression(Position &loc, Scope *scope, Handle<ExpressionList> exprs)
     : Expression(loc, scope), exprs_{ exprs }
     { }
