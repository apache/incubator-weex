--- conflicted
+++ resolved
@@ -90,7 +90,6 @@
     return value;
 }
 
-<<<<<<< HEAD
 Value ClassFactory::ClassRegExp() {
     ClassDescriptor *desc = NewClassRegex();
     Value value;
@@ -125,9 +124,6 @@
 
 int ClassFactory::Find(const ClassDescriptor *desc) {
     std::vector<ClassDescriptor *> descs = this->descs();
-=======
-int ClassFactory::findDesc(const ClassDescriptor *desc) {
->>>>>>> 97eda0bb
     int index = 0;
     for (auto d : descs) {
         if (desc == d) {
