/**
 * Licensed to the Apache Software Foundation (ASF) under one
 * or more contributor license agreements.  See the NOTICE file
 * distributed with this work for additional information
 * regarding copyright ownership.  The ASF licenses this file
 * to you under the Apache License, Version 2.0 (the
 * "License"); you may not use this file except in compliance
 * with the License.  You may obtain a copy of the License at
 *
 *   http://www.apache.org/licenses/LICENSE-2.0
 *
 * Unless required by applicable law or agreed to in writing,
 * software distributed under the License is distributed on an
 * "AS IS" BASIS, WITHOUT WARRANTIES OR CONDITIONS OF ANY
 * KIND, either express or implied.  See the License for the
 * specific language governing permissions and limitations
 * under the License.
 */

#ifndef CORE_DATA_RENDER_OBJECT_H
#define CORE_DATA_RENDER_OBJECT_H

#include <vector>
#include <unordered_map>
#include <cmath>
#include <sstream>
#include <map>
#include "core/data_render/string_table.h"
#include "core/data_render/vm.h"
<<<<<<< HEAD
#include "base/LogDefines.h"
=======
#include "core/data_render/object.h"
#include "android/base/log_utils.h"
>>>>>>> 5ad0becf

#define CommonHeader GCObject *gc

#define INT_OP(op, v1, v2) CAST_U2S((CAST_S2U(v1))op CAST_S2U(v2))
#define NUM_OP(op, d1, d2) ((d1)op(d2))
#define MATH_OP(op) op
#define CAST_S2U(o) ((unsigned)(o))
#define CAST_U2S(o) ((signed)(o))
#define CAST(t, exp) ((t)(exp))
#define CAST_INT(i) CAST(int64_t, (i))
#define NUM_BITS CAST_INT(sizeof(int64_t) * CHAR_BIT)

namespace weex {
namespace core {
namespace data_render {
class VM;

class Frame;

class ExecState;

class FuncState;

class String;

class StringTable;

class Value;
    
class Variables;

typedef struct GCObject {
  CommonHeader;
} GCObject;

typedef Value (*CFunction)(ExecState *);

struct Value {
  union {
    GCObject *gc;
    int64_t i;
    double n;
    bool b;
    FuncState *f;
    void *cf;
    String *str;
    void *cptr;  // Lifecycle is managed outside vm
    struct Value *var;
  };

  struct Value *ref {nullptr};

  enum Type { NIL, INT, NUMBER, BOOL, FUNC, CFUNC, STRING, CPTR, ARRAY, TABLE, CLASS_DESC, CLASS_INST, VALUE_REF };

  Type type;

  Value() : type(NIL) {}
 
  Value(int value) : i(value), type(INT) {}

  Value(int64_t value) : i(value), type(INT) {}

  Value(double value) : n(value), type(NUMBER) {}

  Value(bool value) : b(value), type(BOOL) {}

  Value(String *value) : str(value), type(STRING) {}

  Value(const Value &value) {
    type = value.type;
    switch (type) {
      case INT:i = value.i;
        break;
      case NUMBER:n = value.n;
        break;
      case BOOL:b = value.b;
        break;
      case STRING:str = value.str;
        break;
      case FUNC:f = value.f;
        break;
      case CFUNC:cf = value.cf;
        break;
      case CPTR:cptr = value.cptr;
        break;
      case VALUE_REF:var = value.var;
        break;
      case TABLE:
      case ARRAY:
      case CLASS_DESC:
      case CLASS_INST:
        gc = value.gc;
        break;
      default:break;
    }
  }
  
  inline Value operator=(Value value) {
      type = value.type;
      switch (type) {
          case INT:
              i = value.i;
              break;
          case NUMBER:
              n = value.n;
              break;
          case BOOL:
              b = value.b;
              break;
          case STRING:
              str = value.str;
              break;
          case FUNC:
              f = value.f;
              break;
          case CFUNC:
              cf = value.cf;
              break;
          case CPTR:
              cptr = value.cptr;
              break;
          case VALUE_REF:
              var = value.var;
              break;
          case TABLE:
          case ARRAY:
          case CLASS_DESC:
          case CLASS_INST:
              gc = value.gc;
              break;
          default:break;
      }
      return *this;
  }

  friend bool operator==(const Value &left, const Value &right) {
    if (left.type != right.type) return false;
    switch (left.type) {
      case NIL:return true;
      case INT:return left.i == right.i;
      case NUMBER:return fabs(left.n - right.n) < 0.000001;
      case BOOL:return left.b == right.b;
      case STRING:return left.str == right.str;
      case FUNC:return left.f == right.f;
      case CFUNC:return left.cf == right.cf;
      case CPTR:return left.cptr == right.cptr;
      case ARRAY:
      case TABLE:
      case CLASS_DESC:
      case CLASS_INST:
            return left.gc == right.gc;
      default:break;
    }
    return false;
  }
};

typedef struct Array {
    CommonHeader;
    std::vector<Value> items;
    Array() : items() {}
    
} Array;

typedef struct Table {
    CommonHeader;
    std::unordered_map<std::string, Value> map;
    Table() : map() {}

} Table;
    
class Variables {
public:
    Value *Find(int index);
    int IndexOf(const std::string& name);
    int Add(Value value);
    int Add(const std::string& name, Value value);
    int Set(const std::string& name, Value value);
    
private:
    std::map<std::string, int> map_;
    std::vector<Value> values_;
};

struct ClassDescriptor;
    
typedef struct ClassDescriptor {
    CommonHeader;
    ClassDescriptor *p_super_;
    std::unique_ptr<Variables> static_funcs_;
    std::unique_ptr<Variables> funcs_;
    ClassDescriptor(ClassDescriptor *p_super) : p_super_(p_super), funcs_(new Variables), static_funcs_(new Variables) {}
    
} ClassDescriptor;

typedef struct ClassInstance {
    CommonHeader;
    ClassInstance *p_super_;
    ClassDescriptor *p_desc_;
    std::unique_ptr<Variables> vars_;
    ClassInstance(ClassDescriptor *p_desc) : p_desc_(p_desc), vars_(new Variables) {}
    
} ClassInstance;

/*
** try to convert a value to an integer, rounding according to 'mode':
** mode == 0: accepts only integral values
** mode == 1: takes the floor of the number
** mode == 2: takes the ceil of the number
*/
int ToInteger(const Value *o, const int &mode, int64_t &v);

bool ValueEqulas(const Value *a, const Value *b);

bool ValueLE(const Value *a, const Value *b);

bool ValueLT(const Value *a, const Value *b);
    
bool ValueAND(const Value *a, const Value *b);

void FreeValue(Value *o);

inline double NumPow(const double &d1, const double &d2) {
  return MATH_OP(pow)(d1, d2);
}

inline double NumIDiv(const double &d1, const double &d2) {
  return MATH_OP(floor)(NUM_OP(/, d1, d2));
}

inline double NumMod(const double &d1, const double &d2) {
  double ret = MATH_OP(fmod)(d1, d2);
  if (ret * d2 < 0) ret += d2;
  return ret;
}

inline bool NumEq(const double &d1, const double &d2) { return d1 == d2; }

inline bool NumLT(const double &d1, const double &d2) {
  return d1 < d2;
}

inline int Number2Int(const double &n, int64_t &p) {
  if (n >= MININTEGER && n < -MININTEGER) {
    p = n;
    return 1;
  }
  return 0;
}

inline double NumUnm(const double &d) { return -d; }

inline int64_t ShiftLeft(const int64_t &a, const int64_t &b) {
  if (b < 0) {
    if (b <= -NUM_BITS) {
      return 0;
    } else {
      return INT_OP(>>, a, b);
    }
  } else {
    if (b >= NUM_BITS) {
      return 0;
    } else {
      return INT_OP(<<, a, b);
    }
  }
}

inline bool IsInt(const Value *o) { return Value::Type::INT == o->type; }
    
inline bool IsFunc(const Value *o) { return Value::Type::FUNC == o->type || Value::Type::CFUNC == o->type; }

inline bool IsValueRef(const Value *o) { return Value::Type::VALUE_REF == o->type; }
    
inline bool IsNil(const Value *o) {
  return nullptr == o || Value::Type::NIL == o->type;
}

inline void SetNil(Value *o) {
  if (nullptr != o) {
    o->type = Value::Type::NIL;
  }
}
    
inline void SetValueRef(Value *o, Value *src) {
    if (nullptr != o) {
        o->type = Value::Type::VALUE_REF;
        o->var = src;
    }
}

inline int IntMod(const int &a, const int &b) {
  if (CAST_S2U(b) + 1u <= 1u) {
    if (b == 0) {
      LOGE("Error ValueMod Values[%d, %d]", a, b);
    }
    return 0;
  } else {
    int ret = a % b;
    if (ret != 0 && (a ^ b) < 0) {
      ret += b;
    }
    return ret;
  }
}

inline bool IsNumber(const Value *o) { return Value::Type::NUMBER == o->type; }

inline bool IsCptr(const Value *o) { return Value::Type::CPTR == o->type; }

inline bool IsBool(const Value *o) { return Value::Type::BOOL == o->type; }

inline bool IsTable(const Value *o) { return Value::Type::TABLE == o->type; }

inline bool IsArray(const Value *o) { return Value::Type::ARRAY == o->type; }
    
inline bool IsString(const Value *o) { return nullptr != o && Value::Type::STRING == o->type; }
    
inline bool IsClass(const Value *o) { return nullptr != o && Value::Type::CLASS_DESC == o->type; }
    
inline bool IsClassInstance(const Value *o) { return nullptr != o && Value::Type::CLASS_INST == o->type; }
    
inline int64_t IntValue(const Value *o) { return o->i; }

inline double NumValue(const Value *o) { return o->n; }

inline bool BoolValue(const Value *o) {
  return (Value::Type::BOOL == o->type) ? o->b : false;
}

inline String *StringValue(const Value *o) { return IsString(o) ? o->str : nullptr; }

inline char *CStringValue(const Value *o) {
  return (IsString(o) && nullptr != o->str) ? o->str->c_str() : nullptr;
}
    
template <typename T>
inline T* ObjectValue(const Value *o) {
    return reinterpret_cast<T*>(o->gc);
}

inline int ToNumber_(const Value *value, double &ret) {
  if (IsInt(value)) {
    ret = IntValue(value);
    return 1;
  } else if (IsNumber(value)) {
    ret = NumValue(value);
    return 1;
  } else {
    return 0;
  }
}

inline int ToNum(const Value *o, double &n) {
  return IsNumber(o) ? (static_cast<void>(n = NumValue(o)), 1) : ToNumber_(o, n);
}

inline void SetIValue(Value *o, int iv) {
  o->type = Value::Type::INT;
  o->i = iv;
}
    
void SetRefValue(Value *o);

inline void SetDValue(Value *o, double d) {
  o->type = Value::Type::NUMBER;
  o->n = d;
}

inline void SetBValue(Value *o, bool b) {
  o->type = Value::Type::BOOL;
  o->b = b;
}

inline void SetTValue(Value *v, GCObject *o) {
  v->type = Value::Type::TABLE;
  v->gc = o;
}
    
inline void SetAValue(Value *v, GCObject *o) {
    v->type = Value::Type::ARRAY;
    v->gc = o;
}
    
inline void SetCDValue(Value *v, GCObject *o) {
    v->type = Value::Type::CLASS_DESC;
    v->gc = o;
}

inline void SetCIValue(Value *v, GCObject *o) {
    v->type = Value::Type::CLASS_INST;
    v->gc = o;
}

inline void SetSValue(Value *v, String *s) {
  v->type = Value::Type::STRING;
  v->str = s;
}

inline std::string ToCString(const Value *o) {
  switch (o->type) {

    case Value::Type::INT: {
      std::stringstream ss;
      ss << IntValue(o);
      return ss.str();
    }

    case Value::Type::NUMBER: {
      std::stringstream ss;
      ss << NumValue(o);
      return ss.str();
    }

    case Value::Type::BOOL: {
      std::stringstream ss;
      ss << BoolValue(o);
      return ss.str();
    }

    case Value::Type::STRING: {
      return CStringValue(o);
    }

    default:return "";
  }
}

inline String *StringAdd(StringTable *t, Value *a, Value *b) {
  std::string str;
  if (IsString(a)) {
    str = a->str->c_str();
    return t->StringFromUTF8(str += ToCString(b));
  } else {
    str = b->str->c_str();
    return t->StringFromUTF8(str += ToCString(a));
  }
}

inline int ToBool(const Value *o, bool &b) {
    double d1;
    if (Value::Type::BOOL == o->type) {
        b = BoolValue(o);
    }
    else if (Value::Type::INT == o->type) {
        b = IntValue(o);
    }
    else if (Value::Type::NUMBER == o->type) {
        b = NumValue(o);
    }
    else if (Value::Type::VALUE_REF == o->type) {
        return ToBool(o->var, b);
    }
    else if (ToNum(o, d1)) {
        b = d1;
    }
    else if (Value::Type::NIL == o->type) {
        b = false;
    }
    else if (Value::Type::FUNC == o->type) {
        b = o->f ? true : false;
    }
    else {
        b = false;
        return 0;
    }
    return 1;
}

inline void ArrayAddAll(Value &src, Value &dest, int start, int end) {
  Array *st = ObjectValue<Array>(&src);
  Array *dt = ObjectValue<Array>(&dest);
  dt->items.insert(dt->items.end(), st->items.begin() + start, end > 0 ? st->items.begin() + end : st->items.end());
}

inline void ArrayAddAll(Value &src, Value &dest) {
  ArrayAddAll(src, dest, 0, 0);
}

inline void TableMapAddAll(Value &src, Value &dest) {
  Table *st = ObjectValue<Table>(&src);
  Table *dt = ObjectValue<Table>(&dest);
  dt->map.insert(st->map.begin(), st->map.end());
}

}  // namespace data_render
}  // namespace core
}  // namespace weex
#endif  // CORE_DATA_RENDER_OBJECT_H<|MERGE_RESOLUTION|>--- conflicted
+++ resolved
@@ -27,12 +27,8 @@
 #include <map>
 #include "core/data_render/string_table.h"
 #include "core/data_render/vm.h"
-<<<<<<< HEAD
-#include "base/LogDefines.h"
-=======
 #include "core/data_render/object.h"
 #include "android/base/log_utils.h"
->>>>>>> 5ad0becf
 
 #define CommonHeader GCObject *gc
 
@@ -387,7 +383,7 @@
 }
 
 inline int ToNum(const Value *o, double &n) {
-  return IsNumber(o) ? (static_cast<void>(n = NumValue(o)), 1) : ToNumber_(o, n);
+  return IsNumber(o) ? (n = NumValue(o), 1) : ToNumber_(o, n);
 }
 
 inline void SetIValue(Value *o, int iv) {
