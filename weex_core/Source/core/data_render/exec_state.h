--- conflicted
+++ resolved
@@ -66,11 +66,7 @@
       }
     }
     constants_.push_back(std::move(value));
-<<<<<<< HEAD
-    return static_cast<int>(constants_.size()) - 1;
-=======
     return (int)constants_.size() - 1;
->>>>>>> 5ad0becf
   }
 
   inline Value* GetConstant(int index) { return &constants_[index]; }
@@ -115,7 +111,7 @@
   virtual ~ExecState() {}
   void Compile();
   void Execute();
-  const Value Call(const std::string& func_name,
+  const Value& Call(const std::string& func_name,
                     const std::vector<Value>& params);
 
   size_t GetArgumentCount();
