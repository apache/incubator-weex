--- conflicted
+++ resolved
@@ -141,20 +141,15 @@
       }
       return all_childrens;
   }
-<<<<<<< HEAD
-
-  inline int super_index() const {return super_index_;}
-  inline void set_super_index(int super_index) {super_index_ = super_index;}
-  inline void set_name(const std::string& name) {name_ = name;}
-
-=======
+
   inline std::vector<ValueRef *> &in_closure() { return in_closure_; }
   inline std::vector<ValueRef *> &out_closure() { return out_closure_; }
   inline int super_index() const { return super_index_; }
   inline void set_super_index(int super_index) { super_index_ = super_index; }
   inline std::vector<int32_t>& in_closure_refs() { return in_closure_refs_; }
   inline std::vector<int32_t>& out_closure_refs() { return out_closure_refs_; }
->>>>>>> a49f83a6
+  inline void set_name(const std::string& name) {name_ = name;}
+
  private:
   std::vector<Instruction> instructions_;
   std::vector<Value> constants_;
