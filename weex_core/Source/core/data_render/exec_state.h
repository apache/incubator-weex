--- conflicted
+++ resolved
@@ -93,7 +93,6 @@
     constants_.push_back(std::move(value));
     return (int)constants_.size() - 1;
   }
-<<<<<<< HEAD
   void AddInClosure(ValueRef *ref) {
       if (std::find(in_closure_.begin(), in_closure_.end(), ref) == in_closure_.end()) {
           in_closure_.push_back(ref);
@@ -104,9 +103,7 @@
           out_closure_.push_back(ref);
       }
   }
-=======
-
->>>>>>> 4f42d73d
+
   inline Value *GetConstant(int index) { return &constants_[index]; }
   inline size_t GetConstantSize() { return constants_.size();}
   inline bool Inclusive(long arg) { return std::find(args_.begin(), args_.end(), arg) == args_.end() ? false : true; }
@@ -134,14 +131,9 @@
   inline bool is_class_func() { return is_class_func_; }
   inline ClassInstance * &class_inst() { return class_inst_; }
   inline int &argc() { return argc_; }
-<<<<<<< HEAD
   inline std::vector<long> &args() { return args_; }
   std::vector<FuncState *> all_childrens() {
       std::vector<FuncState *> all_childrens;
-=======
-  std::vector<FuncState *> getAllChildren() {
-      std::vector<FuncState*> all_children;
->>>>>>> 4f42d73d
       for (auto &child : children_) {
           all_childrens.push_back(child.get());
           std::vector<FuncState *> children = child->all_childrens();
