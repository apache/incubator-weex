/**
 * Licensed to the Apache Software Foundation (ASF) under one
 * or more contributor license agreements.  See the NOTICE file
 * distributed with this work for additional information
 * regarding copyright ownership.  The ASF licenses this file
 * to you under the Apache License, Version 2.0 (the
 * "License"); you may not use this file except in compliance
 * with the License.  You may obtain a copy of the License at
 *
 *   http://www.apache.org/licenses/LICENSE-2.0
 *
 * Unless required by applicable law or agreed to in writing,
 * software distributed under the License is distributed on an
 * "AS IS" BASIS, WITHOUT WARRANTIES OR CONDITIONS OF ANY
 * KIND, either express or implied.  See the License for the
 * specific language governing permissions and limitations
 * under the License.
 */

#include "core/data_render/ast.h"
#include "core/data_render/ast_factory.h"
#include "core/data_render/statement.h"

namespace weex {
namespace core {
namespace data_render {

ASTFactory* ASTFactory::GetFactoryInstance() {
  static std::unique_ptr<ASTFactory> factory_instance;

  if (!factory_instance) {
    factory_instance.reset(new ASTFactory());
  }
  return factory_instance.get();
}

Handle<ExpressionList> ASTFactory::NewExpressionList() {
  return MakeHandle<ExpressionList>();
}
    
Handle<ClassBody> ASTFactory::NewClassBody() {
  return MakeHandle<ClassBody>();
}
    
Handle<Expression> ASTFactory::NewIdentifier(std::string name) {
  return MakeHandle<Identifier>(name);
}

Handle<Expression> ASTFactory::NewStringConstant(std::string str) {
  return MakeHandle<StringConstant>(str);
}

Handle<Expression> ASTFactory::NewArgumentList(Handle<ExpressionList> args) {
  return MakeHandle<ArgumentList>(std::move(args));
}

Handle<Expression> ASTFactory::NewBlockStatement(Handle<ExpressionList> list) {
  Handle<Expression> expr = MakeHandle<BlockStatement>(list);
  return expr;
}
Handle<ChunkStatement> ASTFactory::NewChunkStatement(Handle<ExpressionList> list) {
  Handle<ChunkStatement> expr = MakeHandle<ChunkStatement>(list);
  return expr;
}
<<<<<<< HEAD

Handle<ChunkStatement> ASTFactory::NewChunkStatement(Position &loc, Scope *scope, Handle<ExpressionList> list) {
    Handle<ChunkStatement> expr = MakeHandle<ChunkStatement>(loc, scope, list);
    return expr;
}

Handle<Expression> ASTFactory::NewFunctionPrototype(std::string name, std::vector<std::string> args) {
  return MakeHandle<FunctionPrototype>(name, std::move(args));
=======
Handle<Expression> ASTFactory::NewFunctionPrototype(
    Json& json, std::string name, std::vector<std::string> args) {
  return MakeHandle<FunctionPrototype>(json, name, std::move(args));
}
Handle<Expression> ASTFactory::NewFunctionStatement(
    Json& json, Handle<FunctionPrototype> proto, Handle<Expression> body) {
  return MakeHandle<FunctionStatement>(json, proto, body);
}
Handle<Expression> ASTFactory::NewReturnStatement(Handle<Expression> expr) {
  return MakeHandle<ReturnStatement>(expr);
}
Handle<Expression> ASTFactory::NewDeclaration(
    Json& json, std::string name, Handle<Expression> init) {
  return MakeHandle<Declaration>(json, name, init);
}
Handle<Expression> ASTFactory::NewDeclaration(
    std::string name, Handle<Expression> init) {
  return MakeHandle<Declaration>(name, init);
}
Handle<Expression> ASTFactory::NewDeclarationList(Json& json) {
  return MakeHandle<DeclarationList>(json);
>>>>>>> 351136a8
}
    
Handle<Expression> ASTFactory::NewDeclaration(std::string name, Handle<Expression> init) {
  return MakeHandle<Declaration>(name, init);
}
    
Handle<Expression> ASTFactory::NewDeclarationList() {
    return MakeHandle<DeclarationList>();
}
<<<<<<< HEAD
Handle<Expression> ASTFactory::NewDeclarationList(std::vector<Handle<Declaration>> decls) {
  return MakeHandle<DeclarationList>(std::move(decls));
=======
Handle<Expression>
ASTFactory::NewCommaExpression(const std::vector<Handle<Expression>>& list) {
  return MakeHandle<CommaExpression>(list);
}
Handle<Expression> ASTFactory::NewBinaryExpression(
    Json& json, BinaryOperation op, Handle<Expression> lhs,
    Handle<Expression> rhs) {
  return MakeHandle<BinaryExpression>(json, op, lhs, rhs);
>>>>>>> 351136a8
}

Handle<Expression> ASTFactory::NewBinaryExpression(BinaryOperation op, Handle<Expression> lhs, Handle<Expression> rhs) {
  return MakeHandle<BinaryExpression>(op, lhs, rhs);
}

Handle<Expression> ASTFactory::NewIntegralConstant(int value) {
  return MakeHandle<IntegralConstant>(value);
}

Handle<Expression> ASTFactory::NewDoubleConstant(double value) {
  return MakeHandle<DoubleConstant>(value);
}

Handle<Expression> ASTFactory::NewBooleanConstant(bool value) {
  return MakeHandle<BooleanConstant>(value);
}

Handle<Expression> ASTFactory::NewNullConstant() {
  return MakeHandle<NullConstant>();
}

Handle<Expression> ASTFactory::NewCallExpression(MemberAccessKind kind, Handle<Expression> func,
    Handle<Expression> args) {
  return MakeHandle<CallExpression>(kind, func, args);
}
    
Handle<Expression> ASTFactory::NewCallExpression(Handle<Expression> func, std::vector<Handle<Expression>> args) {
  return MakeHandle<CallExpression>(func, args);
}

Handle<Expression> ASTFactory::NewMemberExpression(MemberAccessKind kind, Handle<Expression> expr, Handle<Expression> mem) {
  return MakeHandle<MemberExpression>(kind, expr, mem);
}

Handle<Expression> ASTFactory::NewPrefixExpression(PrefixOperation op, Handle<Expression> expr) {
  return MakeHandle<PrefixExpression>(op, expr);
}

Handle<Expression> ASTFactory::NewPostfixExpression(PostfixOperation op, Handle<Expression> expr) {
  return MakeHandle<PostfixExpression>(op, expr);
}

Handle<Expression> ASTFactory::NewForStatement(ForKind kind, Handle<Expression> init, Handle<Expression> condition,
                                               Handle<Expression> update, Handle<Expression> body) {
  return MakeHandle<ForStatement>(kind, init, condition, update, body);
}
    
Handle<Expression> ASTFactory::NewObjectConstant(ProxyObject obj) {
  return MakeHandle<ObjectConstant>(std::move(obj));
}
    
Handle<Expression> ASTFactory::NewAssignExpression(Handle<Expression> lhs, Handle<Expression> rhs) {
  return MakeHandle<AssignExpression>(lhs, rhs);
}

Handle<Expression> ASTFactory::NewIfStatement(Handle<Expression> condition, Handle<Expression> then) {
  return MakeHandle<IfStatement>(condition, then);
}

Handle<Expression> ASTFactory::NewUndefinedConstant(Position &loc, Scope *scope)
{
    return MakeHandle<UndefinedConstant>(loc, scope);
}

Handle<Expression> ASTFactory::NewLabelledStatement(Position &loc, Scope *scope,
                                                    std::string label, Handle<Expression> stmt)
{
    return MakeHandle<LabelledStatement>(loc, scope, label, stmt);
}

Handle<Expression> ASTFactory::NewTernaryExpression(Position &loc, Scope *scope,
                                                    Handle<Expression> first, Handle<Expression> second, Handle<Expression> third)
{
    return MakeHandle<TernaryExpression>(loc, scope, first, second, third);
}

Handle<Expression> ASTFactory::NewAssignExpression(Position &loc, Scope *scope,
                                                   Handle<Expression> lhs, Handle<Expression> rhs)
{
    return MakeHandle<AssignExpression>(loc, scope, lhs, rhs);
}
    
Handle<Expression> ASTFactory::NewPrefixExpression(Position &loc, Scope *scope,
                                                   PrefixOperation op, Handle<Expression> expr)
{
    return MakeHandle<PrefixExpression>(loc, scope, op, expr);
}

Handle<Expression> ASTFactory::NewPostfixExpression(Position &loc, Scope *scope,
                                                    PostfixOperation op, Handle<Expression> expr)
{
    return MakeHandle<PostfixExpression>(loc, scope, op, expr);
}
    
Handle<Expression> ASTFactory::NewIntegralConstant(Position &loc, Scope *scope, int value)
{
    return MakeHandle<IntegralConstant>(loc, scope, value);
}
    
Handle<Expression> ASTFactory::NewNewExpression(Position &loc, Scope *scope, Handle<Expression> expr)
{
    return MakeHandle<NewExpression>(loc, scope, expr);
}
    
Handle<Expression> ASTFactory::NewIdentifier(Position &loc, Scope *scope, std::string name)
{
    return MakeHandle<Identifier>(loc, scope, name);
}
    
Handle<Expression> ASTFactory::NewArgumentList(Position &loc, Scope *scope, Handle<ExpressionList> args)
{
    return MakeHandle<ArgumentList>(loc, scope, std::move(args));
}

Handle<Expression> ASTFactory::NewCallExpression(Position &loc, Scope *scope, MemberAccessKind kind, Handle<Expression> func, Handle<Expression> args)
{
    return MakeHandle<CallExpression>(loc, scope, kind, func, args);
}
    
Handle<Expression> ASTFactory::NewNullConstant(Position &loc, Scope *scope)
{
    return MakeHandle<NullConstant>(loc, scope);
}
    
Handle<Expression> ASTFactory::NewStringConstant(Position &loc, Scope *scope, std::string str)
{
    return MakeHandle<StringConstant>(loc, scope, str);
}
   
Handle<Expression> ASTFactory::NewBooleanConstant(Position &loc, Scope *scope, bool val)
{
    return MakeHandle<BooleanConstant>(loc, scope, val);
}
    
Handle<Expression> ASTFactory::NewThisExpression(Position &loc, Scope *scope)
{
    return MakeHandle<ThisExpression>(loc, scope);
}
    
Handle<Expression> ASTFactory::NewArrayConstant(Position &loc, Scope *scope, ProxyArray arr)
{
    return MakeHandle<ArrayConstant>(loc, scope, std::move(arr));
}

Handle<Expression> ASTFactory::NewObjectConstant(Position &loc, Scope *scope,
                                                ProxyObject obj)
{
    return MakeHandle<ObjectConstant>(loc, scope, std::move(obj));
}
    
Handle<Expression> ASTFactory::NewFunctionPrototype(Position &loc, Scope *scope, std::string name, std::vector<std::string> args)
{
    return MakeHandle<FunctionPrototype>(loc, scope, name, std::move(args));
}
    
Handle<Expression> ASTFactory::NewFunctionStatement(Position &loc, Scope *scope, Handle<FunctionPrototype> proto, Handle<Expression> body)
{
    return MakeHandle<FunctionStatement>(loc, scope, proto, body);
}
    
Handle<Expression> ASTFactory::NewBlockStatement(Position &loc, Scope *scope, Handle<ExpressionList> list)
{
    return MakeHandle<BlockStatement>(loc, scope, list);
}

Handle<Expression> ASTFactory::NewForStatement(Position &loc, Scope *scope, ForKind kind, Handle<Expression> init, Handle<Expression> condition, Handle<Expression> update, Handle<Expression> body)
{
    return MakeHandle<ForStatement>(loc, scope, kind, init, condition, update, body);
}
    
Handle<Expression> ASTFactory::NewIfStatement(Position &loc, Scope *scope, Handle<Expression> condition, Handle<Expression> then)
{
    return MakeHandle<IfStatement>(loc, scope, condition, then);
}

Handle<Expression> ASTFactory::NewIfElseStatement(Position &loc, Scope *scope, Handle<Expression> condition, Handle<Expression> then, Handle<Expression> els)
{
    return MakeHandle<IfElseStatement>(loc, scope, condition, then, els);
}

Handle<Expression> ASTFactory::NewReturnStatement(Position &loc, Scope *scope, Handle<Expression> expr)
{
    return MakeHandle<ReturnStatement>(loc, scope, expr);
}
    
Handle<Expression> ASTFactory::NewMemberExpression(Position &loc, Scope *scope, MemberAccessKind kind, Handle<Expression> expr, Handle<Expression> mem)
{
    return MakeHandle<MemberExpression>(loc, scope, kind, expr, mem);
}
    
Handle<Expression> ASTFactory::NewCommaExpression(Position &loc, Scope *scope, Handle<ExpressionList> l)
{
    return MakeHandle<CommaExpression>(loc, scope, l);
}
    
Handle<Expression> ASTFactory::NewBinaryExpression(Position &loc, Scope *scope, BinaryOperation op, Handle<Expression> lhs, Handle<Expression> rhs)
{
    return MakeHandle<BinaryExpression>(loc, scope, op, lhs, rhs);
}
    
Handle<Declaration> ASTFactory::NewDeclaration(Position &loc, Scope *scope, std::string name, Handle<Expression> init)
{
    return MakeHandle<Declaration>(loc, scope, name, init);
}
    
Handle<Declaration> ASTFactory::NewDeclaration(Position &loc, Scope *scope, Handle<Expression> expr, Handle<Expression> init)
{
    return MakeHandle<Declaration>(loc, scope, expr, init);
}
    
Handle<Expression> ASTFactory::NewDeclarationList(Position &loc, Scope *scope, std::vector<Handle<Declaration>> decls)
{
    return MakeHandle<DeclarationList>(loc, scope, std::move(decls));
}
    
Handle<Expression> ASTFactory::NewArrowFunctionStatement(Position &loc, Scope *scope, Handle<Expression> body, std::vector<Handle<Expression>> args)
{
    return MakeHandle<ArrowFunctionStatement>(loc, scope, body, std::move(args));
}
    
Handle<Expression> ASTFactory::NewJSXNodeExpression(Position &loc, Scope *scope, Handle<Expression> identifier, Handle<Expression> props, Handle<Expression> parent, std::vector<Handle<Expression>> childrens) {
    Handle<Expression> nidExpr = NewPrefixExpression(PrefixOperation::kIncrement, NewIdentifier(JSXNODE_IDENTIFIER));
    return MakeHandle<JSXNodeExpression>(loc, scope, identifier, nidExpr, props, parent, std::move(childrens));
}
    
Handle<Expression> ASTFactory::NewClassStatement(Position &loc, Scope *scope, Handle<Expression> identifier, Handle<Expression> superClass, Handle<Expression> body) {
    return MakeHandle<ClassStatement>(loc, scope, identifier, superClass, body);
}
    
}  // namespace data_render
}  // namespace core
}  // namespace weex<|MERGE_RESOLUTION|>--- conflicted
+++ resolved
@@ -38,6 +38,10 @@
   return MakeHandle<ExpressionList>();
 }
     
+Handle<ExpressionList> ASTFactory::NewExpressionList(const std::vector<Handle<Expression>>& list) {
+    return MakeHandle<ExpressionList>(list);
+}
+    
 Handle<ClassBody> ASTFactory::NewClassBody() {
   return MakeHandle<ClassBody>();
 }
@@ -62,7 +66,6 @@
   Handle<ChunkStatement> expr = MakeHandle<ChunkStatement>(list);
   return expr;
 }
-<<<<<<< HEAD
 
 Handle<ChunkStatement> ASTFactory::NewChunkStatement(Position &loc, Scope *scope, Handle<ExpressionList> list) {
     Handle<ChunkStatement> expr = MakeHandle<ChunkStatement>(loc, scope, list);
@@ -71,31 +74,16 @@
 
 Handle<Expression> ASTFactory::NewFunctionPrototype(std::string name, std::vector<std::string> args) {
   return MakeHandle<FunctionPrototype>(name, std::move(args));
-=======
-Handle<Expression> ASTFactory::NewFunctionPrototype(
-    Json& json, std::string name, std::vector<std::string> args) {
-  return MakeHandle<FunctionPrototype>(json, name, std::move(args));
-}
-Handle<Expression> ASTFactory::NewFunctionStatement(
-    Json& json, Handle<FunctionPrototype> proto, Handle<Expression> body) {
-  return MakeHandle<FunctionStatement>(json, proto, body);
-}
+}
+
+Handle<Expression> ASTFactory::NewFunctionStatement(Handle<FunctionPrototype> proto, Handle<Expression> body) {
+  return MakeHandle<FunctionStatement>(proto, body);
+}
+    
 Handle<Expression> ASTFactory::NewReturnStatement(Handle<Expression> expr) {
   return MakeHandle<ReturnStatement>(expr);
 }
-Handle<Expression> ASTFactory::NewDeclaration(
-    Json& json, std::string name, Handle<Expression> init) {
-  return MakeHandle<Declaration>(json, name, init);
-}
-Handle<Expression> ASTFactory::NewDeclaration(
-    std::string name, Handle<Expression> init) {
-  return MakeHandle<Declaration>(name, init);
-}
-Handle<Expression> ASTFactory::NewDeclarationList(Json& json) {
-  return MakeHandle<DeclarationList>(json);
->>>>>>> 351136a8
-}
-    
+
 Handle<Expression> ASTFactory::NewDeclaration(std::string name, Handle<Expression> init) {
   return MakeHandle<Declaration>(name, init);
 }
@@ -103,21 +91,15 @@
 Handle<Expression> ASTFactory::NewDeclarationList() {
     return MakeHandle<DeclarationList>();
 }
-<<<<<<< HEAD
+
 Handle<Expression> ASTFactory::NewDeclarationList(std::vector<Handle<Declaration>> decls) {
   return MakeHandle<DeclarationList>(std::move(decls));
-=======
-Handle<Expression>
-ASTFactory::NewCommaExpression(const std::vector<Handle<Expression>>& list) {
-  return MakeHandle<CommaExpression>(list);
-}
-Handle<Expression> ASTFactory::NewBinaryExpression(
-    Json& json, BinaryOperation op, Handle<Expression> lhs,
-    Handle<Expression> rhs) {
-  return MakeHandle<BinaryExpression>(json, op, lhs, rhs);
->>>>>>> 351136a8
-}
-
+}
+
+Handle<Expression> ASTFactory::NewCommaExpression(const std::vector<Handle<Expression>>& list) {
+    return MakeHandle<CommaExpression>(NewExpressionList(list));
+}
+    
 Handle<Expression> ASTFactory::NewBinaryExpression(BinaryOperation op, Handle<Expression> lhs, Handle<Expression> rhs) {
   return MakeHandle<BinaryExpression>(op, lhs, rhs);
 }
