/**
 * Licensed to the Apache Software Foundation (ASF) under one
 * or more contributor license agreements.  See the NOTICE file
 * distributed with this work for additional information
 * regarding copyright ownership.  The ASF licenses this file
 * to you under the Apache License, Version 2.0 (the
 * "License"); you may not use this file except in compliance
 * with the License.  You may obtain a copy of the License at
 *
 *   http://www.apache.org/licenses/LICENSE-2.0
 *
 * Unless required by applicable law or agreed to in writing,
 * software distributed under the License is distributed on an
 * "AS IS" BASIS, WITHOUT WARRANTIES OR CONDITIONS OF ANY
 * KIND, either express or implied.  See the License for the
 * specific language governing permissions and limitations
 * under the License.
 */

#ifndef CORE_DATA_RENDER_VNODE_VNODE_RENDER_MANAGER_
#define CORE_DATA_RENDER_VNODE_VNODE_RENDER_MANAGER_

#include <map>
#include <string>

#include "core/data_render/vm.h"
#include "core/data_render/vnode/vnode.h"
#include "core/data_render/vnode/vcomponent.h"
#include "core/data_render/vnode/vnode_exec_env.h"
#include "core/render/manager/render_manager.h"
#include "core/render/node/render_object.h"

namespace weex {
namespace core {
namespace data_render {

class HttpModule;
class VNodeRenderManager {
 friend class VNode;
 private:
  VNodeRenderManager() {}

  ~VNodeRenderManager() {}

 public:
  void CreatePage(const std::string &input, const std::string &page_id, const std::string &options, const std::string &init_data, std::function<void(const char*)> exec_js);

  void CreatePage(const char *contents, size_t length, const std::string& page_id, const std::string& options, const std::string& init_data);

  bool RefreshPage(const std::string &page_id, const std::string &init_data);
  bool ClosePage(const std::string &page_id);
  void FireEvent(const std::string &page_id, const std::string &ref, const std::string &event,const std::string &args,const std::string &dom_changes);
  void ExecuteRegisterModules(ExecState *exec_state, std::vector<std::string>& registers);
  void RegisterModules(const std::string &modules) { modules_.push_back(modules); }
  bool RequireModule(ExecState *exec_state, std::string &name, std::string &result);
  void PatchVNode(ExecState *exec_state, VNode *v_node, VNode *new_node);
  void CallNativeModule(ExecState *exec_state, const std::string &module, const std::string &method, const std::string &args, int argc = 0);
<<<<<<< HEAD
  void UpdateComponentData(const std::string& page_id, const char* cid, const std::string& json_data);
=======
  void WXLogNative(ExecState *exec_state, const std::string &info);
>>>>>>> a49f83a6
  static VNodeRenderManager *GetInstance() {
    if (!g_instance) {
      g_instance = new VNodeRenderManager();
    }
    return g_instance;
  }

  inline ExecState *GetExecState(const std::string &instance_id) {
    auto it = exec_states_.find(instance_id);
    return it != exec_states_.end() ? it->second : nullptr;
  }

  inline VNode *GetRootVNode(const std::string &instance_id) {
    auto it = vnode_trees_.find(instance_id);
    return it != vnode_trees_.end() ? it->second : nullptr;
  }

 private:
  void InitVM();
  bool CreatePageInternal(const std::string &page_id, VNode *v_node);
  bool RefreshPageInternal(const std::string &page_id, VNode *new_node);
  bool ClosePageInternal(const std::string &page_id);
<<<<<<< HEAD
  std::string CreatePageWithOpcode(const std::string& page_id, const std::string& options, const std::string& init_data);
  std::string CreatePageImpl(const std::string &input, const std::string &page_id, const std::string &options, const std::string &init_data, std::function<void(const char*)> exec_js);
  void DownloadAndExecScript(ExecState *exec_state, const std::string &page_id,
                             std::function<void(const char *)> exec_js);
=======

  std::string CreatePageWithContent(const uint8_t *contents, size_t length, const std::string &page_id, const std::string &options, const std::string &init_data);
  std::string CreatePageWithContent(const std::string &input, const std::string &page_id, const std::string &options, const std::string &init_data);
>>>>>>> a49f83a6

  static VM *g_vm;
  static VNodeRenderManager *g_instance;

  std::map<std::string, VNode *> vnode_trees_;
  std::map<std::string, ExecState *> exec_states_;
  std::vector<std::string> modules_;
};
}  // namespace data_render
}  // namespace core
}  // namespace weex
#endif  // CORE_DATA_RENDER_VNODE_VNODE_RENDER_MANAGER_<|MERGE_RESOLUTION|>--- conflicted
+++ resolved
@@ -55,11 +55,8 @@
   bool RequireModule(ExecState *exec_state, std::string &name, std::string &result);
   void PatchVNode(ExecState *exec_state, VNode *v_node, VNode *new_node);
   void CallNativeModule(ExecState *exec_state, const std::string &module, const std::string &method, const std::string &args, int argc = 0);
-<<<<<<< HEAD
   void UpdateComponentData(const std::string& page_id, const char* cid, const std::string& json_data);
-=======
   void WXLogNative(ExecState *exec_state, const std::string &info);
->>>>>>> a49f83a6
   static VNodeRenderManager *GetInstance() {
     if (!g_instance) {
       g_instance = new VNodeRenderManager();
@@ -82,16 +79,18 @@
   bool CreatePageInternal(const std::string &page_id, VNode *v_node);
   bool RefreshPageInternal(const std::string &page_id, VNode *new_node);
   bool ClosePageInternal(const std::string &page_id);
-<<<<<<< HEAD
-  std::string CreatePageWithOpcode(const std::string& page_id, const std::string& options, const std::string& init_data);
-  std::string CreatePageImpl(const std::string &input, const std::string &page_id, const std::string &options, const std::string &init_data, std::function<void(const char*)> exec_js);
   void DownloadAndExecScript(ExecState *exec_state, const std::string &page_id,
                              std::function<void(const char *)> exec_js);
-=======
 
-  std::string CreatePageWithContent(const uint8_t *contents, size_t length, const std::string &page_id, const std::string &options, const std::string &init_data);
-  std::string CreatePageWithContent(const std::string &input, const std::string &page_id, const std::string &options, const std::string &init_data);
->>>>>>> a49f83a6
+  std::string CreatePageWithContent(const uint8_t *contents, size_t length,
+                                    const std::string &page_id,
+                                    const std::string &options,
+                                    const std::string &init_data);
+  std::string CreatePageWithContent(const std::string &input,
+                                    const std::string &page_id,
+                                    const std::string &options,
+                                    const std::string &init_data,
+                                    std::function<void(const char *)> exec_js);
 
   static VM *g_vm;
   static VNodeRenderManager *g_instance;
