--- conflicted
+++ resolved
@@ -118,34 +118,18 @@
   if (!IsArray(table) || !IsInt(start) || !IsInt(end)) {
     return Value();
   }
-<<<<<<< HEAD
-  Table* p_table = TableValue(table);
-  int64_t v_start = IntValue(start);
-  int64_t v_end = IntValue(end);
-  if (v_end > p_table->array->size()) {
-    v_end = p_table->array->size();
-=======
   unsigned int v_start = static_cast<unsigned int>(IntValue(start));
   unsigned int v_end = static_cast<unsigned int>(IntValue(end));
   size_t size = GetValueArraySize(*table);
   if (v_end > size) {
     v_end = size;
->>>>>>> 5ad0becf
   }
   if (v_start > v_end) {
     v_start = v_end;
   }
-<<<<<<< HEAD
-  Value* new_value = exec_state->getTableFactory()->CreateTable();
-  Table* new_table = TableValue(new_value);
-  new_table->array->insert(new_table->array->end(),
-                           p_table->array->begin() + static_cast<int>(v_start), p_table->array->begin() + static_cast<int>(v_end));
-  return Value(*new_value);
-=======
   Value new_value = exec_state->class_factory()->CreateArray();
   ArrayAddAll(*table, new_value, v_start, v_end);
   return new_value;
->>>>>>> 5ad0becf
 }
 
 static Value AppendUrlParam(ExecState* exec_state) {
@@ -394,13 +378,8 @@
     for (int64_t index = 0; index < array_size; index++) {
       // will be free by table
       Value key(index);
-<<<<<<< HEAD
-      Value val(ParseJson2Value(state, json[static_cast<int>(index)]));
-      SetTabValue(TableValue(value), &key, val);
-=======
       Value val(ParseJson2Value(state, json[index]));
       SetArray(ObjectValue<Array>(&value), &key, val);
->>>>>>> 5ad0becf
     }
     return value;
   } else if (json.is_object()) {
