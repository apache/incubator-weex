/**
 * Licensed to the Apache Software Foundation (ASF) under one
 * or more contributor license agreements.  See the NOTICE file
 * distributed with this work for additional information
 * regarding copyright ownership.  The ASF licenses this file
 * to you under the Apache License, Version 2.0 (the
 * "License"); you may not use this file except in compliance
 * with the License.  You may obtain a copy of the License at
 *
 *   http://www.apache.org/licenses/LICENSE-2.0
 *
 * Unless required by applicable law or agreed to in writing,
 * software distributed under the License is distributed on an
 * "AS IS" BASIS, WITHOUT WARRANTIES OR CONDITIONS OF ANY
 * KIND, either express or implied.  See the License for the
 * specific language governing permissions and limitations
 * under the License.
 */

#include <sstream>
#include "core/data_render/vnode/vnode_exec_env.h"
#include "core/data_render/object.h"
#include "core/data_render/table.h"
#include "core/data_render/class_factory.h"
#include "core/data_render/class_array.h"
#include "core/data_render/class_string.h"
#include "core/data_render/class_object.h"
#include "core/data_render/common_error.h"
#include "core/data_render/js_common_function.h"
#include "core/data_render/vnode/vcomponent.h"
#include "core/data_render/vnode/vnode_render_manager.h"
#include "core/data_render/vnode/vcomponent_lifecycle_listener.h"
#include "core/data_render/vnode/vnode_on_event_listener.h"
#include <base/LogDefines.h>

namespace weex {
namespace core {
namespace data_render {

json11::Json ValueToJSON(const Value& value);

static Value SizeOf(ExecState *exec_state) {
    size_t length = exec_state->GetArgumentCount();
    if (length > 0) {
        Value *value = exec_state->GetArgument(0);
        if (IsTable(value)) {
            return Value(static_cast<int64_t>(GetTableSize(ValueTo<Table>(value))));
        }
        else if (IsArray(value)) {
            return GetArraySizeValue(ValueTo<Array>(value));
        }
    }
    return Value(static_cast<int64_t>(-1));
}

static Value Merge(ExecState *exec_state) {
    size_t length = exec_state->GetArgumentCount();
    if (length != 2) {
        return Value();
    }
    Value *lhs = exec_state->GetArgument(0);
    Value *rhs = exec_state->GetArgument(1);
    if (IsTable(lhs) && IsNil(rhs)) {
        return *lhs;
    } else if (IsNil(lhs) && IsTable(rhs)) {
        return *rhs;
    } else if (!IsTable(lhs) && !IsTable(rhs)) {
        return Value();
    }
    Value new_value = exec_state->class_factory()->CreateTable();
    if (IsTable(lhs)) {
        TableCopy(*lhs, new_value);
//        LOGD("[Merge]:lhs:%s\n", TableToString(ValueTo<Table>(lhs)).c_str());
    }
    if (IsTable(rhs)) {
        TableCopy(*rhs, new_value);
//        LOGD("[Merge]:rhs:%s\n", TableToString(ValueTo<Table>(rhs)).c_str());
    }
    return new_value;
}

static Value ToString(ExecState* exec_state) {
  size_t length = exec_state->GetArgumentCount();
  if (length != 1) {
    return Value();
  }
  Value* table = exec_state->GetArgument(0);
  if (!IsTable(table)) {
    return Value();
  }

  const json11::Json& json = ValueToJSON(*table);
  std::string s;
  json.dump(s);
  String* new_value = exec_state->string_table()->StringFromUTF8(s);
  return Value(new_value);
}

static Value Slice(ExecState *exec_state) {
    size_t length = exec_state->GetArgumentCount();
    if (length != 3) {
        return Value();
    }
    Value *array = exec_state->GetArgument(0);
    Value *start = exec_state->GetArgument(1);
    Value *end = exec_state->GetArgument(2);
    if (!IsArray(array) || !IsInt(start) || !IsInt(end)) {
        return Value();
    }
    unsigned int v_start = static_cast<unsigned int>(IntValue(start));
    unsigned int v_end = static_cast<unsigned int>(IntValue(end));
    size_t size = GetArraySize(ValueTo<Array>(array));
    if (v_end > size) {
        v_end = static_cast<unsigned int>(size);
    }
    if (v_start > v_end) {
        v_start = v_end;
    }
    Value new_value = exec_state->class_factory()->CreateArray();
    ArrayCopyFrom(*array, new_value, v_start, v_end);
    return new_value;
}
    
static Value CallNativeModule(ExecState *exec_state) {
    do {
        if (exec_state->GetArgumentCount() < 1) {
            break;
        }
        Value *arg = exec_state->GetArgument(0);
        if (!IsTable(arg)) {
            break;
        }
        Value *module = GetTableValue(ValueTo<Table>(arg), std::string("module"));
        if (!module || !IsString(module)) {
            break;
        }
        Value *method = GetTableValue(ValueTo<Table>(arg), std::string("method"));
        if (!method || !IsString(method)) {
            break;
        }
        Value *args = GetTableValue(ValueTo<Table>(arg), std::string("args"));
        if (!args || !IsArray(args)) {
            break;
        }
        int argc = (int)GetArraySize(ValueTo<Array>(args));
        weex::core::data_render::VNodeRenderManager::GetInstance()->CallNativeModule(exec_state, CStringValue(module), CStringValue(method), argc > 0 ? ArrayToString(ValueTo<Array>(args)) : "", argc);
        
    } while(0);
    
    return Value();
}
    
static Value RequireModule(ExecState *exec_state) {
    do {
        if (!exec_state->GetArgumentCount()) {
            break;
        }
        Value *arg = exec_state->GetArgument(0);
        if (!IsString(arg)) {
            break;
        }
        std::string module_name = CStringValue(arg);
        std::string module_info;
        if (!weex::core::data_render::VNodeRenderManager::GetInstance()->RequireModule(exec_state, module_name, module_info)) {
            break;
        }
        return StringToValue(exec_state, module_info);
        
    } while (0);
    
    return Value();
}
    
static Value RegisterModules(ExecState *exec_state) {
    do {
        if (!exec_state->GetArgumentCount()) {
            break;
        }
        Value *arg = exec_state->GetArgument(0);
        if (!IsArray(arg)) {
            break;
        }
        Array *array = ValueTo<Array>(arg);
        if (array->items.size() > 0) {
            std::vector<std::string> args;
            for (int i = 0; i < array->items.size(); i++) {
                Value item = array->items[i];
                if (!IsString(&item)) {
                    continue;
                }
                args.push_back(CStringValue(&item));
            }
            if (args.size() > 0) {
                weex::core::data_render::VNodeRenderManager::GetInstance()->ExecuteRegisterModules(exec_state, args);
            }
        }
        
    } while (0);
    return Value();
}

static Value AppendUrlParam(ExecState *exec_state) {
  size_t length = exec_state->GetArgumentCount();
  if (length != 2) {
    return Value();
  }
  Value* url = exec_state->GetArgument(0);
  Value* array = exec_state->GetArgument(1);
  if (!IsString(url) || !IsArray(array)) {
    return Value();
  }
  String* p_string = StringValue(url);
  Array* p_array = ValueTo<Array>(array);
  std::stringstream ss;
  ss << p_string->c_str();

  std::vector<Value> kv_array = p_array->items;
  for (auto it = kv_array.begin(); it != kv_array.end(); it++) {
    Value& kv_map = *it;
    Table* p_table = ValueTo<Table>(&kv_map);
    if (p_table != nullptr && p_table->map.find("key") != p_table->map.end() &&
        p_table->map.find("value") != p_table->map.end()) {
      Value& key = p_table->map.find("key")->second;
      Value& value = p_table->map.find("value")->second;
      if (IsString(&key) && IsString(&value)) {
        ss << "&" << key.str->c_str() << "=" << value.str->c_str();
      }
    }
  }

  String* new_value = exec_state->string_table()->StringFromUTF8(ss.str());
  return Value(new_value);
}

// saveComponentDataAndProps(component, data, props);
static Value saveComponentPropsAndData(ExecState *exec_state) {
  VComponent *component = exec_state->GetArgument(0)->type == Value::Type::NIL ?
                    nullptr : reinterpret_cast<VComponent *>(exec_state->GetArgument(0)->cptr);
  Value *props = exec_state->GetArgument(1);
  Value *data = exec_state->GetArgument(2);
  if (component) {
      component->SetData(data);
      component->SetProps(props);
  }
  return Value();
}

// setComponentRoot(component, node);
static Value SetComponentRoot(ExecState* exec_state) {
  VComponent *component = exec_state->GetArgument(0)->type == Value::Type::NIL ?
                    nullptr : reinterpret_cast<VComponent *>(exec_state->GetArgument(0)->cptr);
  VNode* node = exec_state->GetArgument(1)->type == Value::Type::NIL ?
                nullptr : reinterpret_cast<VNode *>(exec_state->GetArgument(1)->cptr);
  if (component && node) {
      component->SetRootNode(node);
  }
  return Value();
}

// createComponent(template_id, "template_name", func_name);
static Value CreateComponent(ExecState* exec_state) {
  int template_id = 0;
  if (exec_state->GetArgument(0)->type == Value::Type::INT) {
    template_id = static_cast<int>(exec_state->GetArgument(0)->i);
  }
  auto template_name = exec_state->GetArgument(1)->str;
  auto func_name = exec_state->GetArgument(2)->str;
  VComponent* component = new VComponent(
      exec_state, template_id, template_name->c_str(), func_name->c_str());
  Value result;
  result.type = Value::Type::CPTR;
  result.cptr = component;
  if (exec_state->context()->root() == nullptr) {
    exec_state->context()->set_root(component);
  }
  component->set_life_cycle_listener(
      std::unique_ptr<VComponent::LifecycleListener>(
          new VComponentLifecycleListener));
  exec_state->context()->AddComponent(component->id(), component);
  return result;
}
    
static Value UpdateElement(ExecState *exec_state) {
    do {
        if (exec_state->GetArgumentCount() < 2) {
            throw VMExecError("UpdateElement needs >= 2 args");
        }
        Value *prev = exec_state->GetArgument(0);
        Value *next = exec_state->GetArgument(1);
        if (!IsCptr(prev) || !IsCptr(next)) {
            throw VMExecError("UpdateElement only supporting cptr");
        }
        VNode *vn_prev = reinterpret_cast<VNode *>(prev->cptr);
        VNode *vn_next = reinterpret_cast<VNode *>(next->cptr);
        VNodeRenderManager::GetInstance()->PatchVNode(exec_state, vn_prev, vn_next);
        
    } while (0);
    
    return Value();
}

// createElement("tag_name", "id", ref);
static Value CreateElement(ExecState *exec_state) {
    std::string tag_name = exec_state->GetArgument(0)->str->c_str();
    Value *arg_id = exec_state->GetArgument(1);
    std::string arg_id_str;
    if (IsString(arg_id)) {
        arg_id_str = CStringValue(arg_id);
    }
    else if (IsInt(arg_id)) {
        std::ostringstream os;
        os << IntValue(arg_id) ;
        arg_id_str = "vn_" + os.str();
    }
    else {
        throw VMExecError("CreateElement only support int for string");
    }
    std::string node_id,ref;
    node_id = arg_id_str;
    if (exec_state->GetArgumentCount() > 2 && exec_state->GetArgument(2)->type == Value::Type::STRING) {
        ref = exec_state->GetArgument(2)->str->c_str();
    }
    LOGD("[VM][VNode][CreateElement]: %s  %s\n", node_id.c_str(), tag_name.c_str());
    VNode *node = NULL;
    if (tag_name == "root") {
        node = new VNode("div", "vn_r", "vn_r");
        exec_state->context()->set_root(node);
    }
    else {
        node = new VNode(tag_name, node_id, ref);
        if (exec_state->context()->root() == nullptr) {
            exec_state->context()->set_root(node);
        }
    }
    Value result;
    result.type = Value::Type::CPTR;
    result.cptr = node;
    return result;
}
    
static void AppendChild(ExecState *exec_state, VNode *parent, VNode *children) {
    if (parent && children) {
        parent->AddChild(children);
    }
}

// appendChild(parent, node);
static Value AppendChild(ExecState *exec_state) {
    do {
        VNode *parent = exec_state->GetArgument(0)->type == Value::Type::NIL ?
        nullptr : reinterpret_cast<VNode *>(exec_state->GetArgument(0)->cptr);
        Value *childrens = exec_state->GetArgument(1);
        if (IsString(childrens) && parent->tag_name() != "text") {
            throw VMExecError("AppendChild only support string for span");
        }
        else if (IsNil(childrens)) {
            break;
        }
        else if (!IsArray(childrens) && !IsCptr(childrens) && !IsString(childrens)) {
            throw VMExecError("AppendChild unsupport array or cptr");
        }
        if (IsArray(childrens)) {
            std::vector<Value> items = ValueTo<Array>(childrens)->items;
            for (int i = 0; i < items.size(); i++) {
                if (IsNil(&items[i])) {
                    continue;
                }
                if (!IsCptr(&items[i])) {
                    throw VMExecError("AppendChild unspport array or cptr");
                }
                VNode *children = reinterpret_cast<VNode *>(items[i].cptr);
                AppendChild(exec_state, parent, children);
            }
        }
        else if (IsString(childrens) && parent) {
            parent->SetAttribute("value", CStringValue(childrens));
        }
        else {
            VNode *children = reinterpret_cast<VNode *>(exec_state->GetArgument(1)->cptr);
            LOGD("[VM][VNode][AppendChild]: %s  %s\n", parent ? parent->ref().c_str() : "null", children->ref().c_str());
            AppendChild(exec_state, parent, children);
        }
        
    } while (0);
    
    return Value();
}

// setAttr(node, "value");
static Value SetAttr(ExecState* exec_state) {
  VNode* node = reinterpret_cast<VNode*>(exec_state->GetArgument(0)->cptr);
  if (node == nullptr) {
    return Value();
  }

  char* key = exec_state->GetArgument(1)->str->c_str();
  Value* p_value = exec_state->GetArgument(2);
  if (p_value->type == Value::STRING) {
    node->SetAttribute(key, p_value->str->c_str());
  } else if (p_value->type == Value::INT) {  // todo use uniform type
    // conversion.
    std::stringstream ss;
    ss << p_value->i;
    std::string str = ss.str();
    node->SetAttribute(key, str);
  }

  return Value();
}


// setProps(node, "value");
static Value SetProps(ExecState *exec_state) {
    VNode *node = reinterpret_cast<VNode *>(exec_state->GetArgument(0)->cptr);
    if (node == nullptr) {
        return Value();
    }
    Value *p_value = exec_state->GetArgument(1);
    if (p_value->type == Value::TABLE) {
        Table *table = ValueTo<Table>(p_value);
        //LOGD("[SetProps]:table:%s\n", TableToString(table).c_str());
        for (auto iter = table->map.begin(); iter != table->map.end(); iter++) {
            if (iter->first == "style") {
                Value style = iter->second;
                if (style.type == Value::TABLE) {
                    Table *style_table = ValueTo<Table>(&style);
                    for (auto iter_style = style_table->map.begin(); iter_style != style_table->map.end(); iter_style++) {
                        switch (iter_style->second.type) {
                            case Value::STRING:
                            {
                                node->SetStyle(iter_style->first, iter_style->second.str->c_str());
                                break;
                            }
                            case Value::INT:
                            {
                                node->SetStyle(iter_style->first, base::to_string(iter_style->second.i));
                                break;
                            }
                            case Value::NUMBER:
                            {
                                node->SetStyle(iter_style->first, base::to_string(iter_style->second.n));
                                break;
                            }
                            default:
                                LOGE("can't support type:%i\n", iter_style->second.type);
                                break;
                        }
                    }
                }
            }
            else {
                switch (iter->second.type) {
                    case Value::STRING:
                    {
                        node->SetAttribute(iter->first, iter->second.str->c_str());
                        break;
                    }
                    case Value::INT:
                    {
                        node->SetAttribute(iter->first, base::to_string(iter->second.i));
                        break;
                    }
                    case Value::FUNC:
                    {
                        std::string::size_type pos = iter->first.find("on");
                        if (pos != 0) {
                            throw VMExecError("AddEvent isn't a function");
                        }
                        std::string event = iter->first.substr(pos + 2);
                        transform(event.begin(), event.end(), event.begin(), ::tolower);
                        FuncState *func_state = iter->second.f;
                        node->AddEvent(event, func_state, func_state->class_inst());
                        break;
                    }
                    case Value::FUNC_INST:
                    {
                        std::string::size_type pos = iter->first.find("on");
                        if (pos != 0) {
                            throw VMExecError("AddEvent isn't a function");
                        }
                        std::string event = iter->first.substr(pos + 2);
                        transform(event.begin(), event.end(), event.begin(), ::tolower);
                        FuncInstance *func_inst = ValueTo<FuncInstance>(&iter->second);
                        FuncState *func_state = func_inst->func_;
                        node->AddEvent(event, func_inst, func_state->class_inst());
                        break;
                    }
                    case Value::NUMBER:
                    {
                        node->SetStyle(iter->first, base::to_string(iter->second.n));
                        break;
                    }
                    default:
                        LOGE("can't support type:%i\n", iter->second.type);
                        break;
                }
            }
        }
    }
    return Value();
}

// setClassList(node, "class-name");
static Value SetClassList(ExecState* exec_state) {
  VNode* node = reinterpret_cast<VNode*>(exec_state->GetArgument(0)->cptr);
  Value* key = exec_state->GetArgument(1);
  if (key->type != Value::Type::STRING) {
      return Value();
  }

  if (node == nullptr) {
    return Value();
  }

  auto styles = exec_state->context()->style_json();
  const json11::Json& style = styles[key->str->c_str()];
  if (style.is_null()) {
    return Value();
  }
  const json11::Json::object& items = style.object_items();
  for (auto it = items.begin(); it != items.end(); it++) {
    node->SetStyle(it->first, it->second.string_value());
  }
  return Value();
}

// setStyle(node, key, value);
inline static Value SetStyle(VNode *node, Value *key, Value *value) {
  if (node == nullptr || key->type != Value::Type::STRING ||
      value->type == Value::Type::NIL) {
    return Value();
  }
  node->SetStyle(key->str->c_str(), ToString(value));
  return Value();
}

<<<<<<< HEAD
// setStyle(node, style);
inline static Value SetStyle(VNode *node, Value *style) {
  if (node == nullptr || style->type != Value::Type::TABLE) {
    return Value();
  }
  auto style_map = ValueTo<Table>(style)->map;
  for (auto it = style_map.begin(); it != style_map.end(); it++) {
    node->SetStyle(it->first, ToString(&it->second));
  }
  return Value();
}

// setStyle(node, key, value);
// or
// setStyle(node, style);
static Value SetStyle(ExecState *exec_state) {
  VNode *node = reinterpret_cast<VNode *>(exec_state->GetArgument(0)->cptr);
  auto length = exec_state->GetArgumentCount();
  if (length == 3) {
    Value *key = exec_state->GetArgument(1);
    Value *value = exec_state->GetArgument(2);
    SetStyle(node, key, value);
  } else if (length == 2) {
    Value *style = exec_state->GetArgument(1);
    SetStyle(node, style);
  }
  return Value();
}

// addEvent(node, event, value);
static Value AddEvent(ExecState* exec_state) {
  VNode* node = reinterpret_cast<VNode*>(exec_state->GetArgument(0)->cptr);
  Value *event = exec_state->GetArgument(1);
  size_t argc = exec_state->GetArgumentCount() - 2;
  std::vector<Value> args;
  for (uint i = 0; i < argc; i++) {
    Value *params = exec_state->GetArgument(2 + i);
    args.push_back(*params);
  }
  if (node == nullptr || event->type != Value::Type::STRING) {
    return Value();
  }
  node->AddEvent(event->str->c_str(), args);
  node->set_on_event_listener(
      std::unique_ptr<VNodeOnEventListener>(new VNodeOnEventListener));
  return Value();
}

void VNodeExecEnv::InitCFuncEnv(ExecState *state) {
    state->Register("log", Log);
=======
void VNodeExecEnv::ImportExecEnv(ExecState *state) {
>>>>>>> a49f83a6
    state->Register("sizeof", SizeOf);
    state->Register("slice", Slice);
    state->Register("appendUrlParam", AppendUrlParam);
    state->Register("merge", Merge);
    state->Register("tostring", ToString);
    state->Register("createElement", CreateElement);
    state->Register("updateElement", UpdateElement);
    state->Register("createComponent", CreateComponent);
    state->Register("saveComponentPropsAndData", saveComponentPropsAndData);
    state->Register("setComponentRoot", SetComponentRoot);
    state->Register("appendChild", AppendChild);
    state->Register("encodeURIComponent", encodeURIComponent);
    state->Register("encodeURI", encodeURIComponent);
    state->Register("setAttr", SetAttr);
    state->Register("setProps", SetProps);
    state->Register("setClassList", SetClassList);
    state->Register("setStyle", SetStyle);
    state->Register("addEvent", AddEvent);
    state->Register("__callNativeModule", CallNativeModule);
    // __registerModules deprecated in sversion 5.8 +
    state->Register("__registerModules", RegisterModules);
    // __requireModule supporting in sversion 5.8 +
    state->Register("__requireModule", RequireModule);
    state->Register("Array", state->class_factory()->ClassArray());
    state->Register("String", state->class_factory()->ClassString());
    state->Register("JSON", state->class_factory()->ClassJSON());
    state->Register("Object", state->class_factory()->ClassObject());
    state->Register("RegExp", state->class_factory()->ClassRegExp());
    state->Register("window", state->class_factory()->ClassWindow());
    state->Register("Math", state->class_factory()->ClassMath());
    state->Register("console", state->class_factory()->ClassConsole());
    RegisterJSCommonFunction(state);
}

Value JSONToValue(ExecState *state, const json11::Json& json) {
    if (json.is_null()) {
        return Value();
    }
    else if (json.is_bool()) {
        return Value(json.bool_value());
    }
    else if (json.is_number()) {
        std::string value;
        json.dump(value);
        if (value.find('.') == std::string::npos) {
            //int
            return Value(static_cast<int64_t>(json.number_value()));
        }
        else {
            return Value(json.number_value());
        }
    }
    else if (json.is_string()) {
        String *p_str = state->string_table()->StringFromUTF8(json.string_value());
        return Value(p_str);
    }
    else if (json.is_array()) {
        Value value = state->class_factory()->CreateArray();
        const json11::Json::array& data_objects = json.array_items();
        int64_t array_size = data_objects.size();
        for (int index = 0; index < array_size; index++) {
            // will be free by table
            Value key(index);
            Value val(JSONToValue(state, json[index]));
            SetArray(ValueTo<Array>(&value), &key, val);
        }
        return value;
    }
    else if (json.is_object()) {
        Value value = state->class_factory()->CreateTable();
        const json11::Json::object& data_objects = json.object_items();
        for (auto it = data_objects.begin(); it != data_objects.end(); it++) {
            // will be free by table
            Value key(state->string_table()->StringFromUTF8(it->first));
            Value val(JSONToValue(state, it->second));
            SetTableValue(ValueTo<Table>(&value), &key, val);
        }
        return value;
        
    }
    else {
        return Value();
    }
};

json11::Json ValueToJSON(const Value& value) {
    if (value.type != Value::TABLE) {
        return json11::Json();
    }
    Table *p_table = ValueTo<Table>(&value);
    json11::Json::object object;
    for (auto it = p_table->map.begin(); it != p_table->map.end(); it++) {
        if (it->second.type == Value::STRING) {
            object.insert({it->first, json11::Json(it->second.str->c_str())});
            continue;
        }
        if (it->second.type == Value::TABLE) {
            object.insert({it->first, ValueToJSON(it->second)});
            continue;
        }
    }
    return json11::Json(object);
}

void VNodeExecEnv::ParseData(ExecState* state) {
  const json11::Json& json = state->context()->raw_json();
  Variables* global = state->global();

  // Set component data and props
  Value components_data = state->class_factory()->CreateTable();
  Value components_props = state->class_factory()->CreateTable();
  Value components_computed = state->class_factory()->CreateTable();

  // main means body
  Value key(state->string_table()->StringFromUTF8("main"));
  auto main_data = JSONToValue(state, json["data"]);
  SetTableValue(ValueTo<Table>(&components_data), &key, main_data);
  auto main_props = JSONToValue(state, json["props"]);
  SetTableValue(ValueTo<Table>(&components_props), &key, main_props);
  auto main_computed = JSONToValue(state, json["computed"]);
  SetTableValue(ValueTo<Table>(&components_computed), &key, main_computed);

  const json11::Json &components_obj = json["components"];
  if (components_obj.is_array()) {
    for (auto it = components_obj.array_items().begin();
         it != components_obj.array_items().end(); it++) {
      const json11::Json name = (*it)["name"];
      if (!name.is_string()) {
        continue;
      }
      auto temp_data = JSONToValue(state, (*it)["data"]);
      Value key(state->string_table()->StringFromUTF8(name.string_value()));
      SetTableValue(ValueTo<Table>(&components_data), &key, temp_data);
      auto temp_props = JSONToValue(state, (*it)["props"]);
      SetTableValue(ValueTo<Table>(&components_props), &key, temp_props);
      auto temp_computed = JSONToValue(state, (*it)["computed"]);
      SetTableValue(ValueTo<Table>(&components_computed), &key, temp_computed);
    }
  }
  global->Add("_components_data", components_data);
  global->Add("_components_props", components_props);
  global->Add("_components_computed", components_computed);
}

void VNodeExecEnv::ImportExecData(ExecState *state, const std::string& init_data_str) {
  std::string err;
  const json11::Json& json = json11::Json::parse(init_data_str, err);
  if (!err.empty()) {
    LOGE("error parsing init data");
    Value value = state->class_factory()->CreateTable();
    state->global()->Set("_init_data", value);
    state->global()->Set("__weex_data__", value);
    return;
  }

  Value value = JSONToValue(state, json);
  if (value.type != Value::Type::TABLE) {
    value = state->class_factory()->CreateTable();
  }
  state->global()->Set("_init_data", value);
  state->global()->Set("__weex_data__", value);
}

void AddStyles(ExecState* state, const std::string& prefix, const json11::Json& style_obj) {
  if (style_obj.is_object()) {
    for (auto it = style_obj.object_items().begin(); it != style_obj.object_items().end(); it++) {
      state->context()->style_json()[prefix + it->first] = const_cast<json11::Json&>(it->second);
    }
  }
}

void VNodeExecEnv::ParseStyle(ExecState *state) {
  json11::Json& json = state->context()->raw_json();
  //body styles

  const json11::Json& style_obj = json["styles"];
  AddStyles(state, "", style_obj);

  const json11::Json& components_obj = json["components"];
  if (components_obj.is_array()) {
    for (auto it = components_obj.array_items().begin();
         it != components_obj.array_items().end(); it++) {
      const json11::Json name = (*it)["name"];
      if (!name.is_string()) {
        continue;
      }
      AddStyles(state, "_" + name.string_value() + "_", (*it)["styles"]);
    }
  }

}
    
Value StringToValue(ExecState *exec_state,const std::string &str) {
    Value ret;
    do {
        std::string err;
        json11::Json json = json11::Json::parse(str, err);
        if (!err.empty() || json.is_null()) {
<<<<<<< HEAD
            ret = Value(exec_state->string_table()->StringFromUTF8(str));
=======
>>>>>>> a49f83a6
            break;
        }
        ret = JSONToValue(exec_state, json);
        
    } while (0);
    
    return ret;
}

}  // namespace data_render
}  // namespace core
}  // namespace weex<|MERGE_RESOLUTION|>--- conflicted
+++ resolved
@@ -534,7 +534,6 @@
   return Value();
 }
 
-<<<<<<< HEAD
 // setStyle(node, style);
 inline static Value SetStyle(VNode *node, Value *style) {
   if (node == nullptr || style->type != Value::Type::TABLE) {
@@ -583,11 +582,7 @@
   return Value();
 }
 
-void VNodeExecEnv::InitCFuncEnv(ExecState *state) {
-    state->Register("log", Log);
-=======
 void VNodeExecEnv::ImportExecEnv(ExecState *state) {
->>>>>>> a49f83a6
     state->Register("sizeof", SizeOf);
     state->Register("slice", Slice);
     state->Register("appendUrlParam", AppendUrlParam);
@@ -786,10 +781,6 @@
         std::string err;
         json11::Json json = json11::Json::parse(str, err);
         if (!err.empty() || json.is_null()) {
-<<<<<<< HEAD
-            ret = Value(exec_state->string_table()->StringFromUTF8(str));
-=======
->>>>>>> a49f83a6
             break;
         }
         ret = JSONToValue(exec_state, json);
