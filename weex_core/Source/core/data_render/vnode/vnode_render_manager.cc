--- conflicted
+++ resolved
@@ -17,20 +17,15 @@
  * under the License.
  */
 
+#include "core/data_render/vnode/vnode_render_manager.h"
 #include <chrono>
 #include <sstream>
-<<<<<<< HEAD
 #include "base/make_copyable.h"
 #include "base/string_util.h"
 #include "core/bridge/platform_bridge.h"
-#include "core/data_render/binary_file.h"
 #include "core/data_render/common_error.h"
-=======
-#include "core/data_render/vnode/vnode_render_manager.h"
-#include "core/data_render/common_error.h"
+#include "core/data_render/exec_state.h"
 #include "core/data_render/exec_state_binary.h"
->>>>>>> a49f83a6
-#include "core/data_render/exec_state.h"
 #include "core/data_render/string_table.h"
 #include "core/data_render/vnode/vnode.h"
 #include "core/data_render/vnode/vnode_exec_env.h"
@@ -38,10 +33,6 @@
 #include "core/network/http_module.h"
 #include "core/render/manager/render_manager.h"
 #include "core/render/node/factory/render_creator.h"
-<<<<<<< HEAD
-=======
-#include "core/bridge/platform_bridge.h"
->>>>>>> a49f83a6
 
 #define VRENDER_LOG true
 
@@ -188,24 +179,14 @@
   }
 }
 
-<<<<<<< HEAD
 void VNodeRenderManager::CreatePage(const std::string &input, const std::string &page_id, const  std::string &options, const std::string &init_data, std::function<void(const char*)> exec_js) {
-    std::string err = CreatePageImpl(input, page_id, options, init_data, exec_js);
-=======
-void VNodeRenderManager::CreatePage(const std::string &input, const std::string &page_id, const  std::string &options, const std::string &init_data) {
-    std::string err = CreatePageWithContent(input, page_id, options, init_data);
->>>>>>> a49f83a6
+    std::string err = CreatePageWithContent(input, page_id, options, init_data, exec_js);
     if (!err.empty()) {
         WeexCore::WeexCoreManager::Instance()->getPlatformBridge()->platform_side()->ReportException(page_id.c_str(), nullptr, err.c_str());
     }
 }
 
-<<<<<<< HEAD
-
-std::string VNodeRenderManager::CreatePageImpl(const std::string &input, const std::string &page_id, const std::string &options, const std::string &init_data, std::function<void(const char*)> exec_js) {
-=======
-std::string VNodeRenderManager::CreatePageWithContent(const std::string &input, const std::string &page_id, const std::string &options, const std::string &init_data) {
->>>>>>> a49f83a6
+std::string VNodeRenderManager::CreatePageWithContent(const std::string &input, const std::string &page_id, const std::string &options, const std::string &init_data, std::function<void(const char*)> exec_js) {
     InitVM();
 #ifdef DEBUG
     auto start = std::chrono::steady_clock::now();
@@ -237,10 +218,6 @@
     auto compile_post = std::chrono::duration_cast<std::chrono::milliseconds>(std::chrono::steady_clock::now() - start);
     LOGD("[DATA_RENDER], Compile time:[%lld]\n", compile_post.count());
 #endif
-<<<<<<< HEAD
-
-=======
->>>>>>> a49f83a6
     //auto exec_start = std::chrono::steady_clock::now();
     exec_state->Execute(err);
     if (!err.empty()) {
@@ -256,7 +233,6 @@
     auto duration_post = std::chrono::duration_cast<std::chrono::milliseconds>(std::chrono::steady_clock::now() - start);
     LOGD("DATA_RENDER, All time %lld\n", duration_post.count());
 #endif
-<<<<<<< HEAD
     DownloadAndExecScript(exec_state, page_id, exec_js);
     return err;
 }
@@ -305,10 +281,6 @@
   }
 }
 
-=======
-    return err;
-}
-    
 bool VNodeRenderManager::RequireModule(ExecState *exec_state, std::string &name, std::string &result)
 {
     bool finished = false;
@@ -329,7 +301,6 @@
     return finished;
 }
     
->>>>>>> a49f83a6
 void VNodeRenderManager::ExecuteRegisterModules(ExecState *exec_state, std::vector<std::string>& registers) {
     do {
         if (!modules_.size()) {
@@ -401,7 +372,6 @@
             break;
         }
         ExecState *exec_state = it->second;
-<<<<<<< HEAD
         // If component exsit, refresh by component
         auto it_vnode = vnode_trees_.find(page_id);
         if (it_vnode == vnode_trees_.end()) {
@@ -414,10 +384,7 @@
             return true;
         }
         // Otherwise re-execute
-        VNodeExecEnv::InitInitDataValue(exec_state, init_data);
-=======
         VNodeExecEnv::ImportExecData(exec_state, init_data);
->>>>>>> a49f83a6
         std::string err;
         exec_state->context()->Reset();
         exec_state->Execute(err);  // refresh root
@@ -823,12 +790,7 @@
   for (int i = start; i <= end; ++i) {
     auto p_node = vec[i];
     ref_list.insert(ref_list.begin() + i, p_node);
-<<<<<<< HEAD
-
-    WeexCore::RenderObject* root = ParseVNode2RenderObject(p_node, nullptr, false, 0, pageId);
-=======
     WeexCore::RenderObject *node = ParseVNode2RenderObject(p_node, nullptr, false, 0, pageId);
->>>>>>> a49f83a6
     RenderManager::GetInstance()->AddRenderObject(
         pageId, p_node->parent()->render_object_ref(), i, node);
   }
