/**
 * Licensed to the Apache Software Foundation (ASF) under one
 * or more contributor license agreements.  See the NOTICE file
 * distributed with this work for additional information
 * regarding copyright ownership.  The ASF licenses this file
 * to you under the Apache License, Version 2.0 (the
 * "License"); you may not use this file except in compliance
 * with the License.  You may obtain a copy of the License at
 *
 *   http://www.apache.org/licenses/LICENSE-2.0
 *
 * Unless required by applicable law or agreed to in writing,
 * software distributed under the License is distributed on an
 * "AS IS" BASIS, WITHOUT WARRANTIES OR CONDITIONS OF ANY
 * KIND, either express or implied.  See the License for the
 * specific language governing permissions and limitations
 * under the License.
 */
#ifndef CORE_DATA_RENDER_VNODE_VNODE_RENDER_CONTEXT_
#define CORE_DATA_RENDER_VNODE_VNODE_RENDER_CONTEXT_

#include <memory>
#include <string>
#include "core/data_render/vnode/vnode.h"
#include "third_party/json11/json11.hpp"

namespace weex {
namespace core {
namespace data_render {
class VNodeRenderContext {
 public:
  VNodeRenderContext();
  ~VNodeRenderContext();
  void Reset();

  inline void page_id(const std::string& page_id) { page_id_ = page_id; }
  inline const std::string& page_id() const { return page_id_; }
  inline VNode* root() const { return root_; }
  inline void set_root(VNode* root) { root_ = root; }

  inline json11::Json& raw_json() { return raw_json_; }
  inline void set_script(const std::string& script) { script_ = script; }
  inline const std::string& script() { return script_; }
  inline bool HasScript() { return !script_.empty(); }
  inline std::string& raw_source() { return raw_source_; }
  inline std::map<std::string, json11::Json>& style_json() {
    return style_json_;
  }
  inline const json11::Json& script_json() {
    return script_json_;
  }
  inline void set_script_json(const json11::Json& script_json) {
      script_json_ = script_json;
  }

  inline void AddComponent(int ref, VComponent *component) {
    vcomponent_trees_.insert({ref, component});
  }

  inline void RemoveComponent(int ref) {
    vcomponent_trees_.erase(ref);
  }

  inline VComponent* GetComponent(int ref) {
    auto it = vcomponent_trees_.find(ref);
    return it != vcomponent_trees_.end() ? it->second : nullptr;
  }

  inline void RemoveVNode(const std::string& ref) {
    auto it = vnode_trees_.find(ref);
    if (it != vnode_trees_.end()) {
      vnode_trees_.erase(it);
    }
  }

  inline void AddVNode(const std::string& ref, VNode* node) {
    auto it = vnode_trees_.find(ref);
    if (it != vnode_trees_.end()) {
      vnode_trees_[ref] = node;
    } else {
      vnode_trees_.insert({ref, node});
    }
  }

  inline VNode* GetVNode(const std::string &ref) {
    auto it = vnode_trees_.find(ref);
    return it != vnode_trees_.end() ? it->second : nullptr;
  }

 private:
  // node context
  std::string page_id_;
  VNode *root_;
  json11::Json raw_json_;
  std::string raw_source_;
  // script to execute
  std::string script_;
  std::map<std::string, json11::Json> style_json_;
<<<<<<< HEAD
  std::unordered_map<int, VComponent *> vcomponent_trees_;
  std::unordered_map<std::string, VNode*> vnode_trees_;
=======
  json11::Json script_json_;
>>>>>>> 374dc3ba
};
}  // namespace data_render
}  // namespace core
}  // namespace weex
#endif  // CORE_DATA_RENDER_VNODE_VNODE_RENDER_CONTEXT_<|MERGE_RESOLUTION|>--- conflicted
+++ resolved
@@ -96,12 +96,9 @@
   // script to execute
   std::string script_;
   std::map<std::string, json11::Json> style_json_;
-<<<<<<< HEAD
   std::unordered_map<int, VComponent *> vcomponent_trees_;
   std::unordered_map<std::string, VNode*> vnode_trees_;
-=======
   json11::Json script_json_;
->>>>>>> 374dc3ba
 };
 }  // namespace data_render
 }  // namespace core
