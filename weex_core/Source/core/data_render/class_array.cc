/**
 * Licensed to the Apache Software Foundation (ASF) under one
 * or more contributor license agreements.  See the NOTICE file
 * distributed with this work for additional information
 * regarding copyright ownership.  The ASF licenses this file
 * to you under the Apache License, Version 2.0 (the
 * "License"); you may not use this file except in compliance
 * with the License.  You may obtain a copy of the License at
 *
 *   http://www.apache.org/licenses/LICENSE-2.0
 *
 * Unless required by applicable law or agreed to in writing,
 * software distributed under the License is distributed on an
 * "AS IS" BASIS, WITHOUT WARRANTIES OR CONDITIONS OF ANY
 * KIND, either express or implied.  See the License for the
 * specific language governing permissions and limitations
 * under the License.
 */
#include <algorithm>
#include "core/data_render/object.h"
#include "core/data_render/class.h"
#include "core/data_render/class_array.h"
#include "core/data_render/exec_state.h"
#include "core/data_render/common_error.h"
#include "core/data_render/table.h"
#include <base/LogDefines.h>

namespace weex {
namespace core {
namespace data_render {

static Value isArray(ExecState *exec_state);
static Value push(ExecState *exec_state);
static Value slice(ExecState *exec_state);
static Value forEach(ExecState *exec_state);
static Value indexOf(ExecState *exec_state);
static Value map(ExecState *exec_state);

ClassDescriptor *NewClassArray() {
    ClassDescriptor *array_desc = new ClassDescriptor(nullptr);
    AddClassStaticCFunc(array_desc, "isArray", isArray);
    AddClassCFunc(array_desc, "push", push);
    AddClassCFunc(array_desc, "slice", slice);
    AddClassCFunc(array_desc, "forEach", forEach);
    AddClassCFunc(array_desc, "indexOf", indexOf);
    AddClassCFunc(array_desc, "map", map);
    return array_desc;
}
<<<<<<< HEAD
    
int IndexOf(const std::vector<Value> &items, const Value *val) {
    auto iterator = std::find(items.begin(), items.end(), *val);
    if (iterator != items.end()) {
        return (int)std::distance(items.begin(), iterator);
    }
    else {
        return -1;
    }
}
=======
>>>>>>> a49f83a6

int SetArray(Array *array, Value *index, const Value &val) {
    int ret = 0;
    do {
        if (!IsInt(index)) {
            break;
        }
        int64_t index_of = index->i;
        if (index_of > (int)array->items.size()) {
            break;
        }
        array->items.insert(array->items.begin()+ static_cast<int>(index_of), val);
        GCRetain((Value *)&val);
        ret = true;
        
    } while (0);
   
    return ret;
}
    
void ClearArray(Array *array) {
    array->items.clear();
}
    
void PushArray(Array *array, Value val) {
    array->items.push_back(val);
}
    
int SetArray(Array *array, int index, const Value &val) {
    int ret = 0;
    do {
        if (index >= (int)array->items.size()) {
            array->items.push_back(val);
        }
        else {
            array->items.insert(array->items.begin() + index, val);
        }
        GCRetain((Value *)&val);
        ret = true;

    } while (0);
    
    return ret;
}
    
Value* GetArrayVar(Array *array, const Value &index) {
    Value *ret = nullptr;
    do {
        if (!IsInt(&index)) {
            break;
        }
        int indexValue = (int)IntValue(&index);
        int size = (int)array->items.size();
        if (indexValue < size) {
            ret = &array->items.at(indexValue);
        }
        else {
            int inserts = indexValue - size + 1;
            for (int i = 0; i < inserts; i++) {
                array->items.push_back(Value());
            }
            ret = &array->items.at(indexValue);
        }
        
    } while (0);
    
    return ret;
}
    
Value GetArrayValue(Array *array, const Value &index) {
    Value ret;
    do {
        if (!IsInt(&index)) {
            break;
        }
        int indexValue = (int)IntValue(&index);
        if (indexValue < array->items.size()) {
            ret = array->items.at(indexValue);
        }
        
    } while (0);
    
    return ret;
}
    
Value GetArraySizeValue(Array *array) {
    return Value((int)array->items.size());
}
    
size_t GetArraySize(Array *array) {
    return array->items.size();
}
    
static Value forEach(ExecState *exec_state) {
    do {
        size_t length = exec_state->GetArgumentCount();
        if (length < 2) {
            break;
        }
        Value *array = exec_state->GetArgument(0);
        if (!IsArray(array)) {
            throw VMExecError("forEach caller isn't a Array");
        }
        Value *func = exec_state->GetArgument(1);
        if (!IsFunction(func)) {
            throw VMExecError("forEach => isn't a function");
        }
        std::vector<Value> items = ValueTo<Array>(array)->items;
        for (int i = 0; i < items.size(); i++) {
            Value item = items[i];
            Value index = Value(i);
            std::vector<Value> args = { item, index };
            exec_state->Call(func, args);
        }
        
    } while (0);
    
    return Value();
}
    
static Value map(ExecState *exec_state) {
    do {
        size_t length = exec_state->GetArgumentCount();
        if (length < 2) {
            break;
        }
        Value *array = exec_state->GetArgument(0);
        if (!IsArray(array)) {
            throw VMExecError("map caller isn't a Array");
        }
        Value *func = exec_state->GetArgument(1);
        if (!IsFunction(func)) {
            throw VMExecError("map callback isn't a function");
        }
        std::vector<Value> items = ValueTo<Array>(array)->items;
        for (int i = 0; i < items.size(); i++) {
            Value item = items[i];
            Value index = Value(i);
            std::vector<Value> args = { item, index };
            exec_state->Call(func, args);
        }
        
    } while (0);
    
    return Value();
}
    
static Value indexOf(ExecState *exec_state) {
    int index = -1;
    do {
        size_t length = exec_state->GetArgumentCount();
        if (length < 2) {
            break;
        }
        Value *array = exec_state->GetArgument(0);
        if (!IsArray(array)) {
            throw VMExecError("indexOf caller isn't a Array");
        }
        Value *item = exec_state->GetArgument(1);
        std::vector<Value> items = ValueTo<Array>(array)->items;
        for (int i = 0; i < items.size(); i++) {
            if (ObjectEquals(item, &items[i])) {
                index = i;
                break;
            }
        }
        
    } while (0);

    return Value(index);
}
    
static Value push(ExecState *exec_state) {
    size_t length = exec_state->GetArgumentCount();
    if (length != 2) {
        throw VMExecError("argument count error for Array.push");
    }
    Value *array = exec_state->GetArgument(0);
    Value *item = exec_state->GetArgument(1);
    if (!IsArray(array)) {
        throw VMExecError("caller isn't a Array");
    }
    if (IsNil(item)) {
        throw VMExecError("Array.push item can't be nil");
    }
    ValueTo<Array>(array)->items.push_back(*item);
    GCRetain(item);
    return Value();
}

static Value isArray(ExecState *exec_state) {
    size_t length = exec_state->GetArgumentCount();
    if (length != 1) {
        throw VMExecError("argument count error for Array.isArray");
    }
    Value *array = exec_state->GetArgument(0);
    if (array->type == Value::Type::ARRAY) {
        return Value(true);
    }
    else {
        return Value(false);
    }
}
    
static Value slice(ExecState *exec_state) {
    Value ret;
    do {
        size_t argc = exec_state->GetArgumentCount();
        if (argc < 2) {
            throw VMExecError("argument count error for Array.slice");
            break;
        }
        Value *array = exec_state->GetArgument(0);
        if (!IsArray(array)) {
            throw VMExecError("Array.slice caller isn't a Array");
        }
        Value *start = exec_state->GetArgument(1);
        if (!IsInt(start)) {
            throw VMExecError("Array.slice start isn't a int");
        }
        int start_index = (int)IntValue(start);
        std::vector<Value> items = ValueTo<Array>(array)->items;
        int end_index = (int)items.size();
        Value *end = nullptr;
        if (argc > 2) {
            end = exec_state->GetArgument(2);
            if (!IsInt(end)) {
                throw VMExecError("Array.slice end isn't a int");
            }
            end_index = (int)IntValue(end);
            if (end_index < 0) {
                end_index = (int)items.size() + end_index;
            }
            if (end_index > items.size()) {
                end_index = (int)items.size();
            }
        }
        ret = exec_state->class_factory()->CreateArray();
        if (start_index >= 0 && start_index < items.size()) {
            for (int i = start_index; i < end_index; i++) {
                GCRetain(&items[i]);
                ValueTo<Array>(&ret)->items.push_back(items[i]);
            }
        }

    } while (0);
    
    return ret;
}
        
}  // namespace data_render
}  // namespace core
}  // namespace weex<|MERGE_RESOLUTION|>--- conflicted
+++ resolved
@@ -46,19 +46,6 @@
     AddClassCFunc(array_desc, "map", map);
     return array_desc;
 }
-<<<<<<< HEAD
-    
-int IndexOf(const std::vector<Value> &items, const Value *val) {
-    auto iterator = std::find(items.begin(), items.end(), *val);
-    if (iterator != items.end()) {
-        return (int)std::distance(items.begin(), iterator);
-    }
-    else {
-        return -1;
-    }
-}
-=======
->>>>>>> a49f83a6
 
 int SetArray(Array *array, Value *index, const Value &val) {
     int ret = 0;
