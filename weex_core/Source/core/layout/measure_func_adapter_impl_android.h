/**
 * Licensed to the Apache Software Foundation (ASF) under one
 * or more contributor license agreements.  See the NOTICE file
 * distributed with this work for additional information
 * regarding copyright ownership.  The ASF licenses this file
 * to you under the Apache License, Version 2.0 (the
 * "License"); you may not use this file except in compliance
 * with the License.  You may obtain a copy of the License at
 *
 *   http://www.apache.org/licenses/LICENSE-2.0
 *
 * Unless required by applicable law or agreed to in writing,
 * software distributed under the License is distributed on an
 * "AS IS" BASIS, WITHOUT WARRANTIES OR CONDITIONS OF ANY
 * KIND, either express or implied.  See the License for the
 * specific language governing permissions and limitations
 * under the License.
 */
#include "measure_func_adapter.h"
#include <core/render/node/render_object.h>
<<<<<<< HEAD
#include <android/wrap/content_box_measurement_impl_android.h>
#include <android/wrap/measure_mode_impl_android.h>
=======
#include <android/bridge/impl/content_box_measurement_impl_android.h>
>>>>>>> 27724280
#include <android/base/jni/scoped_java_ref.h>
#include <core/manager/weex_core_manager.h>
#include <android/bridge/platform/android_side.h>

namespace WeexCore {

  class MeasureFunctionAdapterImplAndroid : public MeasureFunctionAdapter {
  public:

    MeasureFunctionAdapterImplAndroid() {}

    ~MeasureFunctionAdapterImplAndroid() {}

    WXCoreSize Measure(const char* page_id, long render_ptr, float width,
                   MeasureMode widthMeasureMode, float height,
                   MeasureMode heightMeasureMode) {
      WXCoreSize size;
      size.height = 0;
      size.width = 0;

      jobject measureFunc = GetMeasureFuncFromComponent(page_id, render_ptr);

      if (render_ptr == 0 || measureFunc == nullptr) {
        return size;
      }

    JNIEnv *env = base::android::AttachCurrentThread();

<<<<<<< HEAD
    int widthMode = Unspecified(env);
    int heightMode = Unspecified(env);
    if (widthMeasureMode == kExactly)
        widthMode = Exactly(env);
    if (heightMeasureMode == kExactly)
        heightMode = Exactly(env);
    cumsmeasure_Imple_Android(env, measureFunc,
                              width, height,
                              widthMode, heightMode);
    size.width = GetLayoutWidth(env, measureFunc);
    size.height = GetLayoutHeight(env, measureFunc);
=======
      cumsmeasure_Imple_Android(env, measureFunc,
                                width, height,
                                widthMeasureMode, heightMeasureMode);
      size.width = GetLayoutWidth(env, measureFunc);
      size.height = GetLayoutHeight(env, measureFunc);
>>>>>>> 27724280

    env->DeleteLocalRef(measureFunc);

      return size;
    }

    void LayoutBefore(const char* page_id, long render_ptr) {
      jobject measureFunc = GetMeasureFuncFromComponent(page_id, render_ptr);
      if(nullptr == measureFunc) {
        return;
      }

        JNIEnv *env = base::android::AttachCurrentThread();
      LayoutBeforeImplAndroid(env, measureFunc);
      env->DeleteLocalRef(measureFunc);
    }

    void LayoutAfter(const char* page_id, long render_ptr, float width, float height) {
      jobject measureFunc = GetMeasureFuncFromComponent(page_id, render_ptr);
      if(nullptr == measureFunc) {
        return;
      }
        JNIEnv *env = base::android::AttachCurrentThread();
      LayoutAfterImplAndroid(env, measureFunc, width, height);
      env->DeleteLocalRef(measureFunc);
    }

   jobject GetMeasureFuncFromComponent(const char* page_id, long render_ptr) {
      return static_cast<AndroidSide*>(WeexCoreManager::Instance()->getPlatformBridge()->platform_side())->getMeasureFunc(page_id, render_ptr);
    }
  };
}<|MERGE_RESOLUTION|>--- conflicted
+++ resolved
@@ -18,12 +18,7 @@
  */
 #include "measure_func_adapter.h"
 #include <core/render/node/render_object.h>
-<<<<<<< HEAD
 #include <android/wrap/content_box_measurement_impl_android.h>
-#include <android/wrap/measure_mode_impl_android.h>
-=======
-#include <android/bridge/impl/content_box_measurement_impl_android.h>
->>>>>>> 27724280
 #include <android/base/jni/scoped_java_ref.h>
 #include <core/manager/weex_core_manager.h>
 #include <android/bridge/platform/android_side.h>
@@ -50,29 +45,14 @@
         return size;
       }
 
-    JNIEnv *env = base::android::AttachCurrentThread();
+      JNIEnv* env = base::android::AttachCurrentThread();
 
-<<<<<<< HEAD
-    int widthMode = Unspecified(env);
-    int heightMode = Unspecified(env);
-    if (widthMeasureMode == kExactly)
-        widthMode = Exactly(env);
-    if (heightMeasureMode == kExactly)
-        heightMode = Exactly(env);
-    cumsmeasure_Imple_Android(env, measureFunc,
-                              width, height,
-                              widthMode, heightMode);
-    size.width = GetLayoutWidth(env, measureFunc);
-    size.height = GetLayoutHeight(env, measureFunc);
-=======
-      cumsmeasure_Imple_Android(env, measureFunc,
-                                width, height,
+      cumsmeasure_Imple_Android(env, measureFunc, width, height,
                                 widthMeasureMode, heightMeasureMode);
       size.width = GetLayoutWidth(env, measureFunc);
       size.height = GetLayoutHeight(env, measureFunc);
->>>>>>> 27724280
 
-    env->DeleteLocalRef(measureFunc);
+      env->DeleteLocalRef(measureFunc);
 
       return size;
     }
