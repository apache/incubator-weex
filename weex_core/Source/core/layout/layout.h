--- conflicted
+++ resolved
@@ -160,14 +160,8 @@
         mLayoutResult = new WXCorelayoutResult();
       }
 
-<<<<<<< HEAD
-      ~WXCoreLayoutNode() {
-          mIsDestroy = true;
-=======
-
       virtual ~WXCoreLayoutNode() {
         mIsDestroy = true;
->>>>>>> eaab049e
         mHasNewLayout = true;
         dirty = true;
         measureFunc = nullptr;
