--- conflicted
+++ resolved
@@ -17,10 +17,6 @@
  * under the License.
  */
 #include "render_performance.h"
-<<<<<<< HEAD
-#include <base/LogDefines.h>
-=======
->>>>>>> 7102479d
 
 namespace WeexCore {
 
