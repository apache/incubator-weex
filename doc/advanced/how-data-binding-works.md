--- conflicted
+++ resolved
@@ -1,10 +1,6 @@
 # How data-binding works
 <span class="weex-version">0.4</span>
-<<<<<<< HEAD
-<a href="https://github.com/weexteam/article/issues/19"  class="weex-translate">cn</a>
-=======
 <a href="https://github.com/weexteam/article/issues/26"  class="weex-translate">cn</a>
->>>>>>> e5986c78
 
 Weex JS Framework is a MVVM framework. It observe data and use `{{bindedKey}}` syntax to bind in views. When data is changed in anyway, the view will automatically be updated due to data-binding.
 
