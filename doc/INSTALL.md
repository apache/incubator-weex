# Weex Document Site Build Process

## Get Latest Document Source
we maintain latest weex document in [doc branch](https://github.com/alibaba/weex/tree/doc) , please checkout this branch & pull latest content.      

```shell
$git checkout doc
$git pull origin doc
```

## Install Gitbook
we use [gitbook](https://github.com/GitbookIO/gitbook) for document site building,so you need install gitbook first

- Install [Node.js](http://nodejs.org/) 4.0+
- Install gitbook-cli
    
```shell
$npm install -g gitbook-cli
```

- check gitbook template version in book.json(“gitbook” attribute)
- install gitbook template

```
<<<<<<< HEAD
$gitbook fetch [GITBOOK_TEMPLATE_VERSION_IN_book.json]
=======
$gitbook fetch [GITBOOK_TEMPLATE_VERSION_IN_book.json];
$gitbook install;
>>>>>>> e5986c78
```

## Build Document Site
```
$gitbook build
```
build result will be exist in `_book` directory.

## Preview
```
$gitbook serve
```<|MERGE_RESOLUTION|>--- conflicted
+++ resolved
@@ -22,12 +22,8 @@
 - install gitbook template
 
 ```
-<<<<<<< HEAD
-$gitbook fetch [GITBOOK_TEMPLATE_VERSION_IN_book.json]
-=======
 $gitbook fetch [GITBOOK_TEMPLATE_VERSION_IN_book.json];
 $gitbook install;
->>>>>>> e5986c78
 ```
 
 ## Build Document Site
