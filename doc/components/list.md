<<<<<<< HEAD
# &lt;list&gt;(&lt;vlist&gt;,&lt;hlist&gt;)
=======
# &lt;list&gt; 
<span class="weex-version">0.4</span>
>>>>>>> c2c2f4aa

### Summary

A fixed height container which has multiple child components (cells) arranged in one column. If total height of its child components is higher then the height of itself, the whole child components are scrollable and it's high-performanced.   

**Notes:** height of `list` must be specified (list's styles must contain `height` or pair of `top`, `bottom` or flex value if outter container's `flex-direction` value is `column`).

### Orientation
The `list` is alias of `vlist` which display component in vertical oritentation, and `hlist` for the horizontal scroll component.   

### Child Components

* `cell` is a available candidate to be used as a child component for `list`.
* `refresh` component can be used inside list to add pull to refresh functionality.
* `loading` component can be used inside list to add loading view at the bottom of scroller.

### Attributes

- `loadmoreoffset`: &lt;number&gt; the offset distance downwards the bottom of the list to trigger the loadmore event, which is triggered when the list scrolls down near enough to the bottom.

Other attributes please check out the [common attributes](../references/common-attrs.md).

- `transform`: &lt;string&gt; define item transformation. See next section for mmore detail.

### Item Transformation
The `tranform` attribute allow you tranlate,rotate,scale and change transparency of item according distance between item and list component's center. Item right in middle has no transformation applied.   

The value is a simple expression, like    
```
transform(value,[...valueN]);[...transformN(value,[...valueN]);]
```   
Very similar to the 2D transform in CSS3.   
For example,    
```
transform="scale(0.5,0.5);translate(100,0)" 
```    
This means the item will scale to 50% of the origin size and translate 100 in x axis when it arrive the edge of list component.   
**The value you set is the transform will apply to the Edge-Item**.   
These transform functions are supported:  
- `scale(x,y)`: scale item, x and y should be a positive float number. 
- `translate(x,y)`: translate item, `x` and `y` shoule be integer numbers. 
- `opacity(n)`: change the transparency of item, `n` must in `[0,1.0]`.
- `rotate(n)`: rotate item, n is integer number.

### Styles
**common styles**: check out [common styles for components](../references/common-style.md)

- support flexbox related styles
- support box model related styles
- support ``position`` related styles
- support ``opacity``, ``background-color`` etc.

### Events

- `loadmore` <sup class="wx-v">0.5</sup>: if the list scrolls to bottom, this event will be triggered immediately. You can load the next page of items in this event handler.
- `onappear` <sup class="wx-v">0.5</sup>: if the list's cells scroll to visible area, this event will be triggered when list is stopped. You can do something in this event handler.
- `ondisappear` <sup class="wx-v">0.5</sup>: if the list's cells scroll to invisible area, this event will be triggered when list is stopped. You can do something in this event handler.


**common events**: check out the [common events](../references/common-event.md)

- support `click` event. Check out [common events](../references/common-event.md)
- support `appear` / `disappear` event. Check out [common events](../references/common-event.md)
- support `refresh` event  <sup class="wx-v">0.5</sup>.  If a refresh component is inside scroller, this event will be triggered when the scroller is swiping down.
- support `loading` event .  If a loading component is inside scroller, this event will be triggered when user scrolling to the bottom.

### Example

see [list-basic demo](https://github.com/alibaba/weex/blob/example/examples/component/list/list-basic.we)<|MERGE_RESOLUTION|>--- conflicted
+++ resolved
@@ -1,9 +1,6 @@
-<<<<<<< HEAD
 # &lt;list&gt;(&lt;vlist&gt;,&lt;hlist&gt;)
-=======
-# &lt;list&gt; 
 <span class="weex-version">0.4</span>
->>>>>>> c2c2f4aa
+
 
 ### Summary
 
