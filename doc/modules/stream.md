# WXStreamModule

## Summary

A series of stream api. It provides a network request.

## API

### sendHttp(params, callback)

### Arguments

* `params`*(object)*: the request parameters.
  * `method`*(string)*: the HTTP method like `GET`, `POST`.
  * `url`*(string)*: the request url.
  * `header`*(object)*: the HTTP request header.
  * `body`*(string)*: the HTTP body.
* `callback`*(function)*: A callback function whose argument is the response string of the request.

### Example

<<<<<<< HEAD
	<template>
	  <scroller style="flex-direction: column;">
	    <TC_Support_MainTitle title="TC_BizModule_SendHttp"></TC_Support_MainTitle>
	    <div>
	        <text class= "btn" value = '{{btntxt}}' onclick = "sendHttp"></text>
	    </div>
	    <TC_Support_SubTitle title="Response status："></TC_Support_SubTitle>
	    <div style="flex-direction:column; margin-top:5; padding-top:5; padding-bottom:5;">
	        <text class="textarea" >{{resultType}}</text>
	    </div>
	    <TC_Support_SubTitle title="Request result："></TC_Support_SubTitle>
	    <div style="flex-direction:column; margin-top:5; padding-top:5; padding-bottom:5;">
	        <text class="textarea">{{resultData}}</text>
	    </div>
	  </scroller>
	</template>
	
	<style>
	.btn{ width:710; font-size: 25; border-width: 3; border-color: #cccccc; padding: 5; border-style: solid;border-radius: 3; margin: 5;font-family: "Open Sans", sans-serif; }
	.textarea{width: 710; height: 300; font-size: 30;}
	</style>
	
	<script>
	  module.exports = {
	    data: {
	      btntxt:'Send http request',
	      resultType:'Waitng for response',
	      resultData:'Waiting for response'
	    },
	    methods: {  
	      sendHttp:function (e) {
	        this.btntxt='Clicked，Waitng for response';
	        this.$sendHttp({
	          method: "GET",
	          url: "http://g.alicdn.com/mtb/app-hytpl/1.2.6/tbm.js",
	        }, function(ret) {
	          if(ret.indexOf('e=setTimeout(b,300))},!1),b()}(window)')>=0){
	            this.resultType="Success";
	            this.resultData=JSON.stringify(ret);
	          }else{
	            this.resultType="Failure";
	          }
	          this.btntxt='Response has been recevied，click for sending http request again';
	        }.bind(this));
	      }
	    }
	  }
	</script>

=======
```javascript
var stream = require('@weex-module/stream');
stream.sendHttp({
  method: 'GET',
  url: 'path/to/a/uri', // can't not support CORS yet!
}, function(ret) {
  // TODO after response
});
```
>>>>>>> b16d726f
  
    <|MERGE_RESOLUTION|>--- conflicted
+++ resolved
@@ -1,4 +1,4 @@
-# WXStreamModule
+# stream
 
 ## Summary
 
@@ -19,57 +19,6 @@
 
 ### Example
 
-<<<<<<< HEAD
-	<template>
-	  <scroller style="flex-direction: column;">
-	    <TC_Support_MainTitle title="TC_BizModule_SendHttp"></TC_Support_MainTitle>
-	    <div>
-	        <text class= "btn" value = '{{btntxt}}' onclick = "sendHttp"></text>
-	    </div>
-	    <TC_Support_SubTitle title="Response status："></TC_Support_SubTitle>
-	    <div style="flex-direction:column; margin-top:5; padding-top:5; padding-bottom:5;">
-	        <text class="textarea" >{{resultType}}</text>
-	    </div>
-	    <TC_Support_SubTitle title="Request result："></TC_Support_SubTitle>
-	    <div style="flex-direction:column; margin-top:5; padding-top:5; padding-bottom:5;">
-	        <text class="textarea">{{resultData}}</text>
-	    </div>
-	  </scroller>
-	</template>
-	
-	<style>
-	.btn{ width:710; font-size: 25; border-width: 3; border-color: #cccccc; padding: 5; border-style: solid;border-radius: 3; margin: 5;font-family: "Open Sans", sans-serif; }
-	.textarea{width: 710; height: 300; font-size: 30;}
-	</style>
-	
-	<script>
-	  module.exports = {
-	    data: {
-	      btntxt:'Send http request',
-	      resultType:'Waitng for response',
-	      resultData:'Waiting for response'
-	    },
-	    methods: {  
-	      sendHttp:function (e) {
-	        this.btntxt='Clicked，Waitng for response';
-	        this.$sendHttp({
-	          method: "GET",
-	          url: "http://g.alicdn.com/mtb/app-hytpl/1.2.6/tbm.js",
-	        }, function(ret) {
-	          if(ret.indexOf('e=setTimeout(b,300))},!1),b()}(window)')>=0){
-	            this.resultType="Success";
-	            this.resultData=JSON.stringify(ret);
-	          }else{
-	            this.resultType="Failure";
-	          }
-	          this.btntxt='Response has been recevied，click for sending http request again';
-	        }.bind(this));
-	      }
-	    }
-	  }
-	</script>
-
-=======
 ```javascript
 var stream = require('@weex-module/stream');
 stream.sendHttp({
@@ -79,6 +28,5 @@
   // TODO after response
 });
 ```
->>>>>>> b16d726f
   
     