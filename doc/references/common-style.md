--- conflicted
+++ resolved
@@ -12,50 +12,17 @@
 
 - width
 - height
-<<<<<<< HEAD
 - padding (space around content, between element content and the element border)
- - padding-left
- - padding-right
- - padding-top
- - padding-bottom
-- margin (space around elements, outside the border)
- - margin-left
- - margin-right
- - margin-top
- - margin-bottom
-- border
- - border-style (solid, dashed, dotted)
- - border-width
-   - border-left-width
-   - border-top-width
-   - border-right-width
-   - border-bottom-width
- - border-color
-   - border-left-color
-   - border-top-color
-   - border-right-color
-   - border-bottom-color
- - border-radius  (rounded borders to elements, default value is 0 meaning right angle)
-   - border-bottom-left-radius
-   - border-bottom-right-radius
-   - border-top-left-radius
-   - border-top-right-radius
-
-Notes: The rule of border-radius for a specific corner such as `border-top-left-radius` is not currently supported for component `<image>` and `<text>`.
-
-Weex box model uses `border-box` as the default value of `box-sizing`, meaning the width and height properties includes content, padding and border, but not the margin.
-=======
-- Padding (space around content , between element content and the element border)
   - padding-left
   - padding-right
   - padding-top
   - padding-bottom
-- Marging (space around elements ,outside the border)
+- margin (space around elements, outside the border)
   - margin-left
   - margin-right
   - margin-top
   - margin-bottom
-- Border
+- border
   - border-style(solid,dashed,dotted)
   - border-width
     - border-left-width
@@ -72,12 +39,10 @@
     - border-bottom-right-radius
     - border-top-left-radius
     - border-top-right-radius
-    
-   *For `<image>` tag,only border-style, border-width, border-color, border-radius are suppported*, 
 
-Notes: weex box model using `border-box` as `box-sizing` , meaning the width and height properties includes content, padding and border, but not the margin.2. 
+Notes: The rule of border-radius for a specific corner such as `border-top-left-radius` is not currently supported for component `<image>` and `<text>`.
 
->>>>>>> d37bd6ab
+Weex box model uses `border-box` as the default value of `box-sizing`, meaning the width and height properties includes content, padding and border, but not the margin.
 
 example:
 
