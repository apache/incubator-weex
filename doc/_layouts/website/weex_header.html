--- conflicted
+++ resolved
@@ -14,12 +14,7 @@
         <div class="top-bar-right">
             <ul class="menu">
                 <li>
-<<<<<<< HEAD
-                    <a href="https://github.com/alibaba/weex">
-                        <img class='github' src='//g.alicdn.com/mtb/lab-zikuan/0.1.1/weex/github.png' alt='github' >                                          </a>
-=======
                     <a href="http://gitlab.alibaba-inc.com/groups/weex/"><img class="github" src="http://g.alicdn.com/mtb/lab-zikuan/0.1.1/weex/github.png" alt="github"></a>
->>>>>>> 35eb91cf
                 </li>
             </ul>                    
         </div>
