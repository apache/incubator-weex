--- conflicted
+++ resolved
@@ -2,74 +2,6 @@
 <span class="weex-version">0.4</span>
 <a href="https://github.com/weexteam/article/wiki/%E6%AC%A2%E8%BF%8E%E5%8F%82%E4%B8%8EWeex%E4%B8%AD%E6%96%87%E6%96%87%E6%A1%A3%E7%BF%BB%E8%AF%91"  class="weex-translate incomplete">cn</a>
 
-<<<<<<< HEAD
-### `Document`
-
-Each instance has a corresponding document with the same id. A document has many nodes which compose a node tree.
-
-* `new Document(id)`
-* `createBody(type, props)` Create body with a certain type and props. The `type` is one of `container`, `list` or `scroller`, and the `props` may contain `attr` and `style`.
-* `createElement(tagName, props)` Create a certain type element with props.
-* `createComment(text)` Create a comment node with a certain comment text.
-* `setListener(listener)` Set a dom listener which listens each dom updates and tells the rendering engine
-* `open()` Set a flag which means init rendering start, so each dom update will be called immediately
-* `close()` Set a flag which means init rendering finished, so the dom updates later will be batched in each task.
-* `addRef(el)` Add a new ref to the internal node map for a `el`
-* `getRef(ref)` Get node by `ref` from the internal node map
-* `removeRef(ref)` Removes the `ref` record from the internal node map
-* `id` document id (also the instance id)
-* `listener` dom listener
-* `closed` flag which means rendering finished
-* `body` document body element
-* `eventManager` document event manager
-
-### `Node`
-
-* `create(instanceId)`
-* `destroy()`
-* `getRenderer()` Get dom listener of the owner document
-* `next()` Returns the next sibling or null
-* `prev()` Returns the previous sibling or null
-* `ref`
-
-### `Element`
-
-extends from `Node`
-
-* `new Element(type, props, ownerDocument)` Create an element and the `props` may contain `attr` and `style`.
-* `appendChild(node)`
-* `insertBefore(node, before)`
-* `insertAfter(node, after)`
-* `removeChild(node, preserved)` Removes a child. The parameter `preserved` means whether destroy the removed node immediately or preserve it.
-* `clear()`
-* `setAttr(key, value)`
-* `setStyle(key, value)`
-* `setClassStyle(classStyle)`
-* `addEvent(type, handler)`
-* `removeEvent(type)`
-* `toJSON()` Format of `{ref, type, attr{string}, style{string}, event[string], children[Element]}`
-* `type` Element type
-* `attr` Several attributes for this element
-* `style` Several style rules for this element
-* `classStyle` Class style map, each class has several style rules
-* `event` Event type list
-
-### `Comment`
-
-extends from `Node` and will not passed to rendering engine
-
-* `new Comment(value, ownerDocument)`
-* `type` Returns 'comment'
-* `value`
-
-### `EventManager`
-
-Document event manager
-
-* `add(el, type, handler)` Adds an event `handler` for certain `type` to a certain `el` element
-* `remove(el, type)` Removes event handler for certain `type` to a certain `el` element
-* `fire(el, type, e)` Fires a certain event to `el` with `type` and event object `e`
-=======
 ## `Document`
 
 Each instance has a corresponding document with the instance id. A document has many nodes which compose a node tree.
@@ -206,5 +138,4 @@
 
 Returns `'comment'`
 
-##### `value: string`
->>>>>>> 33d5eb43
+##### `value: string`