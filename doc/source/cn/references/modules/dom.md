--- conflicted
+++ resolved
@@ -29,13 +29,9 @@
 #### 参数
 - `node {Node}`：你要滚动到的那个节点
 - `options {Object}`：如下选项
-  - `offset {number}`：一个到其可见位置的偏移距离，默认是 `0`
-<<<<<<< HEAD
- - `animated {bool}`：设置是否有滚动动画，默认是 true
-=======
-  - `animated {boolean}` <sup class="wx-v">0.10+</sup>：是否需要附带滚动动画，默认是`true`
-
->>>>>>> c4fa292f
+- `offset {number}`：一个到其可见位置的偏移距离，默认是 `0`
+- `animated {boolean}` <sup class="wx-v">0.10+</sup>：是否需要附带滚动动画，默认是`true`
+
 #### 示例
 
 ```html
