---
title: <scroller>
type: references
order: 2.9
version: 2.1
---

# &lt;scroller&gt;

<span class="weex-version">v0.6.1+</span>

`<scroller>` 是一个竖直的，可以容纳多个排成一列的子组件的滚动器。如果子组件的总高度高于其本身，那么所有的子组件都可滚动。

**注意：** `<scroller>` 可以当作根元素或者嵌套元素使用。此组件的滚动方向是垂直方向的形式。

## 子组件

支持任意类型的 Weex 组件作为其子组件。 其中，还支持以下两个特殊组件作为子组件：

- `<refresh>`

  用于给列表添加下拉刷新的功能。

  使用文档请查看 [`<refresh>`](./refresh.html)

- `<loading>`

  `<loading>` 用法与特性和 `<refresh>` 类似，用于给列表添加上拉加载更多的功能。

  使用文档请查看 [`<loading>`](./loading.html)

## 特性

- `show-scrollbar {boolean}`：可选值为 `true`/ `false`，默认值为 `true`。控制是否出现滚动条。

- `scroll-direction {string}`：可选为 `horizontal` 或者 `vertical`，默认值为 `vertical` 。定义滚动的方向。
  - `scroll-direction`定义了 scroller 的滚动方向，`flex-direction` 定义了 scroller 的布局方向，两个方向必须一致。
  - `scroll-direction` 的默认值是 `vertical`, `flex-direction` 的默认值是 `row`。
  - 当需要一个水平方向的 scroller 时，使用 `scroll-direction:horizontal` 和 `flex-direction: row`。
  - 当需要一个竖直方向的 scroller 时，使用 `scroll-direction:vertical` 和 `flex-direction: column`。由于这两个值均是默认值，当需要一个竖直方向的 scroller 时，这两个值可以不设置。
- `loadmoreoffset {number}`：默认值为 0，触发 `loadmore` 事件所需要的垂直偏移距离（设备屏幕底部与页面底部之间的距离）。当页面的滚动条滚动到足够接近页面底部时将会触发 `loadmore` 这个事件。

  ![mobile_preview](../images/scroller_1.jpg)

- ~~`loadmoreretry {number}`：默认值为 0，当 `loadmore` 失败时是否重置 `loadmore` 相关的 UI，值不一样就会重置。~~ 该属性已废弃，请使用`resetLoadmore()`函数实现重置`loadmore`的操作。
- `offset-accuracy {number}` <sup class="wx-v">0.11+</sup>：控制`onscroll`事件触发的频率，默认值为10，表示两次`onscroll`事件之间列表至少滚动了10px。注意，将该值设置为较小的数值会提高滚动事件采样的精度，但同时也会降低页面的性能。

- `offset-accuracy`：默认值是0，触发 `scroll` 事件所需要的垂直偏移距离。

## 样式

- 通用样式：支持所有通用样式

  - 盒模型
  - `flexbox` 布局
  - `position`
  - `opacity`
  - `background-color`

  查看 [组件通用样式](../common-style.html)

## 事件

- `loadmore` <sup class="wx-v">v0.5+</sup>：如果滚动到底部将会立即触发这个事件，你可以在这个事件的处理函数中加载下一页的列表项。
<<<<<<< HEAD

- `scroll` <sup class="wx-v">0.12+</sup>：列表滚动时触发这个事件。此事件回调中会给出当前`contentOffset`值。
=======
- `onscroll` <sup class="wx-v">0.11+</sup>: 列表发生滚动时将会触发该事件，事件的默认抽样率为10px，即列表每滚动10px触发一次，可通过属性`offset-accuracy`设置抽样率。    

  事件中 event 对象属性：
  - `contentSize {Object}`：列表的内容尺寸
    - `width {number}`: 列表内容宽度
    - `height {number}`: 列表内容高度
  - `contentOffset {Object}`: 列表的偏移尺寸
    - `x {number}`: x轴上的偏移量
    - `y {number}`: y轴上的偏移量
>>>>>>> c4fa292f

- 通用事件

  支持所有通用事件：

  - `click`
  - `longpress`
  - `appear`
  - `disappear`

  查看 [通用事件](../common-event.html)

## 扩展

### scrollToElement(node, options)

滚动到列表某个指定项是常见需求，`<list>` 拓展了该功能支持滚动到指定 `<cell>`。通过 `dom` module 访问，更多信息可参考 [dom module](../modules/dom.html) 。

### resetLoadmore() <sup class="wx-v">0.9+</sup>
在默认情况下，触发`loadmore`事件后，如果列表中内容没有发生变更，则下一次滚动到列表末尾时将不会再次触发`loadmore`事件，你可以通过调用`resetLoadmore()`方法来打破这一限制，调用该方法后，下一次滚动到列表末尾时将强制触发`loadmore`。

#### 参数

- `node {node}`：指定目标节点。
- `options {Object}`：
    - `offset {number}`：一个到其可见位置的偏移距离，默认是0

## 约束

**不允许**相同方向的 `<list>` 或者 `<scroller>` 互相嵌套，换句话说就是嵌套的 `<list>`/`<scroller>` 必须是不同的方向。

举个例子，**不允许**一个垂直方向的 `<list>` 嵌套的一个垂直方向的 `<scroller>` 中，但是一个垂直方向的 `<list>` 是可以嵌套的一个水平方向的 `<list>` 或者 `<scroller>` 中的。

## 示例

```html
<template>
  <div class="wrapper">
    <scroller class="scroller">
      <div class="row" v-for="(name, index) in rows" :ref="'item'+index">
        <text class="text" :ref="'text'+index">{{name}}</text>
      </div>
    </scroller>
    <div class="group">
      <text @click="goto10" class="button">Go to 10</text>
      <text @click="goto20" class="button">Go to 20</text>
    </div>
  </div>
</template>

<script>
  const dom = weex.requireModule('dom')

  export default {
    data () {
      return {
        rows: []
      }
    },
    created () {
      for (let i = 0; i < 30; i++) {
        this.rows.push('row ' + i)
      }
    },
    methods: {
      goto10 (count) {
        const el = this.$refs.item10[0]
        dom.scrollToElement(el, {})
      },
      goto20 (count) {
        const el = this.$refs.item20[0]
        dom.scrollToElement(el, { offset: 0 })
      }
    }
  }
</script>

<style scoped>
  .scroller {
    width: 700px;
    height: 700px;
    border-width: 3px;
    border-style: solid;
    border-color: rgb(162, 217, 192);
    margin-left: 25px;
  }
  .row {
    height: 100px;
    flex-direction: column;
    justify-content: center;
    padding-left: 30px;
    border-bottom-width: 2px;
    border-bottom-style: solid;
    border-bottom-color: #DDDDDD;
  }
  .text {
    font-size: 45px;
    color: #666666;
  }
  .group {
    flex-direction: row;
    justify-content: center;
    margin-top: 60px;
  }
  .button {
    width: 200px;
    padding-top: 20px;
    padding-bottom: 20px;
    font-size: 40px;
    margin-left: 30px;
    margin-right: 30px;
    text-align: center;
    color: #41B883;
    border-width: 2px;
    border-style: solid;
    border-color: rgb(162, 217, 192);
    background-color: rgba(162, 217, 192, 0.2);
  }
</style>
```

[try it](http://dotwe.org/vue/2f22f14fb711d88515e63c3f67bed46a)<|MERGE_RESOLUTION|>--- conflicted
+++ resolved
@@ -62,11 +62,7 @@
 ## 事件
 
 - `loadmore` <sup class="wx-v">v0.5+</sup>：如果滚动到底部将会立即触发这个事件，你可以在这个事件的处理函数中加载下一页的列表项。
-<<<<<<< HEAD
-
-- `scroll` <sup class="wx-v">0.12+</sup>：列表滚动时触发这个事件。此事件回调中会给出当前`contentOffset`值。
-=======
-- `onscroll` <sup class="wx-v">0.11+</sup>: 列表发生滚动时将会触发该事件，事件的默认抽样率为10px，即列表每滚动10px触发一次，可通过属性`offset-accuracy`设置抽样率。    
+- `scroll` <sup class="wx-v">0.11+</sup>: 列表发生滚动时将会触发该事件，事件的默认抽样率为10px，即列表每滚动10px触发一次，可通过属性`offset-accuracy`设置抽样率。    
 
   事件中 event 对象属性：
   - `contentSize {Object}`：列表的内容尺寸
@@ -75,7 +71,6 @@
   - `contentOffset {Object}`: 列表的偏移尺寸
     - `x {number}`: x轴上的偏移量
     - `y {number}`: y轴上的偏移量
->>>>>>> c4fa292f
 
 - 通用事件
 
