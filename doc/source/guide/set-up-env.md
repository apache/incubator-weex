--- conflicted
+++ resolved
@@ -57,11 +57,7 @@
 npm install
 ```
 
-<<<<<<< HEAD
 Then we run `sh ./start` in root directory to start watch mode and static server.
-=======
-Then run `npm run dev` and `npm run serve` to start watch mode and static server.
->>>>>>> d16ba8d8
 
 Finally, we can see the Weex page in `http://localhost:8080/index.html`.
 
