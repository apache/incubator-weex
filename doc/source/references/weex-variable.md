---
title: Weex Variable  
type: references
order: 7
version: 2.1
---

# Weex instance variable

Each Weex page has a separate weex variable, which exists in the JS context. They hold a single instance or method of the current Weex page.   

`weex.config`

This variable contains all the environment information for the current Weex page, including not only:       

+ `BundleUrl`: string: The URL of the JS bundle.
+ `Env: Object`: environment object.
+ `WeexVersion: string`: Weex sdk version.
+ `AppName: string`: application name.
+ `AppVersion: string`: app version.
<<<<<<< HEAD
+ `Platform: string`: platform information, that is 'iOS', 'android' or 'Web'.
=======
+ `Platform: string`: platform information, that is iOS, Android or Web.
+ `osName: string`: OS name information, that is iOS, Android.
>>>>>>> eb48b94c
+ `OsVersion: string`: system version.
+ `DeviceModel: string`: device model (native application only).
+ `DeviceWidth: number`: device width
+ `DeviceHeight: number`: device height.  In Weex, the default width of viewport is 750px, thus you can obtain the height of screen by `height = 750/deviceWidth*deviceHeight` if the width of viewport remains its default value.

`weex.requireModule(module: string): Object`     

Get all the methods of a native module, such as:    

```html
<template>
  <div><text>Hello World</text></div>
</template>
<script>
  var modal = weex.requireModule('modal')
  modal.toast({
    message: 'I am a toast.',
    duration: 3
  })
</script>
```   


`weex.document: Document` 

Returns the document object of the current Weex page.<|MERGE_RESOLUTION|>--- conflicted
+++ resolved
@@ -18,12 +18,8 @@
 + `WeexVersion: string`: Weex sdk version.
 + `AppName: string`: application name.
 + `AppVersion: string`: app version.
-<<<<<<< HEAD
-+ `Platform: string`: platform information, that is 'iOS', 'android' or 'Web'.
-=======
 + `Platform: string`: platform information, that is iOS, Android or Web.
 + `osName: string`: OS name information, that is iOS, Android.
->>>>>>> eb48b94c
 + `OsVersion: string`: system version.
 + `DeviceModel: string`: device model (native application only).
 + `DeviceWidth: number`: device width
