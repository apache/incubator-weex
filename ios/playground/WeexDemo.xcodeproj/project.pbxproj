<?xml version="1.0" encoding="UTF-8"?>
<!DOCTYPE plist PUBLIC "-//Apple//DTD PLIST 1.0//EN" "http://www.apple.com/DTDs/PropertyList-1.0.dtd">
<plist version="1.0">
<dict>
	<key>archiveVersion</key>
	<string>1</string>
	<key>classes</key>
	<dict/>
	<key>objectVersion</key>
	<string>46</string>
	<key>objects</key>
	<dict>
		<key>1888E2C5769382461DEDC97D</key>
		<dict>
			<key>includeInIndex</key>
			<string>1</string>
			<key>isa</key>
			<string>PBXFileReference</string>
			<key>lastKnownFileType</key>
			<string>text.xcconfig</string>
			<key>name</key>
			<string>Pods-WeexUITestDemo.release.xcconfig</string>
			<key>path</key>
			<string>Pods/Target Support Files/Pods-WeexUITestDemo/Pods-WeexUITestDemo.release.xcconfig</string>
			<key>sourceTree</key>
			<string>&lt;group&gt;</string>
		</dict>
		<key>2278B1B1FCE894EDAF9F0171</key>
		<dict>
			<key>includeInIndex</key>
			<string>1</string>
			<key>isa</key>
			<string>PBXFileReference</string>
			<key>lastKnownFileType</key>
			<string>text.xcconfig</string>
			<key>name</key>
			<string>Pods-WeexUITestDemo.debug.xcconfig</string>
			<key>path</key>
			<string>Pods/Target Support Files/Pods-WeexUITestDemo/Pods-WeexUITestDemo.debug.xcconfig</string>
			<key>sourceTree</key>
			<string>&lt;group&gt;</string>
		</dict>
		<key>22E4D2883CC56188A2CA9C13</key>
		<dict>
			<key>includeInIndex</key>
			<string>1</string>
			<key>isa</key>
			<string>PBXFileReference</string>
			<key>lastKnownFileType</key>
			<string>text.xcconfig</string>
			<key>name</key>
			<string>Pods-WeexDemo.uitest.xcconfig</string>
			<key>path</key>
			<string>Pods/Target Support Files/Pods-WeexDemo/Pods-WeexDemo.uitest.xcconfig</string>
			<key>sourceTree</key>
			<string>&lt;group&gt;</string>
		</dict>
		<key>2AE88A291C8544D7003329DE</key>
		<dict>
			<key>children</key>
			<array>
				<string>2AE88A2A1C8544E6003329DE</string>
				<string>2AE88A2B1C8544E6003329DE</string>
			</array>
			<key>isa</key>
			<string>PBXGroup</string>
			<key>name</key>
			<string>scanner</string>
			<key>sourceTree</key>
			<string>&lt;group&gt;</string>
		</dict>
		<key>2AE88A2A1C8544E6003329DE</key>
		<dict>
			<key>fileEncoding</key>
			<string>4</string>
			<key>isa</key>
			<string>PBXFileReference</string>
			<key>lastKnownFileType</key>
			<string>sourcecode.c.h</string>
			<key>name</key>
			<string>WXScannerVC.h</string>
			<key>path</key>
			<string>Scanner/WXScannerVC.h</string>
			<key>sourceTree</key>
			<string>&lt;group&gt;</string>
		</dict>
		<key>2AE88A2B1C8544E6003329DE</key>
		<dict>
			<key>fileEncoding</key>
			<string>4</string>
			<key>isa</key>
			<string>PBXFileReference</string>
			<key>lastKnownFileType</key>
			<string>sourcecode.c.objc</string>
			<key>name</key>
			<string>WXScannerVC.m</string>
			<key>path</key>
			<string>Scanner/WXScannerVC.m</string>
			<key>sourceTree</key>
			<string>&lt;group&gt;</string>
		</dict>
		<key>2AE88A2C1C8544E6003329DE</key>
		<dict>
			<key>fileRef</key>
			<string>2AE88A2B1C8544E6003329DE</string>
			<key>isa</key>
			<string>PBXBuildFile</string>
		</dict>
		<key>327BB19797F63D5309FB91BF</key>
		<dict>
			<key>children</key>
			<array>
				<string>741DFE081DDDD519009B020F</string>
				<string>7475ACA01CD8444A0044E96C</string>
				<string>7601607D735D7F8D88971230</string>
				<string>E48C20F443AA337D1FE97622</string>
			</array>
			<key>isa</key>
			<string>PBXGroup</string>
			<key>name</key>
			<string>Frameworks</string>
			<key>sourceTree</key>
			<string>&lt;group&gt;</string>
		</dict>
		<key>564B94661DD9C65000441C8D</key>
		<dict>
			<key>fileEncoding</key>
			<string>4</string>
			<key>isa</key>
			<string>PBXFileReference</string>
			<key>lastKnownFileType</key>
			<string>text.plist.xml</string>
			<key>path</key>
			<string>WeexUITestDemo-Info.plist</string>
			<key>sourceTree</key>
			<string>&lt;group&gt;</string>
		</dict>
		<key>564B94671DD9C65000441C8D</key>
		<dict>
			<key>fileRef</key>
			<string>564B94661DD9C65000441C8D</string>
			<key>isa</key>
			<string>PBXBuildFile</string>
		</dict>
		<key>567369891CE436EB000A646C</key>
		<dict>
			<key>buildActionMask</key>
			<string>2147483647</string>
			<key>files</key>
			<array/>
			<key>inputPaths</key>
			<array/>
			<key>isa</key>
			<string>PBXShellScriptBuildPhase</string>
			<key>outputPaths</key>
			<array/>
			<key>runOnlyForDeploymentPostprocessing</key>
			<string>0</string>
			<key>shellPath</key>
			<string>/bin/sh</string>
			<key>shellScript</key>
			<string>myFile="XcodeCoverage/exportenv.sh"

<<<<<<< HEAD
if [ -f "$myFile" ]; then
XcodeCoverage/exportenv.sh
fi</string>
		</dict>
		<key>59EA0DA61D2E7D19004F904A</key>
		<dict>
			<key>isa</key>
			<string>PBXFileReference</string>
			<key>lastKnownFileType</key>
			<string>folder.assetcatalog</string>
			<key>path</key>
			<string>Images.xcassets</string>
			<key>sourceTree</key>
			<string>&lt;group&gt;</string>
		</dict>
		<key>59EA0DA71D2E7D19004F904A</key>
		<dict>
			<key>fileRef</key>
			<string>59EA0DA61D2E7D19004F904A</string>
			<key>isa</key>
			<string>PBXBuildFile</string>
		</dict>
		<key>5AF8846546DAC65CAC038806</key>
		<dict>
			<key>includeInIndex</key>
			<string>1</string>
			<key>isa</key>
			<string>PBXFileReference</string>
			<key>lastKnownFileType</key>
			<string>text.xcconfig</string>
			<key>name</key>
			<string>Pods-WeexDemo.debug.xcconfig</string>
			<key>path</key>
			<string>Pods/Target Support Files/Pods-WeexDemo/Pods-WeexDemo.debug.xcconfig</string>
			<key>sourceTree</key>
			<string>&lt;group&gt;</string>
		</dict>
		<key>69F403C85394CA596E3454AC</key>
		<dict>
			<key>buildActionMask</key>
			<string>2147483647</string>
			<key>files</key>
			<array/>
			<key>inputPaths</key>
			<array/>
			<key>isa</key>
			<string>PBXShellScriptBuildPhase</string>
			<key>name</key>
			<string>Embed Pods Frameworks</string>
			<key>outputPaths</key>
			<array/>
			<key>runOnlyForDeploymentPostprocessing</key>
			<string>0</string>
			<key>shellPath</key>
			<string>/bin/sh</string>
			<key>shellScript</key>
			<string>"${SRCROOT}/Pods/Target Support Files/Pods-WeexUITestDemo/Pods-WeexUITestDemo-frameworks.sh"
</string>
			<key>showEnvVarsInLog</key>
			<string>0</string>
		</dict>
		<key>741DFE081DDDD519009B020F</key>
		<dict>
			<key>isa</key>
			<string>PBXFileReference</string>
			<key>lastKnownFileType</key>
			<string>sourcecode.text-based-dylib-definition</string>
			<key>name</key>
			<string>libstdc++.tbd</string>
			<key>path</key>
			<string>usr/lib/libstdc++.tbd</string>
			<key>sourceTree</key>
			<string>SDKROOT</string>
		</dict>
		<key>741DFE091DDDD519009B020F</key>
		<dict>
			<key>fileRef</key>
			<string>741DFE081DDDD519009B020F</string>
			<key>isa</key>
			<string>PBXBuildFile</string>
		</dict>
		<key>7453E3641C9FA971001EB427</key>
		<dict>
			<key>fileEncoding</key>
			<string>4</string>
			<key>isa</key>
			<string>PBXFileReference</string>
			<key>lastKnownFileType</key>
			<string>sourcecode.c.h</string>
			<key>path</key>
			<string>DemoDefine.h</string>
			<key>sourceTree</key>
			<string>&lt;group&gt;</string>
		</dict>
		<key>7475ACA01CD8444A0044E96C</key>
		<dict>
			<key>isa</key>
			<string>PBXFileReference</string>
			<key>lastKnownFileType</key>
			<string>sourcecode.text-based-dylib-definition</string>
			<key>name</key>
			<string>libsqlite3.0.tbd</string>
			<key>path</key>
			<string>usr/lib/libsqlite3.0.tbd</string>
			<key>sourceTree</key>
			<string>SDKROOT</string>
		</dict>
		<key>7478481C1E0CD4910044500D</key>
		<dict>
			<key>fileEncoding</key>
			<string>4</string>
			<key>isa</key>
			<string>PBXFileReference</string>
			<key>lastKnownFileType</key>
			<string>sourcecode.c.h</string>
			<key>path</key>
			<string>WXSyncTestModule.h</string>
			<key>sourceTree</key>
			<string>&lt;group&gt;</string>
		</dict>
		<key>7478481D1E0CD4910044500D</key>
		<dict>
			<key>fileEncoding</key>
			<string>4</string>
			<key>isa</key>
			<string>PBXFileReference</string>
			<key>lastKnownFileType</key>
			<string>sourcecode.c.objc</string>
			<key>path</key>
			<string>WXSyncTestModule.m</string>
			<key>sourceTree</key>
			<string>&lt;group&gt;</string>
		</dict>
		<key>7478481E1E0CD4910044500D</key>
		<dict>
			<key>fileRef</key>
			<string>7478481D1E0CD4910044500D</string>
			<key>isa</key>
			<string>PBXBuildFile</string>
		</dict>
		<key>74CC79E91C2B9E4700829368</key>
		<dict>
			<key>fileEncoding</key>
			<string>4</string>
			<key>isa</key>
			<string>PBXFileReference</string>
			<key>lastKnownFileType</key>
			<string>sourcecode.c.h</string>
			<key>path</key>
			<string>UIViewController+WXDemoNaviBar.h</string>
			<key>sourceTree</key>
			<string>&lt;group&gt;</string>
		</dict>
		<key>74CC79EA1C2B9E4700829368</key>
		<dict>
			<key>fileEncoding</key>
			<string>4</string>
			<key>isa</key>
			<string>PBXFileReference</string>
			<key>lastKnownFileType</key>
			<string>sourcecode.c.objc</string>
			<key>path</key>
			<string>UIViewController+WXDemoNaviBar.m</string>
			<key>sourceTree</key>
			<string>&lt;group&gt;</string>
		</dict>
		<key>74CC79EB1C2B9E4700829368</key>
		<dict>
			<key>fileRef</key>
			<string>74CC79EA1C2B9E4700829368</string>
			<key>isa</key>
			<string>PBXBuildFile</string>
		</dict>
		<key>74CC79EC1C2B9FC600829368</key>
		<dict>
			<key>children</key>
			<array>
				<string>DCABAFF51D0296DB001C8592</string>
				<string>D5ADF0861C77133B00597CA6</string>
			</array>
			<key>isa</key>
			<string>PBXGroup</string>
			<key>name</key>
			<string>Demo</string>
			<key>sourceTree</key>
			<string>&lt;group&gt;</string>
		</dict>
		<key>74CC7A221C2C13BF00829368</key>
		<dict>
			<key>buildActionMask</key>
			<string>2147483647</string>
			<key>files</key>
			<array/>
			<key>inputPaths</key>
			<array/>
			<key>isa</key>
			<string>PBXShellScriptBuildPhase</string>
			<key>name</key>
			<string>Start Samples</string>
			<key>outputPaths</key>
			<array/>
			<key>runOnlyForDeploymentPostprocessing</key>
			<string>0</string>
			<key>shellPath</key>
			<string>/bin/sh</string>
			<key>shellScript</key>
			<string>set -x
=======
/* Begin PBXBuildFile section */
		2AE88A2C1C8544E6003329DE /* WXScannerVC.m in Sources */ = {isa = PBXBuildFile; fileRef = 2AE88A2B1C8544E6003329DE /* WXScannerVC.m */; };
		564B94671DD9C65000441C8D /* WeexUITestDemo-Info.plist in Resources */ = {isa = PBXBuildFile; fileRef = 564B94661DD9C65000441C8D /* WeexUITestDemo-Info.plist */; };
		59EA0DA71D2E7D19004F904A /* Images.xcassets in Resources */ = {isa = PBXBuildFile; fileRef = 59EA0DA61D2E7D19004F904A /* Images.xcassets */; };
		741DFE091DDDD519009B020F /* libstdc++.tbd in Frameworks */ = {isa = PBXBuildFile; fileRef = 741DFE081DDDD519009B020F /* libstdc++.tbd */; };
		7478481E1E0CD4910044500D /* WXSyncTestModule.m in Sources */ = {isa = PBXBuildFile; fileRef = 7478481D1E0CD4910044500D /* WXSyncTestModule.m */; };
		74CC79EB1C2B9E4700829368 /* UIViewController+WXDemoNaviBar.m in Sources */ = {isa = PBXBuildFile; fileRef = 74CC79EA1C2B9E4700829368 /* UIViewController+WXDemoNaviBar.m */; };
		775BEE801C1E8ECC008D1629 /* main.m in Sources */ = {isa = PBXBuildFile; fileRef = 775BEE7F1C1E8ECC008D1629 /* main.m */; };
		775BEE831C1E8ECC008D1629 /* AppDelegate.m in Sources */ = {isa = PBXBuildFile; fileRef = 775BEE821C1E8ECC008D1629 /* AppDelegate.m */; };
		775BEE861C1E8ECC008D1629 /* WXDemoViewController.m in Sources */ = {isa = PBXBuildFile; fileRef = 775BEE851C1E8ECC008D1629 /* WXDemoViewController.m */; };
		775BEE8B1C1E8ECC008D1629 /* Assets.xcassets in Resources */ = {isa = PBXBuildFile; fileRef = 775BEE8A1C1E8ECC008D1629 /* Assets.xcassets */; };
		775BEE991C1E8ECC008D1629 /* WeexDemoTests.m in Sources */ = {isa = PBXBuildFile; fileRef = 775BEE981C1E8ECC008D1629 /* WeexDemoTests.m */; };
		84361D2F1CA10F8E00F43825 /* WXScannerVC.m in Sources */ = {isa = PBXBuildFile; fileRef = 2AE88A2B1C8544E6003329DE /* WXScannerVC.m */; };
		84361D331CA10F8E00F43825 /* WXDemoViewController.m in Sources */ = {isa = PBXBuildFile; fileRef = 775BEE851C1E8ECC008D1629 /* WXDemoViewController.m */; };
		84361D371CA10F8E00F43825 /* UIViewController+WXDemoNaviBar.m in Sources */ = {isa = PBXBuildFile; fileRef = 74CC79EA1C2B9E4700829368 /* UIViewController+WXDemoNaviBar.m */; };
		84361D381CA10F8E00F43825 /* AppDelegate.m in Sources */ = {isa = PBXBuildFile; fileRef = 775BEE821C1E8ECC008D1629 /* AppDelegate.m */; };
		84361D3B1CA10F8E00F43825 /* main.m in Sources */ = {isa = PBXBuildFile; fileRef = 775BEE7F1C1E8ECC008D1629 /* main.m */; };
		84361D421CA10F8E00F43825 /* libPods-WeexDemo.a in Frameworks */ = {isa = PBXBuildFile; fileRef = 7601607D735D7F8D88971230 /* libPods-WeexDemo.a */; };
		84361D5B1CA10F8E00F43825 /* Assets.xcassets in Resources */ = {isa = PBXBuildFile; fileRef = 775BEE8A1C1E8ECC008D1629 /* Assets.xcassets */; };
		84D7CAC71CE3266C00D48D46 /* libsqlite3.0.tbd in Frameworks */ = {isa = PBXBuildFile; fileRef = 7475ACA01CD8444A0044E96C /* libsqlite3.0.tbd */; };
		8A0B5EFFF75BF82EA481983D /* libPods-WeexUITestDemo.a in Frameworks */ = {isa = PBXBuildFile; fileRef = E48C20F443AA337D1FE97622 /* libPods-WeexUITestDemo.a */; };
		DC5E503E1D0D97130059F0EB /* weex.png in Resources */ = {isa = PBXBuildFile; fileRef = DC5E503C1D0D97130059F0EB /* weex.png */; };
		DC5E503F1D0D97130059F0EB /* weex@2x.png in Resources */ = {isa = PBXBuildFile; fileRef = DC5E503D1D0D97130059F0EB /* weex@2x.png */; };
		DC65C4FA1CEB032F00B2F84F /* bundlejs in Resources */ = {isa = PBXBuildFile; fileRef = DC65C4F91CEB032F00B2F84F /* bundlejs */; };
		DC6DD9D21CFE9BC400549297 /* libsqlite3.0.tbd in Frameworks */ = {isa = PBXBuildFile; fileRef = 7475ACA01CD8444A0044E96C /* libsqlite3.0.tbd */; };
		DCA812F91D0401420029BF62 /* WXSelectComponent.m in Sources */ = {isa = PBXBuildFile; fileRef = DCABAFFA1D029748001C8592 /* WXSelectComponent.m */; };
		DCA812FA1D0401500029BF62 /* WXEventModule.m in Sources */ = {isa = PBXBuildFile; fileRef = DCABB0001D02975E001C8592 /* WXEventModule.m */; };
		DCA812FB1D0401570029BF62 /* WXImgLoaderDefaultImpl.m in Sources */ = {isa = PBXBuildFile; fileRef = DCABAFFD1D029753001C8592 /* WXImgLoaderDefaultImpl.m */; };
		DCABAFF31D029685001C8592 /* WXATLoggerPlugin.m in Sources */ = {isa = PBXBuildFile; fileRef = DCABAFF01D029685001C8592 /* WXATLoggerPlugin.m */; };
		DCABAFF41D029685001C8592 /* WXATViewHierarchyPlugin.m in Sources */ = {isa = PBXBuildFile; fileRef = DCABAFF21D029685001C8592 /* WXATViewHierarchyPlugin.m */; };
		DCABAFFE1D029753001C8592 /* WXImgLoaderDefaultImpl.m in Sources */ = {isa = PBXBuildFile; fileRef = DCABAFFD1D029753001C8592 /* WXImgLoaderDefaultImpl.m */; };
		DCABB0011D02975E001C8592 /* WXEventModule.m in Sources */ = {isa = PBXBuildFile; fileRef = DCABB0001D02975E001C8592 /* WXEventModule.m */; };
		DCD286E01CF491AC00C601CA /* weex-icon.png in Resources */ = {isa = PBXBuildFile; fileRef = DCD286DF1CF491AC00C601CA /* weex-icon.png */; };
		EAEC716BE3E43DBC8494EC51 /* libPods-WeexDemo.a in Frameworks */ = {isa = PBXBuildFile; fileRef = 7601607D735D7F8D88971230 /* libPods-WeexDemo.a */; };
/* End PBXBuildFile section */
>>>>>>> 13d920ca

if nc -w 5 -z localhost 12580 ; then
    echo "Port 12580 already in use, server is running"
else
    open "$SRCROOT/../../start"
fi

<<<<<<< HEAD
</string>
		</dict>
		<key>7601607D735D7F8D88971230</key>
		<dict>
			<key>explicitFileType</key>
			<string>archive.ar</string>
			<key>includeInIndex</key>
			<string>0</string>
			<key>isa</key>
			<string>PBXFileReference</string>
			<key>path</key>
			<string>libPods-WeexDemo.a</string>
			<key>sourceTree</key>
			<string>BUILT_PRODUCTS_DIR</string>
		</dict>
		<key>775BEE721C1E8ECC008D1629</key>
		<dict>
			<key>children</key>
			<array>
				<string>775BEE7D1C1E8ECC008D1629</string>
				<string>775BEE971C1E8ECC008D1629</string>
				<string>775BEE7C1C1E8ECC008D1629</string>
				<string>A9E45DD060512F73B9F51C03</string>
				<string>327BB19797F63D5309FB91BF</string>
				<string>DC65C4421CEB006C00B2F84F</string>
				<string>564B94661DD9C65000441C8D</string>
			</array>
			<key>isa</key>
			<string>PBXGroup</string>
			<key>sourceTree</key>
			<string>&lt;group&gt;</string>
		</dict>
		<key>775BEE731C1E8ECC008D1629</key>
		<dict>
			<key>attributes</key>
			<dict>
				<key>LastUpgradeCheck</key>
				<string>0710</string>
				<key>ORGANIZATIONNAME</key>
				<string>taobao</string>
				<key>TargetAttributes</key>
				<dict>
					<key>775BEE7A1C1E8ECC008D1629</key>
					<dict>
						<key>CreatedOnToolsVersion</key>
						<string>7.1.1</string>
					</dict>
					<key>775BEE931C1E8ECC008D1629</key>
					<dict>
						<key>CreatedOnToolsVersion</key>
						<string>7.1.1</string>
						<key>DevelopmentTeam</key>
						<string>445VCMGQD2</string>
						<key>TestTargetID</key>
						<string>775BEE7A1C1E8ECC008D1629</string>
					</dict>
				</dict>
			</dict>
			<key>buildConfigurationList</key>
			<string>775BEE761C1E8ECC008D1629</string>
			<key>compatibilityVersion</key>
			<string>Xcode 3.2</string>
			<key>developmentRegion</key>
			<string>English</string>
			<key>hasScannedForEncodings</key>
			<string>0</string>
			<key>isa</key>
			<string>PBXProject</string>
			<key>knownRegions</key>
			<array>
				<string>en</string>
				<string>Base</string>
			</array>
			<key>mainGroup</key>
			<string>775BEE721C1E8ECC008D1629</string>
			<key>productRefGroup</key>
			<string>775BEE7C1C1E8ECC008D1629</string>
			<key>projectDirPath</key>
			<string></string>
			<key>projectReferences</key>
			<array/>
			<key>projectRoot</key>
			<string></string>
			<key>targets</key>
			<array>
				<string>775BEE7A1C1E8ECC008D1629</string>
				<string>775BEE931C1E8ECC008D1629</string>
				<string>84361D261CA10F8E00F43825</string>
			</array>
		</dict>
		<key>775BEE761C1E8ECC008D1629</key>
		<dict>
			<key>buildConfigurations</key>
			<array>
				<string>775BEEA61C1E8ECC008D1629</string>
				<string>775BEEA71C1E8ECC008D1629</string>
			</array>
			<key>defaultConfigurationIsVisible</key>
			<string>0</string>
			<key>defaultConfigurationName</key>
			<string>Debug</string>
			<key>isa</key>
			<string>XCConfigurationList</string>
		</dict>
		<key>775BEE771C1E8ECC008D1629</key>
		<dict>
			<key>buildActionMask</key>
			<string>2147483647</string>
			<key>files</key>
			<array>
				<string>DCABAFF31D029685001C8592</string>
				<string>2AE88A2C1C8544E6003329DE</string>
				<string>775BEE861C1E8ECC008D1629</string>
				<string>74CC79EB1C2B9E4700829368</string>
				<string>DCABB0011D02975E001C8592</string>
				<string>7478481E1E0CD4910044500D</string>
				<string>775BEE831C1E8ECC008D1629</string>
				<string>DCABAFF41D029685001C8592</string>
				<string>775BEE801C1E8ECC008D1629</string>
				<string>DCABAFFE1D029753001C8592</string>
			</array>
			<key>isa</key>
			<string>PBXSourcesBuildPhase</string>
			<key>runOnlyForDeploymentPostprocessing</key>
			<string>0</string>
		</dict>
		<key>775BEE781C1E8ECC008D1629</key>
		<dict>
			<key>buildActionMask</key>
			<string>2147483647</string>
			<key>files</key>
			<array>
				<string>741DFE091DDDD519009B020F</string>
				<string>DC6DD9D21CFE9BC400549297</string>
				<string>EAEC716BE3E43DBC8494EC51</string>
			</array>
			<key>isa</key>
			<string>PBXFrameworksBuildPhase</string>
			<key>runOnlyForDeploymentPostprocessing</key>
			<string>0</string>
		</dict>
		<key>775BEE791C1E8ECC008D1629</key>
		<dict>
			<key>buildActionMask</key>
			<string>2147483647</string>
			<key>files</key>
			<array>
				<string>DC5E503E1D0D97130059F0EB</string>
				<string>DC5E503F1D0D97130059F0EB</string>
				<string>DCD286E01CF491AC00C601CA</string>
				<string>59EA0DA71D2E7D19004F904A</string>
				<string>564B94671DD9C65000441C8D</string>
				<string>DC65C4FA1CEB032F00B2F84F</string>
				<string>775BEE8B1C1E8ECC008D1629</string>
			</array>
			<key>isa</key>
			<string>PBXResourcesBuildPhase</string>
			<key>runOnlyForDeploymentPostprocessing</key>
			<string>0</string>
		</dict>
		<key>775BEE7A1C1E8ECC008D1629</key>
		<dict>
			<key>buildConfigurationList</key>
			<string>775BEEA81C1E8ECC008D1629</string>
			<key>buildPhases</key>
			<array>
				<string>74CC7A221C2C13BF00829368</string>
				<string>775BEE771C1E8ECC008D1629</string>
				<string>775BEE781C1E8ECC008D1629</string>
				<string>775BEE791C1E8ECC008D1629</string>
				<string>B2862FAD01216B6EFCE5C985</string>
			</array>
			<key>buildRules</key>
			<array/>
			<key>dependencies</key>
			<array/>
			<key>isa</key>
			<string>PBXNativeTarget</string>
			<key>name</key>
			<string>WeexDemo</string>
			<key>productName</key>
			<string>WeexDemo</string>
			<key>productReference</key>
			<string>775BEE7B1C1E8ECC008D1629</string>
			<key>productType</key>
			<string>com.apple.product-type.application</string>
		</dict>
		<key>775BEE7B1C1E8ECC008D1629</key>
		<dict>
			<key>explicitFileType</key>
			<string>wrapper.application</string>
			<key>includeInIndex</key>
			<string>0</string>
			<key>isa</key>
			<string>PBXFileReference</string>
			<key>path</key>
			<string>WeexDemo.app</string>
			<key>sourceTree</key>
			<string>BUILT_PRODUCTS_DIR</string>
		</dict>
		<key>775BEE7C1C1E8ECC008D1629</key>
		<dict>
			<key>children</key>
			<array>
				<string>775BEE7B1C1E8ECC008D1629</string>
				<string>775BEE941C1E8ECC008D1629</string>
				<string>84361D751CA10F8E00F43825</string>
			</array>
			<key>isa</key>
			<string>PBXGroup</string>
			<key>name</key>
			<string>Products</string>
			<key>sourceTree</key>
			<string>&lt;group&gt;</string>
		</dict>
		<key>775BEE7D1C1E8ECC008D1629</key>
		<dict>
			<key>children</key>
			<array>
				<string>74CC79EC1C2B9FC600829368</string>
				<string>775BEE8A1C1E8ECC008D1629</string>
				<string>775BEE8F1C1E8ECC008D1629</string>
				<string>59EA0DA61D2E7D19004F904A</string>
				<string>775BEE7E1C1E8ECC008D1629</string>
			</array>
			<key>isa</key>
			<string>PBXGroup</string>
			<key>path</key>
			<string>WeexDemo</string>
			<key>sourceTree</key>
			<string>&lt;group&gt;</string>
		</dict>
		<key>775BEE7E1C1E8ECC008D1629</key>
		<dict>
			<key>children</key>
			<array>
				<string>775BEE7F1C1E8ECC008D1629</string>
			</array>
			<key>isa</key>
			<string>PBXGroup</string>
			<key>name</key>
			<string>Supporting Files</string>
			<key>sourceTree</key>
			<string>&lt;group&gt;</string>
		</dict>
		<key>775BEE7F1C1E8ECC008D1629</key>
		<dict>
			<key>isa</key>
			<string>PBXFileReference</string>
			<key>lastKnownFileType</key>
			<string>sourcecode.c.objc</string>
			<key>path</key>
			<string>main.m</string>
			<key>sourceTree</key>
			<string>&lt;group&gt;</string>
		</dict>
		<key>775BEE801C1E8ECC008D1629</key>
		<dict>
			<key>fileRef</key>
			<string>775BEE7F1C1E8ECC008D1629</string>
			<key>isa</key>
			<string>PBXBuildFile</string>
		</dict>
		<key>775BEE811C1E8ECC008D1629</key>
		<dict>
			<key>isa</key>
			<string>PBXFileReference</string>
			<key>lastKnownFileType</key>
			<string>sourcecode.c.h</string>
			<key>path</key>
			<string>AppDelegate.h</string>
			<key>sourceTree</key>
			<string>&lt;group&gt;</string>
		</dict>
		<key>775BEE821C1E8ECC008D1629</key>
		<dict>
			<key>isa</key>
			<string>PBXFileReference</string>
			<key>lastKnownFileType</key>
			<string>sourcecode.c.objc</string>
			<key>path</key>
			<string>AppDelegate.m</string>
			<key>sourceTree</key>
			<string>&lt;group&gt;</string>
		</dict>
		<key>775BEE831C1E8ECC008D1629</key>
		<dict>
			<key>fileRef</key>
			<string>775BEE821C1E8ECC008D1629</string>
			<key>isa</key>
			<string>PBXBuildFile</string>
		</dict>
		<key>775BEE841C1E8ECC008D1629</key>
		<dict>
			<key>isa</key>
			<string>PBXFileReference</string>
			<key>lastKnownFileType</key>
			<string>sourcecode.c.h</string>
			<key>path</key>
			<string>WXDemoViewController.h</string>
			<key>sourceTree</key>
			<string>&lt;group&gt;</string>
		</dict>
		<key>775BEE851C1E8ECC008D1629</key>
		<dict>
			<key>isa</key>
			<string>PBXFileReference</string>
			<key>lastKnownFileType</key>
			<string>sourcecode.c.objc</string>
			<key>path</key>
			<string>WXDemoViewController.m</string>
			<key>sourceTree</key>
			<string>&lt;group&gt;</string>
		</dict>
		<key>775BEE861C1E8ECC008D1629</key>
		<dict>
			<key>fileRef</key>
			<string>775BEE851C1E8ECC008D1629</string>
			<key>isa</key>
			<string>PBXBuildFile</string>
		</dict>
		<key>775BEE8A1C1E8ECC008D1629</key>
		<dict>
			<key>isa</key>
			<string>PBXFileReference</string>
			<key>lastKnownFileType</key>
			<string>folder.assetcatalog</string>
			<key>path</key>
			<string>Assets.xcassets</string>
			<key>sourceTree</key>
			<string>&lt;group&gt;</string>
		</dict>
		<key>775BEE8B1C1E8ECC008D1629</key>
		<dict>
			<key>fileRef</key>
			<string>775BEE8A1C1E8ECC008D1629</string>
			<key>isa</key>
			<string>PBXBuildFile</string>
		</dict>
		<key>775BEE8F1C1E8ECC008D1629</key>
		<dict>
			<key>isa</key>
			<string>PBXFileReference</string>
			<key>lastKnownFileType</key>
			<string>text.plist.xml</string>
			<key>path</key>
			<string>Info.plist</string>
			<key>sourceTree</key>
			<string>&lt;group&gt;</string>
		</dict>
		<key>775BEE901C1E8ECC008D1629</key>
		<dict>
			<key>buildActionMask</key>
			<string>2147483647</string>
			<key>files</key>
			<array>
				<string>775BEE991C1E8ECC008D1629</string>
			</array>
			<key>isa</key>
			<string>PBXSourcesBuildPhase</string>
			<key>runOnlyForDeploymentPostprocessing</key>
			<string>0</string>
		</dict>
		<key>775BEE911C1E8ECC008D1629</key>
		<dict>
			<key>buildActionMask</key>
			<string>2147483647</string>
			<key>files</key>
			<array/>
			<key>isa</key>
			<string>PBXFrameworksBuildPhase</string>
			<key>runOnlyForDeploymentPostprocessing</key>
			<string>0</string>
		</dict>
		<key>775BEE921C1E8ECC008D1629</key>
		<dict>
			<key>buildActionMask</key>
			<string>2147483647</string>
			<key>files</key>
			<array/>
			<key>isa</key>
			<string>PBXResourcesBuildPhase</string>
			<key>runOnlyForDeploymentPostprocessing</key>
			<string>0</string>
		</dict>
		<key>775BEE931C1E8ECC008D1629</key>
		<dict>
			<key>buildConfigurationList</key>
			<string>775BEEAB1C1E8ECC008D1629</string>
			<key>buildPhases</key>
			<array>
				<string>775BEE901C1E8ECC008D1629</string>
				<string>775BEE911C1E8ECC008D1629</string>
				<string>775BEE921C1E8ECC008D1629</string>
			</array>
			<key>buildRules</key>
			<array/>
			<key>dependencies</key>
			<array>
				<string>775BEE961C1E8ECC008D1629</string>
			</array>
			<key>isa</key>
			<string>PBXNativeTarget</string>
			<key>name</key>
			<string>WeexDemoTests</string>
			<key>productName</key>
			<string>WeexDemoTests</string>
			<key>productReference</key>
			<string>775BEE941C1E8ECC008D1629</string>
			<key>productType</key>
			<string>com.apple.product-type.bundle.unit-test</string>
		</dict>
		<key>775BEE941C1E8ECC008D1629</key>
		<dict>
			<key>explicitFileType</key>
			<string>wrapper.cfbundle</string>
			<key>includeInIndex</key>
			<string>0</string>
			<key>isa</key>
			<string>PBXFileReference</string>
			<key>path</key>
			<string>WeexDemoTests.xctest</string>
			<key>sourceTree</key>
			<string>BUILT_PRODUCTS_DIR</string>
		</dict>
		<key>775BEE951C1E8ECC008D1629</key>
		<dict>
			<key>containerPortal</key>
			<string>775BEE731C1E8ECC008D1629</string>
			<key>isa</key>
			<string>PBXContainerItemProxy</string>
			<key>proxyType</key>
			<string>1</string>
			<key>remoteGlobalIDString</key>
			<string>775BEE7A1C1E8ECC008D1629</string>
			<key>remoteInfo</key>
			<string>WeexDemo</string>
		</dict>
		<key>775BEE961C1E8ECC008D1629</key>
		<dict>
			<key>isa</key>
			<string>PBXTargetDependency</string>
			<key>target</key>
			<string>775BEE7A1C1E8ECC008D1629</string>
			<key>targetProxy</key>
			<string>775BEE951C1E8ECC008D1629</string>
		</dict>
		<key>775BEE971C1E8ECC008D1629</key>
		<dict>
			<key>children</key>
			<array>
				<string>775BEE981C1E8ECC008D1629</string>
				<string>775BEE9A1C1E8ECC008D1629</string>
			</array>
			<key>isa</key>
			<string>PBXGroup</string>
			<key>path</key>
			<string>WeexDemoTests</string>
			<key>sourceTree</key>
			<string>&lt;group&gt;</string>
		</dict>
		<key>775BEE981C1E8ECC008D1629</key>
		<dict>
			<key>isa</key>
			<string>PBXFileReference</string>
			<key>lastKnownFileType</key>
			<string>sourcecode.c.objc</string>
			<key>path</key>
			<string>WeexDemoTests.m</string>
			<key>sourceTree</key>
			<string>&lt;group&gt;</string>
		</dict>
		<key>775BEE991C1E8ECC008D1629</key>
		<dict>
			<key>fileRef</key>
			<string>775BEE981C1E8ECC008D1629</string>
			<key>isa</key>
			<string>PBXBuildFile</string>
		</dict>
		<key>775BEE9A1C1E8ECC008D1629</key>
		<dict>
			<key>isa</key>
			<string>PBXFileReference</string>
			<key>lastKnownFileType</key>
			<string>text.plist.xml</string>
			<key>path</key>
			<string>Info.plist</string>
			<key>sourceTree</key>
			<string>&lt;group&gt;</string>
		</dict>
		<key>775BEEA61C1E8ECC008D1629</key>
		<dict>
			<key>buildSettings</key>
			<dict>
				<key>ALWAYS_SEARCH_USER_PATHS</key>
				<string>NO</string>
				<key>CLANG_CXX_LANGUAGE_STANDARD</key>
				<string>gnu++0x</string>
				<key>CLANG_CXX_LIBRARY</key>
				<string>libc++</string>
				<key>CLANG_ENABLE_MODULES</key>
				<string>YES</string>
				<key>CLANG_ENABLE_OBJC_ARC</key>
				<string>YES</string>
				<key>CLANG_WARN_BOOL_CONVERSION</key>
				<string>YES</string>
				<key>CLANG_WARN_CONSTANT_CONVERSION</key>
				<string>YES</string>
				<key>CLANG_WARN_DIRECT_OBJC_ISA_USAGE</key>
				<string>YES_ERROR</string>
				<key>CLANG_WARN_EMPTY_BODY</key>
				<string>YES</string>
				<key>CLANG_WARN_ENUM_CONVERSION</key>
				<string>YES</string>
				<key>CLANG_WARN_INT_CONVERSION</key>
				<string>YES</string>
				<key>CLANG_WARN_OBJC_ROOT_CLASS</key>
				<string>YES_ERROR</string>
				<key>CLANG_WARN_UNREACHABLE_CODE</key>
				<string>YES</string>
				<key>CLANG_WARN__DUPLICATE_METHOD_MATCH</key>
				<string>YES</string>
				<key>CODE_SIGN_IDENTITY</key>
				<string>iPhone Developer</string>
				<key>CODE_SIGN_IDENTITY[sdk=iphoneos*]</key>
				<string>iPhone Developer</string>
				<key>COPY_PHASE_STRIP</key>
				<string>NO</string>
				<key>DEBUG_INFORMATION_FORMAT</key>
				<string>dwarf</string>
				<key>ENABLE_STRICT_OBJC_MSGSEND</key>
				<string>YES</string>
				<key>ENABLE_TESTABILITY</key>
				<string>YES</string>
				<key>GCC_C_LANGUAGE_STANDARD</key>
				<string>gnu99</string>
				<key>GCC_DYNAMIC_NO_PIC</key>
				<string>NO</string>
				<key>GCC_GENERATE_TEST_COVERAGE_FILES</key>
				<string>YES</string>
				<key>GCC_INSTRUMENT_PROGRAM_FLOW_ARCS</key>
				<string>YES</string>
				<key>GCC_NO_COMMON_BLOCKS</key>
				<string>YES</string>
				<key>GCC_OPTIMIZATION_LEVEL</key>
				<string>0</string>
				<key>GCC_PREPROCESSOR_DEFINITIONS</key>
				<array>
					<string>DEBUG=1</string>
					<string>$(inherited)</string>
				</array>
				<key>GCC_WARN_64_TO_32_BIT_CONVERSION</key>
				<string>YES</string>
				<key>GCC_WARN_ABOUT_RETURN_TYPE</key>
				<string>YES_ERROR</string>
				<key>GCC_WARN_UNDECLARED_SELECTOR</key>
				<string>YES</string>
				<key>GCC_WARN_UNINITIALIZED_AUTOS</key>
				<string>YES_AGGRESSIVE</string>
				<key>GCC_WARN_UNUSED_FUNCTION</key>
				<string>YES</string>
				<key>GCC_WARN_UNUSED_VARIABLE</key>
				<string>YES</string>
				<key>IPHONEOS_DEPLOYMENT_TARGET</key>
				<string>7.0</string>
				<key>MTL_ENABLE_DEBUG_INFO</key>
				<string>YES</string>
				<key>ONLY_ACTIVE_ARCH</key>
				<string>YES</string>
				<key>SDKROOT</key>
				<string>iphoneos</string>
				<key>TARGETED_DEVICE_FAMILY</key>
				<string>1,2</string>
			</dict>
			<key>isa</key>
			<string>XCBuildConfiguration</string>
			<key>name</key>
			<string>Debug</string>
		</dict>
		<key>775BEEA71C1E8ECC008D1629</key>
		<dict>
			<key>buildSettings</key>
			<dict>
				<key>ALWAYS_SEARCH_USER_PATHS</key>
				<string>NO</string>
				<key>CLANG_CXX_LANGUAGE_STANDARD</key>
				<string>gnu++0x</string>
				<key>CLANG_CXX_LIBRARY</key>
				<string>libc++</string>
				<key>CLANG_ENABLE_MODULES</key>
				<string>YES</string>
				<key>CLANG_ENABLE_OBJC_ARC</key>
				<string>YES</string>
				<key>CLANG_WARN_BOOL_CONVERSION</key>
				<string>YES</string>
				<key>CLANG_WARN_CONSTANT_CONVERSION</key>
				<string>YES</string>
				<key>CLANG_WARN_DIRECT_OBJC_ISA_USAGE</key>
				<string>YES_ERROR</string>
				<key>CLANG_WARN_EMPTY_BODY</key>
				<string>YES</string>
				<key>CLANG_WARN_ENUM_CONVERSION</key>
				<string>YES</string>
				<key>CLANG_WARN_INT_CONVERSION</key>
				<string>YES</string>
				<key>CLANG_WARN_OBJC_ROOT_CLASS</key>
				<string>YES_ERROR</string>
				<key>CLANG_WARN_UNREACHABLE_CODE</key>
				<string>YES</string>
				<key>CLANG_WARN__DUPLICATE_METHOD_MATCH</key>
				<string>YES</string>
				<key>CODE_SIGN_IDENTITY</key>
				<string>iPhone Distribution</string>
				<key>CODE_SIGN_IDENTITY[sdk=iphoneos*]</key>
				<string>iPhone Distribution</string>
				<key>COPY_PHASE_STRIP</key>
				<string>NO</string>
				<key>DEBUG_INFORMATION_FORMAT</key>
				<string>dwarf-with-dsym</string>
				<key>ENABLE_NS_ASSERTIONS</key>
				<string>NO</string>
				<key>ENABLE_STRICT_OBJC_MSGSEND</key>
				<string>YES</string>
				<key>GCC_C_LANGUAGE_STANDARD</key>
				<string>gnu99</string>
				<key>GCC_NO_COMMON_BLOCKS</key>
				<string>YES</string>
				<key>GCC_WARN_64_TO_32_BIT_CONVERSION</key>
				<string>YES</string>
				<key>GCC_WARN_ABOUT_RETURN_TYPE</key>
				<string>YES_ERROR</string>
				<key>GCC_WARN_UNDECLARED_SELECTOR</key>
				<string>YES</string>
				<key>GCC_WARN_UNINITIALIZED_AUTOS</key>
				<string>YES_AGGRESSIVE</string>
				<key>GCC_WARN_UNUSED_FUNCTION</key>
				<string>YES</string>
				<key>GCC_WARN_UNUSED_VARIABLE</key>
				<string>YES</string>
				<key>IPHONEOS_DEPLOYMENT_TARGET</key>
				<string>7.0</string>
				<key>MTL_ENABLE_DEBUG_INFO</key>
				<string>NO</string>
				<key>SDKROOT</key>
				<string>iphoneos</string>
				<key>TARGETED_DEVICE_FAMILY</key>
				<string>1,2</string>
				<key>VALIDATE_PRODUCT</key>
				<string>YES</string>
			</dict>
			<key>isa</key>
			<string>XCBuildConfiguration</string>
			<key>name</key>
			<string>Release</string>
		</dict>
		<key>775BEEA81C1E8ECC008D1629</key>
		<dict>
			<key>buildConfigurations</key>
			<array>
				<string>775BEEA91C1E8ECC008D1629</string>
				<string>775BEEAA1C1E8ECC008D1629</string>
			</array>
			<key>defaultConfigurationIsVisible</key>
			<string>0</string>
			<key>defaultConfigurationName</key>
			<string>Debug</string>
			<key>isa</key>
			<string>XCConfigurationList</string>
		</dict>
		<key>775BEEA91C1E8ECC008D1629</key>
		<dict>
			<key>baseConfigurationReference</key>
			<string>5AF8846546DAC65CAC038806</string>
			<key>buildSettings</key>
			<dict>
				<key>ASSETCATALOG_COMPILER_APPICON_NAME</key>
				<string>AppIcon</string>
				<key>ASSETCATALOG_COMPILER_LAUNCHIMAGE_NAME</key>
				<string>LaunchImage</string>
				<key>CODE_SIGN_IDENTITY</key>
				<string>iPhone Developer</string>
				<key>CODE_SIGN_IDENTITY[sdk=iphoneos*]</key>
				<string>iPhone Developer</string>
				<key>DEVELOPMENT_TEAM</key>
				<string></string>
				<key>ENABLE_BITCODE</key>
				<string>NO</string>
				<key>FRAMEWORK_SEARCH_PATHS</key>
				<array>
					<string>$(inherited)</string>
					<string>$(PROJECT_DIR)/WeexDemo</string>
					<string>$(PROJECT_DIR)</string>
				</array>
				<key>GCC_TREAT_WARNINGS_AS_ERRORS</key>
				<string>YES</string>
				<key>INFOPLIST_FILE</key>
				<string>WeexDemo/Info.plist</string>
				<key>IPHONEOS_DEPLOYMENT_TARGET</key>
				<string>7.0</string>
				<key>LD_RUNPATH_SEARCH_PATHS</key>
				<string>$(inherited) @executable_path/Frameworks</string>
				<key>OTHER_LDFLAGS</key>
				<array>
					<string>$(inherited)</string>
					<string>-licucore</string>
				</array>
				<key>PRODUCT_BUNDLE_IDENTIFIER</key>
				<string>com.taobao.WeexPlayground</string>
				<key>PRODUCT_NAME</key>
				<string>$(TARGET_NAME)</string>
				<key>PROVISIONING_PROFILE</key>
				<string></string>
				<key>TARGETED_DEVICE_FAMILY</key>
				<string>1</string>
			</dict>
			<key>isa</key>
			<string>XCBuildConfiguration</string>
			<key>name</key>
			<string>Debug</string>
		</dict>
		<key>775BEEAA1C1E8ECC008D1629</key>
		<dict>
			<key>baseConfigurationReference</key>
			<string>9420131417A731ED089B0814</string>
			<key>buildSettings</key>
			<dict>
				<key>ASSETCATALOG_COMPILER_APPICON_NAME</key>
				<string>AppIcon</string>
				<key>ASSETCATALOG_COMPILER_LAUNCHIMAGE_NAME</key>
				<string>LaunchImage</string>
				<key>CODE_SIGN_IDENTITY</key>
				<string>iPhone Distribution</string>
				<key>CODE_SIGN_IDENTITY[sdk=iphoneos*]</key>
				<string>iPhone Distribution</string>
				<key>DEVELOPMENT_TEAM</key>
				<string></string>
				<key>ENABLE_BITCODE</key>
				<string>NO</string>
				<key>FRAMEWORK_SEARCH_PATHS</key>
				<array>
					<string>$(inherited)</string>
					<string>$(PROJECT_DIR)/WeexDemo</string>
					<string>$(PROJECT_DIR)</string>
				</array>
				<key>GCC_TREAT_WARNINGS_AS_ERRORS</key>
				<string>YES</string>
				<key>INFOPLIST_FILE</key>
				<string>WeexDemo/Info.plist</string>
				<key>IPHONEOS_DEPLOYMENT_TARGET</key>
				<string>7.0</string>
				<key>LD_RUNPATH_SEARCH_PATHS</key>
				<string>$(inherited) @executable_path/Frameworks</string>
				<key>OTHER_LDFLAGS</key>
				<array>
					<string>$(inherited)</string>
					<string>-licucore</string>
				</array>
				<key>PRODUCT_BUNDLE_IDENTIFIER</key>
				<string>com.taobao.WeexPlayground</string>
				<key>PRODUCT_NAME</key>
				<string>$(TARGET_NAME)</string>
				<key>PROVISIONING_PROFILE</key>
				<string></string>
				<key>TARGETED_DEVICE_FAMILY</key>
				<string>1</string>
			</dict>
			<key>isa</key>
			<string>XCBuildConfiguration</string>
			<key>name</key>
			<string>Release</string>
		</dict>
		<key>775BEEAB1C1E8ECC008D1629</key>
		<dict>
			<key>buildConfigurations</key>
			<array>
				<string>775BEEAC1C1E8ECC008D1629</string>
				<string>775BEEAD1C1E8ECC008D1629</string>
			</array>
			<key>defaultConfigurationIsVisible</key>
			<string>0</string>
			<key>defaultConfigurationName</key>
			<string>Debug</string>
			<key>isa</key>
			<string>XCConfigurationList</string>
		</dict>
		<key>775BEEAC1C1E8ECC008D1629</key>
		<dict>
			<key>buildSettings</key>
			<dict>
				<key>BUNDLE_LOADER</key>
				<string>$(TEST_HOST)</string>
				<key>INFOPLIST_FILE</key>
				<string>WeexDemoTests/Info.plist</string>
				<key>IPHONEOS_DEPLOYMENT_TARGET</key>
				<string>7.0</string>
				<key>LD_RUNPATH_SEARCH_PATHS</key>
				<string>$(inherited) @executable_path/Frameworks @loader_path/Frameworks</string>
				<key>PRODUCT_BUNDLE_IDENTIFIER</key>
				<string>com.taobao.WeexDemoTests</string>
				<key>PRODUCT_NAME</key>
				<string>$(TARGET_NAME)</string>
				<key>TEST_HOST</key>
				<string>$(BUILT_PRODUCTS_DIR)/WeexDemo.app/WeexDemo</string>
			</dict>
			<key>isa</key>
			<string>XCBuildConfiguration</string>
			<key>name</key>
			<string>Debug</string>
		</dict>
		<key>775BEEAD1C1E8ECC008D1629</key>
		<dict>
			<key>buildSettings</key>
			<dict>
				<key>BUNDLE_LOADER</key>
				<string>$(TEST_HOST)</string>
				<key>INFOPLIST_FILE</key>
				<string>WeexDemoTests/Info.plist</string>
				<key>IPHONEOS_DEPLOYMENT_TARGET</key>
				<string>7.0</string>
				<key>LD_RUNPATH_SEARCH_PATHS</key>
				<string>$(inherited) @executable_path/Frameworks @loader_path/Frameworks</string>
				<key>PRODUCT_BUNDLE_IDENTIFIER</key>
				<string>com.taobao.WeexDemoTests</string>
				<key>PRODUCT_NAME</key>
				<string>$(TARGET_NAME)</string>
				<key>TEST_HOST</key>
				<string>$(BUILT_PRODUCTS_DIR)/WeexDemo.app/WeexDemo</string>
			</dict>
			<key>isa</key>
			<string>XCBuildConfiguration</string>
			<key>name</key>
			<string>Release</string>
		</dict>
		<key>84361D261CA10F8E00F43825</key>
		<dict>
			<key>buildConfigurationList</key>
			<string>84361D711CA10F8E00F43825</string>
			<key>buildPhases</key>
			<array>
				<string>84361D271CA10F8E00F43825</string>
				<string>84361D291CA10F8E00F43825</string>
				<string>84361D3C1CA10F8E00F43825</string>
				<string>84361D431CA10F8E00F43825</string>
				<string>84361D6F1CA10F8E00F43825</string>
				<string>84361D701CA10F8E00F43825</string>
				<string>567369891CE436EB000A646C</string>
				<string>69F403C85394CA596E3454AC</string>
			</array>
			<key>buildRules</key>
			<array/>
			<key>dependencies</key>
			<array/>
			<key>isa</key>
			<string>PBXNativeTarget</string>
			<key>name</key>
			<string>WeexUITestDemo</string>
			<key>productName</key>
			<string>WeexDemo</string>
			<key>productReference</key>
			<string>84361D751CA10F8E00F43825</string>
			<key>productType</key>
			<string>com.apple.product-type.application</string>
		</dict>
		<key>84361D271CA10F8E00F43825</key>
		<dict>
			<key>buildActionMask</key>
			<string>2147483647</string>
			<key>files</key>
			<array/>
			<key>inputPaths</key>
			<array/>
			<key>isa</key>
			<string>PBXShellScriptBuildPhase</string>
			<key>name</key>
			<string>&#128230; Check Pods Manifest.lock</string>
			<key>outputPaths</key>
			<array/>
			<key>runOnlyForDeploymentPostprocessing</key>
			<string>0</string>
			<key>shellPath</key>
			<string>/bin/sh</string>
			<key>shellScript</key>
			<string>diff "${PODS_ROOT}/../Podfile.lock" "${PODS_ROOT}/Manifest.lock" &gt; /dev/null
if [[ $? != 0 ]] ; then
    cat &lt;&lt; EOM
error: The sandbox is not in sync with the Podfile.lock. Run 'pod install' or update your CocoaPods installation.
EOM
    exit 1
fi
</string>
			<key>showEnvVarsInLog</key>
			<string>0</string>
		</dict>
		<key>84361D291CA10F8E00F43825</key>
		<dict>
			<key>buildActionMask</key>
			<string>2147483647</string>
			<key>files</key>
			<array>
				<string>DCA812FB1D0401570029BF62</string>
				<string>DCA812FA1D0401500029BF62</string>
				<string>DCA812F91D0401420029BF62</string>
				<string>84361D2F1CA10F8E00F43825</string>
				<string>84361D331CA10F8E00F43825</string>
				<string>84361D371CA10F8E00F43825</string>
				<string>84361D381CA10F8E00F43825</string>
				<string>84361D3B1CA10F8E00F43825</string>
			</array>
			<key>isa</key>
			<string>PBXSourcesBuildPhase</string>
			<key>runOnlyForDeploymentPostprocessing</key>
			<string>0</string>
		</dict>
		<key>84361D2F1CA10F8E00F43825</key>
		<dict>
			<key>fileRef</key>
			<string>2AE88A2B1C8544E6003329DE</string>
			<key>isa</key>
			<string>PBXBuildFile</string>
		</dict>
		<key>84361D331CA10F8E00F43825</key>
		<dict>
			<key>fileRef</key>
			<string>775BEE851C1E8ECC008D1629</string>
			<key>isa</key>
			<string>PBXBuildFile</string>
		</dict>
		<key>84361D371CA10F8E00F43825</key>
		<dict>
			<key>fileRef</key>
			<string>74CC79EA1C2B9E4700829368</string>
			<key>isa</key>
			<string>PBXBuildFile</string>
		</dict>
		<key>84361D381CA10F8E00F43825</key>
		<dict>
			<key>fileRef</key>
			<string>775BEE821C1E8ECC008D1629</string>
			<key>isa</key>
			<string>PBXBuildFile</string>
		</dict>
		<key>84361D3B1CA10F8E00F43825</key>
		<dict>
			<key>fileRef</key>
			<string>775BEE7F1C1E8ECC008D1629</string>
			<key>isa</key>
			<string>PBXBuildFile</string>
		</dict>
		<key>84361D3C1CA10F8E00F43825</key>
		<dict>
			<key>buildActionMask</key>
			<string>2147483647</string>
			<key>files</key>
			<array>
				<string>84D7CAC71CE3266C00D48D46</string>
				<string>84361D421CA10F8E00F43825</string>
				<string>8A0B5EFFF75BF82EA481983D</string>
			</array>
			<key>isa</key>
			<string>PBXFrameworksBuildPhase</string>
			<key>runOnlyForDeploymentPostprocessing</key>
			<string>0</string>
		</dict>
		<key>84361D421CA10F8E00F43825</key>
		<dict>
			<key>fileRef</key>
			<string>7601607D735D7F8D88971230</string>
			<key>isa</key>
			<string>PBXBuildFile</string>
		</dict>
		<key>84361D431CA10F8E00F43825</key>
		<dict>
			<key>buildActionMask</key>
			<string>2147483647</string>
			<key>files</key>
			<array>
				<string>84361D5B1CA10F8E00F43825</string>
			</array>
			<key>isa</key>
			<string>PBXResourcesBuildPhase</string>
			<key>runOnlyForDeploymentPostprocessing</key>
			<string>0</string>
		</dict>
		<key>84361D5B1CA10F8E00F43825</key>
		<dict>
			<key>fileRef</key>
			<string>775BEE8A1C1E8ECC008D1629</string>
			<key>isa</key>
			<string>PBXBuildFile</string>
		</dict>
		<key>84361D6F1CA10F8E00F43825</key>
		<dict>
			<key>buildActionMask</key>
			<string>2147483647</string>
			<key>files</key>
			<array/>
			<key>inputPaths</key>
			<array/>
			<key>isa</key>
			<string>PBXShellScriptBuildPhase</string>
			<key>name</key>
			<string>&#128230; Copy Pods Resources</string>
			<key>outputPaths</key>
			<array/>
			<key>runOnlyForDeploymentPostprocessing</key>
			<string>0</string>
			<key>shellPath</key>
			<string>/bin/sh</string>
			<key>shellScript</key>
			<string>"${SRCROOT}/Pods/Target Support Files/Pods-WeexUITestDemo/Pods-WeexUITestDemo-resources.sh"
</string>
			<key>showEnvVarsInLog</key>
			<string>0</string>
		</dict>
		<key>84361D701CA10F8E00F43825</key>
		<dict>
			<key>buildActionMask</key>
			<string>2147483647</string>
			<key>files</key>
			<array/>
			<key>inputPaths</key>
			<array/>
			<key>isa</key>
			<string>PBXShellScriptBuildPhase</string>
			<key>name</key>
			<string>&#128230; Embed Pods Frameworks</string>
			<key>outputPaths</key>
			<array/>
			<key>runOnlyForDeploymentPostprocessing</key>
			<string>0</string>
			<key>shellPath</key>
			<string>/bin/sh</string>
			<key>shellScript</key>
			<string>"${SRCROOT}/Pods/Target Support Files/Pods-WeexUITestDemo/Pods-WeexUITestDemo-frameworks.sh"
</string>
			<key>showEnvVarsInLog</key>
			<string>0</string>
		</dict>
		<key>84361D711CA10F8E00F43825</key>
		<dict>
			<key>buildConfigurations</key>
			<array>
				<string>84361D721CA10F8E00F43825</string>
				<string>84361D741CA10F8E00F43825</string>
			</array>
			<key>defaultConfigurationIsVisible</key>
			<string>0</string>
			<key>defaultConfigurationName</key>
			<string>Debug</string>
			<key>isa</key>
			<string>XCConfigurationList</string>
		</dict>
		<key>84361D721CA10F8E00F43825</key>
		<dict>
			<key>baseConfigurationReference</key>
			<string>2278B1B1FCE894EDAF9F0171</string>
			<key>buildSettings</key>
			<dict>
				<key>ASSETCATALOG_COMPILER_APPICON_NAME</key>
				<string>AppIcon</string>
				<key>CODE_SIGN_IDENTITY</key>
				<string>iPhone Developer</string>
				<key>CODE_SIGN_IDENTITY[sdk=iphoneos*]</key>
				<string>iPhone Developer</string>
				<key>ENABLE_BITCODE</key>
				<string>NO</string>
				<key>FRAMEWORK_SEARCH_PATHS</key>
				<array>
					<string>$(inherited)</string>
					<string>$(PROJECT_DIR)/WeexDemo</string>
					<string>$(PROJECT_DIR)</string>
				</array>
				<key>GCC_GENERATE_TEST_COVERAGE_FILES</key>
				<string>YES</string>
				<key>GCC_INSTRUMENT_PROGRAM_FLOW_ARCS</key>
				<string>YES</string>
				<key>GCC_PREPROCESSOR_DEFINITIONS</key>
				<array>
					<string>$(inherited)</string>
					<string>COCOAPODS=1</string>
					<string>UITEST=1</string>
				</array>
				<key>GCC_TREAT_WARNINGS_AS_ERRORS</key>
				<string>YES</string>
				<key>INFOPLIST_FILE</key>
				<string>WeexUITestDemo-Info.plist</string>
				<key>IPHONEOS_DEPLOYMENT_TARGET</key>
				<string>7.0</string>
				<key>LD_RUNPATH_SEARCH_PATHS</key>
				<string>$(inherited) @executable_path/Frameworks</string>
				<key>MODULE_NAME</key>
				<string>NO</string>
				<key>OTHER_LDFLAGS</key>
				<array>
					<string>$(inherited)</string>
					<string>-licucore</string>
				</array>
				<key>PRODUCT_BUNDLE_IDENTIFIER</key>
				<string>com.taobao.WeexDemo.uitest</string>
				<key>PRODUCT_NAME</key>
				<string>$(TARGET_NAME)</string>
				<key>PROVISIONING_PROFILE</key>
				<string></string>
			</dict>
			<key>isa</key>
			<string>XCBuildConfiguration</string>
			<key>name</key>
			<string>Debug</string>
		</dict>
		<key>84361D741CA10F8E00F43825</key>
		<dict>
			<key>baseConfigurationReference</key>
			<string>1888E2C5769382461DEDC97D</string>
			<key>buildSettings</key>
			<dict>
				<key>ASSETCATALOG_COMPILER_APPICON_NAME</key>
				<string>AppIcon</string>
				<key>CODE_SIGN_IDENTITY</key>
				<string>iPhone Developer</string>
				<key>CODE_SIGN_IDENTITY[sdk=iphoneos*]</key>
				<string>iPhone Developer</string>
				<key>ENABLE_BITCODE</key>
				<string>NO</string>
				<key>FRAMEWORK_SEARCH_PATHS</key>
				<array>
					<string>$(inherited)</string>
					<string>$(PROJECT_DIR)/WeexDemo</string>
					<string>$(PROJECT_DIR)</string>
				</array>
				<key>GCC_GENERATE_TEST_COVERAGE_FILES</key>
				<string>YES</string>
				<key>GCC_INSTRUMENT_PROGRAM_FLOW_ARCS</key>
				<string>YES</string>
				<key>GCC_TREAT_WARNINGS_AS_ERRORS</key>
				<string>YES</string>
				<key>IPHONEOS_DEPLOYMENT_TARGET</key>
				<string>7.0</string>
				<key>LD_RUNPATH_SEARCH_PATHS</key>
				<string>$(inherited) @executable_path/Frameworks</string>
				<key>MODULE_NAME</key>
				<string>NO</string>
				<key>OTHER_LDFLAGS</key>
				<array>
					<string>$(inherited)</string>
					<string>-licucore</string>
				</array>
				<key>PRODUCT_BUNDLE_IDENTIFIER</key>
				<string>com.taobao.WeexDemo.uitest</string>
				<key>PRODUCT_NAME</key>
				<string>$(TARGET_NAME)</string>
				<key>PROVISIONING_PROFILE</key>
				<string></string>
			</dict>
			<key>isa</key>
			<string>XCBuildConfiguration</string>
			<key>name</key>
			<string>Release</string>
		</dict>
		<key>84361D751CA10F8E00F43825</key>
		<dict>
			<key>explicitFileType</key>
			<string>wrapper.application</string>
			<key>includeInIndex</key>
			<string>0</string>
			<key>isa</key>
			<string>PBXFileReference</string>
			<key>path</key>
			<string>WeexUITestDemo.app</string>
			<key>sourceTree</key>
			<string>BUILT_PRODUCTS_DIR</string>
		</dict>
		<key>84D7CAC71CE3266C00D48D46</key>
		<dict>
			<key>fileRef</key>
			<string>7475ACA01CD8444A0044E96C</string>
			<key>isa</key>
			<string>PBXBuildFile</string>
		</dict>
		<key>8A0B5EFFF75BF82EA481983D</key>
		<dict>
			<key>fileRef</key>
			<string>E48C20F443AA337D1FE97622</string>
			<key>isa</key>
			<string>PBXBuildFile</string>
		</dict>
		<key>9420131417A731ED089B0814</key>
		<dict>
			<key>includeInIndex</key>
			<string>1</string>
			<key>isa</key>
			<string>PBXFileReference</string>
			<key>lastKnownFileType</key>
			<string>text.xcconfig</string>
			<key>name</key>
			<string>Pods-WeexDemo.release.xcconfig</string>
			<key>path</key>
			<string>Pods/Target Support Files/Pods-WeexDemo/Pods-WeexDemo.release.xcconfig</string>
			<key>sourceTree</key>
			<string>&lt;group&gt;</string>
		</dict>
		<key>A9E45DD060512F73B9F51C03</key>
		<dict>
			<key>children</key>
			<array>
				<string>5AF8846546DAC65CAC038806</string>
				<string>9420131417A731ED089B0814</string>
				<string>22E4D2883CC56188A2CA9C13</string>
				<string>2278B1B1FCE894EDAF9F0171</string>
				<string>1888E2C5769382461DEDC97D</string>
			</array>
			<key>isa</key>
			<string>PBXGroup</string>
			<key>name</key>
			<string>Pods</string>
			<key>sourceTree</key>
			<string>&lt;group&gt;</string>
		</dict>
		<key>B2862FAD01216B6EFCE5C985</key>
		<dict>
			<key>buildActionMask</key>
			<string>2147483647</string>
			<key>files</key>
			<array/>
			<key>inputPaths</key>
			<array/>
			<key>isa</key>
			<string>PBXShellScriptBuildPhase</string>
			<key>name</key>
			<string>Embed Pods Frameworks</string>
			<key>outputPaths</key>
			<array/>
			<key>runOnlyForDeploymentPostprocessing</key>
			<string>0</string>
			<key>shellPath</key>
			<string>/bin/sh</string>
			<key>shellScript</key>
			<string>"${SRCROOT}/Pods/Target Support Files/Pods-WeexDemo/Pods-WeexDemo-frameworks.sh"
</string>
			<key>showEnvVarsInLog</key>
			<string>0</string>
		</dict>
		<key>D5ADF0861C77133B00597CA6</key>
		<dict>
			<key>children</key>
			<array>
				<string>2AE88A291C8544D7003329DE</string>
				<string>DCABAFED1D029642001C8592</string>
				<string>74CC79E91C2B9E4700829368</string>
				<string>74CC79EA1C2B9E4700829368</string>
				<string>775BEE811C1E8ECC008D1629</string>
				<string>775BEE821C1E8ECC008D1629</string>
				<string>775BEE841C1E8ECC008D1629</string>
				<string>775BEE851C1E8ECC008D1629</string>
				<string>7453E3641C9FA971001EB427</string>
			</array>
			<key>isa</key>
			<string>PBXGroup</string>
			<key>name</key>
			<string>Source</string>
			<key>sourceTree</key>
			<string>&lt;group&gt;</string>
		</dict>
		<key>DC5E503C1D0D97130059F0EB</key>
		<dict>
			<key>isa</key>
			<string>PBXFileReference</string>
			<key>lastKnownFileType</key>
			<string>image.png</string>
			<key>path</key>
			<string>weex.png</string>
			<key>sourceTree</key>
			<string>&lt;group&gt;</string>
		</dict>
		<key>DC5E503D1D0D97130059F0EB</key>
		<dict>
			<key>isa</key>
			<string>PBXFileReference</string>
			<key>lastKnownFileType</key>
			<string>image.png</string>
			<key>path</key>
			<string>weex@2x.png</string>
			<key>sourceTree</key>
			<string>&lt;group&gt;</string>
		</dict>
		<key>DC5E503E1D0D97130059F0EB</key>
		<dict>
			<key>fileRef</key>
			<string>DC5E503C1D0D97130059F0EB</string>
			<key>isa</key>
			<string>PBXBuildFile</string>
		</dict>
		<key>DC5E503F1D0D97130059F0EB</key>
		<dict>
			<key>fileRef</key>
			<string>DC5E503D1D0D97130059F0EB</string>
			<key>isa</key>
			<string>PBXBuildFile</string>
		</dict>
		<key>DC65C4421CEB006C00B2F84F</key>
		<dict>
			<key>children</key>
			<array>
				<string>DCD286DF1CF491AC00C601CA</string>
				<string>DC5E503C1D0D97130059F0EB</string>
				<string>DC5E503D1D0D97130059F0EB</string>
				<string>DC65C4F91CEB032F00B2F84F</string>
			</array>
			<key>isa</key>
			<string>PBXGroup</string>
			<key>name</key>
			<string>resource</string>
			<key>sourceTree</key>
			<string>&lt;group&gt;</string>
		</dict>
		<key>DC65C4F91CEB032F00B2F84F</key>
		<dict>
			<key>isa</key>
			<string>PBXFileReference</string>
			<key>lastKnownFileType</key>
			<string>folder</string>
			<key>path</key>
			<string>bundlejs</string>
			<key>sourceTree</key>
			<string>&lt;group&gt;</string>
		</dict>
		<key>DC65C4FA1CEB032F00B2F84F</key>
		<dict>
			<key>fileRef</key>
			<string>DC65C4F91CEB032F00B2F84F</string>
			<key>isa</key>
			<string>PBXBuildFile</string>
		</dict>
		<key>DC6DD9D21CFE9BC400549297</key>
		<dict>
			<key>fileRef</key>
			<string>7475ACA01CD8444A0044E96C</string>
			<key>isa</key>
			<string>PBXBuildFile</string>
		</dict>
		<key>DCA812F91D0401420029BF62</key>
		<dict>
			<key>fileRef</key>
			<string>DCABAFFA1D029748001C8592</string>
			<key>isa</key>
			<string>PBXBuildFile</string>
		</dict>
		<key>DCA812FA1D0401500029BF62</key>
		<dict>
			<key>fileRef</key>
			<string>DCABB0001D02975E001C8592</string>
			<key>isa</key>
			<string>PBXBuildFile</string>
		</dict>
		<key>DCA812FB1D0401570029BF62</key>
		<dict>
			<key>fileRef</key>
			<string>DCABAFFD1D029753001C8592</string>
			<key>isa</key>
			<string>PBXBuildFile</string>
		</dict>
		<key>DCABAFED1D029642001C8592</key>
		<dict>
			<key>children</key>
			<array>
				<string>DCABAFEF1D029685001C8592</string>
				<string>DCABAFF01D029685001C8592</string>
				<string>DCABAFF11D029685001C8592</string>
				<string>DCABAFF21D029685001C8592</string>
			</array>
			<key>isa</key>
			<string>PBXGroup</string>
			<key>name</key>
			<string>debug</string>
			<key>sourceTree</key>
			<string>&lt;group&gt;</string>
		</dict>
		<key>DCABAFEF1D029685001C8592</key>
		<dict>
			<key>fileEncoding</key>
			<string>4</string>
			<key>isa</key>
			<string>PBXFileReference</string>
			<key>lastKnownFileType</key>
			<string>sourcecode.c.h</string>
			<key>name</key>
			<string>WXATLoggerPlugin.h</string>
			<key>path</key>
			<string>debug/WXATLoggerPlugin.h</string>
			<key>sourceTree</key>
			<string>&lt;group&gt;</string>
		</dict>
		<key>DCABAFF01D029685001C8592</key>
		<dict>
			<key>fileEncoding</key>
			<string>4</string>
			<key>isa</key>
			<string>PBXFileReference</string>
			<key>lastKnownFileType</key>
			<string>sourcecode.c.objc</string>
			<key>name</key>
			<string>WXATLoggerPlugin.m</string>
			<key>path</key>
			<string>debug/WXATLoggerPlugin.m</string>
			<key>sourceTree</key>
			<string>&lt;group&gt;</string>
		</dict>
		<key>DCABAFF11D029685001C8592</key>
		<dict>
			<key>fileEncoding</key>
			<string>4</string>
			<key>isa</key>
			<string>PBXFileReference</string>
			<key>lastKnownFileType</key>
			<string>sourcecode.c.h</string>
			<key>name</key>
			<string>WXATViewHierarchyPlugin.h</string>
			<key>path</key>
			<string>debug/WXATViewHierarchyPlugin.h</string>
			<key>sourceTree</key>
			<string>&lt;group&gt;</string>
		</dict>
		<key>DCABAFF21D029685001C8592</key>
		<dict>
			<key>fileEncoding</key>
			<string>4</string>
			<key>isa</key>
			<string>PBXFileReference</string>
			<key>lastKnownFileType</key>
			<string>sourcecode.c.objc</string>
			<key>name</key>
			<string>WXATViewHierarchyPlugin.m</string>
			<key>path</key>
			<string>debug/WXATViewHierarchyPlugin.m</string>
			<key>sourceTree</key>
			<string>&lt;group&gt;</string>
		</dict>
		<key>DCABAFF31D029685001C8592</key>
		<dict>
			<key>fileRef</key>
			<string>DCABAFF01D029685001C8592</string>
			<key>isa</key>
			<string>PBXBuildFile</string>
		</dict>
		<key>DCABAFF41D029685001C8592</key>
		<dict>
			<key>fileRef</key>
			<string>DCABAFF21D029685001C8592</string>
			<key>isa</key>
			<string>PBXBuildFile</string>
		</dict>
		<key>DCABAFF51D0296DB001C8592</key>
		<dict>
			<key>children</key>
			<array>
				<string>DCABAFF81D029716001C8592</string>
				<string>DCABAFF71D0296E8001C8592</string>
				<string>DCABAFF61D0296E2001C8592</string>
			</array>
			<key>isa</key>
			<string>PBXGroup</string>
			<key>name</key>
			<string>extend</string>
			<key>sourceTree</key>
			<string>&lt;group&gt;</string>
		</dict>
		<key>DCABAFF61D0296E2001C8592</key>
		<dict>
			<key>children</key>
			<array>
				<string>DCABAFFF1D02975E001C8592</string>
				<string>DCABB0001D02975E001C8592</string>
				<string>7478481C1E0CD4910044500D</string>
				<string>7478481D1E0CD4910044500D</string>
			</array>
			<key>isa</key>
			<string>PBXGroup</string>
			<key>name</key>
			<string>module</string>
			<key>sourceTree</key>
			<string>&lt;group&gt;</string>
		</dict>
		<key>DCABAFF71D0296E8001C8592</key>
		<dict>
			<key>children</key>
			<array>
				<string>DCABAFFC1D029753001C8592</string>
				<string>DCABAFFD1D029753001C8592</string>
			</array>
			<key>isa</key>
			<string>PBXGroup</string>
			<key>name</key>
			<string>handler</string>
			<key>sourceTree</key>
			<string>&lt;group&gt;</string>
		</dict>
		<key>DCABAFF81D029716001C8592</key>
		<dict>
			<key>children</key>
			<array>
				<string>DCABAFF91D029748001C8592</string>
				<string>DCABAFFA1D029748001C8592</string>
			</array>
			<key>isa</key>
			<string>PBXGroup</string>
			<key>name</key>
			<string>component</string>
			<key>sourceTree</key>
			<string>&lt;group&gt;</string>
		</dict>
		<key>DCABAFF91D029748001C8592</key>
		<dict>
			<key>fileEncoding</key>
			<string>4</string>
			<key>isa</key>
			<string>PBXFileReference</string>
			<key>lastKnownFileType</key>
			<string>sourcecode.c.h</string>
			<key>name</key>
			<string>WXSelectComponent.h</string>
			<key>path</key>
			<string>extend/component/WXSelectComponent.h</string>
			<key>sourceTree</key>
			<string>&lt;group&gt;</string>
		</dict>
		<key>DCABAFFA1D029748001C8592</key>
		<dict>
			<key>fileEncoding</key>
			<string>4</string>
			<key>isa</key>
			<string>PBXFileReference</string>
			<key>lastKnownFileType</key>
			<string>sourcecode.c.objc</string>
			<key>name</key>
			<string>WXSelectComponent.m</string>
			<key>path</key>
			<string>extend/component/WXSelectComponent.m</string>
			<key>sourceTree</key>
			<string>&lt;group&gt;</string>
		</dict>
		<key>DCABAFFC1D029753001C8592</key>
		<dict>
			<key>fileEncoding</key>
			<string>4</string>
			<key>isa</key>
			<string>PBXFileReference</string>
			<key>lastKnownFileType</key>
			<string>sourcecode.c.h</string>
			<key>name</key>
			<string>WXImgLoaderDefaultImpl.h</string>
			<key>path</key>
			<string>extend/handler/WXImgLoaderDefaultImpl.h</string>
			<key>sourceTree</key>
			<string>&lt;group&gt;</string>
		</dict>
		<key>DCABAFFD1D029753001C8592</key>
		<dict>
			<key>fileEncoding</key>
			<string>4</string>
			<key>isa</key>
			<string>PBXFileReference</string>
			<key>lastKnownFileType</key>
			<string>sourcecode.c.objc</string>
			<key>name</key>
			<string>WXImgLoaderDefaultImpl.m</string>
			<key>path</key>
			<string>extend/handler/WXImgLoaderDefaultImpl.m</string>
			<key>sourceTree</key>
			<string>&lt;group&gt;</string>
		</dict>
		<key>DCABAFFE1D029753001C8592</key>
		<dict>
			<key>fileRef</key>
			<string>DCABAFFD1D029753001C8592</string>
			<key>isa</key>
			<string>PBXBuildFile</string>
		</dict>
		<key>DCABAFFF1D02975E001C8592</key>
		<dict>
			<key>fileEncoding</key>
			<string>4</string>
			<key>isa</key>
			<string>PBXFileReference</string>
			<key>lastKnownFileType</key>
			<string>sourcecode.c.h</string>
			<key>name</key>
			<string>WXEventModule.h</string>
			<key>path</key>
			<string>extend/module/WXEventModule.h</string>
			<key>sourceTree</key>
			<string>&lt;group&gt;</string>
		</dict>
		<key>DCABB0001D02975E001C8592</key>
		<dict>
			<key>fileEncoding</key>
			<string>4</string>
			<key>isa</key>
			<string>PBXFileReference</string>
			<key>lastKnownFileType</key>
			<string>sourcecode.c.objc</string>
			<key>name</key>
			<string>WXEventModule.m</string>
			<key>path</key>
			<string>extend/module/WXEventModule.m</string>
			<key>sourceTree</key>
			<string>&lt;group&gt;</string>
		</dict>
		<key>DCABB0011D02975E001C8592</key>
		<dict>
			<key>fileRef</key>
			<string>DCABB0001D02975E001C8592</string>
			<key>isa</key>
			<string>PBXBuildFile</string>
		</dict>
		<key>DCD286DF1CF491AC00C601CA</key>
		<dict>
			<key>isa</key>
			<string>PBXFileReference</string>
			<key>lastKnownFileType</key>
			<string>image.png</string>
			<key>name</key>
			<string>weex-icon.png</string>
			<key>path</key>
			<string>WeexDemo/weex-icon.png</string>
			<key>sourceTree</key>
			<string>&lt;group&gt;</string>
		</dict>
		<key>DCD286E01CF491AC00C601CA</key>
		<dict>
			<key>fileRef</key>
			<string>DCD286DF1CF491AC00C601CA</string>
			<key>isa</key>
			<string>PBXBuildFile</string>
		</dict>
		<key>E48C20F443AA337D1FE97622</key>
		<dict>
			<key>explicitFileType</key>
			<string>archive.ar</string>
			<key>includeInIndex</key>
			<string>0</string>
			<key>isa</key>
			<string>PBXFileReference</string>
			<key>path</key>
			<string>libPods-WeexUITestDemo.a</string>
			<key>sourceTree</key>
			<string>BUILT_PRODUCTS_DIR</string>
		</dict>
		<key>EAEC716BE3E43DBC8494EC51</key>
		<dict>
			<key>fileRef</key>
			<string>7601607D735D7F8D88971230</string>
			<key>isa</key>
			<string>PBXBuildFile</string>
		</dict>
	</dict>
	<key>rootObject</key>
	<string>775BEE731C1E8ECC008D1629</string>
</dict>
</plist>
=======
/* Begin PBXFileReference section */
		1888E2C5769382461DEDC97D /* Pods-WeexUITestDemo.release.xcconfig */ = {isa = PBXFileReference; includeInIndex = 1; lastKnownFileType = text.xcconfig; name = "Pods-WeexUITestDemo.release.xcconfig"; path = "Pods/Target Support Files/Pods-WeexUITestDemo/Pods-WeexUITestDemo.release.xcconfig"; sourceTree = "<group>"; };
		2278B1B1FCE894EDAF9F0171 /* Pods-WeexUITestDemo.debug.xcconfig */ = {isa = PBXFileReference; includeInIndex = 1; lastKnownFileType = text.xcconfig; name = "Pods-WeexUITestDemo.debug.xcconfig"; path = "Pods/Target Support Files/Pods-WeexUITestDemo/Pods-WeexUITestDemo.debug.xcconfig"; sourceTree = "<group>"; };
		22E4D2883CC56188A2CA9C13 /* Pods-WeexDemo.uitest.xcconfig */ = {isa = PBXFileReference; includeInIndex = 1; lastKnownFileType = text.xcconfig; name = "Pods-WeexDemo.uitest.xcconfig"; path = "Pods/Target Support Files/Pods-WeexDemo/Pods-WeexDemo.uitest.xcconfig"; sourceTree = "<group>"; };
		2AE88A2A1C8544E6003329DE /* WXScannerVC.h */ = {isa = PBXFileReference; fileEncoding = 4; lastKnownFileType = sourcecode.c.h; name = WXScannerVC.h; path = Scanner/WXScannerVC.h; sourceTree = "<group>"; };
		2AE88A2B1C8544E6003329DE /* WXScannerVC.m */ = {isa = PBXFileReference; fileEncoding = 4; lastKnownFileType = sourcecode.c.objc; name = WXScannerVC.m; path = Scanner/WXScannerVC.m; sourceTree = "<group>"; };
		564B94661DD9C65000441C8D /* WeexUITestDemo-Info.plist */ = {isa = PBXFileReference; fileEncoding = 4; lastKnownFileType = text.plist.xml; path = "WeexUITestDemo-Info.plist"; sourceTree = "<group>"; };
		59EA0DA61D2E7D19004F904A /* Images.xcassets */ = {isa = PBXFileReference; lastKnownFileType = folder.assetcatalog; path = Images.xcassets; sourceTree = "<group>"; };
		5AF8846546DAC65CAC038806 /* Pods-WeexDemo.debug.xcconfig */ = {isa = PBXFileReference; includeInIndex = 1; lastKnownFileType = text.xcconfig; name = "Pods-WeexDemo.debug.xcconfig"; path = "Pods/Target Support Files/Pods-WeexDemo/Pods-WeexDemo.debug.xcconfig"; sourceTree = "<group>"; };
		741DFE081DDDD519009B020F /* libstdc++.tbd */ = {isa = PBXFileReference; lastKnownFileType = "sourcecode.text-based-dylib-definition"; name = "libstdc++.tbd"; path = "usr/lib/libstdc++.tbd"; sourceTree = SDKROOT; };
		7453E3641C9FA971001EB427 /* DemoDefine.h */ = {isa = PBXFileReference; fileEncoding = 4; lastKnownFileType = sourcecode.c.h; path = DemoDefine.h; sourceTree = "<group>"; };
		7475ACA01CD8444A0044E96C /* libsqlite3.0.tbd */ = {isa = PBXFileReference; lastKnownFileType = "sourcecode.text-based-dylib-definition"; name = libsqlite3.0.tbd; path = usr/lib/libsqlite3.0.tbd; sourceTree = SDKROOT; };
		7478481C1E0CD4910044500D /* WXSyncTestModule.h */ = {isa = PBXFileReference; fileEncoding = 4; lastKnownFileType = sourcecode.c.h; path = WXSyncTestModule.h; sourceTree = "<group>"; };
		7478481D1E0CD4910044500D /* WXSyncTestModule.m */ = {isa = PBXFileReference; fileEncoding = 4; lastKnownFileType = sourcecode.c.objc; path = WXSyncTestModule.m; sourceTree = "<group>"; };
		74CC79E91C2B9E4700829368 /* UIViewController+WXDemoNaviBar.h */ = {isa = PBXFileReference; fileEncoding = 4; lastKnownFileType = sourcecode.c.h; path = "UIViewController+WXDemoNaviBar.h"; sourceTree = "<group>"; };
		74CC79EA1C2B9E4700829368 /* UIViewController+WXDemoNaviBar.m */ = {isa = PBXFileReference; fileEncoding = 4; lastKnownFileType = sourcecode.c.objc; path = "UIViewController+WXDemoNaviBar.m"; sourceTree = "<group>"; };
		7601607D735D7F8D88971230 /* libPods-WeexDemo.a */ = {isa = PBXFileReference; explicitFileType = archive.ar; includeInIndex = 0; path = "libPods-WeexDemo.a"; sourceTree = BUILT_PRODUCTS_DIR; };
		775BEE7B1C1E8ECC008D1629 /* WeexDemo.app */ = {isa = PBXFileReference; explicitFileType = wrapper.application; includeInIndex = 0; path = WeexDemo.app; sourceTree = BUILT_PRODUCTS_DIR; };
		775BEE7F1C1E8ECC008D1629 /* main.m */ = {isa = PBXFileReference; lastKnownFileType = sourcecode.c.objc; path = main.m; sourceTree = "<group>"; };
		775BEE811C1E8ECC008D1629 /* AppDelegate.h */ = {isa = PBXFileReference; lastKnownFileType = sourcecode.c.h; path = AppDelegate.h; sourceTree = "<group>"; };
		775BEE821C1E8ECC008D1629 /* AppDelegate.m */ = {isa = PBXFileReference; lastKnownFileType = sourcecode.c.objc; path = AppDelegate.m; sourceTree = "<group>"; };
		775BEE841C1E8ECC008D1629 /* WXDemoViewController.h */ = {isa = PBXFileReference; lastKnownFileType = sourcecode.c.h; path = WXDemoViewController.h; sourceTree = "<group>"; };
		775BEE851C1E8ECC008D1629 /* WXDemoViewController.m */ = {isa = PBXFileReference; lastKnownFileType = sourcecode.c.objc; path = WXDemoViewController.m; sourceTree = "<group>"; };
		775BEE8A1C1E8ECC008D1629 /* Assets.xcassets */ = {isa = PBXFileReference; lastKnownFileType = folder.assetcatalog; path = Assets.xcassets; sourceTree = "<group>"; };
		775BEE8F1C1E8ECC008D1629 /* Info.plist */ = {isa = PBXFileReference; lastKnownFileType = text.plist.xml; path = Info.plist; sourceTree = "<group>"; };
		775BEE941C1E8ECC008D1629 /* WeexDemoTests.xctest */ = {isa = PBXFileReference; explicitFileType = wrapper.cfbundle; includeInIndex = 0; path = WeexDemoTests.xctest; sourceTree = BUILT_PRODUCTS_DIR; };
		775BEE981C1E8ECC008D1629 /* WeexDemoTests.m */ = {isa = PBXFileReference; lastKnownFileType = sourcecode.c.objc; path = WeexDemoTests.m; sourceTree = "<group>"; };
		775BEE9A1C1E8ECC008D1629 /* Info.plist */ = {isa = PBXFileReference; lastKnownFileType = text.plist.xml; path = Info.plist; sourceTree = "<group>"; };
		84361D751CA10F8E00F43825 /* WeexUITestDemo.app */ = {isa = PBXFileReference; explicitFileType = wrapper.application; includeInIndex = 0; path = WeexUITestDemo.app; sourceTree = BUILT_PRODUCTS_DIR; };
		9420131417A731ED089B0814 /* Pods-WeexDemo.release.xcconfig */ = {isa = PBXFileReference; includeInIndex = 1; lastKnownFileType = text.xcconfig; name = "Pods-WeexDemo.release.xcconfig"; path = "Pods/Target Support Files/Pods-WeexDemo/Pods-WeexDemo.release.xcconfig"; sourceTree = "<group>"; };
		DC5E503C1D0D97130059F0EB /* weex.png */ = {isa = PBXFileReference; lastKnownFileType = image.png; path = weex.png; sourceTree = "<group>"; };
		DC5E503D1D0D97130059F0EB /* weex@2x.png */ = {isa = PBXFileReference; lastKnownFileType = image.png; path = "weex@2x.png"; sourceTree = "<group>"; };
		DC65C4F91CEB032F00B2F84F /* bundlejs */ = {isa = PBXFileReference; lastKnownFileType = folder; path = bundlejs; sourceTree = "<group>"; };
		DCABAFEF1D029685001C8592 /* WXATLoggerPlugin.h */ = {isa = PBXFileReference; fileEncoding = 4; lastKnownFileType = sourcecode.c.h; name = WXATLoggerPlugin.h; path = debug/WXATLoggerPlugin.h; sourceTree = "<group>"; };
		DCABAFF01D029685001C8592 /* WXATLoggerPlugin.m */ = {isa = PBXFileReference; fileEncoding = 4; lastKnownFileType = sourcecode.c.objc; name = WXATLoggerPlugin.m; path = debug/WXATLoggerPlugin.m; sourceTree = "<group>"; };
		DCABAFF11D029685001C8592 /* WXATViewHierarchyPlugin.h */ = {isa = PBXFileReference; fileEncoding = 4; lastKnownFileType = sourcecode.c.h; name = WXATViewHierarchyPlugin.h; path = debug/WXATViewHierarchyPlugin.h; sourceTree = "<group>"; };
		DCABAFF21D029685001C8592 /* WXATViewHierarchyPlugin.m */ = {isa = PBXFileReference; fileEncoding = 4; lastKnownFileType = sourcecode.c.objc; name = WXATViewHierarchyPlugin.m; path = debug/WXATViewHierarchyPlugin.m; sourceTree = "<group>"; };
		DCABAFF91D029748001C8592 /* WXSelectComponent.h */ = {isa = PBXFileReference; fileEncoding = 4; lastKnownFileType = sourcecode.c.h; name = WXSelectComponent.h; path = extend/component/WXSelectComponent.h; sourceTree = "<group>"; };
		DCABAFFA1D029748001C8592 /* WXSelectComponent.m */ = {isa = PBXFileReference; fileEncoding = 4; lastKnownFileType = sourcecode.c.objc; name = WXSelectComponent.m; path = extend/component/WXSelectComponent.m; sourceTree = "<group>"; };
		DCABAFFC1D029753001C8592 /* WXImgLoaderDefaultImpl.h */ = {isa = PBXFileReference; fileEncoding = 4; lastKnownFileType = sourcecode.c.h; name = WXImgLoaderDefaultImpl.h; path = extend/handler/WXImgLoaderDefaultImpl.h; sourceTree = "<group>"; };
		DCABAFFD1D029753001C8592 /* WXImgLoaderDefaultImpl.m */ = {isa = PBXFileReference; fileEncoding = 4; lastKnownFileType = sourcecode.c.objc; name = WXImgLoaderDefaultImpl.m; path = extend/handler/WXImgLoaderDefaultImpl.m; sourceTree = "<group>"; };
		DCABAFFF1D02975E001C8592 /* WXEventModule.h */ = {isa = PBXFileReference; fileEncoding = 4; lastKnownFileType = sourcecode.c.h; name = WXEventModule.h; path = extend/module/WXEventModule.h; sourceTree = "<group>"; };
		DCABB0001D02975E001C8592 /* WXEventModule.m */ = {isa = PBXFileReference; fileEncoding = 4; lastKnownFileType = sourcecode.c.objc; name = WXEventModule.m; path = extend/module/WXEventModule.m; sourceTree = "<group>"; };
		DCD286DF1CF491AC00C601CA /* weex-icon.png */ = {isa = PBXFileReference; lastKnownFileType = image.png; name = "weex-icon.png"; path = "WeexDemo/weex-icon.png"; sourceTree = "<group>"; };
		E48C20F443AA337D1FE97622 /* libPods-WeexUITestDemo.a */ = {isa = PBXFileReference; explicitFileType = archive.ar; includeInIndex = 0; path = "libPods-WeexUITestDemo.a"; sourceTree = BUILT_PRODUCTS_DIR; };
/* End PBXFileReference section */

/* Begin PBXFrameworksBuildPhase section */
		775BEE781C1E8ECC008D1629 /* Frameworks */ = {
			isa = PBXFrameworksBuildPhase;
			buildActionMask = 2147483647;
			files = (
				741DFE091DDDD519009B020F /* libstdc++.tbd in Frameworks */,
				DC6DD9D21CFE9BC400549297 /* libsqlite3.0.tbd in Frameworks */,
				EAEC716BE3E43DBC8494EC51 /* libPods-WeexDemo.a in Frameworks */,
			);
			runOnlyForDeploymentPostprocessing = 0;
		};
		775BEE911C1E8ECC008D1629 /* Frameworks */ = {
			isa = PBXFrameworksBuildPhase;
			buildActionMask = 2147483647;
			files = (
			);
			runOnlyForDeploymentPostprocessing = 0;
		};
		84361D3C1CA10F8E00F43825 /* Frameworks */ = {
			isa = PBXFrameworksBuildPhase;
			buildActionMask = 2147483647;
			files = (
				84D7CAC71CE3266C00D48D46 /* libsqlite3.0.tbd in Frameworks */,
				84361D421CA10F8E00F43825 /* libPods-WeexDemo.a in Frameworks */,
				8A0B5EFFF75BF82EA481983D /* libPods-WeexUITestDemo.a in Frameworks */,
			);
			runOnlyForDeploymentPostprocessing = 0;
		};
/* End PBXFrameworksBuildPhase section */

/* Begin PBXGroup section */
		2AE88A291C8544D7003329DE /* scanner */ = {
			isa = PBXGroup;
			children = (
				2AE88A2A1C8544E6003329DE /* WXScannerVC.h */,
				2AE88A2B1C8544E6003329DE /* WXScannerVC.m */,
			);
			name = scanner;
			sourceTree = "<group>";
		};
		327BB19797F63D5309FB91BF /* Frameworks */ = {
			isa = PBXGroup;
			children = (
				741DFE081DDDD519009B020F /* libstdc++.tbd */,
				7475ACA01CD8444A0044E96C /* libsqlite3.0.tbd */,
				7601607D735D7F8D88971230 /* libPods-WeexDemo.a */,
				E48C20F443AA337D1FE97622 /* libPods-WeexUITestDemo.a */,
			);
			name = Frameworks;
			sourceTree = "<group>";
		};
		74CC79EC1C2B9FC600829368 /* Demo */ = {
			isa = PBXGroup;
			children = (
				DCABAFF51D0296DB001C8592 /* extend */,
				D5ADF0861C77133B00597CA6 /* Source */,
			);
			name = Demo;
			sourceTree = "<group>";
		};
		775BEE721C1E8ECC008D1629 = {
			isa = PBXGroup;
			children = (
				775BEE7D1C1E8ECC008D1629 /* WeexDemo */,
				775BEE971C1E8ECC008D1629 /* WeexDemoTests */,
				775BEE7C1C1E8ECC008D1629 /* Products */,
				A9E45DD060512F73B9F51C03 /* Pods */,
				327BB19797F63D5309FB91BF /* Frameworks */,
				DC65C4421CEB006C00B2F84F /* resource */,
				564B94661DD9C65000441C8D /* WeexUITestDemo-Info.plist */,
			);
			sourceTree = "<group>";
		};
		775BEE7C1C1E8ECC008D1629 /* Products */ = {
			isa = PBXGroup;
			children = (
				775BEE7B1C1E8ECC008D1629 /* WeexDemo.app */,
				775BEE941C1E8ECC008D1629 /* WeexDemoTests.xctest */,
				84361D751CA10F8E00F43825 /* WeexUITestDemo.app */,
			);
			name = Products;
			sourceTree = "<group>";
		};
		775BEE7D1C1E8ECC008D1629 /* WeexDemo */ = {
			isa = PBXGroup;
			children = (
				74CC79EC1C2B9FC600829368 /* Demo */,
				775BEE8A1C1E8ECC008D1629 /* Assets.xcassets */,
				775BEE8F1C1E8ECC008D1629 /* Info.plist */,
				59EA0DA61D2E7D19004F904A /* Images.xcassets */,
				775BEE7E1C1E8ECC008D1629 /* Supporting Files */,
			);
			path = WeexDemo;
			sourceTree = "<group>";
		};
		775BEE7E1C1E8ECC008D1629 /* Supporting Files */ = {
			isa = PBXGroup;
			children = (
				775BEE7F1C1E8ECC008D1629 /* main.m */,
			);
			name = "Supporting Files";
			sourceTree = "<group>";
		};
		775BEE971C1E8ECC008D1629 /* WeexDemoTests */ = {
			isa = PBXGroup;
			children = (
				775BEE981C1E8ECC008D1629 /* WeexDemoTests.m */,
				775BEE9A1C1E8ECC008D1629 /* Info.plist */,
			);
			path = WeexDemoTests;
			sourceTree = "<group>";
		};
		A9E45DD060512F73B9F51C03 /* Pods */ = {
			isa = PBXGroup;
			children = (
				5AF8846546DAC65CAC038806 /* Pods-WeexDemo.debug.xcconfig */,
				9420131417A731ED089B0814 /* Pods-WeexDemo.release.xcconfig */,
				22E4D2883CC56188A2CA9C13 /* Pods-WeexDemo.uitest.xcconfig */,
				2278B1B1FCE894EDAF9F0171 /* Pods-WeexUITestDemo.debug.xcconfig */,
				1888E2C5769382461DEDC97D /* Pods-WeexUITestDemo.release.xcconfig */,
			);
			name = Pods;
			sourceTree = "<group>";
		};
		D5ADF0861C77133B00597CA6 /* Source */ = {
			isa = PBXGroup;
			children = (
				2AE88A291C8544D7003329DE /* scanner */,
				DCABAFED1D029642001C8592 /* debug */,
				74CC79E91C2B9E4700829368 /* UIViewController+WXDemoNaviBar.h */,
				74CC79EA1C2B9E4700829368 /* UIViewController+WXDemoNaviBar.m */,
				775BEE811C1E8ECC008D1629 /* AppDelegate.h */,
				775BEE821C1E8ECC008D1629 /* AppDelegate.m */,
				775BEE841C1E8ECC008D1629 /* WXDemoViewController.h */,
				775BEE851C1E8ECC008D1629 /* WXDemoViewController.m */,
				7453E3641C9FA971001EB427 /* DemoDefine.h */,
			);
			name = Source;
			sourceTree = "<group>";
		};
		DC65C4421CEB006C00B2F84F /* resource */ = {
			isa = PBXGroup;
			children = (
				DCD286DF1CF491AC00C601CA /* weex-icon.png */,
				DC5E503C1D0D97130059F0EB /* weex.png */,
				DC5E503D1D0D97130059F0EB /* weex@2x.png */,
				DC65C4F91CEB032F00B2F84F /* bundlejs */,
			);
			name = resource;
			sourceTree = "<group>";
		};
		DCABAFED1D029642001C8592 /* debug */ = {
			isa = PBXGroup;
			children = (
				DCABAFEF1D029685001C8592 /* WXATLoggerPlugin.h */,
				DCABAFF01D029685001C8592 /* WXATLoggerPlugin.m */,
				DCABAFF11D029685001C8592 /* WXATViewHierarchyPlugin.h */,
				DCABAFF21D029685001C8592 /* WXATViewHierarchyPlugin.m */,
			);
			name = debug;
			sourceTree = "<group>";
		};
		DCABAFF51D0296DB001C8592 /* extend */ = {
			isa = PBXGroup;
			children = (
				DCABAFF81D029716001C8592 /* component */,
				DCABAFF71D0296E8001C8592 /* handler */,
				DCABAFF61D0296E2001C8592 /* module */,
			);
			name = extend;
			sourceTree = "<group>";
		};
		DCABAFF61D0296E2001C8592 /* module */ = {
			isa = PBXGroup;
			children = (
				DCABAFFF1D02975E001C8592 /* WXEventModule.h */,
				DCABB0001D02975E001C8592 /* WXEventModule.m */,
				7478481C1E0CD4910044500D /* WXSyncTestModule.h */,
				7478481D1E0CD4910044500D /* WXSyncTestModule.m */,
			);
			name = module;
			sourceTree = "<group>";
		};
		DCABAFF71D0296E8001C8592 /* handler */ = {
			isa = PBXGroup;
			children = (
				DCABAFFC1D029753001C8592 /* WXImgLoaderDefaultImpl.h */,
				DCABAFFD1D029753001C8592 /* WXImgLoaderDefaultImpl.m */,
			);
			name = handler;
			sourceTree = "<group>";
		};
		DCABAFF81D029716001C8592 /* component */ = {
			isa = PBXGroup;
			children = (
				DCABAFF91D029748001C8592 /* WXSelectComponent.h */,
				DCABAFFA1D029748001C8592 /* WXSelectComponent.m */,
			);
			name = component;
			sourceTree = "<group>";
		};
/* End PBXGroup section */

/* Begin PBXNativeTarget section */
		775BEE7A1C1E8ECC008D1629 /* WeexDemo */ = {
			isa = PBXNativeTarget;
			buildConfigurationList = 775BEEA81C1E8ECC008D1629 /* Build configuration list for PBXNativeTarget "WeexDemo" */;
			buildPhases = (
				B5825066F03BDD65A25F2701 /* 📦 Check Pods Manifest.lock */,
				74CC7A221C2C13BF00829368 /* Start Samples */,
				775BEE771C1E8ECC008D1629 /* Sources */,
				775BEE781C1E8ECC008D1629 /* Frameworks */,
				775BEE791C1E8ECC008D1629 /* Resources */,
				685399B3421CD1410375A2AD /* 📦 Embed Pods Frameworks */,
				C715566148067A7FFAB7797D /* 📦 Copy Pods Resources */,
			);
			buildRules = (
			);
			dependencies = (
			);
			name = WeexDemo;
			productName = WeexDemo;
			productReference = 775BEE7B1C1E8ECC008D1629 /* WeexDemo.app */;
			productType = "com.apple.product-type.application";
		};
		775BEE931C1E8ECC008D1629 /* WeexDemoTests */ = {
			isa = PBXNativeTarget;
			buildConfigurationList = 775BEEAB1C1E8ECC008D1629 /* Build configuration list for PBXNativeTarget "WeexDemoTests" */;
			buildPhases = (
				775BEE901C1E8ECC008D1629 /* Sources */,
				775BEE911C1E8ECC008D1629 /* Frameworks */,
				775BEE921C1E8ECC008D1629 /* Resources */,
			);
			buildRules = (
			);
			dependencies = (
				775BEE961C1E8ECC008D1629 /* PBXTargetDependency */,
			);
			name = WeexDemoTests;
			productName = WeexDemoTests;
			productReference = 775BEE941C1E8ECC008D1629 /* WeexDemoTests.xctest */;
			productType = "com.apple.product-type.bundle.unit-test";
		};
		84361D261CA10F8E00F43825 /* WeexUITestDemo */ = {
			isa = PBXNativeTarget;
			buildConfigurationList = 84361D711CA10F8E00F43825 /* Build configuration list for PBXNativeTarget "WeexUITestDemo" */;
			buildPhases = (
				84361D271CA10F8E00F43825 /* 📦 Check Pods Manifest.lock */,
				84361D291CA10F8E00F43825 /* Sources */,
				84361D3C1CA10F8E00F43825 /* Frameworks */,
				84361D431CA10F8E00F43825 /* Resources */,
				84361D6F1CA10F8E00F43825 /* 📦 Copy Pods Resources */,
				84361D701CA10F8E00F43825 /* 📦 Embed Pods Frameworks */,
				567369891CE436EB000A646C /* ShellScript */,
			);
			buildRules = (
			);
			dependencies = (
			);
			name = WeexUITestDemo;
			productName = WeexDemo;
			productReference = 84361D751CA10F8E00F43825 /* WeexUITestDemo.app */;
			productType = "com.apple.product-type.application";
		};
/* End PBXNativeTarget section */

/* Begin PBXProject section */
		775BEE731C1E8ECC008D1629 /* Project object */ = {
			isa = PBXProject;
			attributes = {
				LastUpgradeCheck = 0710;
				ORGANIZATIONNAME = taobao;
				TargetAttributes = {
					775BEE7A1C1E8ECC008D1629 = {
						CreatedOnToolsVersion = 7.1.1;
					};
					775BEE931C1E8ECC008D1629 = {
						CreatedOnToolsVersion = 7.1.1;
						DevelopmentTeam = 445VCMGQD2;
						TestTargetID = 775BEE7A1C1E8ECC008D1629;
					};
				};
			};
			buildConfigurationList = 775BEE761C1E8ECC008D1629 /* Build configuration list for PBXProject "WeexDemo" */;
			compatibilityVersion = "Xcode 3.2";
			developmentRegion = English;
			hasScannedForEncodings = 0;
			knownRegions = (
				en,
				Base,
			);
			mainGroup = 775BEE721C1E8ECC008D1629;
			productRefGroup = 775BEE7C1C1E8ECC008D1629 /* Products */;
			projectDirPath = "";
			projectRoot = "";
			targets = (
				775BEE7A1C1E8ECC008D1629 /* WeexDemo */,
				775BEE931C1E8ECC008D1629 /* WeexDemoTests */,
				84361D261CA10F8E00F43825 /* WeexUITestDemo */,
			);
		};
/* End PBXProject section */

/* Begin PBXResourcesBuildPhase section */
		775BEE791C1E8ECC008D1629 /* Resources */ = {
			isa = PBXResourcesBuildPhase;
			buildActionMask = 2147483647;
			files = (
				DC5E503E1D0D97130059F0EB /* weex.png in Resources */,
				DC5E503F1D0D97130059F0EB /* weex@2x.png in Resources */,
				DCD286E01CF491AC00C601CA /* weex-icon.png in Resources */,
				59EA0DA71D2E7D19004F904A /* Images.xcassets in Resources */,
				564B94671DD9C65000441C8D /* WeexUITestDemo-Info.plist in Resources */,
				DC65C4FA1CEB032F00B2F84F /* bundlejs in Resources */,
				775BEE8B1C1E8ECC008D1629 /* Assets.xcassets in Resources */,
			);
			runOnlyForDeploymentPostprocessing = 0;
		};
		775BEE921C1E8ECC008D1629 /* Resources */ = {
			isa = PBXResourcesBuildPhase;
			buildActionMask = 2147483647;
			files = (
			);
			runOnlyForDeploymentPostprocessing = 0;
		};
		84361D431CA10F8E00F43825 /* Resources */ = {
			isa = PBXResourcesBuildPhase;
			buildActionMask = 2147483647;
			files = (
				84361D5B1CA10F8E00F43825 /* Assets.xcassets in Resources */,
			);
			runOnlyForDeploymentPostprocessing = 0;
		};
/* End PBXResourcesBuildPhase section */

/* Begin PBXShellScriptBuildPhase section */
		567369891CE436EB000A646C /* ShellScript */ = {
			isa = PBXShellScriptBuildPhase;
			buildActionMask = 2147483647;
			files = (
			);
			inputPaths = (
			);
			outputPaths = (
			);
			runOnlyForDeploymentPostprocessing = 0;
			shellPath = /bin/sh;
			shellScript = "myFile=\"XcodeCoverage/exportenv.sh\"\n\nif [ -f \"$myFile\" ]; then\nXcodeCoverage/exportenv.sh\nfi";
		};
		685399B3421CD1410375A2AD /* 📦 Embed Pods Frameworks */ = {
			isa = PBXShellScriptBuildPhase;
			buildActionMask = 2147483647;
			files = (
			);
			inputPaths = (
			);
			name = "📦 Embed Pods Frameworks";
			outputPaths = (
			);
			runOnlyForDeploymentPostprocessing = 0;
			shellPath = /bin/sh;
			shellScript = "\"${SRCROOT}/Pods/Target Support Files/Pods-WeexDemo/Pods-WeexDemo-frameworks.sh\"\n";
			showEnvVarsInLog = 0;
		};
		74CC7A221C2C13BF00829368 /* Start Samples */ = {
			isa = PBXShellScriptBuildPhase;
			buildActionMask = 2147483647;
			files = (
			);
			inputPaths = (
			);
			name = "Start Samples";
			outputPaths = (
			);
			runOnlyForDeploymentPostprocessing = 0;
			shellPath = /bin/sh;
			shellScript = "set -x\n\nif nc -w 5 -z localhost 12580 ; then\n    echo \"Port 12580 already in use, server is running\"\nelse\n    open \"$SRCROOT/../../start\"\nfi\n\n";
		};
		84361D271CA10F8E00F43825 /* 📦 Check Pods Manifest.lock */ = {
			isa = PBXShellScriptBuildPhase;
			buildActionMask = 2147483647;
			files = (
			);
			inputPaths = (
			);
			name = "📦 Check Pods Manifest.lock";
			outputPaths = (
			);
			runOnlyForDeploymentPostprocessing = 0;
			shellPath = /bin/sh;
			shellScript = "diff \"${PODS_ROOT}/../Podfile.lock\" \"${PODS_ROOT}/Manifest.lock\" > /dev/null\nif [[ $? != 0 ]] ; then\n    cat << EOM\nerror: The sandbox is not in sync with the Podfile.lock. Run 'pod install' or update your CocoaPods installation.\nEOM\n    exit 1\nfi\n";
			showEnvVarsInLog = 0;
		};
		84361D6F1CA10F8E00F43825 /* 📦 Copy Pods Resources */ = {
			isa = PBXShellScriptBuildPhase;
			buildActionMask = 2147483647;
			files = (
			);
			inputPaths = (
			);
			name = "📦 Copy Pods Resources";
			outputPaths = (
			);
			runOnlyForDeploymentPostprocessing = 0;
			shellPath = /bin/sh;
			shellScript = "\"${SRCROOT}/Pods/Target Support Files/Pods-WeexUITestDemo/Pods-WeexUITestDemo-resources.sh\"\n";
			showEnvVarsInLog = 0;
		};
		84361D701CA10F8E00F43825 /* 📦 Embed Pods Frameworks */ = {
			isa = PBXShellScriptBuildPhase;
			buildActionMask = 2147483647;
			files = (
			);
			inputPaths = (
			);
			name = "📦 Embed Pods Frameworks";
			outputPaths = (
			);
			runOnlyForDeploymentPostprocessing = 0;
			shellPath = /bin/sh;
			shellScript = "\"${SRCROOT}/Pods/Target Support Files/Pods-WeexUITestDemo/Pods-WeexUITestDemo-frameworks.sh\"\n";
			showEnvVarsInLog = 0;
		};
		B5825066F03BDD65A25F2701 /* 📦 Check Pods Manifest.lock */ = {
			isa = PBXShellScriptBuildPhase;
			buildActionMask = 2147483647;
			files = (
			);
			inputPaths = (
			);
			name = "📦 Check Pods Manifest.lock";
			outputPaths = (
			);
			runOnlyForDeploymentPostprocessing = 0;
			shellPath = /bin/sh;
			shellScript = "diff \"${PODS_ROOT}/../Podfile.lock\" \"${PODS_ROOT}/Manifest.lock\" > /dev/null\nif [[ $? != 0 ]] ; then\n    cat << EOM\nerror: The sandbox is not in sync with the Podfile.lock. Run 'pod install' or update your CocoaPods installation.\nEOM\n    exit 1\nfi\n";
			showEnvVarsInLog = 0;
		};
		C715566148067A7FFAB7797D /* 📦 Copy Pods Resources */ = {
			isa = PBXShellScriptBuildPhase;
			buildActionMask = 2147483647;
			files = (
			);
			inputPaths = (
			);
			name = "📦 Copy Pods Resources";
			outputPaths = (
			);
			runOnlyForDeploymentPostprocessing = 0;
			shellPath = /bin/sh;
			shellScript = "\"${SRCROOT}/Pods/Target Support Files/Pods-WeexDemo/Pods-WeexDemo-resources.sh\"\n";
			showEnvVarsInLog = 0;
		};
/* End PBXShellScriptBuildPhase section */

/* Begin PBXSourcesBuildPhase section */
		775BEE771C1E8ECC008D1629 /* Sources */ = {
			isa = PBXSourcesBuildPhase;
			buildActionMask = 2147483647;
			files = (
				DCABAFF31D029685001C8592 /* WXATLoggerPlugin.m in Sources */,
				2AE88A2C1C8544E6003329DE /* WXScannerVC.m in Sources */,
				775BEE861C1E8ECC008D1629 /* WXDemoViewController.m in Sources */,
				74CC79EB1C2B9E4700829368 /* UIViewController+WXDemoNaviBar.m in Sources */,
				DCABB0011D02975E001C8592 /* WXEventModule.m in Sources */,
				7478481E1E0CD4910044500D /* WXSyncTestModule.m in Sources */,
				775BEE831C1E8ECC008D1629 /* AppDelegate.m in Sources */,
				DCABAFF41D029685001C8592 /* WXATViewHierarchyPlugin.m in Sources */,
				775BEE801C1E8ECC008D1629 /* main.m in Sources */,
				DCABAFFE1D029753001C8592 /* WXImgLoaderDefaultImpl.m in Sources */,
			);
			runOnlyForDeploymentPostprocessing = 0;
		};
		775BEE901C1E8ECC008D1629 /* Sources */ = {
			isa = PBXSourcesBuildPhase;
			buildActionMask = 2147483647;
			files = (
				775BEE991C1E8ECC008D1629 /* WeexDemoTests.m in Sources */,
			);
			runOnlyForDeploymentPostprocessing = 0;
		};
		84361D291CA10F8E00F43825 /* Sources */ = {
			isa = PBXSourcesBuildPhase;
			buildActionMask = 2147483647;
			files = (
				DCA812FB1D0401570029BF62 /* WXImgLoaderDefaultImpl.m in Sources */,
				DCA812FA1D0401500029BF62 /* WXEventModule.m in Sources */,
				DCA812F91D0401420029BF62 /* WXSelectComponent.m in Sources */,
				84361D2F1CA10F8E00F43825 /* WXScannerVC.m in Sources */,
				84361D331CA10F8E00F43825 /* WXDemoViewController.m in Sources */,
				84361D371CA10F8E00F43825 /* UIViewController+WXDemoNaviBar.m in Sources */,
				84361D381CA10F8E00F43825 /* AppDelegate.m in Sources */,
				84361D3B1CA10F8E00F43825 /* main.m in Sources */,
			);
			runOnlyForDeploymentPostprocessing = 0;
		};
/* End PBXSourcesBuildPhase section */

/* Begin PBXTargetDependency section */
		775BEE961C1E8ECC008D1629 /* PBXTargetDependency */ = {
			isa = PBXTargetDependency;
			target = 775BEE7A1C1E8ECC008D1629 /* WeexDemo */;
			targetProxy = 775BEE951C1E8ECC008D1629 /* PBXContainerItemProxy */;
		};
/* End PBXTargetDependency section */

/* Begin XCBuildConfiguration section */
		775BEEA61C1E8ECC008D1629 /* Debug */ = {
			isa = XCBuildConfiguration;
			buildSettings = {
				ALWAYS_SEARCH_USER_PATHS = NO;
				CLANG_CXX_LANGUAGE_STANDARD = "gnu++0x";
				CLANG_CXX_LIBRARY = "libc++";
				CLANG_ENABLE_MODULES = YES;
				CLANG_ENABLE_OBJC_ARC = YES;
				CLANG_WARN_BOOL_CONVERSION = YES;
				CLANG_WARN_CONSTANT_CONVERSION = YES;
				CLANG_WARN_DIRECT_OBJC_ISA_USAGE = YES_ERROR;
				CLANG_WARN_EMPTY_BODY = YES;
				CLANG_WARN_ENUM_CONVERSION = YES;
				CLANG_WARN_INT_CONVERSION = YES;
				CLANG_WARN_OBJC_ROOT_CLASS = YES_ERROR;
				CLANG_WARN_UNREACHABLE_CODE = YES;
				CLANG_WARN__DUPLICATE_METHOD_MATCH = YES;
				CODE_SIGN_IDENTITY = "iPhone Developer";
				"CODE_SIGN_IDENTITY[sdk=iphoneos*]" = "iPhone Developer";
				COPY_PHASE_STRIP = NO;
				DEBUG_INFORMATION_FORMAT = dwarf;
				ENABLE_STRICT_OBJC_MSGSEND = YES;
				ENABLE_TESTABILITY = YES;
				GCC_C_LANGUAGE_STANDARD = gnu99;
				GCC_DYNAMIC_NO_PIC = NO;
				GCC_GENERATE_TEST_COVERAGE_FILES = YES;
				GCC_INSTRUMENT_PROGRAM_FLOW_ARCS = YES;
				GCC_NO_COMMON_BLOCKS = YES;
				GCC_OPTIMIZATION_LEVEL = 0;
				GCC_PREPROCESSOR_DEFINITIONS = (
					"DEBUG=1",
					"$(inherited)",
				);
				GCC_WARN_64_TO_32_BIT_CONVERSION = YES;
				GCC_WARN_ABOUT_RETURN_TYPE = YES_ERROR;
				GCC_WARN_UNDECLARED_SELECTOR = YES;
				GCC_WARN_UNINITIALIZED_AUTOS = YES_AGGRESSIVE;
				GCC_WARN_UNUSED_FUNCTION = YES;
				GCC_WARN_UNUSED_VARIABLE = YES;
				IPHONEOS_DEPLOYMENT_TARGET = 7.0;
				MTL_ENABLE_DEBUG_INFO = YES;
				ONLY_ACTIVE_ARCH = YES;
				SDKROOT = iphoneos;
				TARGETED_DEVICE_FAMILY = "1,2";
			};
			name = Debug;
		};
		775BEEA71C1E8ECC008D1629 /* Release */ = {
			isa = XCBuildConfiguration;
			buildSettings = {
				ALWAYS_SEARCH_USER_PATHS = NO;
				CLANG_CXX_LANGUAGE_STANDARD = "gnu++0x";
				CLANG_CXX_LIBRARY = "libc++";
				CLANG_ENABLE_MODULES = YES;
				CLANG_ENABLE_OBJC_ARC = YES;
				CLANG_WARN_BOOL_CONVERSION = YES;
				CLANG_WARN_CONSTANT_CONVERSION = YES;
				CLANG_WARN_DIRECT_OBJC_ISA_USAGE = YES_ERROR;
				CLANG_WARN_EMPTY_BODY = YES;
				CLANG_WARN_ENUM_CONVERSION = YES;
				CLANG_WARN_INT_CONVERSION = YES;
				CLANG_WARN_OBJC_ROOT_CLASS = YES_ERROR;
				CLANG_WARN_UNREACHABLE_CODE = YES;
				CLANG_WARN__DUPLICATE_METHOD_MATCH = YES;
				CODE_SIGN_IDENTITY = "iPhone Distribution";
				"CODE_SIGN_IDENTITY[sdk=iphoneos*]" = "iPhone Distribution";
				COPY_PHASE_STRIP = NO;
				DEBUG_INFORMATION_FORMAT = "dwarf-with-dsym";
				ENABLE_NS_ASSERTIONS = NO;
				ENABLE_STRICT_OBJC_MSGSEND = YES;
				GCC_C_LANGUAGE_STANDARD = gnu99;
				GCC_NO_COMMON_BLOCKS = YES;
				GCC_WARN_64_TO_32_BIT_CONVERSION = YES;
				GCC_WARN_ABOUT_RETURN_TYPE = YES_ERROR;
				GCC_WARN_UNDECLARED_SELECTOR = YES;
				GCC_WARN_UNINITIALIZED_AUTOS = YES_AGGRESSIVE;
				GCC_WARN_UNUSED_FUNCTION = YES;
				GCC_WARN_UNUSED_VARIABLE = YES;
				IPHONEOS_DEPLOYMENT_TARGET = 7.0;
				MTL_ENABLE_DEBUG_INFO = NO;
				SDKROOT = iphoneos;
				TARGETED_DEVICE_FAMILY = "1,2";
				VALIDATE_PRODUCT = YES;
			};
			name = Release;
		};
		775BEEA91C1E8ECC008D1629 /* Debug */ = {
			isa = XCBuildConfiguration;
			baseConfigurationReference = 5AF8846546DAC65CAC038806 /* Pods-WeexDemo.debug.xcconfig */;
			buildSettings = {
				ASSETCATALOG_COMPILER_APPICON_NAME = AppIcon;
				ASSETCATALOG_COMPILER_LAUNCHIMAGE_NAME = LaunchImage;
				CODE_SIGN_IDENTITY = "iPhone Developer";
				"CODE_SIGN_IDENTITY[sdk=iphoneos*]" = "iPhone Developer";
				DEVELOPMENT_TEAM = "";
				ENABLE_BITCODE = NO;
				FRAMEWORK_SEARCH_PATHS = (
					"$(inherited)",
					"$(PROJECT_DIR)/WeexDemo",
					"$(PROJECT_DIR)",
				);
				GCC_TREAT_WARNINGS_AS_ERRORS = YES;
				INFOPLIST_FILE = WeexDemo/Info.plist;
				IPHONEOS_DEPLOYMENT_TARGET = 7.0;
				LD_RUNPATH_SEARCH_PATHS = "$(inherited) @executable_path/Frameworks";
				OTHER_LDFLAGS = (
					"$(inherited)",
					"-licucore",
				);
				PRODUCT_BUNDLE_IDENTIFIER = com.taobao.WeexPlayground;
				PRODUCT_NAME = "$(TARGET_NAME)";
				PROVISIONING_PROFILE = "";
				TARGETED_DEVICE_FAMILY = 1;
			};
			name = Debug;
		};
		775BEEAA1C1E8ECC008D1629 /* Release */ = {
			isa = XCBuildConfiguration;
			baseConfigurationReference = 9420131417A731ED089B0814 /* Pods-WeexDemo.release.xcconfig */;
			buildSettings = {
				ASSETCATALOG_COMPILER_APPICON_NAME = AppIcon;
				ASSETCATALOG_COMPILER_LAUNCHIMAGE_NAME = LaunchImage;
				CODE_SIGN_IDENTITY = "iPhone Distribution";
				"CODE_SIGN_IDENTITY[sdk=iphoneos*]" = "iPhone Distribution";
				DEVELOPMENT_TEAM = "";
				ENABLE_BITCODE = NO;
				FRAMEWORK_SEARCH_PATHS = (
					"$(inherited)",
					"$(PROJECT_DIR)/WeexDemo",
					"$(PROJECT_DIR)",
				);
				GCC_TREAT_WARNINGS_AS_ERRORS = YES;
				INFOPLIST_FILE = WeexDemo/Info.plist;
				IPHONEOS_DEPLOYMENT_TARGET = 7.0;
				LD_RUNPATH_SEARCH_PATHS = "$(inherited) @executable_path/Frameworks";
				OTHER_LDFLAGS = (
					"$(inherited)",
					"-licucore",
				);
				PRODUCT_BUNDLE_IDENTIFIER = com.taobao.WeexPlayground;
				PRODUCT_NAME = "$(TARGET_NAME)";
				PROVISIONING_PROFILE = "";
				TARGETED_DEVICE_FAMILY = 1;
			};
			name = Release;
		};
		775BEEAC1C1E8ECC008D1629 /* Debug */ = {
			isa = XCBuildConfiguration;
			buildSettings = {
				BUNDLE_LOADER = "$(TEST_HOST)";
				INFOPLIST_FILE = WeexDemoTests/Info.plist;
				IPHONEOS_DEPLOYMENT_TARGET = 7.0;
				LD_RUNPATH_SEARCH_PATHS = "$(inherited) @executable_path/Frameworks @loader_path/Frameworks";
				PRODUCT_BUNDLE_IDENTIFIER = com.taobao.WeexDemoTests;
				PRODUCT_NAME = "$(TARGET_NAME)";
				TEST_HOST = "$(BUILT_PRODUCTS_DIR)/WeexDemo.app/WeexDemo";
			};
			name = Debug;
		};
		775BEEAD1C1E8ECC008D1629 /* Release */ = {
			isa = XCBuildConfiguration;
			buildSettings = {
				BUNDLE_LOADER = "$(TEST_HOST)";
				INFOPLIST_FILE = WeexDemoTests/Info.plist;
				IPHONEOS_DEPLOYMENT_TARGET = 7.0;
				LD_RUNPATH_SEARCH_PATHS = "$(inherited) @executable_path/Frameworks @loader_path/Frameworks";
				PRODUCT_BUNDLE_IDENTIFIER = com.taobao.WeexDemoTests;
				PRODUCT_NAME = "$(TARGET_NAME)";
				TEST_HOST = "$(BUILT_PRODUCTS_DIR)/WeexDemo.app/WeexDemo";
			};
			name = Release;
		};
		84361D721CA10F8E00F43825 /* Debug */ = {
			isa = XCBuildConfiguration;
			baseConfigurationReference = 2278B1B1FCE894EDAF9F0171 /* Pods-WeexUITestDemo.debug.xcconfig */;
			buildSettings = {
				ASSETCATALOG_COMPILER_APPICON_NAME = AppIcon;
				CODE_SIGN_IDENTITY = "iPhone Developer";
				"CODE_SIGN_IDENTITY[sdk=iphoneos*]" = "iPhone Developer";
				ENABLE_BITCODE = NO;
				FRAMEWORK_SEARCH_PATHS = (
					"$(inherited)",
					"$(PROJECT_DIR)/WeexDemo",
					"$(PROJECT_DIR)",
				);
				GCC_GENERATE_TEST_COVERAGE_FILES = YES;
				GCC_INSTRUMENT_PROGRAM_FLOW_ARCS = YES;
				GCC_PREPROCESSOR_DEFINITIONS = (
					"$(inherited)",
					"COCOAPODS=1",
					"UITEST=1",
				);
				GCC_TREAT_WARNINGS_AS_ERRORS = YES;
				INFOPLIST_FILE = "WeexUITestDemo-Info.plist";
				IPHONEOS_DEPLOYMENT_TARGET = 7.0;
				LD_RUNPATH_SEARCH_PATHS = "$(inherited) @executable_path/Frameworks";
				MODULE_NAME = NO;
				OTHER_LDFLAGS = (
					"$(inherited)",
					"-licucore",
				);
				PRODUCT_BUNDLE_IDENTIFIER = com.taobao.WeexDemo.uitest;
				PRODUCT_NAME = "$(TARGET_NAME)";
				PROVISIONING_PROFILE = "";
			};
			name = Debug;
		};
		84361D741CA10F8E00F43825 /* Release */ = {
			isa = XCBuildConfiguration;
			baseConfigurationReference = 1888E2C5769382461DEDC97D /* Pods-WeexUITestDemo.release.xcconfig */;
			buildSettings = {
				ASSETCATALOG_COMPILER_APPICON_NAME = AppIcon;
				CODE_SIGN_IDENTITY = "iPhone Developer";
				"CODE_SIGN_IDENTITY[sdk=iphoneos*]" = "iPhone Developer";
				ENABLE_BITCODE = NO;
				FRAMEWORK_SEARCH_PATHS = (
					"$(inherited)",
					"$(PROJECT_DIR)/WeexDemo",
					"$(PROJECT_DIR)",
				);
				GCC_GENERATE_TEST_COVERAGE_FILES = YES;
				GCC_INSTRUMENT_PROGRAM_FLOW_ARCS = YES;
				GCC_TREAT_WARNINGS_AS_ERRORS = YES;
				IPHONEOS_DEPLOYMENT_TARGET = 7.0;
				LD_RUNPATH_SEARCH_PATHS = "$(inherited) @executable_path/Frameworks";
				MODULE_NAME = NO;
				OTHER_LDFLAGS = (
					"$(inherited)",
					"-licucore",
				);
				PRODUCT_BUNDLE_IDENTIFIER = com.taobao.WeexDemo.uitest;
				PRODUCT_NAME = "$(TARGET_NAME)";
				PROVISIONING_PROFILE = "";
			};
			name = Release;
		};
/* End XCBuildConfiguration section */

/* Begin XCConfigurationList section */
		775BEE761C1E8ECC008D1629 /* Build configuration list for PBXProject "WeexDemo" */ = {
			isa = XCConfigurationList;
			buildConfigurations = (
				775BEEA61C1E8ECC008D1629 /* Debug */,
				775BEEA71C1E8ECC008D1629 /* Release */,
			);
			defaultConfigurationIsVisible = 0;
			defaultConfigurationName = Debug;
		};
		775BEEA81C1E8ECC008D1629 /* Build configuration list for PBXNativeTarget "WeexDemo" */ = {
			isa = XCConfigurationList;
			buildConfigurations = (
				775BEEA91C1E8ECC008D1629 /* Debug */,
				775BEEAA1C1E8ECC008D1629 /* Release */,
			);
			defaultConfigurationIsVisible = 0;
			defaultConfigurationName = Debug;
		};
		775BEEAB1C1E8ECC008D1629 /* Build configuration list for PBXNativeTarget "WeexDemoTests" */ = {
			isa = XCConfigurationList;
			buildConfigurations = (
				775BEEAC1C1E8ECC008D1629 /* Debug */,
				775BEEAD1C1E8ECC008D1629 /* Release */,
			);
			defaultConfigurationIsVisible = 0;
			defaultConfigurationName = Debug;
		};
		84361D711CA10F8E00F43825 /* Build configuration list for PBXNativeTarget "WeexUITestDemo" */ = {
			isa = XCConfigurationList;
			buildConfigurations = (
				84361D721CA10F8E00F43825 /* Debug */,
				84361D741CA10F8E00F43825 /* Release */,
			);
			defaultConfigurationIsVisible = 0;
			defaultConfigurationName = Debug;
		};
/* End XCConfigurationList section */
	};
	rootObject = 775BEE731C1E8ECC008D1629 /* Project object */;
}
>>>>>>> 13d920ca
<|MERGE_RESOLUTION|>--- conflicted
+++ resolved
@@ -160,216 +160,6 @@
 			<string>/bin/sh</string>
 			<key>shellScript</key>
 			<string>myFile="XcodeCoverage/exportenv.sh"
-
-<<<<<<< HEAD
-if [ -f "$myFile" ]; then
-XcodeCoverage/exportenv.sh
-fi</string>
-		</dict>
-		<key>59EA0DA61D2E7D19004F904A</key>
-		<dict>
-			<key>isa</key>
-			<string>PBXFileReference</string>
-			<key>lastKnownFileType</key>
-			<string>folder.assetcatalog</string>
-			<key>path</key>
-			<string>Images.xcassets</string>
-			<key>sourceTree</key>
-			<string>&lt;group&gt;</string>
-		</dict>
-		<key>59EA0DA71D2E7D19004F904A</key>
-		<dict>
-			<key>fileRef</key>
-			<string>59EA0DA61D2E7D19004F904A</string>
-			<key>isa</key>
-			<string>PBXBuildFile</string>
-		</dict>
-		<key>5AF8846546DAC65CAC038806</key>
-		<dict>
-			<key>includeInIndex</key>
-			<string>1</string>
-			<key>isa</key>
-			<string>PBXFileReference</string>
-			<key>lastKnownFileType</key>
-			<string>text.xcconfig</string>
-			<key>name</key>
-			<string>Pods-WeexDemo.debug.xcconfig</string>
-			<key>path</key>
-			<string>Pods/Target Support Files/Pods-WeexDemo/Pods-WeexDemo.debug.xcconfig</string>
-			<key>sourceTree</key>
-			<string>&lt;group&gt;</string>
-		</dict>
-		<key>69F403C85394CA596E3454AC</key>
-		<dict>
-			<key>buildActionMask</key>
-			<string>2147483647</string>
-			<key>files</key>
-			<array/>
-			<key>inputPaths</key>
-			<array/>
-			<key>isa</key>
-			<string>PBXShellScriptBuildPhase</string>
-			<key>name</key>
-			<string>Embed Pods Frameworks</string>
-			<key>outputPaths</key>
-			<array/>
-			<key>runOnlyForDeploymentPostprocessing</key>
-			<string>0</string>
-			<key>shellPath</key>
-			<string>/bin/sh</string>
-			<key>shellScript</key>
-			<string>"${SRCROOT}/Pods/Target Support Files/Pods-WeexUITestDemo/Pods-WeexUITestDemo-frameworks.sh"
-</string>
-			<key>showEnvVarsInLog</key>
-			<string>0</string>
-		</dict>
-		<key>741DFE081DDDD519009B020F</key>
-		<dict>
-			<key>isa</key>
-			<string>PBXFileReference</string>
-			<key>lastKnownFileType</key>
-			<string>sourcecode.text-based-dylib-definition</string>
-			<key>name</key>
-			<string>libstdc++.tbd</string>
-			<key>path</key>
-			<string>usr/lib/libstdc++.tbd</string>
-			<key>sourceTree</key>
-			<string>SDKROOT</string>
-		</dict>
-		<key>741DFE091DDDD519009B020F</key>
-		<dict>
-			<key>fileRef</key>
-			<string>741DFE081DDDD519009B020F</string>
-			<key>isa</key>
-			<string>PBXBuildFile</string>
-		</dict>
-		<key>7453E3641C9FA971001EB427</key>
-		<dict>
-			<key>fileEncoding</key>
-			<string>4</string>
-			<key>isa</key>
-			<string>PBXFileReference</string>
-			<key>lastKnownFileType</key>
-			<string>sourcecode.c.h</string>
-			<key>path</key>
-			<string>DemoDefine.h</string>
-			<key>sourceTree</key>
-			<string>&lt;group&gt;</string>
-		</dict>
-		<key>7475ACA01CD8444A0044E96C</key>
-		<dict>
-			<key>isa</key>
-			<string>PBXFileReference</string>
-			<key>lastKnownFileType</key>
-			<string>sourcecode.text-based-dylib-definition</string>
-			<key>name</key>
-			<string>libsqlite3.0.tbd</string>
-			<key>path</key>
-			<string>usr/lib/libsqlite3.0.tbd</string>
-			<key>sourceTree</key>
-			<string>SDKROOT</string>
-		</dict>
-		<key>7478481C1E0CD4910044500D</key>
-		<dict>
-			<key>fileEncoding</key>
-			<string>4</string>
-			<key>isa</key>
-			<string>PBXFileReference</string>
-			<key>lastKnownFileType</key>
-			<string>sourcecode.c.h</string>
-			<key>path</key>
-			<string>WXSyncTestModule.h</string>
-			<key>sourceTree</key>
-			<string>&lt;group&gt;</string>
-		</dict>
-		<key>7478481D1E0CD4910044500D</key>
-		<dict>
-			<key>fileEncoding</key>
-			<string>4</string>
-			<key>isa</key>
-			<string>PBXFileReference</string>
-			<key>lastKnownFileType</key>
-			<string>sourcecode.c.objc</string>
-			<key>path</key>
-			<string>WXSyncTestModule.m</string>
-			<key>sourceTree</key>
-			<string>&lt;group&gt;</string>
-		</dict>
-		<key>7478481E1E0CD4910044500D</key>
-		<dict>
-			<key>fileRef</key>
-			<string>7478481D1E0CD4910044500D</string>
-			<key>isa</key>
-			<string>PBXBuildFile</string>
-		</dict>
-		<key>74CC79E91C2B9E4700829368</key>
-		<dict>
-			<key>fileEncoding</key>
-			<string>4</string>
-			<key>isa</key>
-			<string>PBXFileReference</string>
-			<key>lastKnownFileType</key>
-			<string>sourcecode.c.h</string>
-			<key>path</key>
-			<string>UIViewController+WXDemoNaviBar.h</string>
-			<key>sourceTree</key>
-			<string>&lt;group&gt;</string>
-		</dict>
-		<key>74CC79EA1C2B9E4700829368</key>
-		<dict>
-			<key>fileEncoding</key>
-			<string>4</string>
-			<key>isa</key>
-			<string>PBXFileReference</string>
-			<key>lastKnownFileType</key>
-			<string>sourcecode.c.objc</string>
-			<key>path</key>
-			<string>UIViewController+WXDemoNaviBar.m</string>
-			<key>sourceTree</key>
-			<string>&lt;group&gt;</string>
-		</dict>
-		<key>74CC79EB1C2B9E4700829368</key>
-		<dict>
-			<key>fileRef</key>
-			<string>74CC79EA1C2B9E4700829368</string>
-			<key>isa</key>
-			<string>PBXBuildFile</string>
-		</dict>
-		<key>74CC79EC1C2B9FC600829368</key>
-		<dict>
-			<key>children</key>
-			<array>
-				<string>DCABAFF51D0296DB001C8592</string>
-				<string>D5ADF0861C77133B00597CA6</string>
-			</array>
-			<key>isa</key>
-			<string>PBXGroup</string>
-			<key>name</key>
-			<string>Demo</string>
-			<key>sourceTree</key>
-			<string>&lt;group&gt;</string>
-		</dict>
-		<key>74CC7A221C2C13BF00829368</key>
-		<dict>
-			<key>buildActionMask</key>
-			<string>2147483647</string>
-			<key>files</key>
-			<array/>
-			<key>inputPaths</key>
-			<array/>
-			<key>isa</key>
-			<string>PBXShellScriptBuildPhase</string>
-			<key>name</key>
-			<string>Start Samples</string>
-			<key>outputPaths</key>
-			<array/>
-			<key>runOnlyForDeploymentPostprocessing</key>
-			<string>0</string>
-			<key>shellPath</key>
-			<string>/bin/sh</string>
-			<key>shellScript</key>
-			<string>set -x
-=======
 /* Begin PBXBuildFile section */
 		2AE88A2C1C8544E6003329DE /* WXScannerVC.m in Sources */ = {isa = PBXBuildFile; fileRef = 2AE88A2B1C8544E6003329DE /* WXScannerVC.m */; };
 		564B94671DD9C65000441C8D /* WeexUITestDemo-Info.plist in Resources */ = {isa = PBXBuildFile; fileRef = 564B94661DD9C65000441C8D /* WeexUITestDemo-Info.plist */; };
@@ -405,1674 +195,12 @@
 		DCD286E01CF491AC00C601CA /* weex-icon.png in Resources */ = {isa = PBXBuildFile; fileRef = DCD286DF1CF491AC00C601CA /* weex-icon.png */; };
 		EAEC716BE3E43DBC8494EC51 /* libPods-WeexDemo.a in Frameworks */ = {isa = PBXBuildFile; fileRef = 7601607D735D7F8D88971230 /* libPods-WeexDemo.a */; };
 /* End PBXBuildFile section */
->>>>>>> 13d920ca
 
 if nc -w 5 -z localhost 12580 ; then
     echo "Port 12580 already in use, server is running"
 else
     open "$SRCROOT/../../start"
 fi
-
-<<<<<<< HEAD
-</string>
-		</dict>
-		<key>7601607D735D7F8D88971230</key>
-		<dict>
-			<key>explicitFileType</key>
-			<string>archive.ar</string>
-			<key>includeInIndex</key>
-			<string>0</string>
-			<key>isa</key>
-			<string>PBXFileReference</string>
-			<key>path</key>
-			<string>libPods-WeexDemo.a</string>
-			<key>sourceTree</key>
-			<string>BUILT_PRODUCTS_DIR</string>
-		</dict>
-		<key>775BEE721C1E8ECC008D1629</key>
-		<dict>
-			<key>children</key>
-			<array>
-				<string>775BEE7D1C1E8ECC008D1629</string>
-				<string>775BEE971C1E8ECC008D1629</string>
-				<string>775BEE7C1C1E8ECC008D1629</string>
-				<string>A9E45DD060512F73B9F51C03</string>
-				<string>327BB19797F63D5309FB91BF</string>
-				<string>DC65C4421CEB006C00B2F84F</string>
-				<string>564B94661DD9C65000441C8D</string>
-			</array>
-			<key>isa</key>
-			<string>PBXGroup</string>
-			<key>sourceTree</key>
-			<string>&lt;group&gt;</string>
-		</dict>
-		<key>775BEE731C1E8ECC008D1629</key>
-		<dict>
-			<key>attributes</key>
-			<dict>
-				<key>LastUpgradeCheck</key>
-				<string>0710</string>
-				<key>ORGANIZATIONNAME</key>
-				<string>taobao</string>
-				<key>TargetAttributes</key>
-				<dict>
-					<key>775BEE7A1C1E8ECC008D1629</key>
-					<dict>
-						<key>CreatedOnToolsVersion</key>
-						<string>7.1.1</string>
-					</dict>
-					<key>775BEE931C1E8ECC008D1629</key>
-					<dict>
-						<key>CreatedOnToolsVersion</key>
-						<string>7.1.1</string>
-						<key>DevelopmentTeam</key>
-						<string>445VCMGQD2</string>
-						<key>TestTargetID</key>
-						<string>775BEE7A1C1E8ECC008D1629</string>
-					</dict>
-				</dict>
-			</dict>
-			<key>buildConfigurationList</key>
-			<string>775BEE761C1E8ECC008D1629</string>
-			<key>compatibilityVersion</key>
-			<string>Xcode 3.2</string>
-			<key>developmentRegion</key>
-			<string>English</string>
-			<key>hasScannedForEncodings</key>
-			<string>0</string>
-			<key>isa</key>
-			<string>PBXProject</string>
-			<key>knownRegions</key>
-			<array>
-				<string>en</string>
-				<string>Base</string>
-			</array>
-			<key>mainGroup</key>
-			<string>775BEE721C1E8ECC008D1629</string>
-			<key>productRefGroup</key>
-			<string>775BEE7C1C1E8ECC008D1629</string>
-			<key>projectDirPath</key>
-			<string></string>
-			<key>projectReferences</key>
-			<array/>
-			<key>projectRoot</key>
-			<string></string>
-			<key>targets</key>
-			<array>
-				<string>775BEE7A1C1E8ECC008D1629</string>
-				<string>775BEE931C1E8ECC008D1629</string>
-				<string>84361D261CA10F8E00F43825</string>
-			</array>
-		</dict>
-		<key>775BEE761C1E8ECC008D1629</key>
-		<dict>
-			<key>buildConfigurations</key>
-			<array>
-				<string>775BEEA61C1E8ECC008D1629</string>
-				<string>775BEEA71C1E8ECC008D1629</string>
-			</array>
-			<key>defaultConfigurationIsVisible</key>
-			<string>0</string>
-			<key>defaultConfigurationName</key>
-			<string>Debug</string>
-			<key>isa</key>
-			<string>XCConfigurationList</string>
-		</dict>
-		<key>775BEE771C1E8ECC008D1629</key>
-		<dict>
-			<key>buildActionMask</key>
-			<string>2147483647</string>
-			<key>files</key>
-			<array>
-				<string>DCABAFF31D029685001C8592</string>
-				<string>2AE88A2C1C8544E6003329DE</string>
-				<string>775BEE861C1E8ECC008D1629</string>
-				<string>74CC79EB1C2B9E4700829368</string>
-				<string>DCABB0011D02975E001C8592</string>
-				<string>7478481E1E0CD4910044500D</string>
-				<string>775BEE831C1E8ECC008D1629</string>
-				<string>DCABAFF41D029685001C8592</string>
-				<string>775BEE801C1E8ECC008D1629</string>
-				<string>DCABAFFE1D029753001C8592</string>
-			</array>
-			<key>isa</key>
-			<string>PBXSourcesBuildPhase</string>
-			<key>runOnlyForDeploymentPostprocessing</key>
-			<string>0</string>
-		</dict>
-		<key>775BEE781C1E8ECC008D1629</key>
-		<dict>
-			<key>buildActionMask</key>
-			<string>2147483647</string>
-			<key>files</key>
-			<array>
-				<string>741DFE091DDDD519009B020F</string>
-				<string>DC6DD9D21CFE9BC400549297</string>
-				<string>EAEC716BE3E43DBC8494EC51</string>
-			</array>
-			<key>isa</key>
-			<string>PBXFrameworksBuildPhase</string>
-			<key>runOnlyForDeploymentPostprocessing</key>
-			<string>0</string>
-		</dict>
-		<key>775BEE791C1E8ECC008D1629</key>
-		<dict>
-			<key>buildActionMask</key>
-			<string>2147483647</string>
-			<key>files</key>
-			<array>
-				<string>DC5E503E1D0D97130059F0EB</string>
-				<string>DC5E503F1D0D97130059F0EB</string>
-				<string>DCD286E01CF491AC00C601CA</string>
-				<string>59EA0DA71D2E7D19004F904A</string>
-				<string>564B94671DD9C65000441C8D</string>
-				<string>DC65C4FA1CEB032F00B2F84F</string>
-				<string>775BEE8B1C1E8ECC008D1629</string>
-			</array>
-			<key>isa</key>
-			<string>PBXResourcesBuildPhase</string>
-			<key>runOnlyForDeploymentPostprocessing</key>
-			<string>0</string>
-		</dict>
-		<key>775BEE7A1C1E8ECC008D1629</key>
-		<dict>
-			<key>buildConfigurationList</key>
-			<string>775BEEA81C1E8ECC008D1629</string>
-			<key>buildPhases</key>
-			<array>
-				<string>74CC7A221C2C13BF00829368</string>
-				<string>775BEE771C1E8ECC008D1629</string>
-				<string>775BEE781C1E8ECC008D1629</string>
-				<string>775BEE791C1E8ECC008D1629</string>
-				<string>B2862FAD01216B6EFCE5C985</string>
-			</array>
-			<key>buildRules</key>
-			<array/>
-			<key>dependencies</key>
-			<array/>
-			<key>isa</key>
-			<string>PBXNativeTarget</string>
-			<key>name</key>
-			<string>WeexDemo</string>
-			<key>productName</key>
-			<string>WeexDemo</string>
-			<key>productReference</key>
-			<string>775BEE7B1C1E8ECC008D1629</string>
-			<key>productType</key>
-			<string>com.apple.product-type.application</string>
-		</dict>
-		<key>775BEE7B1C1E8ECC008D1629</key>
-		<dict>
-			<key>explicitFileType</key>
-			<string>wrapper.application</string>
-			<key>includeInIndex</key>
-			<string>0</string>
-			<key>isa</key>
-			<string>PBXFileReference</string>
-			<key>path</key>
-			<string>WeexDemo.app</string>
-			<key>sourceTree</key>
-			<string>BUILT_PRODUCTS_DIR</string>
-		</dict>
-		<key>775BEE7C1C1E8ECC008D1629</key>
-		<dict>
-			<key>children</key>
-			<array>
-				<string>775BEE7B1C1E8ECC008D1629</string>
-				<string>775BEE941C1E8ECC008D1629</string>
-				<string>84361D751CA10F8E00F43825</string>
-			</array>
-			<key>isa</key>
-			<string>PBXGroup</string>
-			<key>name</key>
-			<string>Products</string>
-			<key>sourceTree</key>
-			<string>&lt;group&gt;</string>
-		</dict>
-		<key>775BEE7D1C1E8ECC008D1629</key>
-		<dict>
-			<key>children</key>
-			<array>
-				<string>74CC79EC1C2B9FC600829368</string>
-				<string>775BEE8A1C1E8ECC008D1629</string>
-				<string>775BEE8F1C1E8ECC008D1629</string>
-				<string>59EA0DA61D2E7D19004F904A</string>
-				<string>775BEE7E1C1E8ECC008D1629</string>
-			</array>
-			<key>isa</key>
-			<string>PBXGroup</string>
-			<key>path</key>
-			<string>WeexDemo</string>
-			<key>sourceTree</key>
-			<string>&lt;group&gt;</string>
-		</dict>
-		<key>775BEE7E1C1E8ECC008D1629</key>
-		<dict>
-			<key>children</key>
-			<array>
-				<string>775BEE7F1C1E8ECC008D1629</string>
-			</array>
-			<key>isa</key>
-			<string>PBXGroup</string>
-			<key>name</key>
-			<string>Supporting Files</string>
-			<key>sourceTree</key>
-			<string>&lt;group&gt;</string>
-		</dict>
-		<key>775BEE7F1C1E8ECC008D1629</key>
-		<dict>
-			<key>isa</key>
-			<string>PBXFileReference</string>
-			<key>lastKnownFileType</key>
-			<string>sourcecode.c.objc</string>
-			<key>path</key>
-			<string>main.m</string>
-			<key>sourceTree</key>
-			<string>&lt;group&gt;</string>
-		</dict>
-		<key>775BEE801C1E8ECC008D1629</key>
-		<dict>
-			<key>fileRef</key>
-			<string>775BEE7F1C1E8ECC008D1629</string>
-			<key>isa</key>
-			<string>PBXBuildFile</string>
-		</dict>
-		<key>775BEE811C1E8ECC008D1629</key>
-		<dict>
-			<key>isa</key>
-			<string>PBXFileReference</string>
-			<key>lastKnownFileType</key>
-			<string>sourcecode.c.h</string>
-			<key>path</key>
-			<string>AppDelegate.h</string>
-			<key>sourceTree</key>
-			<string>&lt;group&gt;</string>
-		</dict>
-		<key>775BEE821C1E8ECC008D1629</key>
-		<dict>
-			<key>isa</key>
-			<string>PBXFileReference</string>
-			<key>lastKnownFileType</key>
-			<string>sourcecode.c.objc</string>
-			<key>path</key>
-			<string>AppDelegate.m</string>
-			<key>sourceTree</key>
-			<string>&lt;group&gt;</string>
-		</dict>
-		<key>775BEE831C1E8ECC008D1629</key>
-		<dict>
-			<key>fileRef</key>
-			<string>775BEE821C1E8ECC008D1629</string>
-			<key>isa</key>
-			<string>PBXBuildFile</string>
-		</dict>
-		<key>775BEE841C1E8ECC008D1629</key>
-		<dict>
-			<key>isa</key>
-			<string>PBXFileReference</string>
-			<key>lastKnownFileType</key>
-			<string>sourcecode.c.h</string>
-			<key>path</key>
-			<string>WXDemoViewController.h</string>
-			<key>sourceTree</key>
-			<string>&lt;group&gt;</string>
-		</dict>
-		<key>775BEE851C1E8ECC008D1629</key>
-		<dict>
-			<key>isa</key>
-			<string>PBXFileReference</string>
-			<key>lastKnownFileType</key>
-			<string>sourcecode.c.objc</string>
-			<key>path</key>
-			<string>WXDemoViewController.m</string>
-			<key>sourceTree</key>
-			<string>&lt;group&gt;</string>
-		</dict>
-		<key>775BEE861C1E8ECC008D1629</key>
-		<dict>
-			<key>fileRef</key>
-			<string>775BEE851C1E8ECC008D1629</string>
-			<key>isa</key>
-			<string>PBXBuildFile</string>
-		</dict>
-		<key>775BEE8A1C1E8ECC008D1629</key>
-		<dict>
-			<key>isa</key>
-			<string>PBXFileReference</string>
-			<key>lastKnownFileType</key>
-			<string>folder.assetcatalog</string>
-			<key>path</key>
-			<string>Assets.xcassets</string>
-			<key>sourceTree</key>
-			<string>&lt;group&gt;</string>
-		</dict>
-		<key>775BEE8B1C1E8ECC008D1629</key>
-		<dict>
-			<key>fileRef</key>
-			<string>775BEE8A1C1E8ECC008D1629</string>
-			<key>isa</key>
-			<string>PBXBuildFile</string>
-		</dict>
-		<key>775BEE8F1C1E8ECC008D1629</key>
-		<dict>
-			<key>isa</key>
-			<string>PBXFileReference</string>
-			<key>lastKnownFileType</key>
-			<string>text.plist.xml</string>
-			<key>path</key>
-			<string>Info.plist</string>
-			<key>sourceTree</key>
-			<string>&lt;group&gt;</string>
-		</dict>
-		<key>775BEE901C1E8ECC008D1629</key>
-		<dict>
-			<key>buildActionMask</key>
-			<string>2147483647</string>
-			<key>files</key>
-			<array>
-				<string>775BEE991C1E8ECC008D1629</string>
-			</array>
-			<key>isa</key>
-			<string>PBXSourcesBuildPhase</string>
-			<key>runOnlyForDeploymentPostprocessing</key>
-			<string>0</string>
-		</dict>
-		<key>775BEE911C1E8ECC008D1629</key>
-		<dict>
-			<key>buildActionMask</key>
-			<string>2147483647</string>
-			<key>files</key>
-			<array/>
-			<key>isa</key>
-			<string>PBXFrameworksBuildPhase</string>
-			<key>runOnlyForDeploymentPostprocessing</key>
-			<string>0</string>
-		</dict>
-		<key>775BEE921C1E8ECC008D1629</key>
-		<dict>
-			<key>buildActionMask</key>
-			<string>2147483647</string>
-			<key>files</key>
-			<array/>
-			<key>isa</key>
-			<string>PBXResourcesBuildPhase</string>
-			<key>runOnlyForDeploymentPostprocessing</key>
-			<string>0</string>
-		</dict>
-		<key>775BEE931C1E8ECC008D1629</key>
-		<dict>
-			<key>buildConfigurationList</key>
-			<string>775BEEAB1C1E8ECC008D1629</string>
-			<key>buildPhases</key>
-			<array>
-				<string>775BEE901C1E8ECC008D1629</string>
-				<string>775BEE911C1E8ECC008D1629</string>
-				<string>775BEE921C1E8ECC008D1629</string>
-			</array>
-			<key>buildRules</key>
-			<array/>
-			<key>dependencies</key>
-			<array>
-				<string>775BEE961C1E8ECC008D1629</string>
-			</array>
-			<key>isa</key>
-			<string>PBXNativeTarget</string>
-			<key>name</key>
-			<string>WeexDemoTests</string>
-			<key>productName</key>
-			<string>WeexDemoTests</string>
-			<key>productReference</key>
-			<string>775BEE941C1E8ECC008D1629</string>
-			<key>productType</key>
-			<string>com.apple.product-type.bundle.unit-test</string>
-		</dict>
-		<key>775BEE941C1E8ECC008D1629</key>
-		<dict>
-			<key>explicitFileType</key>
-			<string>wrapper.cfbundle</string>
-			<key>includeInIndex</key>
-			<string>0</string>
-			<key>isa</key>
-			<string>PBXFileReference</string>
-			<key>path</key>
-			<string>WeexDemoTests.xctest</string>
-			<key>sourceTree</key>
-			<string>BUILT_PRODUCTS_DIR</string>
-		</dict>
-		<key>775BEE951C1E8ECC008D1629</key>
-		<dict>
-			<key>containerPortal</key>
-			<string>775BEE731C1E8ECC008D1629</string>
-			<key>isa</key>
-			<string>PBXContainerItemProxy</string>
-			<key>proxyType</key>
-			<string>1</string>
-			<key>remoteGlobalIDString</key>
-			<string>775BEE7A1C1E8ECC008D1629</string>
-			<key>remoteInfo</key>
-			<string>WeexDemo</string>
-		</dict>
-		<key>775BEE961C1E8ECC008D1629</key>
-		<dict>
-			<key>isa</key>
-			<string>PBXTargetDependency</string>
-			<key>target</key>
-			<string>775BEE7A1C1E8ECC008D1629</string>
-			<key>targetProxy</key>
-			<string>775BEE951C1E8ECC008D1629</string>
-		</dict>
-		<key>775BEE971C1E8ECC008D1629</key>
-		<dict>
-			<key>children</key>
-			<array>
-				<string>775BEE981C1E8ECC008D1629</string>
-				<string>775BEE9A1C1E8ECC008D1629</string>
-			</array>
-			<key>isa</key>
-			<string>PBXGroup</string>
-			<key>path</key>
-			<string>WeexDemoTests</string>
-			<key>sourceTree</key>
-			<string>&lt;group&gt;</string>
-		</dict>
-		<key>775BEE981C1E8ECC008D1629</key>
-		<dict>
-			<key>isa</key>
-			<string>PBXFileReference</string>
-			<key>lastKnownFileType</key>
-			<string>sourcecode.c.objc</string>
-			<key>path</key>
-			<string>WeexDemoTests.m</string>
-			<key>sourceTree</key>
-			<string>&lt;group&gt;</string>
-		</dict>
-		<key>775BEE991C1E8ECC008D1629</key>
-		<dict>
-			<key>fileRef</key>
-			<string>775BEE981C1E8ECC008D1629</string>
-			<key>isa</key>
-			<string>PBXBuildFile</string>
-		</dict>
-		<key>775BEE9A1C1E8ECC008D1629</key>
-		<dict>
-			<key>isa</key>
-			<string>PBXFileReference</string>
-			<key>lastKnownFileType</key>
-			<string>text.plist.xml</string>
-			<key>path</key>
-			<string>Info.plist</string>
-			<key>sourceTree</key>
-			<string>&lt;group&gt;</string>
-		</dict>
-		<key>775BEEA61C1E8ECC008D1629</key>
-		<dict>
-			<key>buildSettings</key>
-			<dict>
-				<key>ALWAYS_SEARCH_USER_PATHS</key>
-				<string>NO</string>
-				<key>CLANG_CXX_LANGUAGE_STANDARD</key>
-				<string>gnu++0x</string>
-				<key>CLANG_CXX_LIBRARY</key>
-				<string>libc++</string>
-				<key>CLANG_ENABLE_MODULES</key>
-				<string>YES</string>
-				<key>CLANG_ENABLE_OBJC_ARC</key>
-				<string>YES</string>
-				<key>CLANG_WARN_BOOL_CONVERSION</key>
-				<string>YES</string>
-				<key>CLANG_WARN_CONSTANT_CONVERSION</key>
-				<string>YES</string>
-				<key>CLANG_WARN_DIRECT_OBJC_ISA_USAGE</key>
-				<string>YES_ERROR</string>
-				<key>CLANG_WARN_EMPTY_BODY</key>
-				<string>YES</string>
-				<key>CLANG_WARN_ENUM_CONVERSION</key>
-				<string>YES</string>
-				<key>CLANG_WARN_INT_CONVERSION</key>
-				<string>YES</string>
-				<key>CLANG_WARN_OBJC_ROOT_CLASS</key>
-				<string>YES_ERROR</string>
-				<key>CLANG_WARN_UNREACHABLE_CODE</key>
-				<string>YES</string>
-				<key>CLANG_WARN__DUPLICATE_METHOD_MATCH</key>
-				<string>YES</string>
-				<key>CODE_SIGN_IDENTITY</key>
-				<string>iPhone Developer</string>
-				<key>CODE_SIGN_IDENTITY[sdk=iphoneos*]</key>
-				<string>iPhone Developer</string>
-				<key>COPY_PHASE_STRIP</key>
-				<string>NO</string>
-				<key>DEBUG_INFORMATION_FORMAT</key>
-				<string>dwarf</string>
-				<key>ENABLE_STRICT_OBJC_MSGSEND</key>
-				<string>YES</string>
-				<key>ENABLE_TESTABILITY</key>
-				<string>YES</string>
-				<key>GCC_C_LANGUAGE_STANDARD</key>
-				<string>gnu99</string>
-				<key>GCC_DYNAMIC_NO_PIC</key>
-				<string>NO</string>
-				<key>GCC_GENERATE_TEST_COVERAGE_FILES</key>
-				<string>YES</string>
-				<key>GCC_INSTRUMENT_PROGRAM_FLOW_ARCS</key>
-				<string>YES</string>
-				<key>GCC_NO_COMMON_BLOCKS</key>
-				<string>YES</string>
-				<key>GCC_OPTIMIZATION_LEVEL</key>
-				<string>0</string>
-				<key>GCC_PREPROCESSOR_DEFINITIONS</key>
-				<array>
-					<string>DEBUG=1</string>
-					<string>$(inherited)</string>
-				</array>
-				<key>GCC_WARN_64_TO_32_BIT_CONVERSION</key>
-				<string>YES</string>
-				<key>GCC_WARN_ABOUT_RETURN_TYPE</key>
-				<string>YES_ERROR</string>
-				<key>GCC_WARN_UNDECLARED_SELECTOR</key>
-				<string>YES</string>
-				<key>GCC_WARN_UNINITIALIZED_AUTOS</key>
-				<string>YES_AGGRESSIVE</string>
-				<key>GCC_WARN_UNUSED_FUNCTION</key>
-				<string>YES</string>
-				<key>GCC_WARN_UNUSED_VARIABLE</key>
-				<string>YES</string>
-				<key>IPHONEOS_DEPLOYMENT_TARGET</key>
-				<string>7.0</string>
-				<key>MTL_ENABLE_DEBUG_INFO</key>
-				<string>YES</string>
-				<key>ONLY_ACTIVE_ARCH</key>
-				<string>YES</string>
-				<key>SDKROOT</key>
-				<string>iphoneos</string>
-				<key>TARGETED_DEVICE_FAMILY</key>
-				<string>1,2</string>
-			</dict>
-			<key>isa</key>
-			<string>XCBuildConfiguration</string>
-			<key>name</key>
-			<string>Debug</string>
-		</dict>
-		<key>775BEEA71C1E8ECC008D1629</key>
-		<dict>
-			<key>buildSettings</key>
-			<dict>
-				<key>ALWAYS_SEARCH_USER_PATHS</key>
-				<string>NO</string>
-				<key>CLANG_CXX_LANGUAGE_STANDARD</key>
-				<string>gnu++0x</string>
-				<key>CLANG_CXX_LIBRARY</key>
-				<string>libc++</string>
-				<key>CLANG_ENABLE_MODULES</key>
-				<string>YES</string>
-				<key>CLANG_ENABLE_OBJC_ARC</key>
-				<string>YES</string>
-				<key>CLANG_WARN_BOOL_CONVERSION</key>
-				<string>YES</string>
-				<key>CLANG_WARN_CONSTANT_CONVERSION</key>
-				<string>YES</string>
-				<key>CLANG_WARN_DIRECT_OBJC_ISA_USAGE</key>
-				<string>YES_ERROR</string>
-				<key>CLANG_WARN_EMPTY_BODY</key>
-				<string>YES</string>
-				<key>CLANG_WARN_ENUM_CONVERSION</key>
-				<string>YES</string>
-				<key>CLANG_WARN_INT_CONVERSION</key>
-				<string>YES</string>
-				<key>CLANG_WARN_OBJC_ROOT_CLASS</key>
-				<string>YES_ERROR</string>
-				<key>CLANG_WARN_UNREACHABLE_CODE</key>
-				<string>YES</string>
-				<key>CLANG_WARN__DUPLICATE_METHOD_MATCH</key>
-				<string>YES</string>
-				<key>CODE_SIGN_IDENTITY</key>
-				<string>iPhone Distribution</string>
-				<key>CODE_SIGN_IDENTITY[sdk=iphoneos*]</key>
-				<string>iPhone Distribution</string>
-				<key>COPY_PHASE_STRIP</key>
-				<string>NO</string>
-				<key>DEBUG_INFORMATION_FORMAT</key>
-				<string>dwarf-with-dsym</string>
-				<key>ENABLE_NS_ASSERTIONS</key>
-				<string>NO</string>
-				<key>ENABLE_STRICT_OBJC_MSGSEND</key>
-				<string>YES</string>
-				<key>GCC_C_LANGUAGE_STANDARD</key>
-				<string>gnu99</string>
-				<key>GCC_NO_COMMON_BLOCKS</key>
-				<string>YES</string>
-				<key>GCC_WARN_64_TO_32_BIT_CONVERSION</key>
-				<string>YES</string>
-				<key>GCC_WARN_ABOUT_RETURN_TYPE</key>
-				<string>YES_ERROR</string>
-				<key>GCC_WARN_UNDECLARED_SELECTOR</key>
-				<string>YES</string>
-				<key>GCC_WARN_UNINITIALIZED_AUTOS</key>
-				<string>YES_AGGRESSIVE</string>
-				<key>GCC_WARN_UNUSED_FUNCTION</key>
-				<string>YES</string>
-				<key>GCC_WARN_UNUSED_VARIABLE</key>
-				<string>YES</string>
-				<key>IPHONEOS_DEPLOYMENT_TARGET</key>
-				<string>7.0</string>
-				<key>MTL_ENABLE_DEBUG_INFO</key>
-				<string>NO</string>
-				<key>SDKROOT</key>
-				<string>iphoneos</string>
-				<key>TARGETED_DEVICE_FAMILY</key>
-				<string>1,2</string>
-				<key>VALIDATE_PRODUCT</key>
-				<string>YES</string>
-			</dict>
-			<key>isa</key>
-			<string>XCBuildConfiguration</string>
-			<key>name</key>
-			<string>Release</string>
-		</dict>
-		<key>775BEEA81C1E8ECC008D1629</key>
-		<dict>
-			<key>buildConfigurations</key>
-			<array>
-				<string>775BEEA91C1E8ECC008D1629</string>
-				<string>775BEEAA1C1E8ECC008D1629</string>
-			</array>
-			<key>defaultConfigurationIsVisible</key>
-			<string>0</string>
-			<key>defaultConfigurationName</key>
-			<string>Debug</string>
-			<key>isa</key>
-			<string>XCConfigurationList</string>
-		</dict>
-		<key>775BEEA91C1E8ECC008D1629</key>
-		<dict>
-			<key>baseConfigurationReference</key>
-			<string>5AF8846546DAC65CAC038806</string>
-			<key>buildSettings</key>
-			<dict>
-				<key>ASSETCATALOG_COMPILER_APPICON_NAME</key>
-				<string>AppIcon</string>
-				<key>ASSETCATALOG_COMPILER_LAUNCHIMAGE_NAME</key>
-				<string>LaunchImage</string>
-				<key>CODE_SIGN_IDENTITY</key>
-				<string>iPhone Developer</string>
-				<key>CODE_SIGN_IDENTITY[sdk=iphoneos*]</key>
-				<string>iPhone Developer</string>
-				<key>DEVELOPMENT_TEAM</key>
-				<string></string>
-				<key>ENABLE_BITCODE</key>
-				<string>NO</string>
-				<key>FRAMEWORK_SEARCH_PATHS</key>
-				<array>
-					<string>$(inherited)</string>
-					<string>$(PROJECT_DIR)/WeexDemo</string>
-					<string>$(PROJECT_DIR)</string>
-				</array>
-				<key>GCC_TREAT_WARNINGS_AS_ERRORS</key>
-				<string>YES</string>
-				<key>INFOPLIST_FILE</key>
-				<string>WeexDemo/Info.plist</string>
-				<key>IPHONEOS_DEPLOYMENT_TARGET</key>
-				<string>7.0</string>
-				<key>LD_RUNPATH_SEARCH_PATHS</key>
-				<string>$(inherited) @executable_path/Frameworks</string>
-				<key>OTHER_LDFLAGS</key>
-				<array>
-					<string>$(inherited)</string>
-					<string>-licucore</string>
-				</array>
-				<key>PRODUCT_BUNDLE_IDENTIFIER</key>
-				<string>com.taobao.WeexPlayground</string>
-				<key>PRODUCT_NAME</key>
-				<string>$(TARGET_NAME)</string>
-				<key>PROVISIONING_PROFILE</key>
-				<string></string>
-				<key>TARGETED_DEVICE_FAMILY</key>
-				<string>1</string>
-			</dict>
-			<key>isa</key>
-			<string>XCBuildConfiguration</string>
-			<key>name</key>
-			<string>Debug</string>
-		</dict>
-		<key>775BEEAA1C1E8ECC008D1629</key>
-		<dict>
-			<key>baseConfigurationReference</key>
-			<string>9420131417A731ED089B0814</string>
-			<key>buildSettings</key>
-			<dict>
-				<key>ASSETCATALOG_COMPILER_APPICON_NAME</key>
-				<string>AppIcon</string>
-				<key>ASSETCATALOG_COMPILER_LAUNCHIMAGE_NAME</key>
-				<string>LaunchImage</string>
-				<key>CODE_SIGN_IDENTITY</key>
-				<string>iPhone Distribution</string>
-				<key>CODE_SIGN_IDENTITY[sdk=iphoneos*]</key>
-				<string>iPhone Distribution</string>
-				<key>DEVELOPMENT_TEAM</key>
-				<string></string>
-				<key>ENABLE_BITCODE</key>
-				<string>NO</string>
-				<key>FRAMEWORK_SEARCH_PATHS</key>
-				<array>
-					<string>$(inherited)</string>
-					<string>$(PROJECT_DIR)/WeexDemo</string>
-					<string>$(PROJECT_DIR)</string>
-				</array>
-				<key>GCC_TREAT_WARNINGS_AS_ERRORS</key>
-				<string>YES</string>
-				<key>INFOPLIST_FILE</key>
-				<string>WeexDemo/Info.plist</string>
-				<key>IPHONEOS_DEPLOYMENT_TARGET</key>
-				<string>7.0</string>
-				<key>LD_RUNPATH_SEARCH_PATHS</key>
-				<string>$(inherited) @executable_path/Frameworks</string>
-				<key>OTHER_LDFLAGS</key>
-				<array>
-					<string>$(inherited)</string>
-					<string>-licucore</string>
-				</array>
-				<key>PRODUCT_BUNDLE_IDENTIFIER</key>
-				<string>com.taobao.WeexPlayground</string>
-				<key>PRODUCT_NAME</key>
-				<string>$(TARGET_NAME)</string>
-				<key>PROVISIONING_PROFILE</key>
-				<string></string>
-				<key>TARGETED_DEVICE_FAMILY</key>
-				<string>1</string>
-			</dict>
-			<key>isa</key>
-			<string>XCBuildConfiguration</string>
-			<key>name</key>
-			<string>Release</string>
-		</dict>
-		<key>775BEEAB1C1E8ECC008D1629</key>
-		<dict>
-			<key>buildConfigurations</key>
-			<array>
-				<string>775BEEAC1C1E8ECC008D1629</string>
-				<string>775BEEAD1C1E8ECC008D1629</string>
-			</array>
-			<key>defaultConfigurationIsVisible</key>
-			<string>0</string>
-			<key>defaultConfigurationName</key>
-			<string>Debug</string>
-			<key>isa</key>
-			<string>XCConfigurationList</string>
-		</dict>
-		<key>775BEEAC1C1E8ECC008D1629</key>
-		<dict>
-			<key>buildSettings</key>
-			<dict>
-				<key>BUNDLE_LOADER</key>
-				<string>$(TEST_HOST)</string>
-				<key>INFOPLIST_FILE</key>
-				<string>WeexDemoTests/Info.plist</string>
-				<key>IPHONEOS_DEPLOYMENT_TARGET</key>
-				<string>7.0</string>
-				<key>LD_RUNPATH_SEARCH_PATHS</key>
-				<string>$(inherited) @executable_path/Frameworks @loader_path/Frameworks</string>
-				<key>PRODUCT_BUNDLE_IDENTIFIER</key>
-				<string>com.taobao.WeexDemoTests</string>
-				<key>PRODUCT_NAME</key>
-				<string>$(TARGET_NAME)</string>
-				<key>TEST_HOST</key>
-				<string>$(BUILT_PRODUCTS_DIR)/WeexDemo.app/WeexDemo</string>
-			</dict>
-			<key>isa</key>
-			<string>XCBuildConfiguration</string>
-			<key>name</key>
-			<string>Debug</string>
-		</dict>
-		<key>775BEEAD1C1E8ECC008D1629</key>
-		<dict>
-			<key>buildSettings</key>
-			<dict>
-				<key>BUNDLE_LOADER</key>
-				<string>$(TEST_HOST)</string>
-				<key>INFOPLIST_FILE</key>
-				<string>WeexDemoTests/Info.plist</string>
-				<key>IPHONEOS_DEPLOYMENT_TARGET</key>
-				<string>7.0</string>
-				<key>LD_RUNPATH_SEARCH_PATHS</key>
-				<string>$(inherited) @executable_path/Frameworks @loader_path/Frameworks</string>
-				<key>PRODUCT_BUNDLE_IDENTIFIER</key>
-				<string>com.taobao.WeexDemoTests</string>
-				<key>PRODUCT_NAME</key>
-				<string>$(TARGET_NAME)</string>
-				<key>TEST_HOST</key>
-				<string>$(BUILT_PRODUCTS_DIR)/WeexDemo.app/WeexDemo</string>
-			</dict>
-			<key>isa</key>
-			<string>XCBuildConfiguration</string>
-			<key>name</key>
-			<string>Release</string>
-		</dict>
-		<key>84361D261CA10F8E00F43825</key>
-		<dict>
-			<key>buildConfigurationList</key>
-			<string>84361D711CA10F8E00F43825</string>
-			<key>buildPhases</key>
-			<array>
-				<string>84361D271CA10F8E00F43825</string>
-				<string>84361D291CA10F8E00F43825</string>
-				<string>84361D3C1CA10F8E00F43825</string>
-				<string>84361D431CA10F8E00F43825</string>
-				<string>84361D6F1CA10F8E00F43825</string>
-				<string>84361D701CA10F8E00F43825</string>
-				<string>567369891CE436EB000A646C</string>
-				<string>69F403C85394CA596E3454AC</string>
-			</array>
-			<key>buildRules</key>
-			<array/>
-			<key>dependencies</key>
-			<array/>
-			<key>isa</key>
-			<string>PBXNativeTarget</string>
-			<key>name</key>
-			<string>WeexUITestDemo</string>
-			<key>productName</key>
-			<string>WeexDemo</string>
-			<key>productReference</key>
-			<string>84361D751CA10F8E00F43825</string>
-			<key>productType</key>
-			<string>com.apple.product-type.application</string>
-		</dict>
-		<key>84361D271CA10F8E00F43825</key>
-		<dict>
-			<key>buildActionMask</key>
-			<string>2147483647</string>
-			<key>files</key>
-			<array/>
-			<key>inputPaths</key>
-			<array/>
-			<key>isa</key>
-			<string>PBXShellScriptBuildPhase</string>
-			<key>name</key>
-			<string>&#128230; Check Pods Manifest.lock</string>
-			<key>outputPaths</key>
-			<array/>
-			<key>runOnlyForDeploymentPostprocessing</key>
-			<string>0</string>
-			<key>shellPath</key>
-			<string>/bin/sh</string>
-			<key>shellScript</key>
-			<string>diff "${PODS_ROOT}/../Podfile.lock" "${PODS_ROOT}/Manifest.lock" &gt; /dev/null
-if [[ $? != 0 ]] ; then
-    cat &lt;&lt; EOM
-error: The sandbox is not in sync with the Podfile.lock. Run 'pod install' or update your CocoaPods installation.
-EOM
-    exit 1
-fi
-</string>
-			<key>showEnvVarsInLog</key>
-			<string>0</string>
-		</dict>
-		<key>84361D291CA10F8E00F43825</key>
-		<dict>
-			<key>buildActionMask</key>
-			<string>2147483647</string>
-			<key>files</key>
-			<array>
-				<string>DCA812FB1D0401570029BF62</string>
-				<string>DCA812FA1D0401500029BF62</string>
-				<string>DCA812F91D0401420029BF62</string>
-				<string>84361D2F1CA10F8E00F43825</string>
-				<string>84361D331CA10F8E00F43825</string>
-				<string>84361D371CA10F8E00F43825</string>
-				<string>84361D381CA10F8E00F43825</string>
-				<string>84361D3B1CA10F8E00F43825</string>
-			</array>
-			<key>isa</key>
-			<string>PBXSourcesBuildPhase</string>
-			<key>runOnlyForDeploymentPostprocessing</key>
-			<string>0</string>
-		</dict>
-		<key>84361D2F1CA10F8E00F43825</key>
-		<dict>
-			<key>fileRef</key>
-			<string>2AE88A2B1C8544E6003329DE</string>
-			<key>isa</key>
-			<string>PBXBuildFile</string>
-		</dict>
-		<key>84361D331CA10F8E00F43825</key>
-		<dict>
-			<key>fileRef</key>
-			<string>775BEE851C1E8ECC008D1629</string>
-			<key>isa</key>
-			<string>PBXBuildFile</string>
-		</dict>
-		<key>84361D371CA10F8E00F43825</key>
-		<dict>
-			<key>fileRef</key>
-			<string>74CC79EA1C2B9E4700829368</string>
-			<key>isa</key>
-			<string>PBXBuildFile</string>
-		</dict>
-		<key>84361D381CA10F8E00F43825</key>
-		<dict>
-			<key>fileRef</key>
-			<string>775BEE821C1E8ECC008D1629</string>
-			<key>isa</key>
-			<string>PBXBuildFile</string>
-		</dict>
-		<key>84361D3B1CA10F8E00F43825</key>
-		<dict>
-			<key>fileRef</key>
-			<string>775BEE7F1C1E8ECC008D1629</string>
-			<key>isa</key>
-			<string>PBXBuildFile</string>
-		</dict>
-		<key>84361D3C1CA10F8E00F43825</key>
-		<dict>
-			<key>buildActionMask</key>
-			<string>2147483647</string>
-			<key>files</key>
-			<array>
-				<string>84D7CAC71CE3266C00D48D46</string>
-				<string>84361D421CA10F8E00F43825</string>
-				<string>8A0B5EFFF75BF82EA481983D</string>
-			</array>
-			<key>isa</key>
-			<string>PBXFrameworksBuildPhase</string>
-			<key>runOnlyForDeploymentPostprocessing</key>
-			<string>0</string>
-		</dict>
-		<key>84361D421CA10F8E00F43825</key>
-		<dict>
-			<key>fileRef</key>
-			<string>7601607D735D7F8D88971230</string>
-			<key>isa</key>
-			<string>PBXBuildFile</string>
-		</dict>
-		<key>84361D431CA10F8E00F43825</key>
-		<dict>
-			<key>buildActionMask</key>
-			<string>2147483647</string>
-			<key>files</key>
-			<array>
-				<string>84361D5B1CA10F8E00F43825</string>
-			</array>
-			<key>isa</key>
-			<string>PBXResourcesBuildPhase</string>
-			<key>runOnlyForDeploymentPostprocessing</key>
-			<string>0</string>
-		</dict>
-		<key>84361D5B1CA10F8E00F43825</key>
-		<dict>
-			<key>fileRef</key>
-			<string>775BEE8A1C1E8ECC008D1629</string>
-			<key>isa</key>
-			<string>PBXBuildFile</string>
-		</dict>
-		<key>84361D6F1CA10F8E00F43825</key>
-		<dict>
-			<key>buildActionMask</key>
-			<string>2147483647</string>
-			<key>files</key>
-			<array/>
-			<key>inputPaths</key>
-			<array/>
-			<key>isa</key>
-			<string>PBXShellScriptBuildPhase</string>
-			<key>name</key>
-			<string>&#128230; Copy Pods Resources</string>
-			<key>outputPaths</key>
-			<array/>
-			<key>runOnlyForDeploymentPostprocessing</key>
-			<string>0</string>
-			<key>shellPath</key>
-			<string>/bin/sh</string>
-			<key>shellScript</key>
-			<string>"${SRCROOT}/Pods/Target Support Files/Pods-WeexUITestDemo/Pods-WeexUITestDemo-resources.sh"
-</string>
-			<key>showEnvVarsInLog</key>
-			<string>0</string>
-		</dict>
-		<key>84361D701CA10F8E00F43825</key>
-		<dict>
-			<key>buildActionMask</key>
-			<string>2147483647</string>
-			<key>files</key>
-			<array/>
-			<key>inputPaths</key>
-			<array/>
-			<key>isa</key>
-			<string>PBXShellScriptBuildPhase</string>
-			<key>name</key>
-			<string>&#128230; Embed Pods Frameworks</string>
-			<key>outputPaths</key>
-			<array/>
-			<key>runOnlyForDeploymentPostprocessing</key>
-			<string>0</string>
-			<key>shellPath</key>
-			<string>/bin/sh</string>
-			<key>shellScript</key>
-			<string>"${SRCROOT}/Pods/Target Support Files/Pods-WeexUITestDemo/Pods-WeexUITestDemo-frameworks.sh"
-</string>
-			<key>showEnvVarsInLog</key>
-			<string>0</string>
-		</dict>
-		<key>84361D711CA10F8E00F43825</key>
-		<dict>
-			<key>buildConfigurations</key>
-			<array>
-				<string>84361D721CA10F8E00F43825</string>
-				<string>84361D741CA10F8E00F43825</string>
-			</array>
-			<key>defaultConfigurationIsVisible</key>
-			<string>0</string>
-			<key>defaultConfigurationName</key>
-			<string>Debug</string>
-			<key>isa</key>
-			<string>XCConfigurationList</string>
-		</dict>
-		<key>84361D721CA10F8E00F43825</key>
-		<dict>
-			<key>baseConfigurationReference</key>
-			<string>2278B1B1FCE894EDAF9F0171</string>
-			<key>buildSettings</key>
-			<dict>
-				<key>ASSETCATALOG_COMPILER_APPICON_NAME</key>
-				<string>AppIcon</string>
-				<key>CODE_SIGN_IDENTITY</key>
-				<string>iPhone Developer</string>
-				<key>CODE_SIGN_IDENTITY[sdk=iphoneos*]</key>
-				<string>iPhone Developer</string>
-				<key>ENABLE_BITCODE</key>
-				<string>NO</string>
-				<key>FRAMEWORK_SEARCH_PATHS</key>
-				<array>
-					<string>$(inherited)</string>
-					<string>$(PROJECT_DIR)/WeexDemo</string>
-					<string>$(PROJECT_DIR)</string>
-				</array>
-				<key>GCC_GENERATE_TEST_COVERAGE_FILES</key>
-				<string>YES</string>
-				<key>GCC_INSTRUMENT_PROGRAM_FLOW_ARCS</key>
-				<string>YES</string>
-				<key>GCC_PREPROCESSOR_DEFINITIONS</key>
-				<array>
-					<string>$(inherited)</string>
-					<string>COCOAPODS=1</string>
-					<string>UITEST=1</string>
-				</array>
-				<key>GCC_TREAT_WARNINGS_AS_ERRORS</key>
-				<string>YES</string>
-				<key>INFOPLIST_FILE</key>
-				<string>WeexUITestDemo-Info.plist</string>
-				<key>IPHONEOS_DEPLOYMENT_TARGET</key>
-				<string>7.0</string>
-				<key>LD_RUNPATH_SEARCH_PATHS</key>
-				<string>$(inherited) @executable_path/Frameworks</string>
-				<key>MODULE_NAME</key>
-				<string>NO</string>
-				<key>OTHER_LDFLAGS</key>
-				<array>
-					<string>$(inherited)</string>
-					<string>-licucore</string>
-				</array>
-				<key>PRODUCT_BUNDLE_IDENTIFIER</key>
-				<string>com.taobao.WeexDemo.uitest</string>
-				<key>PRODUCT_NAME</key>
-				<string>$(TARGET_NAME)</string>
-				<key>PROVISIONING_PROFILE</key>
-				<string></string>
-			</dict>
-			<key>isa</key>
-			<string>XCBuildConfiguration</string>
-			<key>name</key>
-			<string>Debug</string>
-		</dict>
-		<key>84361D741CA10F8E00F43825</key>
-		<dict>
-			<key>baseConfigurationReference</key>
-			<string>1888E2C5769382461DEDC97D</string>
-			<key>buildSettings</key>
-			<dict>
-				<key>ASSETCATALOG_COMPILER_APPICON_NAME</key>
-				<string>AppIcon</string>
-				<key>CODE_SIGN_IDENTITY</key>
-				<string>iPhone Developer</string>
-				<key>CODE_SIGN_IDENTITY[sdk=iphoneos*]</key>
-				<string>iPhone Developer</string>
-				<key>ENABLE_BITCODE</key>
-				<string>NO</string>
-				<key>FRAMEWORK_SEARCH_PATHS</key>
-				<array>
-					<string>$(inherited)</string>
-					<string>$(PROJECT_DIR)/WeexDemo</string>
-					<string>$(PROJECT_DIR)</string>
-				</array>
-				<key>GCC_GENERATE_TEST_COVERAGE_FILES</key>
-				<string>YES</string>
-				<key>GCC_INSTRUMENT_PROGRAM_FLOW_ARCS</key>
-				<string>YES</string>
-				<key>GCC_TREAT_WARNINGS_AS_ERRORS</key>
-				<string>YES</string>
-				<key>IPHONEOS_DEPLOYMENT_TARGET</key>
-				<string>7.0</string>
-				<key>LD_RUNPATH_SEARCH_PATHS</key>
-				<string>$(inherited) @executable_path/Frameworks</string>
-				<key>MODULE_NAME</key>
-				<string>NO</string>
-				<key>OTHER_LDFLAGS</key>
-				<array>
-					<string>$(inherited)</string>
-					<string>-licucore</string>
-				</array>
-				<key>PRODUCT_BUNDLE_IDENTIFIER</key>
-				<string>com.taobao.WeexDemo.uitest</string>
-				<key>PRODUCT_NAME</key>
-				<string>$(TARGET_NAME)</string>
-				<key>PROVISIONING_PROFILE</key>
-				<string></string>
-			</dict>
-			<key>isa</key>
-			<string>XCBuildConfiguration</string>
-			<key>name</key>
-			<string>Release</string>
-		</dict>
-		<key>84361D751CA10F8E00F43825</key>
-		<dict>
-			<key>explicitFileType</key>
-			<string>wrapper.application</string>
-			<key>includeInIndex</key>
-			<string>0</string>
-			<key>isa</key>
-			<string>PBXFileReference</string>
-			<key>path</key>
-			<string>WeexUITestDemo.app</string>
-			<key>sourceTree</key>
-			<string>BUILT_PRODUCTS_DIR</string>
-		</dict>
-		<key>84D7CAC71CE3266C00D48D46</key>
-		<dict>
-			<key>fileRef</key>
-			<string>7475ACA01CD8444A0044E96C</string>
-			<key>isa</key>
-			<string>PBXBuildFile</string>
-		</dict>
-		<key>8A0B5EFFF75BF82EA481983D</key>
-		<dict>
-			<key>fileRef</key>
-			<string>E48C20F443AA337D1FE97622</string>
-			<key>isa</key>
-			<string>PBXBuildFile</string>
-		</dict>
-		<key>9420131417A731ED089B0814</key>
-		<dict>
-			<key>includeInIndex</key>
-			<string>1</string>
-			<key>isa</key>
-			<string>PBXFileReference</string>
-			<key>lastKnownFileType</key>
-			<string>text.xcconfig</string>
-			<key>name</key>
-			<string>Pods-WeexDemo.release.xcconfig</string>
-			<key>path</key>
-			<string>Pods/Target Support Files/Pods-WeexDemo/Pods-WeexDemo.release.xcconfig</string>
-			<key>sourceTree</key>
-			<string>&lt;group&gt;</string>
-		</dict>
-		<key>A9E45DD060512F73B9F51C03</key>
-		<dict>
-			<key>children</key>
-			<array>
-				<string>5AF8846546DAC65CAC038806</string>
-				<string>9420131417A731ED089B0814</string>
-				<string>22E4D2883CC56188A2CA9C13</string>
-				<string>2278B1B1FCE894EDAF9F0171</string>
-				<string>1888E2C5769382461DEDC97D</string>
-			</array>
-			<key>isa</key>
-			<string>PBXGroup</string>
-			<key>name</key>
-			<string>Pods</string>
-			<key>sourceTree</key>
-			<string>&lt;group&gt;</string>
-		</dict>
-		<key>B2862FAD01216B6EFCE5C985</key>
-		<dict>
-			<key>buildActionMask</key>
-			<string>2147483647</string>
-			<key>files</key>
-			<array/>
-			<key>inputPaths</key>
-			<array/>
-			<key>isa</key>
-			<string>PBXShellScriptBuildPhase</string>
-			<key>name</key>
-			<string>Embed Pods Frameworks</string>
-			<key>outputPaths</key>
-			<array/>
-			<key>runOnlyForDeploymentPostprocessing</key>
-			<string>0</string>
-			<key>shellPath</key>
-			<string>/bin/sh</string>
-			<key>shellScript</key>
-			<string>"${SRCROOT}/Pods/Target Support Files/Pods-WeexDemo/Pods-WeexDemo-frameworks.sh"
-</string>
-			<key>showEnvVarsInLog</key>
-			<string>0</string>
-		</dict>
-		<key>D5ADF0861C77133B00597CA6</key>
-		<dict>
-			<key>children</key>
-			<array>
-				<string>2AE88A291C8544D7003329DE</string>
-				<string>DCABAFED1D029642001C8592</string>
-				<string>74CC79E91C2B9E4700829368</string>
-				<string>74CC79EA1C2B9E4700829368</string>
-				<string>775BEE811C1E8ECC008D1629</string>
-				<string>775BEE821C1E8ECC008D1629</string>
-				<string>775BEE841C1E8ECC008D1629</string>
-				<string>775BEE851C1E8ECC008D1629</string>
-				<string>7453E3641C9FA971001EB427</string>
-			</array>
-			<key>isa</key>
-			<string>PBXGroup</string>
-			<key>name</key>
-			<string>Source</string>
-			<key>sourceTree</key>
-			<string>&lt;group&gt;</string>
-		</dict>
-		<key>DC5E503C1D0D97130059F0EB</key>
-		<dict>
-			<key>isa</key>
-			<string>PBXFileReference</string>
-			<key>lastKnownFileType</key>
-			<string>image.png</string>
-			<key>path</key>
-			<string>weex.png</string>
-			<key>sourceTree</key>
-			<string>&lt;group&gt;</string>
-		</dict>
-		<key>DC5E503D1D0D97130059F0EB</key>
-		<dict>
-			<key>isa</key>
-			<string>PBXFileReference</string>
-			<key>lastKnownFileType</key>
-			<string>image.png</string>
-			<key>path</key>
-			<string>weex@2x.png</string>
-			<key>sourceTree</key>
-			<string>&lt;group&gt;</string>
-		</dict>
-		<key>DC5E503E1D0D97130059F0EB</key>
-		<dict>
-			<key>fileRef</key>
-			<string>DC5E503C1D0D97130059F0EB</string>
-			<key>isa</key>
-			<string>PBXBuildFile</string>
-		</dict>
-		<key>DC5E503F1D0D97130059F0EB</key>
-		<dict>
-			<key>fileRef</key>
-			<string>DC5E503D1D0D97130059F0EB</string>
-			<key>isa</key>
-			<string>PBXBuildFile</string>
-		</dict>
-		<key>DC65C4421CEB006C00B2F84F</key>
-		<dict>
-			<key>children</key>
-			<array>
-				<string>DCD286DF1CF491AC00C601CA</string>
-				<string>DC5E503C1D0D97130059F0EB</string>
-				<string>DC5E503D1D0D97130059F0EB</string>
-				<string>DC65C4F91CEB032F00B2F84F</string>
-			</array>
-			<key>isa</key>
-			<string>PBXGroup</string>
-			<key>name</key>
-			<string>resource</string>
-			<key>sourceTree</key>
-			<string>&lt;group&gt;</string>
-		</dict>
-		<key>DC65C4F91CEB032F00B2F84F</key>
-		<dict>
-			<key>isa</key>
-			<string>PBXFileReference</string>
-			<key>lastKnownFileType</key>
-			<string>folder</string>
-			<key>path</key>
-			<string>bundlejs</string>
-			<key>sourceTree</key>
-			<string>&lt;group&gt;</string>
-		</dict>
-		<key>DC65C4FA1CEB032F00B2F84F</key>
-		<dict>
-			<key>fileRef</key>
-			<string>DC65C4F91CEB032F00B2F84F</string>
-			<key>isa</key>
-			<string>PBXBuildFile</string>
-		</dict>
-		<key>DC6DD9D21CFE9BC400549297</key>
-		<dict>
-			<key>fileRef</key>
-			<string>7475ACA01CD8444A0044E96C</string>
-			<key>isa</key>
-			<string>PBXBuildFile</string>
-		</dict>
-		<key>DCA812F91D0401420029BF62</key>
-		<dict>
-			<key>fileRef</key>
-			<string>DCABAFFA1D029748001C8592</string>
-			<key>isa</key>
-			<string>PBXBuildFile</string>
-		</dict>
-		<key>DCA812FA1D0401500029BF62</key>
-		<dict>
-			<key>fileRef</key>
-			<string>DCABB0001D02975E001C8592</string>
-			<key>isa</key>
-			<string>PBXBuildFile</string>
-		</dict>
-		<key>DCA812FB1D0401570029BF62</key>
-		<dict>
-			<key>fileRef</key>
-			<string>DCABAFFD1D029753001C8592</string>
-			<key>isa</key>
-			<string>PBXBuildFile</string>
-		</dict>
-		<key>DCABAFED1D029642001C8592</key>
-		<dict>
-			<key>children</key>
-			<array>
-				<string>DCABAFEF1D029685001C8592</string>
-				<string>DCABAFF01D029685001C8592</string>
-				<string>DCABAFF11D029685001C8592</string>
-				<string>DCABAFF21D029685001C8592</string>
-			</array>
-			<key>isa</key>
-			<string>PBXGroup</string>
-			<key>name</key>
-			<string>debug</string>
-			<key>sourceTree</key>
-			<string>&lt;group&gt;</string>
-		</dict>
-		<key>DCABAFEF1D029685001C8592</key>
-		<dict>
-			<key>fileEncoding</key>
-			<string>4</string>
-			<key>isa</key>
-			<string>PBXFileReference</string>
-			<key>lastKnownFileType</key>
-			<string>sourcecode.c.h</string>
-			<key>name</key>
-			<string>WXATLoggerPlugin.h</string>
-			<key>path</key>
-			<string>debug/WXATLoggerPlugin.h</string>
-			<key>sourceTree</key>
-			<string>&lt;group&gt;</string>
-		</dict>
-		<key>DCABAFF01D029685001C8592</key>
-		<dict>
-			<key>fileEncoding</key>
-			<string>4</string>
-			<key>isa</key>
-			<string>PBXFileReference</string>
-			<key>lastKnownFileType</key>
-			<string>sourcecode.c.objc</string>
-			<key>name</key>
-			<string>WXATLoggerPlugin.m</string>
-			<key>path</key>
-			<string>debug/WXATLoggerPlugin.m</string>
-			<key>sourceTree</key>
-			<string>&lt;group&gt;</string>
-		</dict>
-		<key>DCABAFF11D029685001C8592</key>
-		<dict>
-			<key>fileEncoding</key>
-			<string>4</string>
-			<key>isa</key>
-			<string>PBXFileReference</string>
-			<key>lastKnownFileType</key>
-			<string>sourcecode.c.h</string>
-			<key>name</key>
-			<string>WXATViewHierarchyPlugin.h</string>
-			<key>path</key>
-			<string>debug/WXATViewHierarchyPlugin.h</string>
-			<key>sourceTree</key>
-			<string>&lt;group&gt;</string>
-		</dict>
-		<key>DCABAFF21D029685001C8592</key>
-		<dict>
-			<key>fileEncoding</key>
-			<string>4</string>
-			<key>isa</key>
-			<string>PBXFileReference</string>
-			<key>lastKnownFileType</key>
-			<string>sourcecode.c.objc</string>
-			<key>name</key>
-			<string>WXATViewHierarchyPlugin.m</string>
-			<key>path</key>
-			<string>debug/WXATViewHierarchyPlugin.m</string>
-			<key>sourceTree</key>
-			<string>&lt;group&gt;</string>
-		</dict>
-		<key>DCABAFF31D029685001C8592</key>
-		<dict>
-			<key>fileRef</key>
-			<string>DCABAFF01D029685001C8592</string>
-			<key>isa</key>
-			<string>PBXBuildFile</string>
-		</dict>
-		<key>DCABAFF41D029685001C8592</key>
-		<dict>
-			<key>fileRef</key>
-			<string>DCABAFF21D029685001C8592</string>
-			<key>isa</key>
-			<string>PBXBuildFile</string>
-		</dict>
-		<key>DCABAFF51D0296DB001C8592</key>
-		<dict>
-			<key>children</key>
-			<array>
-				<string>DCABAFF81D029716001C8592</string>
-				<string>DCABAFF71D0296E8001C8592</string>
-				<string>DCABAFF61D0296E2001C8592</string>
-			</array>
-			<key>isa</key>
-			<string>PBXGroup</string>
-			<key>name</key>
-			<string>extend</string>
-			<key>sourceTree</key>
-			<string>&lt;group&gt;</string>
-		</dict>
-		<key>DCABAFF61D0296E2001C8592</key>
-		<dict>
-			<key>children</key>
-			<array>
-				<string>DCABAFFF1D02975E001C8592</string>
-				<string>DCABB0001D02975E001C8592</string>
-				<string>7478481C1E0CD4910044500D</string>
-				<string>7478481D1E0CD4910044500D</string>
-			</array>
-			<key>isa</key>
-			<string>PBXGroup</string>
-			<key>name</key>
-			<string>module</string>
-			<key>sourceTree</key>
-			<string>&lt;group&gt;</string>
-		</dict>
-		<key>DCABAFF71D0296E8001C8592</key>
-		<dict>
-			<key>children</key>
-			<array>
-				<string>DCABAFFC1D029753001C8592</string>
-				<string>DCABAFFD1D029753001C8592</string>
-			</array>
-			<key>isa</key>
-			<string>PBXGroup</string>
-			<key>name</key>
-			<string>handler</string>
-			<key>sourceTree</key>
-			<string>&lt;group&gt;</string>
-		</dict>
-		<key>DCABAFF81D029716001C8592</key>
-		<dict>
-			<key>children</key>
-			<array>
-				<string>DCABAFF91D029748001C8592</string>
-				<string>DCABAFFA1D029748001C8592</string>
-			</array>
-			<key>isa</key>
-			<string>PBXGroup</string>
-			<key>name</key>
-			<string>component</string>
-			<key>sourceTree</key>
-			<string>&lt;group&gt;</string>
-		</dict>
-		<key>DCABAFF91D029748001C8592</key>
-		<dict>
-			<key>fileEncoding</key>
-			<string>4</string>
-			<key>isa</key>
-			<string>PBXFileReference</string>
-			<key>lastKnownFileType</key>
-			<string>sourcecode.c.h</string>
-			<key>name</key>
-			<string>WXSelectComponent.h</string>
-			<key>path</key>
-			<string>extend/component/WXSelectComponent.h</string>
-			<key>sourceTree</key>
-			<string>&lt;group&gt;</string>
-		</dict>
-		<key>DCABAFFA1D029748001C8592</key>
-		<dict>
-			<key>fileEncoding</key>
-			<string>4</string>
-			<key>isa</key>
-			<string>PBXFileReference</string>
-			<key>lastKnownFileType</key>
-			<string>sourcecode.c.objc</string>
-			<key>name</key>
-			<string>WXSelectComponent.m</string>
-			<key>path</key>
-			<string>extend/component/WXSelectComponent.m</string>
-			<key>sourceTree</key>
-			<string>&lt;group&gt;</string>
-		</dict>
-		<key>DCABAFFC1D029753001C8592</key>
-		<dict>
-			<key>fileEncoding</key>
-			<string>4</string>
-			<key>isa</key>
-			<string>PBXFileReference</string>
-			<key>lastKnownFileType</key>
-			<string>sourcecode.c.h</string>
-			<key>name</key>
-			<string>WXImgLoaderDefaultImpl.h</string>
-			<key>path</key>
-			<string>extend/handler/WXImgLoaderDefaultImpl.h</string>
-			<key>sourceTree</key>
-			<string>&lt;group&gt;</string>
-		</dict>
-		<key>DCABAFFD1D029753001C8592</key>
-		<dict>
-			<key>fileEncoding</key>
-			<string>4</string>
-			<key>isa</key>
-			<string>PBXFileReference</string>
-			<key>lastKnownFileType</key>
-			<string>sourcecode.c.objc</string>
-			<key>name</key>
-			<string>WXImgLoaderDefaultImpl.m</string>
-			<key>path</key>
-			<string>extend/handler/WXImgLoaderDefaultImpl.m</string>
-			<key>sourceTree</key>
-			<string>&lt;group&gt;</string>
-		</dict>
-		<key>DCABAFFE1D029753001C8592</key>
-		<dict>
-			<key>fileRef</key>
-			<string>DCABAFFD1D029753001C8592</string>
-			<key>isa</key>
-			<string>PBXBuildFile</string>
-		</dict>
-		<key>DCABAFFF1D02975E001C8592</key>
-		<dict>
-			<key>fileEncoding</key>
-			<string>4</string>
-			<key>isa</key>
-			<string>PBXFileReference</string>
-			<key>lastKnownFileType</key>
-			<string>sourcecode.c.h</string>
-			<key>name</key>
-			<string>WXEventModule.h</string>
-			<key>path</key>
-			<string>extend/module/WXEventModule.h</string>
-			<key>sourceTree</key>
-			<string>&lt;group&gt;</string>
-		</dict>
-		<key>DCABB0001D02975E001C8592</key>
-		<dict>
-			<key>fileEncoding</key>
-			<string>4</string>
-			<key>isa</key>
-			<string>PBXFileReference</string>
-			<key>lastKnownFileType</key>
-			<string>sourcecode.c.objc</string>
-			<key>name</key>
-			<string>WXEventModule.m</string>
-			<key>path</key>
-			<string>extend/module/WXEventModule.m</string>
-			<key>sourceTree</key>
-			<string>&lt;group&gt;</string>
-		</dict>
-		<key>DCABB0011D02975E001C8592</key>
-		<dict>
-			<key>fileRef</key>
-			<string>DCABB0001D02975E001C8592</string>
-			<key>isa</key>
-			<string>PBXBuildFile</string>
-		</dict>
-		<key>DCD286DF1CF491AC00C601CA</key>
-		<dict>
-			<key>isa</key>
-			<string>PBXFileReference</string>
-			<key>lastKnownFileType</key>
-			<string>image.png</string>
-			<key>name</key>
-			<string>weex-icon.png</string>
-			<key>path</key>
-			<string>WeexDemo/weex-icon.png</string>
-			<key>sourceTree</key>
-			<string>&lt;group&gt;</string>
-		</dict>
-		<key>DCD286E01CF491AC00C601CA</key>
-		<dict>
-			<key>fileRef</key>
-			<string>DCD286DF1CF491AC00C601CA</string>
-			<key>isa</key>
-			<string>PBXBuildFile</string>
-		</dict>
-		<key>E48C20F443AA337D1FE97622</key>
-		<dict>
-			<key>explicitFileType</key>
-			<string>archive.ar</string>
-			<key>includeInIndex</key>
-			<string>0</string>
-			<key>isa</key>
-			<string>PBXFileReference</string>
-			<key>path</key>
-			<string>libPods-WeexUITestDemo.a</string>
-			<key>sourceTree</key>
-			<string>BUILT_PRODUCTS_DIR</string>
-		</dict>
-		<key>EAEC716BE3E43DBC8494EC51</key>
-		<dict>
-			<key>fileRef</key>
-			<string>7601607D735D7F8D88971230</string>
-			<key>isa</key>
-			<string>PBXBuildFile</string>
-		</dict>
-	</dict>
-	<key>rootObject</key>
-	<string>775BEE731C1E8ECC008D1629</string>
-</dict>
-</plist>
-=======
 /* Begin PBXFileReference section */
 		1888E2C5769382461DEDC97D /* Pods-WeexUITestDemo.release.xcconfig */ = {isa = PBXFileReference; includeInIndex = 1; lastKnownFileType = text.xcconfig; name = "Pods-WeexUITestDemo.release.xcconfig"; path = "Pods/Target Support Files/Pods-WeexUITestDemo/Pods-WeexUITestDemo.release.xcconfig"; sourceTree = "<group>"; };
 		2278B1B1FCE894EDAF9F0171 /* Pods-WeexUITestDemo.debug.xcconfig */ = {isa = PBXFileReference; includeInIndex = 1; lastKnownFileType = text.xcconfig; name = "Pods-WeexUITestDemo.debug.xcconfig"; path = "Pods/Target Support Files/Pods-WeexUITestDemo/Pods-WeexUITestDemo.debug.xcconfig"; sourceTree = "<group>"; };
@@ -2905,5 +1033,4 @@
 /* End XCConfigurationList section */
 	};
 	rootObject = 775BEE731C1E8ECC008D1629 /* Project object */;
-}
->>>>>>> 13d920ca
+}