// !$*UTF8*$!
{
	archiveVersion = 1;
	classes = {
	};
	objectVersion = 46;
	objects = {

/* Begin PBXBuildFile section */
		042013AD1E66CD6A001FC79C /* WXValidateProtocol.h in Headers */ = {isa = PBXBuildFile; fileRef = 042013AC1E66CD6A001FC79C /* WXValidateProtocol.h */; settings = {ATTRIBUTES = (Public, ); }; };
		17036A4E20FDE72F0029AE3D /* WXApmForInstance.h in Headers */ = {isa = PBXBuildFile; fileRef = 17036A4C20FDE72F0029AE3D /* WXApmForInstance.h */; settings = {ATTRIBUTES = (Public, ); }; };
		17036A4F20FDE72F0029AE3D /* WXApmForInstance.h in Headers */ = {isa = PBXBuildFile; fileRef = 17036A4C20FDE72F0029AE3D /* WXApmForInstance.h */; settings = {ATTRIBUTES = (Public, ); }; };
		17036A5320FDE7490029AE3D /* WXApmProtocol.h in Headers */ = {isa = PBXBuildFile; fileRef = 17036A5220FDE7490029AE3D /* WXApmProtocol.h */; settings = {ATTRIBUTES = (Public, ); }; };
		17036A5420FDE7490029AE3D /* WXApmProtocol.h in Headers */ = {isa = PBXBuildFile; fileRef = 17036A5220FDE7490029AE3D /* WXApmProtocol.h */; settings = {ATTRIBUTES = (Public, ); }; };
		170B4664208733AF00562666 /* WXAnalyzerCenter.h in Headers */ = {isa = PBXBuildFile; fileRef = 17C74F092072145000AB4CAB /* WXAnalyzerCenter.h */; settings = {ATTRIBUTES = (Public, ); }; };
		170B4665208733BF00562666 /* WXAnalyzerCenter+Transfer.h in Headers */ = {isa = PBXBuildFile; fileRef = 17C74F082072145000AB4CAB /* WXAnalyzerCenter+Transfer.h */; };
		170B4668208733E500562666 /* WXAnalyzerCenter.m in Sources */ = {isa = PBXBuildFile; fileRef = 17C74F0A2072145100AB4CAB /* WXAnalyzerCenter.m */; };
		1746EA7320E9D253007E55BD /* WXComponent_performance.h in Headers */ = {isa = PBXBuildFile; fileRef = 1746EA7220E9D253007E55BD /* WXComponent_performance.h */; };
		1746EA7420E9D253007E55BD /* WXComponent_performance.h in Headers */ = {isa = PBXBuildFile; fileRef = 1746EA7220E9D253007E55BD /* WXComponent_performance.h */; };
		1746EA7520E9D25E007E55BD /* WXSDKInstance_performance.h in Headers */ = {isa = PBXBuildFile; fileRef = 17B122202090AA9300387E33 /* WXSDKInstance_performance.h */; };
		176BE43C209172330086B6AF /* WXComponent+Layout.mm in Sources */ = {isa = PBXBuildFile; fileRef = 176BE43B209172330086B6AF /* WXComponent+Layout.mm */; };
		1771795721416DF0006F39A9 /* WXApmForInstance.m in Sources */ = {isa = PBXBuildFile; fileRef = 1771795421412A5D006F39A9 /* WXApmForInstance.m */; };
		1771795821416DF1006F39A9 /* WXApmForInstance.m in Sources */ = {isa = PBXBuildFile; fileRef = 1771795421412A5D006F39A9 /* WXApmForInstance.m */; };
		17B122212090AA9300387E33 /* WXSDKInstance_performance.m in Sources */ = {isa = PBXBuildFile; fileRef = 17B1221F2090AA9300387E33 /* WXSDKInstance_performance.m */; };
		17B122222090AA9300387E33 /* WXSDKInstance_performance.h in Headers */ = {isa = PBXBuildFile; fileRef = 17B122202090AA9300387E33 /* WXSDKInstance_performance.h */; };
		17B122252090AAB000387E33 /* WXSDKError.h in Headers */ = {isa = PBXBuildFile; fileRef = 17B122232090AAB000387E33 /* WXSDKError.h */; settings = {ATTRIBUTES = (Public, ); }; };
		17B122262090AAB000387E33 /* WXSDKError.m in Sources */ = {isa = PBXBuildFile; fileRef = 17B122242090AAB000387E33 /* WXSDKError.m */; };
		17B122272090ABAC00387E33 /* WXSDKError.h in Headers */ = {isa = PBXBuildFile; fileRef = 17B122232090AAB000387E33 /* WXSDKError.h */; settings = {ATTRIBUTES = (Public, ); }; };
		17C74F0B2072145100AB4CAB /* WXAnalyzerCenter+Transfer.h in Headers */ = {isa = PBXBuildFile; fileRef = 17C74F082072145000AB4CAB /* WXAnalyzerCenter+Transfer.h */; };
		17C74F0C2072145100AB4CAB /* WXAnalyzerCenter.h in Headers */ = {isa = PBXBuildFile; fileRef = 17C74F092072145000AB4CAB /* WXAnalyzerCenter.h */; settings = {ATTRIBUTES = (Public, ); }; };
		17C74F0D2072145100AB4CAB /* WXAnalyzerCenter.m in Sources */ = {isa = PBXBuildFile; fileRef = 17C74F0A2072145100AB4CAB /* WXAnalyzerCenter.m */; };
		17C74F0F2072147B00AB4CAB /* WXAnalyzerProtocol.h in Headers */ = {isa = PBXBuildFile; fileRef = 17C74F0E2072147A00AB4CAB /* WXAnalyzerProtocol.h */; settings = {ATTRIBUTES = (Public, ); }; };
		17E5ACDB2091F05700EE81F1 /* WXComponent+Layout.mm in Sources */ = {isa = PBXBuildFile; fileRef = 176BE43B209172330086B6AF /* WXComponent+Layout.mm */; };
		17E5ACE2209211BD00EE81F1 /* WXTransition.mm in Sources */ = {isa = PBXBuildFile; fileRef = 333D9A261F41507A007CED39 /* WXTransition.mm */; };
		17E5ACE3209211C200EE81F1 /* WXTransition.h in Headers */ = {isa = PBXBuildFile; fileRef = 333D9A251F41507A007CED39 /* WXTransition.h */; };
		17F2D6E72087227300084378 /* WXAnalyzerProtocol.h in Headers */ = {isa = PBXBuildFile; fileRef = 17C74F0E2072147A00AB4CAB /* WXAnalyzerProtocol.h */; settings = {ATTRIBUTES = (Public, ); }; };
		1C1A2BED1D91172800539AA1 /* WXConvertTests.m in Sources */ = {isa = PBXBuildFile; fileRef = 1C1A2BEC1D91172800539AA1 /* WXConvertTests.m */; };
		1D3000F11D40B9AC004F3B4F /* WXClipboardModule.h in Headers */ = {isa = PBXBuildFile; fileRef = 1D3000EF1D40B9AB004F3B4F /* WXClipboardModule.h */; };
		1D3000F21D40B9AC004F3B4F /* WXClipboardModule.m in Sources */ = {isa = PBXBuildFile; fileRef = 1D3000F01D40B9AB004F3B4F /* WXClipboardModule.m */; };
		2A1F57B71C75C6A600B58017 /* WXTextInputComponent.h in Headers */ = {isa = PBXBuildFile; fileRef = 2A1F57B51C75C6A600B58017 /* WXTextInputComponent.h */; };
		2A1F57B81C75C6A600B58017 /* WXTextInputComponent.m in Sources */ = {isa = PBXBuildFile; fileRef = 2A1F57B61C75C6A600B58017 /* WXTextInputComponent.m */; };
		2A42AF881C23B33E00818EA6 /* WeexSDK_MTL.h in Copy Files */ = {isa = PBXBuildFile; fileRef = 2A42AF871C23B33E00818EA6 /* WeexSDK_MTL.h */; };
		2A42AF8A1C23B33E00818EA6 /* WeexSDK_MTL.m in Sources */ = {isa = PBXBuildFile; fileRef = 2A42AF891C23B33E00818EA6 /* WeexSDK_MTL.m */; };
		2A4445BF1CA8FD56009E7C6D /* WXTextComponentProtocol.h in Headers */ = {isa = PBXBuildFile; fileRef = 2A4445BE1CA8FD56009E7C6D /* WXTextComponentProtocol.h */; };
		2A60CE9C1C91733E00857B9F /* WXSwitchComponent.h in Headers */ = {isa = PBXBuildFile; fileRef = 2A60CE9A1C91733E00857B9F /* WXSwitchComponent.h */; };
		2A60CE9D1C91733E00857B9F /* WXSwitchComponent.mm in Sources */ = {isa = PBXBuildFile; fileRef = 2A60CE9B1C91733E00857B9F /* WXSwitchComponent.mm */; };
		2A837AB21CD9DE9200AEDF03 /* WXLoadingComponent.h in Headers */ = {isa = PBXBuildFile; fileRef = 2A837AAC1CD9DE9200AEDF03 /* WXLoadingComponent.h */; };
		2A837AB31CD9DE9200AEDF03 /* WXLoadingComponent.mm in Sources */ = {isa = PBXBuildFile; fileRef = 2A837AAD1CD9DE9200AEDF03 /* WXLoadingComponent.mm */; };
		2A837AB41CD9DE9200AEDF03 /* WXLoadingIndicator.h in Headers */ = {isa = PBXBuildFile; fileRef = 2A837AAE1CD9DE9200AEDF03 /* WXLoadingIndicator.h */; };
		2A837AB51CD9DE9200AEDF03 /* WXLoadingIndicator.m in Sources */ = {isa = PBXBuildFile; fileRef = 2A837AAF1CD9DE9200AEDF03 /* WXLoadingIndicator.m */; };
		2A837AB61CD9DE9200AEDF03 /* WXRefreshComponent.h in Headers */ = {isa = PBXBuildFile; fileRef = 2A837AB01CD9DE9200AEDF03 /* WXRefreshComponent.h */; };
		2A837AB71CD9DE9200AEDF03 /* WXRefreshComponent.mm in Sources */ = {isa = PBXBuildFile; fileRef = 2A837AB11CD9DE9200AEDF03 /* WXRefreshComponent.mm */; };
		2A8E658A1C7C7AA20025C7B7 /* WXVideoComponent.h in Headers */ = {isa = PBXBuildFile; fileRef = 2A8E65881C7C7AA20025C7B7 /* WXVideoComponent.h */; };
		2A8E658B1C7C7AA20025C7B7 /* WXVideoComponent.m in Sources */ = {isa = PBXBuildFile; fileRef = 2A8E65891C7C7AA20025C7B7 /* WXVideoComponent.m */; };
		2A919DA61E321F1F006EB6B5 /* WXBridgeMethod.h in Headers */ = {isa = PBXBuildFile; fileRef = 2A919DA41E321F1F006EB6B5 /* WXBridgeMethod.h */; };
		2A919DA71E321F1F006EB6B5 /* WXBridgeMethod.m in Sources */ = {isa = PBXBuildFile; fileRef = 2A919DA51E321F1F006EB6B5 /* WXBridgeMethod.m */; };
		2AC750241C7565690041D390 /* WXIndicatorComponent.h in Headers */ = {isa = PBXBuildFile; fileRef = 2AC750221C7565690041D390 /* WXIndicatorComponent.h */; settings = {ATTRIBUTES = (Public, ); }; };
		2AC750251C7565690041D390 /* WXIndicatorComponent.m in Sources */ = {isa = PBXBuildFile; fileRef = 2AC750231C7565690041D390 /* WXIndicatorComponent.m */; };
		2AE5B7521CAB7DBD0082FDDB /* WXAComponent.h in Headers */ = {isa = PBXBuildFile; fileRef = 2AE5B7501CAB7DBD0082FDDB /* WXAComponent.h */; settings = {ATTRIBUTES = (Public, ); }; };
		2AE5B7531CAB7DBD0082FDDB /* WXAComponent.m in Sources */ = {isa = PBXBuildFile; fileRef = 2AE5B7511CAB7DBD0082FDDB /* WXAComponent.m */; };
		2AE5B7561CABA04E0082FDDB /* WXEventModuleProtocol.h in Headers */ = {isa = PBXBuildFile; fileRef = 2AE5B7551CABA04E0082FDDB /* WXEventModuleProtocol.h */; settings = {ATTRIBUTES = (Public, ); }; };
		2AFEB17B1C747139000507FA /* WXInstanceWrap.h in Headers */ = {isa = PBXBuildFile; fileRef = 2AFEB1791C747139000507FA /* WXInstanceWrap.h */; };
		2AFEB17C1C747139000507FA /* WXInstanceWrap.m in Sources */ = {isa = PBXBuildFile; fileRef = 2AFEB17A1C747139000507FA /* WXInstanceWrap.m */; };
		333D9A271F41507A007CED39 /* WXTransition.h in Headers */ = {isa = PBXBuildFile; fileRef = 333D9A251F41507A007CED39 /* WXTransition.h */; };
		333D9A2A1F41507A007CED39 /* WXTransition.mm in Sources */ = {isa = PBXBuildFile; fileRef = 333D9A261F41507A007CED39 /* WXTransition.mm */; };
		33CE190E2153443000CF9670 /* WXJSFrameworkLoadDefaultImpl.h in Headers */ = {isa = PBXBuildFile; fileRef = 33CE190C2153443000CF9670 /* WXJSFrameworkLoadDefaultImpl.h */; };
		33CE190F2153443000CF9670 /* WXJSFrameworkLoadDefaultImpl.h in Headers */ = {isa = PBXBuildFile; fileRef = 33CE190C2153443000CF9670 /* WXJSFrameworkLoadDefaultImpl.h */; };
		33CE19102153443000CF9670 /* WXJSFrameworkLoadDefaultImpl.m in Sources */ = {isa = PBXBuildFile; fileRef = 33CE190D2153443000CF9670 /* WXJSFrameworkLoadDefaultImpl.m */; };
		33CE19112153443000CF9670 /* WXJSFrameworkLoadDefaultImpl.m in Sources */ = {isa = PBXBuildFile; fileRef = 33CE190D2153443000CF9670 /* WXJSFrameworkLoadDefaultImpl.m */; };
		33CE19132153444900CF9670 /* WXJSFrameworkLoadProtocol.h in Headers */ = {isa = PBXBuildFile; fileRef = 33CE19122153444900CF9670 /* WXJSFrameworkLoadProtocol.h */; settings = {ATTRIBUTES = (Public, ); }; };
		33CE19142153444900CF9670 /* WXJSFrameworkLoadProtocol.h in Headers */ = {isa = PBXBuildFile; fileRef = 33CE19122153444900CF9670 /* WXJSFrameworkLoadProtocol.h */; settings = {ATTRIBUTES = (Public, ); }; };
		37B51EE41E97804D0040A743 /* WXCycleSliderComponent.h in Headers */ = {isa = PBXBuildFile; fileRef = 37B51EE21E97804D0040A743 /* WXCycleSliderComponent.h */; };
		37B51EE51E97804D0040A743 /* WXCycleSliderComponent.mm in Sources */ = {isa = PBXBuildFile; fileRef = 37B51EE31E97804D0040A743 /* WXCycleSliderComponent.mm */; };
		4505D11B219B1F720083A1A2 /* class_math.h in Headers */ = {isa = PBXBuildFile; fileRef = 4505D119219B1F710083A1A2 /* class_math.h */; };
		4505D11C219B1F720083A1A2 /* class_math.cc in Sources */ = {isa = PBXBuildFile; fileRef = 4505D11A219B1F710083A1A2 /* class_math.cc */; };
		4505D11D219B1F9E0083A1A2 /* class_math.cc in Sources */ = {isa = PBXBuildFile; fileRef = 4505D11A219B1F710083A1A2 /* class_math.cc */; };
		4505D11E219B1FAC0083A1A2 /* class_math.h in Headers */ = {isa = PBXBuildFile; fileRef = 4505D119219B1F710083A1A2 /* class_math.h */; };
		4505D11F219B20290083A1A2 /* vcomponent.cc in Sources */ = {isa = PBXBuildFile; fileRef = 453267132140E38900DAA620 /* vcomponent.cc */; };
		4505D120219B20310083A1A2 /* vcomponent.h in Headers */ = {isa = PBXBuildFile; fileRef = 453267122140E38900DAA620 /* vcomponent.h */; };
		4505D121219B206B0083A1A2 /* exec_state_binary.cc in Sources */ = {isa = PBXBuildFile; fileRef = 98399A7F21916A9600D83CCE /* exec_state_binary.cc */; };
		4505D122219B207D0083A1A2 /* exec_state_binary.h in Headers */ = {isa = PBXBuildFile; fileRef = 98399A8121916A9600D83CCE /* exec_state_binary.h */; };
		4505D124219B20A80083A1A2 /* exec_state_section.cc in Sources */ = {isa = PBXBuildFile; fileRef = 98399A7E21916A9600D83CCE /* exec_state_section.cc */; };
		4505D125219B20B20083A1A2 /* exec_state_section.h in Headers */ = {isa = PBXBuildFile; fileRef = 98399A8821916A9700D83CCE /* exec_state_section.h */; };
		4505D126219B20DA0083A1A2 /* class_function.cc in Sources */ = {isa = PBXBuildFile; fileRef = 98399A8421916A9700D83CCE /* class_function.cc */; };
		4505D127219B20E70083A1A2 /* class_function.h in Headers */ = {isa = PBXBuildFile; fileRef = 98399A8921916A9800D83CCE /* class_function.h */; };
		4505D128219B21110083A1A2 /* class_console.cc in Sources */ = {isa = PBXBuildFile; fileRef = 98399A8221916A9700D83CCE /* class_console.cc */; };
		4505D129219B211D0083A1A2 /* class_console.h in Headers */ = {isa = PBXBuildFile; fileRef = 98399A8621916A9700D83CCE /* class_console.h */; };
		4505D12A219B213B0083A1A2 /* class_regex.cc in Sources */ = {isa = PBXBuildFile; fileRef = 98399A8021916A9600D83CCE /* class_regex.cc */; };
		4505D12B219B21470083A1A2 /* class_regex.h in Headers */ = {isa = PBXBuildFile; fileRef = 98399A8721916A9700D83CCE /* class_regex.h */; };
		4505D12C219B216D0083A1A2 /* class_window.cc in Sources */ = {isa = PBXBuildFile; fileRef = 98399A8321916A9700D83CCE /* class_window.cc */; };
		4505D12D219B21760083A1A2 /* class_window.h in Headers */ = {isa = PBXBuildFile; fileRef = 98399A8521916A9700D83CCE /* class_window.h */; };
		4505D12E219B22630083A1A2 /* op_code.cc in Sources */ = {isa = PBXBuildFile; fileRef = 98399A8A21916A9800D83CCE /* op_code.cc */; };
		4532670A213FC84A00DAA620 /* WXDisplayLinkManager.h in Headers */ = {isa = PBXBuildFile; fileRef = 45326708213FC84900DAA620 /* WXDisplayLinkManager.h */; };
		4532670B213FC84A00DAA620 /* WXDisplayLinkManager.m in Sources */ = {isa = PBXBuildFile; fileRef = 45326709213FC84900DAA620 /* WXDisplayLinkManager.m */; };
		4532670C213FCF2300DAA620 /* WXDisplayLinkManager.h in Headers */ = {isa = PBXBuildFile; fileRef = 45326708213FC84900DAA620 /* WXDisplayLinkManager.h */; };
		4532670D213FCFB400DAA620 /* WXDisplayLinkManager.m in Sources */ = {isa = PBXBuildFile; fileRef = 45326709213FC84900DAA620 /* WXDisplayLinkManager.m */; };
		453267142140E38900DAA620 /* vcomponent.h in Headers */ = {isa = PBXBuildFile; fileRef = 453267122140E38900DAA620 /* vcomponent.h */; };
		453267152140E38900DAA620 /* vcomponent.cc in Sources */ = {isa = PBXBuildFile; fileRef = 453267132140E38900DAA620 /* vcomponent.cc */; };
		453F374E219A76A600A03F1D /* WXConvertUtility.mm in Sources */ = {isa = PBXBuildFile; fileRef = 453F374C219A76A500A03F1D /* WXConvertUtility.mm */; };
		453F3756219A76CA00A03F1D /* default_request_handler.h in Headers */ = {isa = PBXBuildFile; fileRef = 453F3750219A76CA00A03F1D /* default_request_handler.h */; };
		453F3757219A76CA00A03F1D /* http_module.cc in Sources */ = {isa = PBXBuildFile; fileRef = 453F3751219A76CA00A03F1D /* http_module.cc */; };
		453F3758219A76CA00A03F1D /* default_request_handler.mm in Sources */ = {isa = PBXBuildFile; fileRef = 453F3753219A76CA00A03F1D /* default_request_handler.mm */; };
		453F3759219A76CA00A03F1D /* request_handler.h in Headers */ = {isa = PBXBuildFile; fileRef = 453F3754219A76CA00A03F1D /* request_handler.h */; };
		453F375A219A76CA00A03F1D /* http_module.h in Headers */ = {isa = PBXBuildFile; fileRef = 453F3755219A76CA00A03F1D /* http_module.h */; };
		453F375E219A76FA00A03F1D /* vcomponent_lifecycle_listener.mm in Sources */ = {isa = PBXBuildFile; fileRef = 453F375C219A76FA00A03F1D /* vcomponent_lifecycle_listener.mm */; };
		453F375F219A76FA00A03F1D /* vnode_on_event_listener.mm in Sources */ = {isa = PBXBuildFile; fileRef = 453F375D219A76FA00A03F1D /* vnode_on_event_listener.mm */; };
		453F3762219A770900A03F1D /* vcomponent_lifecycle_listener.h in Headers */ = {isa = PBXBuildFile; fileRef = 453F3760219A770900A03F1D /* vcomponent_lifecycle_listener.h */; };
		453F3763219A770900A03F1D /* vnode_on_event_listener.h in Headers */ = {isa = PBXBuildFile; fileRef = 453F3761219A770900A03F1D /* vnode_on_event_listener.h */; };
		453F3764219A77EE00A03F1D /* vcomponent_lifecycle_listener.mm in Sources */ = {isa = PBXBuildFile; fileRef = 453F375C219A76FA00A03F1D /* vcomponent_lifecycle_listener.mm */; };
		453F3765219A77FF00A03F1D /* vnode_on_event_listener.mm in Sources */ = {isa = PBXBuildFile; fileRef = 453F375D219A76FA00A03F1D /* vnode_on_event_listener.mm */; };
		453F3767219A781900A03F1D /* vcomponent_lifecycle_listener.h in Headers */ = {isa = PBXBuildFile; fileRef = 453F3760219A770900A03F1D /* vcomponent_lifecycle_listener.h */; };
		453F3768219A782900A03F1D /* vnode_on_event_listener.h in Headers */ = {isa = PBXBuildFile; fileRef = 453F3761219A770900A03F1D /* vnode_on_event_listener.h */; };
		453F376A219A784F00A03F1D /* http_module.cc in Sources */ = {isa = PBXBuildFile; fileRef = 453F3751219A76CA00A03F1D /* http_module.cc */; };
		453F376B219A785C00A03F1D /* http_module.h in Headers */ = {isa = PBXBuildFile; fileRef = 453F3755219A76CA00A03F1D /* http_module.h */; };
		453F376C219A786F00A03F1D /* request_handler.h in Headers */ = {isa = PBXBuildFile; fileRef = 453F3754219A76CA00A03F1D /* request_handler.h */; };
		453F376D219A788800A03F1D /* default_request_handler.h in Headers */ = {isa = PBXBuildFile; fileRef = 453F3750219A76CA00A03F1D /* default_request_handler.h */; };
		453F376E219A789A00A03F1D /* default_request_handler.mm in Sources */ = {isa = PBXBuildFile; fileRef = 453F3753219A76CA00A03F1D /* default_request_handler.mm */; };
		453F376F219A78D700A03F1D /* WXConvertUtility.mm in Sources */ = {isa = PBXBuildFile; fileRef = 453F374C219A76A500A03F1D /* WXConvertUtility.mm */; };
		4547FD012152048700E79971 /* class_object.cc in Sources */ = {isa = PBXBuildFile; fileRef = 4547FCFF2152048600E79971 /* class_object.cc */; };
		4547FD022152048700E79971 /* class_object.h in Headers */ = {isa = PBXBuildFile; fileRef = 4547FD002152048600E79971 /* class_object.h */; };
		4547FD032152049F00E79971 /* class_object.h in Headers */ = {isa = PBXBuildFile; fileRef = 4547FD002152048600E79971 /* class_object.h */; };
		4547FD04215204AB00E79971 /* class_object.cc in Sources */ = {isa = PBXBuildFile; fileRef = 4547FCFF2152048600E79971 /* class_object.cc */; };
		4547FD0D215392FA00E79971 /* js_common_function.h in Headers */ = {isa = PBXBuildFile; fileRef = 4547FD0B215392F900E79971 /* js_common_function.h */; };
		4547FD0E215392FA00E79971 /* js_common_function.cc in Sources */ = {isa = PBXBuildFile; fileRef = 4547FD0C215392F900E79971 /* js_common_function.cc */; };
		4547FD0F2153931000E79971 /* js_common_function.cc in Sources */ = {isa = PBXBuildFile; fileRef = 4547FD0C215392F900E79971 /* js_common_function.cc */; };
		4547FD102153932A00E79971 /* js_common_function.h in Headers */ = {isa = PBXBuildFile; fileRef = 4547FD0B215392F900E79971 /* js_common_function.h */; };
		45E0B4C121CB7B82005D1B3B /* WXConvertUtility.h in Headers */ = {isa = PBXBuildFile; fileRef = 453F374B219A76A500A03F1D /* WXConvertUtility.h */; };
		45E0B4C221CB7B9C005D1B3B /* WXConvertUtility.h in Headers */ = {isa = PBXBuildFile; fileRef = 453F374B219A76A500A03F1D /* WXConvertUtility.h */; };
		591324A31D49B7F1004E89ED /* WXTimerModuleTests.m in Sources */ = {isa = PBXBuildFile; fileRef = 591324A21D49B7F1004E89ED /* WXTimerModuleTests.m */; };
		591DD3311D23AD5800BE8709 /* WXErrorView.m in Sources */ = {isa = PBXBuildFile; fileRef = 591DD32F1D23AD5800BE8709 /* WXErrorView.m */; };
		591DD3321D23AD5800BE8709 /* WXErrorView.h in Headers */ = {isa = PBXBuildFile; fileRef = 591DD3301D23AD5800BE8709 /* WXErrorView.h */; settings = {ATTRIBUTES = (Public, ); }; };
		594C28921CF9E61A009793A4 /* WXAnimationModule.m in Sources */ = {isa = PBXBuildFile; fileRef = 594C28901CF9E61A009793A4 /* WXAnimationModule.m */; };
		594C28931CF9E61A009793A4 /* WXAnimationModule.h in Headers */ = {isa = PBXBuildFile; fileRef = 594C28911CF9E61A009793A4 /* WXAnimationModule.h */; };
		596FDD661D3F52700082CD5B /* WXAnimationModuleTests.m in Sources */ = {isa = PBXBuildFile; fileRef = 596FDD651D3F52700082CD5B /* WXAnimationModuleTests.m */; };
		596FDD691D3F9EFF0082CD5B /* TestSupportUtils.m in Sources */ = {isa = PBXBuildFile; fileRef = 596FDD681D3F9EFF0082CD5B /* TestSupportUtils.m */; };
		597334B11D4D9E7F00988789 /* WXSDKManagerTests.m in Sources */ = {isa = PBXBuildFile; fileRef = 597334B01D4D9E7F00988789 /* WXSDKManagerTests.m */; };
		597334B31D4DE1A600988789 /* WXBridgeMethodTests.m in Sources */ = {isa = PBXBuildFile; fileRef = 597334B21D4DE1A600988789 /* WXBridgeMethodTests.m */; };
		598805AD1D52D8C800EDED2C /* WXStorageTests.m in Sources */ = {isa = PBXBuildFile; fileRef = 598805AC1D52D8C800EDED2C /* WXStorageTests.m */; };
		5996BD701D49EC0600C0FEA6 /* WXInstanceWrapTests.m in Sources */ = {isa = PBXBuildFile; fileRef = 5996BD6F1D49EC0600C0FEA6 /* WXInstanceWrapTests.m */; };
		5996BD751D4D8A0E00C0FEA6 /* WXSDKEngineTests.m in Sources */ = {isa = PBXBuildFile; fileRef = 5996BD741D4D8A0E00C0FEA6 /* WXSDKEngineTests.m */; };
		59A582D41CF481110081FD3E /* WXAppMonitorProtocol.h in Headers */ = {isa = PBXBuildFile; fileRef = 59A582D31CF481110081FD3E /* WXAppMonitorProtocol.h */; settings = {ATTRIBUTES = (Public, ); }; };
		59A582FC1CF5B17B0081FD3E /* WXBridgeContext.h in Headers */ = {isa = PBXBuildFile; fileRef = 59A582FA1CF5B17B0081FD3E /* WXBridgeContext.h */; };
		59A583081CF5B2FD0081FD3E /* WXNavigationDefaultImpl.h in Headers */ = {isa = PBXBuildFile; fileRef = 59A583041CF5B2FD0081FD3E /* WXNavigationDefaultImpl.h */; };
		59A583091CF5B2FD0081FD3E /* WXNavigationDefaultImpl.m in Sources */ = {isa = PBXBuildFile; fileRef = 59A583051CF5B2FD0081FD3E /* WXNavigationDefaultImpl.m */; };
		59A596191CB630E50012CD52 /* WXNavigationProtocol.h in Headers */ = {isa = PBXBuildFile; fileRef = 59A596171CB630E50012CD52 /* WXNavigationProtocol.h */; settings = {ATTRIBUTES = (Public, ); }; };
		59A5961C1CB630F10012CD52 /* WXComponent+Navigation.h in Headers */ = {isa = PBXBuildFile; fileRef = 59A5961A1CB630F10012CD52 /* WXComponent+Navigation.h */; };
		59A5961D1CB630F10012CD52 /* WXComponent+Navigation.m in Sources */ = {isa = PBXBuildFile; fileRef = 59A5961B1CB630F10012CD52 /* WXComponent+Navigation.m */; };
		59A596221CB6311F0012CD52 /* WXNavigatorModule.h in Headers */ = {isa = PBXBuildFile; fileRef = 59A5961E1CB6311F0012CD52 /* WXNavigatorModule.h */; };
		59A596231CB6311F0012CD52 /* WXNavigatorModule.m in Sources */ = {isa = PBXBuildFile; fileRef = 59A5961F1CB6311F0012CD52 /* WXNavigatorModule.m */; };
		59A596241CB6311F0012CD52 /* WXStorageModule.h in Headers */ = {isa = PBXBuildFile; fileRef = 59A596201CB6311F0012CD52 /* WXStorageModule.h */; };
		59A596251CB6311F0012CD52 /* WXStorageModule.m in Sources */ = {isa = PBXBuildFile; fileRef = 59A596211CB6311F0012CD52 /* WXStorageModule.m */; };
		59A5962F1CB632050012CD52 /* WXBaseViewController.h in Headers */ = {isa = PBXBuildFile; fileRef = 59A5962B1CB632050012CD52 /* WXBaseViewController.h */; settings = {ATTRIBUTES = (Public, ); }; };
		59A596301CB632050012CD52 /* WXBaseViewController.m in Sources */ = {isa = PBXBuildFile; fileRef = 59A5962C1CB632050012CD52 /* WXBaseViewController.m */; };
		59A596311CB632050012CD52 /* WXRootViewController.h in Headers */ = {isa = PBXBuildFile; fileRef = 59A5962D1CB632050012CD52 /* WXRootViewController.h */; settings = {ATTRIBUTES = (Public, ); }; };
		59A596321CB632050012CD52 /* WXRootViewController.m in Sources */ = {isa = PBXBuildFile; fileRef = 59A5962E1CB632050012CD52 /* WXRootViewController.m */; };
		59AC02511D2A7E6E00355112 /* wx_load_error@3x.png in Resources */ = {isa = PBXBuildFile; fileRef = 59AC02501D2A7E6E00355112 /* wx_load_error@3x.png */; };
		59CE27E81CC387DB000BE37A /* WXEmbedComponent.h in Headers */ = {isa = PBXBuildFile; fileRef = 59CE27E61CC387DB000BE37A /* WXEmbedComponent.h */; };
		59CE27E91CC387DB000BE37A /* WXEmbedComponent.m in Sources */ = {isa = PBXBuildFile; fileRef = 59CE27E71CC387DB000BE37A /* WXEmbedComponent.m */; };
		59D3CA4A1CFC3CE1008835DC /* NSTimer+Weex.h in Headers */ = {isa = PBXBuildFile; fileRef = 59D3CA481CFC3CE1008835DC /* NSTimer+Weex.h */; };
		59D3CA4B1CFC3CE1008835DC /* NSTimer+Weex.m in Sources */ = {isa = PBXBuildFile; fileRef = 59D3CA491CFC3CE1008835DC /* NSTimer+Weex.m */; };
		740451EA1E14BB26004157CB /* WXServiceFactory.h in Headers */ = {isa = PBXBuildFile; fileRef = 740451E81E14BB26004157CB /* WXServiceFactory.h */; };
		740451EB1E14BB26004157CB /* WXServiceFactory.m in Sources */ = {isa = PBXBuildFile; fileRef = 740451E91E14BB26004157CB /* WXServiceFactory.m */; };
		7408C48E1CFB345D000BCCD0 /* WXComponent+Events.h in Headers */ = {isa = PBXBuildFile; fileRef = 7408C48C1CFB345D000BCCD0 /* WXComponent+Events.h */; };
		7408C48F1CFB345D000BCCD0 /* WXComponent+Events.m in Sources */ = {isa = PBXBuildFile; fileRef = 7408C48D1CFB345D000BCCD0 /* WXComponent+Events.m */; };
		740938EE1D3D079100DBB801 /* JavaScriptCore.framework in Frameworks */ = {isa = PBXBuildFile; fileRef = 740938ED1D3D079100DBB801 /* JavaScriptCore.framework */; };
		740938EF1D3D083900DBB801 /* libicucore.tbd in Frameworks */ = {isa = PBXBuildFile; fileRef = 7469869B1C4DEAC20054A57E /* libicucore.tbd */; };
		740938F31D3D0D9300DBB801 /* WXComponentTests.m in Sources */ = {isa = PBXBuildFile; fileRef = 740938EA1D3D026600DBB801 /* WXComponentTests.m */; settings = {COMPILER_FLAGS = "-fno-objc-arc"; }; };
		740938F51D3D0DDE00DBB801 /* AVFoundation.framework in Frameworks */ = {isa = PBXBuildFile; fileRef = 740938F41D3D0DDE00DBB801 /* AVFoundation.framework */; };
		740938F71D3D0DFD00DBB801 /* CoreMedia.framework in Frameworks */ = {isa = PBXBuildFile; fileRef = 740938F61D3D0DFD00DBB801 /* CoreMedia.framework */; };
		740938F91D3D0E0300DBB801 /* MediaPlayer.framework in Frameworks */ = {isa = PBXBuildFile; fileRef = 740938F81D3D0E0300DBB801 /* MediaPlayer.framework */; };
		740938FB1D3D0E1700DBB801 /* AVKit.framework in Frameworks */ = {isa = PBXBuildFile; fileRef = 740938FA1D3D0E1700DBB801 /* AVKit.framework */; };
		7410811F1CED585A001BC6E5 /* WXComponentManager.h in Headers */ = {isa = PBXBuildFile; fileRef = 7410811D1CED585A001BC6E5 /* WXComponentManager.h */; settings = {ATTRIBUTES = (Public, ); }; };
		741081201CED585A001BC6E5 /* WXComponentManager.mm in Sources */ = {isa = PBXBuildFile; fileRef = 7410811E1CED585A001BC6E5 /* WXComponentManager.mm */; };
		741081231CED6756001BC6E5 /* WXComponentFactory.h in Headers */ = {isa = PBXBuildFile; fileRef = 741081211CED6756001BC6E5 /* WXComponentFactory.h */; };
		741081241CED6756001BC6E5 /* WXComponentFactory.m in Sources */ = {isa = PBXBuildFile; fileRef = 741081221CED6756001BC6E5 /* WXComponentFactory.m */; };
		741081261CEDB4EC001BC6E5 /* WXComponent_internal.h in Headers */ = {isa = PBXBuildFile; fileRef = 741081251CEDB4EC001BC6E5 /* WXComponent_internal.h */; };
		741DFE021DDD7D18009B020F /* WXRoundedRect.h in Headers */ = {isa = PBXBuildFile; fileRef = 741DFE001DDD7D18009B020F /* WXRoundedRect.h */; };
		741DFE031DDD7D18009B020F /* WXRoundedRect.mm in Sources */ = {isa = PBXBuildFile; fileRef = 741DFE011DDD7D18009B020F /* WXRoundedRect.mm */; };
		741DFE061DDD9B30009B020F /* UIBezierPath+Weex.h in Headers */ = {isa = PBXBuildFile; fileRef = 741DFE041DDD9B2F009B020F /* UIBezierPath+Weex.h */; };
		741DFE071DDD9B30009B020F /* UIBezierPath+Weex.m in Sources */ = {isa = PBXBuildFile; fileRef = 741DFE051DDD9B2F009B020F /* UIBezierPath+Weex.m */; };
		7423899B1C3174EB00D748CA /* WXWeakObjectWrapper.h in Headers */ = {isa = PBXBuildFile; fileRef = 742389991C3174EB00D748CA /* WXWeakObjectWrapper.h */; };
		7423899C1C3174EB00D748CA /* WXWeakObjectWrapper.m in Sources */ = {isa = PBXBuildFile; fileRef = 7423899A1C3174EB00D748CA /* WXWeakObjectWrapper.m */; };
		7423899F1C32733800D748CA /* WXType.h in Headers */ = {isa = PBXBuildFile; fileRef = 7423899D1C32733800D748CA /* WXType.h */; settings = {ATTRIBUTES = (Public, ); }; };
		7423EB511F4ADE30001662D1 /* WXComponent+DataBinding.h in Headers */ = {isa = PBXBuildFile; fileRef = 7423EB4F1F4ADE30001662D1 /* WXComponent+DataBinding.h */; };
		7423EB521F4ADE30001662D1 /* WXComponent+DataBinding.mm in Sources */ = {isa = PBXBuildFile; fileRef = 7423EB501F4ADE30001662D1 /* WXComponent+DataBinding.mm */; };
		742AD72E1DF98C45007DC46C /* WXResourceRequest.h in Headers */ = {isa = PBXBuildFile; fileRef = 742AD7251DF98C45007DC46C /* WXResourceRequest.h */; settings = {ATTRIBUTES = (Public, ); }; };
		742AD72F1DF98C45007DC46C /* WXResourceRequest.m in Sources */ = {isa = PBXBuildFile; fileRef = 742AD7261DF98C45007DC46C /* WXResourceRequest.m */; };
		742AD7301DF98C45007DC46C /* WXResourceRequestHandler.h in Headers */ = {isa = PBXBuildFile; fileRef = 742AD7271DF98C45007DC46C /* WXResourceRequestHandler.h */; settings = {ATTRIBUTES = (Public, ); }; };
		742AD7311DF98C45007DC46C /* WXResourceRequestHandlerDefaultImpl.h in Headers */ = {isa = PBXBuildFile; fileRef = 742AD7281DF98C45007DC46C /* WXResourceRequestHandlerDefaultImpl.h */; };
		742AD7321DF98C45007DC46C /* WXResourceRequestHandlerDefaultImpl.m in Sources */ = {isa = PBXBuildFile; fileRef = 742AD7291DF98C45007DC46C /* WXResourceRequestHandlerDefaultImpl.m */; };
		742AD7331DF98C45007DC46C /* WXResourceResponse.h in Headers */ = {isa = PBXBuildFile; fileRef = 742AD72A1DF98C45007DC46C /* WXResourceResponse.h */; settings = {ATTRIBUTES = (Public, ); }; };
		742AD7341DF98C45007DC46C /* WXResourceResponse.m in Sources */ = {isa = PBXBuildFile; fileRef = 742AD72B1DF98C45007DC46C /* WXResourceResponse.m */; };
		742AD73A1DF98C8B007DC46C /* WXResourceLoader.h in Headers */ = {isa = PBXBuildFile; fileRef = 742AD7381DF98C8B007DC46C /* WXResourceLoader.h */; settings = {ATTRIBUTES = (Public, ); }; };
		742AD73B1DF98C8B007DC46C /* WXResourceLoader.m in Sources */ = {isa = PBXBuildFile; fileRef = 742AD7391DF98C8B007DC46C /* WXResourceLoader.m */; };
		743933B41C7ED9AA00773BB7 /* WXSimulatorShortcutManager.h in Headers */ = {isa = PBXBuildFile; fileRef = 743933B21C7ED9AA00773BB7 /* WXSimulatorShortcutManager.h */; };
		743933B51C7ED9AA00773BB7 /* WXSimulatorShortcutManager.m in Sources */ = {isa = PBXBuildFile; fileRef = 743933B31C7ED9AA00773BB7 /* WXSimulatorShortcutManager.m */; };
		744BEA551D05178F00452B5D /* WXComponent+Display.h in Headers */ = {isa = PBXBuildFile; fileRef = 744BEA531D05178F00452B5D /* WXComponent+Display.h */; };
		744BEA561D05178F00452B5D /* WXComponent+Display.m in Sources */ = {isa = PBXBuildFile; fileRef = 744BEA541D05178F00452B5D /* WXComponent+Display.m */; };
		744BEA591D0520F300452B5D /* WXComponent+Layout.h in Headers */ = {isa = PBXBuildFile; fileRef = 744BEA571D0520F300452B5D /* WXComponent+Layout.h */; settings = {ATTRIBUTES = (Public, ); }; };
		744D610C1E49978200B624B3 /* WXHeaderComponent.h in Headers */ = {isa = PBXBuildFile; fileRef = 744D610A1E49978200B624B3 /* WXHeaderComponent.h */; };
		744D610D1E49978200B624B3 /* WXHeaderComponent.mm in Sources */ = {isa = PBXBuildFile; fileRef = 744D610B1E49978200B624B3 /* WXHeaderComponent.mm */; };
		744D61101E49979000B624B3 /* WXFooterComponent.h in Headers */ = {isa = PBXBuildFile; fileRef = 744D610E1E49979000B624B3 /* WXFooterComponent.h */; };
		744D61111E49979000B624B3 /* WXFooterComponent.m in Sources */ = {isa = PBXBuildFile; fileRef = 744D610F1E49979000B624B3 /* WXFooterComponent.m */; };
		744D61141E4AF23E00B624B3 /* WXDiffUtil.h in Headers */ = {isa = PBXBuildFile; fileRef = 744D61121E4AF23E00B624B3 /* WXDiffUtil.h */; };
		744D61151E4AF23E00B624B3 /* WXDiffUtil.m in Sources */ = {isa = PBXBuildFile; fileRef = 744D61131E4AF23E00B624B3 /* WXDiffUtil.m */; };
		745B2D681E5A8E1E0092D38A /* WXMultiColumnLayout.h in Headers */ = {isa = PBXBuildFile; fileRef = 745B2D5E1E5A8E1E0092D38A /* WXMultiColumnLayout.h */; };
		745B2D691E5A8E1E0092D38A /* WXMultiColumnLayout.m in Sources */ = {isa = PBXBuildFile; fileRef = 745B2D5F1E5A8E1E0092D38A /* WXMultiColumnLayout.m */; };
		745B2D6A1E5A8E1E0092D38A /* WXRecyclerComponent.h in Headers */ = {isa = PBXBuildFile; fileRef = 745B2D601E5A8E1E0092D38A /* WXRecyclerComponent.h */; settings = {ATTRIBUTES = (Public, ); }; };
		745B2D6B1E5A8E1E0092D38A /* WXRecyclerComponent.mm in Sources */ = {isa = PBXBuildFile; fileRef = 745B2D611E5A8E1E0092D38A /* WXRecyclerComponent.mm */; };
		745B2D6C1E5A8E1E0092D38A /* WXRecyclerDataController.h in Headers */ = {isa = PBXBuildFile; fileRef = 745B2D621E5A8E1E0092D38A /* WXRecyclerDataController.h */; };
		745B2D6D1E5A8E1E0092D38A /* WXRecyclerDataController.m in Sources */ = {isa = PBXBuildFile; fileRef = 745B2D631E5A8E1E0092D38A /* WXRecyclerDataController.m */; };
		745B2D6E1E5A8E1E0092D38A /* WXRecyclerUpdateController.h in Headers */ = {isa = PBXBuildFile; fileRef = 745B2D641E5A8E1E0092D38A /* WXRecyclerUpdateController.h */; };
		745B2D6F1E5A8E1E0092D38A /* WXRecyclerUpdateController.m in Sources */ = {isa = PBXBuildFile; fileRef = 745B2D651E5A8E1E0092D38A /* WXRecyclerUpdateController.m */; };
		745B2D701E5A8E1E0092D38A /* WXSectionDataController.h in Headers */ = {isa = PBXBuildFile; fileRef = 745B2D661E5A8E1E0092D38A /* WXSectionDataController.h */; };
		745B2D711E5A8E1E0092D38A /* WXSectionDataController.m in Sources */ = {isa = PBXBuildFile; fileRef = 745B2D671E5A8E1E0092D38A /* WXSectionDataController.m */; };
		745ED2DA1C5F2C7E002DB5A8 /* WXView.h in Headers */ = {isa = PBXBuildFile; fileRef = 745ED2D61C5F2C7E002DB5A8 /* WXView.h */; settings = {ATTRIBUTES = (Public, ); }; };
		745ED2DB1C5F2C7E002DB5A8 /* WXView.m in Sources */ = {isa = PBXBuildFile; fileRef = 745ED2D71C5F2C7E002DB5A8 /* WXView.m */; };
		7461F8901CFB373100F62D44 /* WXDisplayQueue.h in Headers */ = {isa = PBXBuildFile; fileRef = 7461F88C1CFB373100F62D44 /* WXDisplayQueue.h */; };
		7461F8911CFB373100F62D44 /* WXDisplayQueue.m in Sources */ = {isa = PBXBuildFile; fileRef = 7461F88D1CFB373100F62D44 /* WXDisplayQueue.m */; };
		7461F8921CFB373100F62D44 /* WXLayer.h in Headers */ = {isa = PBXBuildFile; fileRef = 7461F88E1CFB373100F62D44 /* WXLayer.h */; };
		7461F8931CFB373100F62D44 /* WXLayer.m in Sources */ = {isa = PBXBuildFile; fileRef = 7461F88F1CFB373100F62D44 /* WXLayer.m */; };
		7461F8A81CFC33A800F62D44 /* WXThreadSafeMutableArray.h in Headers */ = {isa = PBXBuildFile; fileRef = 7461F8A61CFC33A800F62D44 /* WXThreadSafeMutableArray.h */; };
		7461F8A91CFC33A800F62D44 /* WXThreadSafeMutableArray.m in Sources */ = {isa = PBXBuildFile; fileRef = 7461F8A71CFC33A800F62D44 /* WXThreadSafeMutableArray.m */; };
		746319021C60AFC100EFEBD4 /* WXThreadSafeCounter.h in Headers */ = {isa = PBXBuildFile; fileRef = 746319001C60AFC100EFEBD4 /* WXThreadSafeCounter.h */; };
		746319031C60AFC100EFEBD4 /* WXThreadSafeCounter.m in Sources */ = {isa = PBXBuildFile; fileRef = 746319011C60AFC100EFEBD4 /* WXThreadSafeCounter.m */; };
		746319291C71B92600EFEBD4 /* WXModalUIModule.h in Headers */ = {isa = PBXBuildFile; fileRef = 746319271C71B92600EFEBD4 /* WXModalUIModule.h */; settings = {ATTRIBUTES = (Public, ); }; };
		7463192A1C71B92600EFEBD4 /* WXModalUIModule.m in Sources */ = {isa = PBXBuildFile; fileRef = 746319281C71B92600EFEBD4 /* WXModalUIModule.m */; };
		7469869F1C4E2C000054A57E /* NSArray+Weex.h in Headers */ = {isa = PBXBuildFile; fileRef = 7469869D1C4E2C000054A57E /* NSArray+Weex.h */; };
		746986A01C4E2C010054A57E /* NSArray+Weex.m in Sources */ = {isa = PBXBuildFile; fileRef = 7469869E1C4E2C000054A57E /* NSArray+Weex.m */; };
		746B923B1F46BE36009AE86B /* WXCellSlotComponent.h in Headers */ = {isa = PBXBuildFile; fileRef = 746B92391F46BE36009AE86B /* WXCellSlotComponent.h */; };
		746B923C1F46BE36009AE86B /* WXCellSlotComponent.mm in Sources */ = {isa = PBXBuildFile; fileRef = 746B923A1F46BE36009AE86B /* WXCellSlotComponent.mm */; };
		747A787C1D1BAAC900DED9D0 /* WXComponent+ViewManagement.h in Headers */ = {isa = PBXBuildFile; fileRef = 747A787A1D1BAAC900DED9D0 /* WXComponent+ViewManagement.h */; };
		747A787D1D1BAAC900DED9D0 /* WXComponent+ViewManagement.mm in Sources */ = {isa = PBXBuildFile; fileRef = 747A787B1D1BAAC900DED9D0 /* WXComponent+ViewManagement.mm */; };
		747DF6821E31AEE4005C53A8 /* WXLength.h in Headers */ = {isa = PBXBuildFile; fileRef = 747DF6801E31AEE4005C53A8 /* WXLength.h */; };
		747DF6831E31AEE4005C53A8 /* WXLength.m in Sources */ = {isa = PBXBuildFile; fileRef = 747DF6811E31AEE4005C53A8 /* WXLength.m */; };
		74862F791E02B88D00B7A041 /* JSValue+Weex.h in Headers */ = {isa = PBXBuildFile; fileRef = 74862F771E02B88D00B7A041 /* JSValue+Weex.h */; };
		74862F7A1E02B88D00B7A041 /* JSValue+Weex.m in Sources */ = {isa = PBXBuildFile; fileRef = 74862F781E02B88D00B7A041 /* JSValue+Weex.m */; };
		74862F7D1E03A0F300B7A041 /* WXModuleMethod.h in Headers */ = {isa = PBXBuildFile; fileRef = 74862F7B1E03A0F300B7A041 /* WXModuleMethod.h */; };
		74862F7E1E03A0F300B7A041 /* WXModuleMethod.m in Sources */ = {isa = PBXBuildFile; fileRef = 74862F7C1E03A0F300B7A041 /* WXModuleMethod.m */; };
		74862F811E03A24500B7A041 /* WXComponentMethod.h in Headers */ = {isa = PBXBuildFile; fileRef = 74862F7F1E03A24500B7A041 /* WXComponentMethod.h */; };
		74862F821E03A24500B7A041 /* WXComponentMethod.m in Sources */ = {isa = PBXBuildFile; fileRef = 74862F801E03A24500B7A041 /* WXComponentMethod.m */; };
		74896F301D1AC79400D1D593 /* NSObject+WXSwizzle.h in Headers */ = {isa = PBXBuildFile; fileRef = 74896F2E1D1AC79400D1D593 /* NSObject+WXSwizzle.h */; settings = {ATTRIBUTES = (Public, ); }; };
		74896F311D1AC79400D1D593 /* NSObject+WXSwizzle.m in Sources */ = {isa = PBXBuildFile; fileRef = 74896F2F1D1AC79400D1D593 /* NSObject+WXSwizzle.m */; };
		748B25181C44A6F9005D491E /* WXSDKInstance_private.h in Headers */ = {isa = PBXBuildFile; fileRef = 748B25161C44A6F9005D491E /* WXSDKInstance_private.h */; };
		74915F471C8EB02B00BEBCC0 /* WXAssert.h in Headers */ = {isa = PBXBuildFile; fileRef = 74915F451C8EB02B00BEBCC0 /* WXAssert.h */; };
		74915F481C8EB02B00BEBCC0 /* WXAssert.m in Sources */ = {isa = PBXBuildFile; fileRef = 74915F461C8EB02B00BEBCC0 /* WXAssert.m */; };
		749DC27B1D40827B009E1C91 /* WXMonitor.h in Headers */ = {isa = PBXBuildFile; fileRef = 749DC2791D40827B009E1C91 /* WXMonitor.h */; settings = {ATTRIBUTES = (Public, ); }; };
		749DC27C1D40827B009E1C91 /* WXMonitor.m in Sources */ = {isa = PBXBuildFile; fileRef = 749DC27A1D40827B009E1C91 /* WXMonitor.m */; };
		74A4BA5B1CABBBD000195969 /* WXDebugTool.h in Headers */ = {isa = PBXBuildFile; fileRef = 74A4BA591CABBBD000195969 /* WXDebugTool.h */; settings = {ATTRIBUTES = (Public, ); }; };
		74A4BA5C1CABBBD000195969 /* WXDebugTool.m in Sources */ = {isa = PBXBuildFile; fileRef = 74A4BA5A1CABBBD000195969 /* WXDebugTool.m */; };
		74A4BA851CAD453400195969 /* WXNetworkProtocol.h in Headers */ = {isa = PBXBuildFile; fileRef = 74A4BA841CAD453400195969 /* WXNetworkProtocol.h */; settings = {ATTRIBUTES = (Public, ); }; };
		74A4BA961CB365D100195969 /* WXAppConfiguration.h in Headers */ = {isa = PBXBuildFile; fileRef = 74A4BA941CB365D100195969 /* WXAppConfiguration.h */; settings = {ATTRIBUTES = (Public, ); }; };
		74A4BA971CB365D100195969 /* WXAppConfiguration.m in Sources */ = {isa = PBXBuildFile; fileRef = 74A4BA951CB365D100195969 /* WXAppConfiguration.m */; };
		74A4BA9A1CB3BAA100195969 /* WXThreadSafeMutableDictionary.h in Headers */ = {isa = PBXBuildFile; fileRef = 74A4BA981CB3BAA100195969 /* WXThreadSafeMutableDictionary.h */; };
		74A4BA9B1CB3BAA100195969 /* WXThreadSafeMutableDictionary.m in Sources */ = {isa = PBXBuildFile; fileRef = 74A4BA991CB3BAA100195969 /* WXThreadSafeMutableDictionary.m */; };
		74A4BA9E1CB3C0A100195969 /* WXHandlerFactory.h in Headers */ = {isa = PBXBuildFile; fileRef = 74A4BA9C1CB3C0A100195969 /* WXHandlerFactory.h */; settings = {ATTRIBUTES = (Public, ); }; };
		74A4BA9F1CB3C0A100195969 /* WXHandlerFactory.m in Sources */ = {isa = PBXBuildFile; fileRef = 74A4BA9D1CB3C0A100195969 /* WXHandlerFactory.m */; };
		74A4BAA61CB4F98300195969 /* WXStreamModule.h in Headers */ = {isa = PBXBuildFile; fileRef = 74A4BAA41CB4F98300195969 /* WXStreamModule.h */; };
		74A4BAA71CB4F98300195969 /* WXStreamModule.m in Sources */ = {isa = PBXBuildFile; fileRef = 74A4BAA51CB4F98300195969 /* WXStreamModule.m */; };
		74AD99841D5B0E59008F0336 /* WXPolyfillSet.h in Headers */ = {isa = PBXBuildFile; fileRef = 74AD99821D5B0E59008F0336 /* WXPolyfillSet.h */; };
		74AD99851D5B0E59008F0336 /* WXPolyfillSet.m in Sources */ = {isa = PBXBuildFile; fileRef = 74AD99831D5B0E59008F0336 /* WXPolyfillSet.m */; };
		74B81AE31F73C3E300D3A61D /* WXRecycleListComponent.h in Headers */ = {isa = PBXBuildFile; fileRef = 74CFDD371F45939C007A1A66 /* WXRecycleListComponent.h */; };
		74B81AE41F73C3E500D3A61D /* WXRecycleListComponent.mm in Sources */ = {isa = PBXBuildFile; fileRef = 74CFDD381F45939C007A1A66 /* WXRecycleListComponent.mm */; };
		74B81AE51F73C3E900D3A61D /* WXRecycleListDataManager.h in Headers */ = {isa = PBXBuildFile; fileRef = 74CFDD3B1F459400007A1A66 /* WXRecycleListDataManager.h */; };
		74B81AE61F73C3E900D3A61D /* WXRecycleListDataManager.m in Sources */ = {isa = PBXBuildFile; fileRef = 74CFDD3C1F459400007A1A66 /* WXRecycleListDataManager.m */; };
		74B81AE71F73C3E900D3A61D /* WXRecycleListTemplateManager.h in Headers */ = {isa = PBXBuildFile; fileRef = 74CFDD3F1F45941E007A1A66 /* WXRecycleListTemplateManager.h */; };
		74B81AE81F73C3E900D3A61D /* WXRecycleListTemplateManager.m in Sources */ = {isa = PBXBuildFile; fileRef = 74CFDD401F45941E007A1A66 /* WXRecycleListTemplateManager.m */; };
		74B81AE91F73C3E900D3A61D /* WXRecycleListUpdateManager.h in Headers */ = {isa = PBXBuildFile; fileRef = 74CFDD431F459443007A1A66 /* WXRecycleListUpdateManager.h */; };
		74B81AEA1F73C3E900D3A61D /* WXRecycleListUpdateManager.m in Sources */ = {isa = PBXBuildFile; fileRef = 74CFDD441F459443007A1A66 /* WXRecycleListUpdateManager.m */; };
		74B81AEB1F73C3E900D3A61D /* WXRecycleListLayout.h in Headers */ = {isa = PBXBuildFile; fileRef = 74BA4AB11F70F4B600AC29BF /* WXRecycleListLayout.h */; };
		74B81AEC1F73C3E900D3A61D /* WXRecycleListLayout.m in Sources */ = {isa = PBXBuildFile; fileRef = 74BA4AB21F70F4B600AC29BF /* WXRecycleListLayout.m */; };
		74B81AED1F73C3E900D3A61D /* WXCellSlotComponent.h in Headers */ = {isa = PBXBuildFile; fileRef = 746B92391F46BE36009AE86B /* WXCellSlotComponent.h */; };
		74B81AEE1F73C3E900D3A61D /* WXCellSlotComponent.mm in Sources */ = {isa = PBXBuildFile; fileRef = 746B923A1F46BE36009AE86B /* WXCellSlotComponent.mm */; };
		74B81AEF1F73C3E900D3A61D /* WXComponent+DataBinding.h in Headers */ = {isa = PBXBuildFile; fileRef = 7423EB4F1F4ADE30001662D1 /* WXComponent+DataBinding.h */; };
		74B81AF01F73C3E900D3A61D /* WXComponent+DataBinding.mm in Sources */ = {isa = PBXBuildFile; fileRef = 7423EB501F4ADE30001662D1 /* WXComponent+DataBinding.mm */; };
		74B81AF11F73C3E900D3A61D /* WXJSASTParser.h in Headers */ = {isa = PBXBuildFile; fileRef = 74BF19F61F5139BB00AEE3D7 /* WXJSASTParser.h */; };
		74B81AF21F73C3E900D3A61D /* WXJSASTParser.mm in Sources */ = {isa = PBXBuildFile; fileRef = 74BF19F71F5139BB00AEE3D7 /* WXJSASTParser.mm */; };
		74B8BEFE1DC47B72004A6027 /* WXRootView.h in Headers */ = {isa = PBXBuildFile; fileRef = 74B8BEFC1DC47B72004A6027 /* WXRootView.h */; };
		74B8BEFF1DC47B72004A6027 /* WXRootView.m in Sources */ = {isa = PBXBuildFile; fileRef = 74B8BEFD1DC47B72004A6027 /* WXRootView.m */; };
		74B8BF011DC49AFE004A6027 /* WXRootViewTests.m in Sources */ = {isa = PBXBuildFile; fileRef = 74B8BF001DC49AFE004A6027 /* WXRootViewTests.m */; };
		74BA4AB31F70F4B600AC29BF /* WXRecycleListLayout.h in Headers */ = {isa = PBXBuildFile; fileRef = 74BA4AB11F70F4B600AC29BF /* WXRecycleListLayout.h */; };
		74BA4AB41F70F4B600AC29BF /* WXRecycleListLayout.m in Sources */ = {isa = PBXBuildFile; fileRef = 74BA4AB21F70F4B600AC29BF /* WXRecycleListLayout.m */; };
		74BB5FB91DFEE81A004FC3DF /* WXMetaModule.h in Headers */ = {isa = PBXBuildFile; fileRef = 74BB5FB71DFEE81A004FC3DF /* WXMetaModule.h */; };
		74BB5FBA1DFEE81A004FC3DF /* WXMetaModule.m in Sources */ = {isa = PBXBuildFile; fileRef = 74BB5FB81DFEE81A004FC3DF /* WXMetaModule.m */; };
		74BF19F81F5139BB00AEE3D7 /* WXJSASTParser.h in Headers */ = {isa = PBXBuildFile; fileRef = 74BF19F61F5139BB00AEE3D7 /* WXJSASTParser.h */; };
		74BF19F91F5139BB00AEE3D7 /* WXJSASTParser.mm in Sources */ = {isa = PBXBuildFile; fileRef = 74BF19F71F5139BB00AEE3D7 /* WXJSASTParser.mm */; };
		74C896401D2AC2210043B82A /* WeexSDKTests.m in Sources */ = {isa = PBXBuildFile; fileRef = 74C8963F1D2AC2210043B82A /* WeexSDKTests.m */; };
		74C896421D2AC2210043B82A /* WeexSDK.framework in Frameworks */ = {isa = PBXBuildFile; fileRef = 77D160FD1C02DBE70010B15B /* WeexSDK.framework */; };
		74CC7A1C1C2BC5F800829368 /* WXCellComponent.h in Headers */ = {isa = PBXBuildFile; fileRef = 74CC7A1A1C2BC5F800829368 /* WXCellComponent.h */; };
		74CC7A1D1C2BC5F800829368 /* WXCellComponent.mm in Sources */ = {isa = PBXBuildFile; fileRef = 74CC7A1B1C2BC5F800829368 /* WXCellComponent.mm */; };
		74CC7A201C2BF9DC00829368 /* WXListComponent.h in Headers */ = {isa = PBXBuildFile; fileRef = 74CC7A1E1C2BF9DC00829368 /* WXListComponent.h */; settings = {ATTRIBUTES = (Public, ); }; };
		74CC7A211C2BF9DC00829368 /* WXListComponent.mm in Sources */ = {isa = PBXBuildFile; fileRef = 74CC7A1F1C2BF9DC00829368 /* WXListComponent.mm */; };
		74CFDD391F45939C007A1A66 /* WXRecycleListComponent.h in Headers */ = {isa = PBXBuildFile; fileRef = 74CFDD371F45939C007A1A66 /* WXRecycleListComponent.h */; };
		74CFDD3A1F45939C007A1A66 /* WXRecycleListComponent.mm in Sources */ = {isa = PBXBuildFile; fileRef = 74CFDD381F45939C007A1A66 /* WXRecycleListComponent.mm */; };
		74CFDD3D1F459400007A1A66 /* WXRecycleListDataManager.h in Headers */ = {isa = PBXBuildFile; fileRef = 74CFDD3B1F459400007A1A66 /* WXRecycleListDataManager.h */; };
		74CFDD3E1F459400007A1A66 /* WXRecycleListDataManager.m in Sources */ = {isa = PBXBuildFile; fileRef = 74CFDD3C1F459400007A1A66 /* WXRecycleListDataManager.m */; };
		74CFDD411F45941E007A1A66 /* WXRecycleListTemplateManager.h in Headers */ = {isa = PBXBuildFile; fileRef = 74CFDD3F1F45941E007A1A66 /* WXRecycleListTemplateManager.h */; };
		74CFDD421F45941E007A1A66 /* WXRecycleListTemplateManager.m in Sources */ = {isa = PBXBuildFile; fileRef = 74CFDD401F45941E007A1A66 /* WXRecycleListTemplateManager.m */; };
		74CFDD451F459443007A1A66 /* WXRecycleListUpdateManager.h in Headers */ = {isa = PBXBuildFile; fileRef = 74CFDD431F459443007A1A66 /* WXRecycleListUpdateManager.h */; };
		74CFDD461F459443007A1A66 /* WXRecycleListUpdateManager.m in Sources */ = {isa = PBXBuildFile; fileRef = 74CFDD441F459443007A1A66 /* WXRecycleListUpdateManager.m */; };
		74D205201E091B8000128F44 /* WXCallJSMethod.h in Headers */ = {isa = PBXBuildFile; fileRef = 74D2051E1E091B8000128F44 /* WXCallJSMethod.h */; };
		74D205211E091B8000128F44 /* WXCallJSMethod.m in Sources */ = {isa = PBXBuildFile; fileRef = 74D2051F1E091B8000128F44 /* WXCallJSMethod.m */; };
		74EF31AA1DE58AE600667A07 /* WXURLRewriteProtocol.h in Headers */ = {isa = PBXBuildFile; fileRef = 74EF31A91DE58AE600667A07 /* WXURLRewriteProtocol.h */; settings = {ATTRIBUTES = (Public, ); }; };
		74EF31AD1DE58BE200667A07 /* WXURLRewriteDefaultImpl.h in Headers */ = {isa = PBXBuildFile; fileRef = 74EF31AB1DE58BE200667A07 /* WXURLRewriteDefaultImpl.h */; };
		74EF31AE1DE58BE200667A07 /* WXURLRewriteDefaultImpl.m in Sources */ = {isa = PBXBuildFile; fileRef = 74EF31AC1DE58BE200667A07 /* WXURLRewriteDefaultImpl.m */; };
		74EF31C01DE5ED6F00667A07 /* libstdc++.tbd in Frameworks */ = {isa = PBXBuildFile; fileRef = 74EF31BE1DE5ED5900667A07 /* libstdc++.tbd */; };
		74EF31C31DE6935600667A07 /* WXURLRewriteTests.m in Sources */ = {isa = PBXBuildFile; fileRef = 74EF31C21DE6935600667A07 /* WXURLRewriteTests.m */; };
		74F7BFF51DC782EC004D0871 /* testRootView.js in Resources */ = {isa = PBXBuildFile; fileRef = 74F7BFF41DC782EC004D0871 /* testRootView.js */; };
		74FD6E041C7C0E9600DBEB6D /* WXScrollerProtocol.h in Headers */ = {isa = PBXBuildFile; fileRef = 74FD6E031C7C0E9600DBEB6D /* WXScrollerProtocol.h */; settings = {ATTRIBUTES = (Public, ); }; };
		7715EB6221A69DD9001F1108 /* WXRichText.h in Headers */ = {isa = PBXBuildFile; fileRef = 7715EB6021A69DD8001F1108 /* WXRichText.h */; settings = {ATTRIBUTES = (Public, ); }; };
		7715EB6321A69DD9001F1108 /* WXRichText.h in Headers */ = {isa = PBXBuildFile; fileRef = 7715EB6021A69DD8001F1108 /* WXRichText.h */; settings = {ATTRIBUTES = (Public, ); }; };
		7715EB6421A69DD9001F1108 /* WXRichText.mm in Sources */ = {isa = PBXBuildFile; fileRef = 7715EB6121A69DD9001F1108 /* WXRichText.mm */; };
		7715EB6521A69DD9001F1108 /* WXRichText.mm in Sources */ = {isa = PBXBuildFile; fileRef = 7715EB6121A69DD9001F1108 /* WXRichText.mm */; };
		775BEE4E1C16F993008D1629 /* WXDefine.h in Headers */ = {isa = PBXBuildFile; fileRef = 775BEE4D1C16F993008D1629 /* WXDefine.h */; settings = {ATTRIBUTES = (Public, ); }; };
		775BEE6E1C1BD8F4008D1629 /* WXImgLoaderProtocol.h in Headers */ = {isa = PBXBuildFile; fileRef = 775BEE6C1C1BD8F4008D1629 /* WXImgLoaderProtocol.h */; settings = {ATTRIBUTES = (Public, ); }; };
		775BEE711C1BD977008D1629 /* WXModuleProtocol.h in Headers */ = {isa = PBXBuildFile; fileRef = 775BEE701C1BD977008D1629 /* WXModuleProtocol.h */; settings = {ATTRIBUTES = (Public, ); }; };
		77788B712229252D000D5102 /* render_page_custom.h in Headers */ = {isa = PBXBuildFile; fileRef = 77788B6D2229252C000D5102 /* render_page_custom.h */; };
		77788B722229252D000D5102 /* render_page_custom.h in Headers */ = {isa = PBXBuildFile; fileRef = 77788B6D2229252C000D5102 /* render_page_custom.h */; };
		77788B732229252D000D5102 /* render_page_base.cpp in Sources */ = {isa = PBXBuildFile; fileRef = 77788B6E2229252C000D5102 /* render_page_base.cpp */; };
		77788B742229252D000D5102 /* render_page_base.cpp in Sources */ = {isa = PBXBuildFile; fileRef = 77788B6E2229252C000D5102 /* render_page_base.cpp */; };
		77788B752229252D000D5102 /* render_page_custom.cpp in Sources */ = {isa = PBXBuildFile; fileRef = 77788B6F2229252C000D5102 /* render_page_custom.cpp */; };
		77788B762229252D000D5102 /* render_page_custom.cpp in Sources */ = {isa = PBXBuildFile; fileRef = 77788B6F2229252C000D5102 /* render_page_custom.cpp */; };
		77788B772229252D000D5102 /* render_page_base.h in Headers */ = {isa = PBXBuildFile; fileRef = 77788B702229252C000D5102 /* render_page_base.h */; };
		77788B782229252D000D5102 /* render_page_base.h in Headers */ = {isa = PBXBuildFile; fileRef = 77788B702229252C000D5102 /* render_page_base.h */; };
		77788B7C22292536000D5102 /* render_target.h in Headers */ = {isa = PBXBuildFile; fileRef = 77788B7A22292536000D5102 /* render_target.h */; };
		77788B7D22292536000D5102 /* render_target.h in Headers */ = {isa = PBXBuildFile; fileRef = 77788B7A22292536000D5102 /* render_target.h */; };
		77788B7E22292536000D5102 /* render_target.cpp in Sources */ = {isa = PBXBuildFile; fileRef = 77788B7B22292536000D5102 /* render_target.cpp */; };
		77788B7F22292536000D5102 /* render_target.cpp in Sources */ = {isa = PBXBuildFile; fileRef = 77788B7B22292536000D5102 /* render_target.cpp */; };
		77CF6A5621E6E47E00BA8634 /* core_constants.h in Headers */ = {isa = PBXBuildFile; fileRef = 77CF6A5421E6E47D00BA8634 /* core_constants.h */; };
		77CF6A5721E6E47E00BA8634 /* core_constants.h in Headers */ = {isa = PBXBuildFile; fileRef = 77CF6A5421E6E47D00BA8634 /* core_constants.h */; };
		77CF6A5821E6E47E00BA8634 /* log_defines.h in Headers */ = {isa = PBXBuildFile; fileRef = 77CF6A5521E6E47D00BA8634 /* log_defines.h */; };
		77CF6A5921E6E47E00BA8634 /* log_defines.h in Headers */ = {isa = PBXBuildFile; fileRef = 77CF6A5521E6E47D00BA8634 /* log_defines.h */; };
		77D161201C02DDB40010B15B /* WXSDKEngine.h in Headers */ = {isa = PBXBuildFile; fileRef = 77D1611E1C02DDB40010B15B /* WXSDKEngine.h */; settings = {ATTRIBUTES = (Public, ); }; };
		77D161211C02DDB40010B15B /* WXSDKEngine.m in Sources */ = {isa = PBXBuildFile; fileRef = 77D1611F1C02DDB40010B15B /* WXSDKEngine.m */; };
		77D161241C02DDD10010B15B /* WXSDKInstance.h in Headers */ = {isa = PBXBuildFile; fileRef = 77D161221C02DDD10010B15B /* WXSDKInstance.h */; settings = {ATTRIBUTES = (Public, ); }; };
		77D161251C02DDD10010B15B /* WXSDKInstance.m in Sources */ = {isa = PBXBuildFile; fileRef = 77D161231C02DDD10010B15B /* WXSDKInstance.m */; };
		77D161281C02DE1A0010B15B /* WXSDKManager.h in Headers */ = {isa = PBXBuildFile; fileRef = 77D161261C02DE1A0010B15B /* WXSDKManager.h */; settings = {ATTRIBUTES = (Public, ); }; };
		77D161291C02DE1A0010B15B /* WXSDKManager.m in Sources */ = {isa = PBXBuildFile; fileRef = 77D161271C02DE1A0010B15B /* WXSDKManager.m */; };
		77D161301C02DE4E0010B15B /* WXComponent.h in Headers */ = {isa = PBXBuildFile; fileRef = 77D1612E1C02DE4E0010B15B /* WXComponent.h */; settings = {ATTRIBUTES = (Public, ); }; };
		77D161311C02DE4E0010B15B /* WXComponent.mm in Sources */ = {isa = PBXBuildFile; fileRef = 77D1612F1C02DE4E0010B15B /* WXComponent.mm */; };
		77D161381C02DE940010B15B /* WXBridgeManager.h in Headers */ = {isa = PBXBuildFile; fileRef = 77D161361C02DE940010B15B /* WXBridgeManager.h */; settings = {ATTRIBUTES = (Public, ); }; };
		77D161391C02DE940010B15B /* WXBridgeManager.m in Sources */ = {isa = PBXBuildFile; fileRef = 77D161371C02DE940010B15B /* WXBridgeManager.m */; };
		77D1613C1C02DEA60010B15B /* WXJSCoreBridge.h in Headers */ = {isa = PBXBuildFile; fileRef = 77D1613A1C02DEA60010B15B /* WXJSCoreBridge.h */; };
		77D161431C02DEE40010B15B /* WXBridgeProtocol.h in Headers */ = {isa = PBXBuildFile; fileRef = 77D161421C02DEE40010B15B /* WXBridgeProtocol.h */; settings = {ATTRIBUTES = (Public, ); }; };
		77D1614B1C02E3790010B15B /* WXConvert.h in Headers */ = {isa = PBXBuildFile; fileRef = 77D161491C02E3790010B15B /* WXConvert.h */; settings = {ATTRIBUTES = (Public, ); }; };
		77D1614C1C02E3790010B15B /* WXConvert.m in Sources */ = {isa = PBXBuildFile; fileRef = 77D1614A1C02E3790010B15B /* WXConvert.m */; };
		77D1614F1C02E3880010B15B /* WXUtility.h in Headers */ = {isa = PBXBuildFile; fileRef = 77D1614D1C02E3880010B15B /* WXUtility.h */; settings = {ATTRIBUTES = (Public, ); }; };
		77D161501C02E3880010B15B /* WXUtility.m in Sources */ = {isa = PBXBuildFile; fileRef = 77D1614E1C02E3880010B15B /* WXUtility.m */; };
		77D161621C02ED790010B15B /* WXLog.h in Headers */ = {isa = PBXBuildFile; fileRef = 77D161601C02ED790010B15B /* WXLog.h */; settings = {ATTRIBUTES = (Public, ); }; };
		77D161631C02ED790010B15B /* WXLog.m in Sources */ = {isa = PBXBuildFile; fileRef = 77D161611C02ED790010B15B /* WXLog.m */; };
		77E659DA1C07F594008B8775 /* WXDomModule.h in Headers */ = {isa = PBXBuildFile; fileRef = 77E659D81C07F594008B8775 /* WXDomModule.h */; };
		77E659DB1C07F594008B8775 /* WXDomModule.m in Sources */ = {isa = PBXBuildFile; fileRef = 77E659D91C07F594008B8775 /* WXDomModule.m */; };
		77E659F11C0C3612008B8775 /* WXModuleFactory.h in Headers */ = {isa = PBXBuildFile; fileRef = 77E659EF1C0C3612008B8775 /* WXModuleFactory.h */; };
		77E659F21C0C3612008B8775 /* WXModuleFactory.m in Sources */ = {isa = PBXBuildFile; fileRef = 77E659F01C0C3612008B8775 /* WXModuleFactory.m */; };
		77E65A0D1C155E99008B8775 /* WXDivComponent.h in Headers */ = {isa = PBXBuildFile; fileRef = 77E65A0B1C155E99008B8775 /* WXDivComponent.h */; };
		77E65A0E1C155E99008B8775 /* WXDivComponent.m in Sources */ = {isa = PBXBuildFile; fileRef = 77E65A0C1C155E99008B8775 /* WXDivComponent.m */; };
		77E65A111C155EA8008B8775 /* WXImageComponent.h in Headers */ = {isa = PBXBuildFile; fileRef = 77E65A0F1C155EA8008B8775 /* WXImageComponent.h */; };
		77E65A121C155EA8008B8775 /* WXImageComponent.m in Sources */ = {isa = PBXBuildFile; fileRef = 77E65A101C155EA8008B8775 /* WXImageComponent.m */; };
		77E65A151C155EB5008B8775 /* WXTextComponent.h in Headers */ = {isa = PBXBuildFile; fileRef = 77E65A131C155EB5008B8775 /* WXTextComponent.h */; };
		77E65A161C155EB5008B8775 /* WXTextComponent.mm in Sources */ = {isa = PBXBuildFile; fileRef = 77E65A141C155EB5008B8775 /* WXTextComponent.mm */; };
		77E65A191C155F25008B8775 /* WXScrollerComponent.h in Headers */ = {isa = PBXBuildFile; fileRef = 77E65A171C155F25008B8775 /* WXScrollerComponent.h */; settings = {ATTRIBUTES = (Public, ); }; };
		77E65A1A1C155F25008B8775 /* WXScrollerComponent.mm in Sources */ = {isa = PBXBuildFile; fileRef = 77E65A181C155F25008B8775 /* WXScrollerComponent.mm */; };
		841CD1031F9739890081196D /* WXExceptionUtils.m in Sources */ = {isa = PBXBuildFile; fileRef = 841CD1021F9739890081196D /* WXExceptionUtils.m */; };
		841CD1051F974DFA0081196D /* WXExceptionUtils.h in Headers */ = {isa = PBXBuildFile; fileRef = 841CD1041F97399C0081196D /* WXExceptionUtils.h */; settings = {ATTRIBUTES = (Public, ); }; };
		841CD1061F974DFA0081196D /* WXExceptionUtils.h in Headers */ = {isa = PBXBuildFile; fileRef = 841CD1041F97399C0081196D /* WXExceptionUtils.h */; settings = {ATTRIBUTES = (Public, ); }; };
		841CD1071F974E000081196D /* WXExceptionUtils.m in Sources */ = {isa = PBXBuildFile; fileRef = 841CD1021F9739890081196D /* WXExceptionUtils.m */; };
		98399A8B21916A9800D83CCE /* exec_state_section.cc in Sources */ = {isa = PBXBuildFile; fileRef = 98399A7E21916A9600D83CCE /* exec_state_section.cc */; };
		98399A8C21916A9800D83CCE /* exec_state_binary.cc in Sources */ = {isa = PBXBuildFile; fileRef = 98399A7F21916A9600D83CCE /* exec_state_binary.cc */; };
		98399A8D21916A9800D83CCE /* class_regex.cc in Sources */ = {isa = PBXBuildFile; fileRef = 98399A8021916A9600D83CCE /* class_regex.cc */; };
		98399A8E21916A9800D83CCE /* exec_state_binary.h in Headers */ = {isa = PBXBuildFile; fileRef = 98399A8121916A9600D83CCE /* exec_state_binary.h */; };
		98399A8F21916A9800D83CCE /* class_console.cc in Sources */ = {isa = PBXBuildFile; fileRef = 98399A8221916A9700D83CCE /* class_console.cc */; };
		98399A9021916A9800D83CCE /* class_window.cc in Sources */ = {isa = PBXBuildFile; fileRef = 98399A8321916A9700D83CCE /* class_window.cc */; };
		98399A9121916A9800D83CCE /* class_function.cc in Sources */ = {isa = PBXBuildFile; fileRef = 98399A8421916A9700D83CCE /* class_function.cc */; };
		98399A9221916A9800D83CCE /* class_window.h in Headers */ = {isa = PBXBuildFile; fileRef = 98399A8521916A9700D83CCE /* class_window.h */; };
		98399A9321916A9800D83CCE /* class_console.h in Headers */ = {isa = PBXBuildFile; fileRef = 98399A8621916A9700D83CCE /* class_console.h */; };
		98399A9421916A9800D83CCE /* class_regex.h in Headers */ = {isa = PBXBuildFile; fileRef = 98399A8721916A9700D83CCE /* class_regex.h */; };
		98399A9521916A9800D83CCE /* exec_state_section.h in Headers */ = {isa = PBXBuildFile; fileRef = 98399A8821916A9700D83CCE /* exec_state_section.h */; };
		98399A9621916A9800D83CCE /* class_function.h in Headers */ = {isa = PBXBuildFile; fileRef = 98399A8921916A9800D83CCE /* class_function.h */; };
		98399A9721916A9800D83CCE /* op_code.cc in Sources */ = {isa = PBXBuildFile; fileRef = 98399A8A21916A9800D83CCE /* op_code.cc */; };
		9B9E74791FA2DB5800DAAEA9 /* WXTestBridgeMethodDummy.m in Sources */ = {isa = PBXBuildFile; fileRef = 9B9E74781FA2DB5800DAAEA9 /* WXTestBridgeMethodDummy.m */; };
		B82A159820F8556F0098A509 /* WXSDKInstance_performance.m in Sources */ = {isa = PBXBuildFile; fileRef = 17B1221F2090AA9300387E33 /* WXSDKInstance_performance.m */; };
		B82A159920F857200098A509 /* WXSDKError.m in Sources */ = {isa = PBXBuildFile; fileRef = 17B122242090AAB000387E33 /* WXSDKError.m */; };
		B82A159A20F857450098A509 /* WXWebSocketLoader.m in Sources */ = {isa = PBXBuildFile; fileRef = C4F012851E150307003378D0 /* WXWebSocketLoader.m */; };
		B82A159B20F857470098A509 /* WXWebSocketModule.m in Sources */ = {isa = PBXBuildFile; fileRef = C4F012811E1502E9003378D0 /* WXWebSocketModule.m */; };
		B8394F3721468AF100CA1EFF /* render_action_trigger_vsync.h in Headers */ = {isa = PBXBuildFile; fileRef = B8394F3521468AF100CA1EFF /* render_action_trigger_vsync.h */; };
		B8394F3821468AF100CA1EFF /* render_action_trigger_vsync.h in Headers */ = {isa = PBXBuildFile; fileRef = B8394F3521468AF100CA1EFF /* render_action_trigger_vsync.h */; };
		B8394F3921468AF100CA1EFF /* render_action_trigger_vsync.cpp in Sources */ = {isa = PBXBuildFile; fileRef = B8394F3621468AF100CA1EFF /* render_action_trigger_vsync.cpp */; };
		B8394F3A21468AF100CA1EFF /* render_action_trigger_vsync.cpp in Sources */ = {isa = PBXBuildFile; fileRef = B8394F3621468AF100CA1EFF /* render_action_trigger_vsync.cpp */; };
		B85ED3032126715100EBEC11 /* WXRecyclerComponent.h in Headers */ = {isa = PBXBuildFile; fileRef = 745B2D601E5A8E1E0092D38A /* WXRecyclerComponent.h */; settings = {ATTRIBUTES = (Public, ); }; };
		B863DF322107308000EA887D /* WXBridgeContext.m in Sources */ = {isa = PBXBuildFile; fileRef = B863DF312107307F00EA887D /* WXBridgeContext.m */; };
		B863DF332107313400EA887D /* WXBridgeContext.m in Sources */ = {isa = PBXBuildFile; fileRef = B863DF312107307F00EA887D /* WXBridgeContext.m */; };
		B87B9E7D21539B3300B6DC61 /* WXVersion.h in Headers */ = {isa = PBXBuildFile; fileRef = B87B9E7B21539B3300B6DC61 /* WXVersion.h */; };
		B87B9E7E21539B3300B6DC61 /* WXVersion.h in Headers */ = {isa = PBXBuildFile; fileRef = B87B9E7B21539B3300B6DC61 /* WXVersion.h */; };
		B87B9E7F21539B3300B6DC61 /* WXVersion.m in Sources */ = {isa = PBXBuildFile; fileRef = B87B9E7C21539B3300B6DC61 /* WXVersion.m */; };
		B87B9E8021539B3300B6DC61 /* WXVersion.m in Sources */ = {isa = PBXBuildFile; fileRef = B87B9E7C21539B3300B6DC61 /* WXVersion.m */; };
		B89543F320EB18B5006EAD63 /* WXCoreBridge.mm in Sources */ = {isa = PBXBuildFile; fileRef = B89543ED20EB18B4006EAD63 /* WXCoreBridge.mm */; };
		B89543F420EB18B5006EAD63 /* WXCoreBridge.mm in Sources */ = {isa = PBXBuildFile; fileRef = B89543ED20EB18B4006EAD63 /* WXCoreBridge.mm */; };
		B89543F520EB18B5006EAD63 /* WXJSCoreBridge.mm in Sources */ = {isa = PBXBuildFile; fileRef = B89543EE20EB18B4006EAD63 /* WXJSCoreBridge.mm */; };
		B89543F620EB18B5006EAD63 /* WXJSCoreBridge.mm in Sources */ = {isa = PBXBuildFile; fileRef = B89543EE20EB18B4006EAD63 /* WXJSCoreBridge.mm */; };
		B89543F720EB18B5006EAD63 /* WXCoreBridge.h in Headers */ = {isa = PBXBuildFile; fileRef = B89543EF20EB18B4006EAD63 /* WXCoreBridge.h */; };
		B89543F820EB18B5006EAD63 /* WXCoreBridge.h in Headers */ = {isa = PBXBuildFile; fileRef = B89543EF20EB18B4006EAD63 /* WXCoreBridge.h */; };
		B8A72C9A213F8BAE0024E7BE /* class_json.h in Headers */ = {isa = PBXBuildFile; fileRef = B8A72C96213F8BAD0024E7BE /* class_json.h */; };
		B8A72C9B213F8BAE0024E7BE /* class_json.h in Headers */ = {isa = PBXBuildFile; fileRef = B8A72C96213F8BAD0024E7BE /* class_json.h */; };
		B8A72C9C213F8BAE0024E7BE /* class_string.h in Headers */ = {isa = PBXBuildFile; fileRef = B8A72C97213F8BAD0024E7BE /* class_string.h */; };
		B8A72C9D213F8BAE0024E7BE /* class_string.h in Headers */ = {isa = PBXBuildFile; fileRef = B8A72C97213F8BAD0024E7BE /* class_string.h */; };
		B8A72C9E213F8BAE0024E7BE /* class_json.cc in Sources */ = {isa = PBXBuildFile; fileRef = B8A72C98213F8BAD0024E7BE /* class_json.cc */; };
		B8A72C9F213F8BAE0024E7BE /* class_json.cc in Sources */ = {isa = PBXBuildFile; fileRef = B8A72C98213F8BAD0024E7BE /* class_json.cc */; };
		B8A72CA0213F8BAE0024E7BE /* class_string.cc in Sources */ = {isa = PBXBuildFile; fileRef = B8A72C99213F8BAD0024E7BE /* class_string.cc */; };
		B8A72CA1213F8BAE0024E7BE /* class_string.cc in Sources */ = {isa = PBXBuildFile; fileRef = B8A72C99213F8BAD0024E7BE /* class_string.cc */; };
		B8D66BA72125572F003960BD /* string_table.cc in Sources */ = {isa = PBXBuildFile; fileRef = B8D66AEE2125572F003960BD /* string_table.cc */; };
		B8D66BA82125572F003960BD /* string_table.cc in Sources */ = {isa = PBXBuildFile; fileRef = B8D66AEE2125572F003960BD /* string_table.cc */; };
		B8D66BA92125572F003960BD /* table.cc in Sources */ = {isa = PBXBuildFile; fileRef = B8D66AEF2125572F003960BD /* table.cc */; };
		B8D66BAA2125572F003960BD /* table.cc in Sources */ = {isa = PBXBuildFile; fileRef = B8D66AEF2125572F003960BD /* table.cc */; };
		B8D66BAB2125572F003960BD /* code_generator.h in Headers */ = {isa = PBXBuildFile; fileRef = B8D66AF02125572F003960BD /* code_generator.h */; };
		B8D66BAC2125572F003960BD /* code_generator.h in Headers */ = {isa = PBXBuildFile; fileRef = B8D66AF02125572F003960BD /* code_generator.h */; };
		B8D66BAD2125572F003960BD /* code_generator.cc in Sources */ = {isa = PBXBuildFile; fileRef = B8D66AF12125572F003960BD /* code_generator.cc */; };
		B8D66BAE2125572F003960BD /* code_generator.cc in Sources */ = {isa = PBXBuildFile; fileRef = B8D66AF12125572F003960BD /* code_generator.cc */; };
		B8D66BAF2125572F003960BD /* ast_factory.cc in Sources */ = {isa = PBXBuildFile; fileRef = B8D66AF22125572F003960BD /* ast_factory.cc */; };
		B8D66BB02125572F003960BD /* ast_factory.cc in Sources */ = {isa = PBXBuildFile; fileRef = B8D66AF22125572F003960BD /* ast_factory.cc */; };
		B8D66BB12125572F003960BD /* parser.h in Headers */ = {isa = PBXBuildFile; fileRef = B8D66AF32125572F003960BD /* parser.h */; };
		B8D66BB22125572F003960BD /* parser.h in Headers */ = {isa = PBXBuildFile; fileRef = B8D66AF32125572F003960BD /* parser.h */; };
		B8D66BB32125572F003960BD /* parser.cc in Sources */ = {isa = PBXBuildFile; fileRef = B8D66AF42125572F003960BD /* parser.cc */; };
		B8D66BB42125572F003960BD /* parser.cc in Sources */ = {isa = PBXBuildFile; fileRef = B8D66AF42125572F003960BD /* parser.cc */; };
		B8D66BB52125572F003960BD /* vnode.h in Headers */ = {isa = PBXBuildFile; fileRef = B8D66AF62125572F003960BD /* vnode.h */; };
		B8D66BB62125572F003960BD /* vnode.h in Headers */ = {isa = PBXBuildFile; fileRef = B8D66AF62125572F003960BD /* vnode.h */; };
		B8D66BB72125572F003960BD /* vnode_exec_env.cc in Sources */ = {isa = PBXBuildFile; fileRef = B8D66AF72125572F003960BD /* vnode_exec_env.cc */; };
		B8D66BB82125572F003960BD /* vnode_exec_env.cc in Sources */ = {isa = PBXBuildFile; fileRef = B8D66AF72125572F003960BD /* vnode_exec_env.cc */; };
		B8D66BB92125572F003960BD /* vnode.cc in Sources */ = {isa = PBXBuildFile; fileRef = B8D66AF82125572F003960BD /* vnode.cc */; };
		B8D66BBA2125572F003960BD /* vnode.cc in Sources */ = {isa = PBXBuildFile; fileRef = B8D66AF82125572F003960BD /* vnode.cc */; };
		B8D66BBB2125572F003960BD /* vnode_render_context.cc in Sources */ = {isa = PBXBuildFile; fileRef = B8D66AF92125572F003960BD /* vnode_render_context.cc */; };
		B8D66BBC2125572F003960BD /* vnode_render_context.cc in Sources */ = {isa = PBXBuildFile; fileRef = B8D66AF92125572F003960BD /* vnode_render_context.cc */; };
		B8D66BBD2125572F003960BD /* vnode_exec_env.h in Headers */ = {isa = PBXBuildFile; fileRef = B8D66AFA2125572F003960BD /* vnode_exec_env.h */; };
		B8D66BBE2125572F003960BD /* vnode_exec_env.h in Headers */ = {isa = PBXBuildFile; fileRef = B8D66AFA2125572F003960BD /* vnode_exec_env.h */; };
		B8D66BBF2125572F003960BD /* vnode_render_manager.cc in Sources */ = {isa = PBXBuildFile; fileRef = B8D66AFB2125572F003960BD /* vnode_render_manager.cc */; };
		B8D66BC02125572F003960BD /* vnode_render_manager.cc in Sources */ = {isa = PBXBuildFile; fileRef = B8D66AFB2125572F003960BD /* vnode_render_manager.cc */; };
		B8D66BC12125572F003960BD /* vnode_render_manager.h in Headers */ = {isa = PBXBuildFile; fileRef = B8D66AFC2125572F003960BD /* vnode_render_manager.h */; };
		B8D66BC22125572F003960BD /* vnode_render_manager.h in Headers */ = {isa = PBXBuildFile; fileRef = B8D66AFC2125572F003960BD /* vnode_render_manager.h */; };
		B8D66BC32125572F003960BD /* vnode_render_context.h in Headers */ = {isa = PBXBuildFile; fileRef = B8D66AFD2125572F003960BD /* vnode_render_context.h */; };
		B8D66BC42125572F003960BD /* vnode_render_context.h in Headers */ = {isa = PBXBuildFile; fileRef = B8D66AFD2125572F003960BD /* vnode_render_context.h */; };
		B8D66BC52125572F003960BD /* tokenizer.cc in Sources */ = {isa = PBXBuildFile; fileRef = B8D66AFE2125572F003960BD /* tokenizer.cc */; };
		B8D66BC62125572F003960BD /* tokenizer.cc in Sources */ = {isa = PBXBuildFile; fileRef = B8D66AFE2125572F003960BD /* tokenizer.cc */; };
		B8D66BC72125572F003960BD /* ast_factory.h in Headers */ = {isa = PBXBuildFile; fileRef = B8D66AFF2125572F003960BD /* ast_factory.h */; };
		B8D66BC82125572F003960BD /* ast_factory.h in Headers */ = {isa = PBXBuildFile; fileRef = B8D66AFF2125572F003960BD /* ast_factory.h */; };
		B8D66BC92125572F003960BD /* ast.cc in Sources */ = {isa = PBXBuildFile; fileRef = B8D66B002125572F003960BD /* ast.cc */; };
		B8D66BCA2125572F003960BD /* ast.cc in Sources */ = {isa = PBXBuildFile; fileRef = B8D66B002125572F003960BD /* ast.cc */; };
		B8D66BCD2125572F003960BD /* statement.h in Headers */ = {isa = PBXBuildFile; fileRef = B8D66B022125572F003960BD /* statement.h */; };
		B8D66BCE2125572F003960BD /* statement.h in Headers */ = {isa = PBXBuildFile; fileRef = B8D66B022125572F003960BD /* statement.h */; };
		B8D66BCF2125572F003960BD /* tokenizer.h in Headers */ = {isa = PBXBuildFile; fileRef = B8D66B032125572F003960BD /* tokenizer.h */; };
		B8D66BD02125572F003960BD /* tokenizer.h in Headers */ = {isa = PBXBuildFile; fileRef = B8D66B032125572F003960BD /* tokenizer.h */; };
		B8D66BD12125572F003960BD /* statement.cc in Sources */ = {isa = PBXBuildFile; fileRef = B8D66B042125572F003960BD /* statement.cc */; };
		B8D66BD22125572F003960BD /* statement.cc in Sources */ = {isa = PBXBuildFile; fileRef = B8D66B042125572F003960BD /* statement.cc */; };
		B8D66BD32125572F003960BD /* vm.cc in Sources */ = {isa = PBXBuildFile; fileRef = B8D66B052125572F003960BD /* vm.cc */; };
		B8D66BD42125572F003960BD /* vm.cc in Sources */ = {isa = PBXBuildFile; fileRef = B8D66B052125572F003960BD /* vm.cc */; };
		B8D66BD52125572F003960BD /* string_table.h in Headers */ = {isa = PBXBuildFile; fileRef = B8D66B062125572F003960BD /* string_table.h */; };
		B8D66BD62125572F003960BD /* string_table.h in Headers */ = {isa = PBXBuildFile; fileRef = B8D66B062125572F003960BD /* string_table.h */; };
		B8D66BD72125572F003960BD /* ast.h in Headers */ = {isa = PBXBuildFile; fileRef = B8D66B072125572F003960BD /* ast.h */; };
		B8D66BD82125572F003960BD /* ast.h in Headers */ = {isa = PBXBuildFile; fileRef = B8D66B072125572F003960BD /* ast.h */; };
		B8D66BDD2125572F003960BD /* scanner.h in Headers */ = {isa = PBXBuildFile; fileRef = B8D66B0A2125572F003960BD /* scanner.h */; };
		B8D66BDE2125572F003960BD /* scanner.h in Headers */ = {isa = PBXBuildFile; fileRef = B8D66B0A2125572F003960BD /* scanner.h */; };
		B8D66BE12125572F003960BD /* handle.h in Headers */ = {isa = PBXBuildFile; fileRef = B8D66B0C2125572F003960BD /* handle.h */; };
		B8D66BE22125572F003960BD /* handle.h in Headers */ = {isa = PBXBuildFile; fileRef = B8D66B0C2125572F003960BD /* handle.h */; };
		B8D66BE32125572F003960BD /* exec_state.h in Headers */ = {isa = PBXBuildFile; fileRef = B8D66B0D2125572F003960BD /* exec_state.h */; };
		B8D66BE42125572F003960BD /* exec_state.h in Headers */ = {isa = PBXBuildFile; fileRef = B8D66B0D2125572F003960BD /* exec_state.h */; };
		B8D66BE52125572F003960BD /* object.h in Headers */ = {isa = PBXBuildFile; fileRef = B8D66B0E2125572F003960BD /* object.h */; };
		B8D66BE62125572F003960BD /* object.h in Headers */ = {isa = PBXBuildFile; fileRef = B8D66B0E2125572F003960BD /* object.h */; };
		B8D66BE72125572F003960BD /* table.h in Headers */ = {isa = PBXBuildFile; fileRef = B8D66B0F2125572F003960BD /* table.h */; };
		B8D66BE82125572F003960BD /* table.h in Headers */ = {isa = PBXBuildFile; fileRef = B8D66B0F2125572F003960BD /* table.h */; };
		B8D66BEB2125572F003960BD /* token.h in Headers */ = {isa = PBXBuildFile; fileRef = B8D66B112125572F003960BD /* token.h */; };
		B8D66BEC2125572F003960BD /* token.h in Headers */ = {isa = PBXBuildFile; fileRef = B8D66B112125572F003960BD /* token.h */; };
		B8D66BED2125572F003960BD /* vm.h in Headers */ = {isa = PBXBuildFile; fileRef = B8D66B122125572F003960BD /* vm.h */; };
		B8D66BEE2125572F003960BD /* vm.h in Headers */ = {isa = PBXBuildFile; fileRef = B8D66B122125572F003960BD /* vm.h */; };
		B8D66BEF2125572F003960BD /* op_code.h in Headers */ = {isa = PBXBuildFile; fileRef = B8D66B132125572F003960BD /* op_code.h */; };
		B8D66BF02125572F003960BD /* op_code.h in Headers */ = {isa = PBXBuildFile; fileRef = B8D66B132125572F003960BD /* op_code.h */; };
		B8D66BF12125572F003960BD /* ast_visitor.h in Headers */ = {isa = PBXBuildFile; fileRef = B8D66B142125572F003960BD /* ast_visitor.h */; };
		B8D66BF22125572F003960BD /* ast_visitor.h in Headers */ = {isa = PBXBuildFile; fileRef = B8D66B142125572F003960BD /* ast_visitor.h */; };
		B8D66BF32125572F003960BD /* object.cc in Sources */ = {isa = PBXBuildFile; fileRef = B8D66B152125572F003960BD /* object.cc */; };
		B8D66BF42125572F003960BD /* object.cc in Sources */ = {isa = PBXBuildFile; fileRef = B8D66B152125572F003960BD /* object.cc */; };
		B8D66BF52125572F003960BD /* token.cc in Sources */ = {isa = PBXBuildFile; fileRef = B8D66B162125572F003960BD /* token.cc */; };
		B8D66BF62125572F003960BD /* token.cc in Sources */ = {isa = PBXBuildFile; fileRef = B8D66B162125572F003960BD /* token.cc */; };
		B8D66BF92125572F003960BD /* exec_state.cc in Sources */ = {isa = PBXBuildFile; fileRef = B8D66B182125572F003960BD /* exec_state.cc */; };
		B8D66BFA2125572F003960BD /* exec_state.cc in Sources */ = {isa = PBXBuildFile; fileRef = B8D66B182125572F003960BD /* exec_state.cc */; };
		B8D66BFB2125572F003960BD /* render_performance.cpp in Sources */ = {isa = PBXBuildFile; fileRef = B8D66B1A2125572F003960BD /* render_performance.cpp */; };
		B8D66BFC2125572F003960BD /* render_performance.cpp in Sources */ = {isa = PBXBuildFile; fileRef = B8D66B1A2125572F003960BD /* render_performance.cpp */; };
		B8D66BFD2125572F003960BD /* render_performance.h in Headers */ = {isa = PBXBuildFile; fileRef = B8D66B1B2125572F003960BD /* render_performance.h */; };
		B8D66BFE2125572F003960BD /* render_performance.h in Headers */ = {isa = PBXBuildFile; fileRef = B8D66B1B2125572F003960BD /* render_performance.h */; };
		B8D66BFF2125572F003960BD /* constants_name.h in Headers */ = {isa = PBXBuildFile; fileRef = B8D66B1D2125572F003960BD /* constants_name.h */; };
		B8D66C002125572F003960BD /* constants_name.h in Headers */ = {isa = PBXBuildFile; fileRef = B8D66B1D2125572F003960BD /* constants_name.h */; };
		B8D66C012125572F003960BD /* constants_value.h in Headers */ = {isa = PBXBuildFile; fileRef = B8D66B1E2125572F003960BD /* constants_value.h */; };
		B8D66C022125572F003960BD /* constants_value.h in Headers */ = {isa = PBXBuildFile; fileRef = B8D66B1E2125572F003960BD /* constants_value.h */; };
		B8D66C032125572F003960BD /* css_value_getter.cpp in Sources */ = {isa = PBXBuildFile; fileRef = B8D66B1F2125572F003960BD /* css_value_getter.cpp */; };
		B8D66C042125572F003960BD /* css_value_getter.cpp in Sources */ = {isa = PBXBuildFile; fileRef = B8D66B1F2125572F003960BD /* css_value_getter.cpp */; };
		B8D66C052125572F003960BD /* css_value_getter.h in Headers */ = {isa = PBXBuildFile; fileRef = B8D66B202125572F003960BD /* css_value_getter.h */; };
		B8D66C0621255730003960BD /* css_value_getter.h in Headers */ = {isa = PBXBuildFile; fileRef = B8D66B202125572F003960BD /* css_value_getter.h */; };
		B8D66C0721255730003960BD /* core_environment.cpp in Sources */ = {isa = PBXBuildFile; fileRef = B8D66B222125572F003960BD /* core_environment.cpp */; };
		B8D66C0821255730003960BD /* core_environment.cpp in Sources */ = {isa = PBXBuildFile; fileRef = B8D66B222125572F003960BD /* core_environment.cpp */; };
		B8D66C0921255730003960BD /* core_environment.h in Headers */ = {isa = PBXBuildFile; fileRef = B8D66B232125572F003960BD /* core_environment.h */; };
		B8D66C0A21255730003960BD /* core_environment.h in Headers */ = {isa = PBXBuildFile; fileRef = B8D66B232125572F003960BD /* core_environment.h */; };
		B8D66C0B21255730003960BD /* platform_bridge.h in Headers */ = {isa = PBXBuildFile; fileRef = B8D66B252125572F003960BD /* platform_bridge.h */; };
		B8D66C0C21255730003960BD /* platform_bridge.h in Headers */ = {isa = PBXBuildFile; fileRef = B8D66B252125572F003960BD /* platform_bridge.h */; };
		B8D66C0D21255730003960BD /* core_side_in_platform.cpp in Sources */ = {isa = PBXBuildFile; fileRef = B8D66B272125572F003960BD /* core_side_in_platform.cpp */; };
		B8D66C0E21255730003960BD /* core_side_in_platform.cpp in Sources */ = {isa = PBXBuildFile; fileRef = B8D66B272125572F003960BD /* core_side_in_platform.cpp */; };
		B8D66C0F21255730003960BD /* core_side_in_platform.h in Headers */ = {isa = PBXBuildFile; fileRef = B8D66B282125572F003960BD /* core_side_in_platform.h */; };
		B8D66C1021255730003960BD /* core_side_in_platform.h in Headers */ = {isa = PBXBuildFile; fileRef = B8D66B282125572F003960BD /* core_side_in_platform.h */; };
		B8D66C1121255730003960BD /* core_side_in_script.cpp in Sources */ = {isa = PBXBuildFile; fileRef = B8D66B2A2125572F003960BD /* core_side_in_script.cpp */; };
		B8D66C1221255730003960BD /* core_side_in_script.cpp in Sources */ = {isa = PBXBuildFile; fileRef = B8D66B2A2125572F003960BD /* core_side_in_script.cpp */; };
		B8D66C1321255730003960BD /* core_side_in_script.h in Headers */ = {isa = PBXBuildFile; fileRef = B8D66B2B2125572F003960BD /* core_side_in_script.h */; };
		B8D66C1421255730003960BD /* core_side_in_script.h in Headers */ = {isa = PBXBuildFile; fileRef = B8D66B2B2125572F003960BD /* core_side_in_script.h */; };
		B8D66C1521255730003960BD /* wx_type_define.h in Headers */ = {isa = PBXBuildFile; fileRef = B8D66B2C2125572F003960BD /* wx_type_define.h */; };
		B8D66C1621255730003960BD /* wx_type_define.h in Headers */ = {isa = PBXBuildFile; fileRef = B8D66B2C2125572F003960BD /* wx_type_define.h */; };
		B8D66C1721255730003960BD /* script_bridge.h in Headers */ = {isa = PBXBuildFile; fileRef = B8D66B2D2125572F003960BD /* script_bridge.h */; };
		B8D66C1821255730003960BD /* script_bridge.h in Headers */ = {isa = PBXBuildFile; fileRef = B8D66B2D2125572F003960BD /* script_bridge.h */; };
		B8D66C1921255730003960BD /* measure_func_adapter.h in Headers */ = {isa = PBXBuildFile; fileRef = B8D66B2F2125572F003960BD /* measure_func_adapter.h */; };
		B8D66C1A21255730003960BD /* measure_func_adapter.h in Headers */ = {isa = PBXBuildFile; fileRef = B8D66B2F2125572F003960BD /* measure_func_adapter.h */; };
		B8D66C1B21255730003960BD /* style.h in Headers */ = {isa = PBXBuildFile; fileRef = B8D66B302125572F003960BD /* style.h */; settings = {ATTRIBUTES = (Public, ); }; };
		B8D66C1C21255730003960BD /* style.h in Headers */ = {isa = PBXBuildFile; fileRef = B8D66B302125572F003960BD /* style.h */; settings = {ATTRIBUTES = (Public, ); }; };
		B8D66C1D21255730003960BD /* style.cpp in Sources */ = {isa = PBXBuildFile; fileRef = B8D66B312125572F003960BD /* style.cpp */; };
		B8D66C1E21255730003960BD /* style.cpp in Sources */ = {isa = PBXBuildFile; fileRef = B8D66B312125572F003960BD /* style.cpp */; };
		B8D66C1F21255730003960BD /* layout.cpp in Sources */ = {isa = PBXBuildFile; fileRef = B8D66B322125572F003960BD /* layout.cpp */; };
		B8D66C2021255730003960BD /* layout.cpp in Sources */ = {isa = PBXBuildFile; fileRef = B8D66B322125572F003960BD /* layout.cpp */; };
		B8D66C2321255730003960BD /* layout.h in Headers */ = {isa = PBXBuildFile; fileRef = B8D66B342125572F003960BD /* layout.h */; settings = {ATTRIBUTES = (Public, ); }; };
		B8D66C2421255730003960BD /* layout.h in Headers */ = {isa = PBXBuildFile; fileRef = B8D66B342125572F003960BD /* layout.h */; settings = {ATTRIBUTES = (Public, ); }; };
		B8D66C2521255730003960BD /* flex_enum.h in Headers */ = {isa = PBXBuildFile; fileRef = B8D66B352125572F003960BD /* flex_enum.h */; settings = {ATTRIBUTES = (Public, ); }; };
		B8D66C2621255730003960BD /* flex_enum.h in Headers */ = {isa = PBXBuildFile; fileRef = B8D66B352125572F003960BD /* flex_enum.h */; settings = {ATTRIBUTES = (Public, ); }; };
		B8D66C2721255730003960BD /* render_page.cpp in Sources */ = {isa = PBXBuildFile; fileRef = B8D66B382125572F003960BD /* render_page.cpp */; };
		B8D66C2821255730003960BD /* render_page.cpp in Sources */ = {isa = PBXBuildFile; fileRef = B8D66B382125572F003960BD /* render_page.cpp */; };
		B8D66C2921255730003960BD /* render_page.h in Headers */ = {isa = PBXBuildFile; fileRef = B8D66B392125572F003960BD /* render_page.h */; };
		B8D66C2A21255730003960BD /* render_page.h in Headers */ = {isa = PBXBuildFile; fileRef = B8D66B392125572F003960BD /* render_page.h */; };
		B8D66C2B21255730003960BD /* render_manager.cpp in Sources */ = {isa = PBXBuildFile; fileRef = B8D66B3B2125572F003960BD /* render_manager.cpp */; };
		B8D66C2C21255730003960BD /* render_manager.cpp in Sources */ = {isa = PBXBuildFile; fileRef = B8D66B3B2125572F003960BD /* render_manager.cpp */; };
		B8D66C2D21255730003960BD /* render_manager.h in Headers */ = {isa = PBXBuildFile; fileRef = B8D66B3C2125572F003960BD /* render_manager.h */; };
		B8D66C2E21255730003960BD /* render_manager.h in Headers */ = {isa = PBXBuildFile; fileRef = B8D66B3C2125572F003960BD /* render_manager.h */; };
		B8D66C2F21255730003960BD /* render_action_render_success.h in Headers */ = {isa = PBXBuildFile; fileRef = B8D66B3E2125572F003960BD /* render_action_render_success.h */; };
		B8D66C3021255730003960BD /* render_action_render_success.h in Headers */ = {isa = PBXBuildFile; fileRef = B8D66B3E2125572F003960BD /* render_action_render_success.h */; };
		B8D66C3121255730003960BD /* render_action_appendtree_createfinish.h in Headers */ = {isa = PBXBuildFile; fileRef = B8D66B3F2125572F003960BD /* render_action_appendtree_createfinish.h */; };
		B8D66C3221255730003960BD /* render_action_appendtree_createfinish.h in Headers */ = {isa = PBXBuildFile; fileRef = B8D66B3F2125572F003960BD /* render_action_appendtree_createfinish.h */; };
		B8D66C3321255730003960BD /* render_action_update_attr.h in Headers */ = {isa = PBXBuildFile; fileRef = B8D66B402125572F003960BD /* render_action_update_attr.h */; };
		B8D66C3421255730003960BD /* render_action_update_attr.h in Headers */ = {isa = PBXBuildFile; fileRef = B8D66B402125572F003960BD /* render_action_update_attr.h */; };
		B8D66C3521255730003960BD /* render_action_move_element.h in Headers */ = {isa = PBXBuildFile; fileRef = B8D66B412125572F003960BD /* render_action_move_element.h */; };
		B8D66C3621255730003960BD /* render_action_move_element.h in Headers */ = {isa = PBXBuildFile; fileRef = B8D66B412125572F003960BD /* render_action_move_element.h */; };
		B8D66C3721255730003960BD /* render_action_update_attr.cpp in Sources */ = {isa = PBXBuildFile; fileRef = B8D66B422125572F003960BD /* render_action_update_attr.cpp */; };
		B8D66C3821255730003960BD /* render_action_update_attr.cpp in Sources */ = {isa = PBXBuildFile; fileRef = B8D66B422125572F003960BD /* render_action_update_attr.cpp */; };
		B8D66C3921255730003960BD /* render_action_layout.cpp in Sources */ = {isa = PBXBuildFile; fileRef = B8D66B432125572F003960BD /* render_action_layout.cpp */; };
		B8D66C3A21255730003960BD /* render_action_layout.cpp in Sources */ = {isa = PBXBuildFile; fileRef = B8D66B432125572F003960BD /* render_action_layout.cpp */; };
		B8D66C3B21255730003960BD /* render_action_update_style.h in Headers */ = {isa = PBXBuildFile; fileRef = B8D66B442125572F003960BD /* render_action_update_style.h */; };
		B8D66C3C21255730003960BD /* render_action_update_style.h in Headers */ = {isa = PBXBuildFile; fileRef = B8D66B442125572F003960BD /* render_action_update_style.h */; };
		B8D66C3D21255730003960BD /* render_action_createfinish.h in Headers */ = {isa = PBXBuildFile; fileRef = B8D66B452125572F003960BD /* render_action_createfinish.h */; };
		B8D66C3E21255730003960BD /* render_action_createfinish.h in Headers */ = {isa = PBXBuildFile; fileRef = B8D66B452125572F003960BD /* render_action_createfinish.h */; };
		B8D66C3F21255730003960BD /* render_action_update_style.cpp in Sources */ = {isa = PBXBuildFile; fileRef = B8D66B462125572F003960BD /* render_action_update_style.cpp */; };
		B8D66C4021255730003960BD /* render_action_update_style.cpp in Sources */ = {isa = PBXBuildFile; fileRef = B8D66B462125572F003960BD /* render_action_update_style.cpp */; };
		B8D66C4121255730003960BD /* render_action_add_event.h in Headers */ = {isa = PBXBuildFile; fileRef = B8D66B472125572F003960BD /* render_action_add_event.h */; };
		B8D66C4221255730003960BD /* render_action_add_event.h in Headers */ = {isa = PBXBuildFile; fileRef = B8D66B472125572F003960BD /* render_action_add_event.h */; };
		B8D66C4321255730003960BD /* render_action_remove_element.cpp in Sources */ = {isa = PBXBuildFile; fileRef = B8D66B482125572F003960BD /* render_action_remove_element.cpp */; };
		B8D66C4421255730003960BD /* render_action_remove_element.cpp in Sources */ = {isa = PBXBuildFile; fileRef = B8D66B482125572F003960BD /* render_action_remove_element.cpp */; };
		B8D66C4521255730003960BD /* render_action_createbody.h in Headers */ = {isa = PBXBuildFile; fileRef = B8D66B492125572F003960BD /* render_action_createbody.h */; };
		B8D66C4621255730003960BD /* render_action_createbody.h in Headers */ = {isa = PBXBuildFile; fileRef = B8D66B492125572F003960BD /* render_action_createbody.h */; };
		B8D66C4721255730003960BD /* render_action_add_event.cpp in Sources */ = {isa = PBXBuildFile; fileRef = B8D66B4A2125572F003960BD /* render_action_add_event.cpp */; };
		B8D66C4821255730003960BD /* render_action_add_event.cpp in Sources */ = {isa = PBXBuildFile; fileRef = B8D66B4A2125572F003960BD /* render_action_add_event.cpp */; };
		B8D66C4921255730003960BD /* render_action_interface.h in Headers */ = {isa = PBXBuildFile; fileRef = B8D66B4B2125572F003960BD /* render_action_interface.h */; };
		B8D66C4A21255730003960BD /* render_action_interface.h in Headers */ = {isa = PBXBuildFile; fileRef = B8D66B4B2125572F003960BD /* render_action_interface.h */; };
		B8D66C4B21255730003960BD /* render_action_remove_event.cpp in Sources */ = {isa = PBXBuildFile; fileRef = B8D66B4C2125572F003960BD /* render_action_remove_event.cpp */; };
		B8D66C4C21255730003960BD /* render_action_remove_event.cpp in Sources */ = {isa = PBXBuildFile; fileRef = B8D66B4C2125572F003960BD /* render_action_remove_event.cpp */; };
		B8D66C4D21255730003960BD /* render_action_move_element.cpp in Sources */ = {isa = PBXBuildFile; fileRef = B8D66B4D2125572F003960BD /* render_action_move_element.cpp */; };
		B8D66C4E21255730003960BD /* render_action_move_element.cpp in Sources */ = {isa = PBXBuildFile; fileRef = B8D66B4D2125572F003960BD /* render_action_move_element.cpp */; };
		B8D66C4F21255730003960BD /* render_action_add_element.cpp in Sources */ = {isa = PBXBuildFile; fileRef = B8D66B4E2125572F003960BD /* render_action_add_element.cpp */; };
		B8D66C5021255730003960BD /* render_action_add_element.cpp in Sources */ = {isa = PBXBuildFile; fileRef = B8D66B4E2125572F003960BD /* render_action_add_element.cpp */; };
		B8D66C5121255730003960BD /* render_action_remove_event.h in Headers */ = {isa = PBXBuildFile; fileRef = B8D66B4F2125572F003960BD /* render_action_remove_event.h */; };
		B8D66C5221255730003960BD /* render_action_remove_event.h in Headers */ = {isa = PBXBuildFile; fileRef = B8D66B4F2125572F003960BD /* render_action_remove_event.h */; };
		B8D66C5321255730003960BD /* render_action_createbody.cpp in Sources */ = {isa = PBXBuildFile; fileRef = B8D66B502125572F003960BD /* render_action_createbody.cpp */; };
		B8D66C5421255730003960BD /* render_action_createbody.cpp in Sources */ = {isa = PBXBuildFile; fileRef = B8D66B502125572F003960BD /* render_action_createbody.cpp */; };
		B8D66C5521255730003960BD /* render_action_createfinish.cpp in Sources */ = {isa = PBXBuildFile; fileRef = B8D66B512125572F003960BD /* render_action_createfinish.cpp */; };
		B8D66C5621255730003960BD /* render_action_createfinish.cpp in Sources */ = {isa = PBXBuildFile; fileRef = B8D66B512125572F003960BD /* render_action_createfinish.cpp */; };
		B8D66C5721255730003960BD /* render_action_layout.h in Headers */ = {isa = PBXBuildFile; fileRef = B8D66B522125572F003960BD /* render_action_layout.h */; };
		B8D66C5821255730003960BD /* render_action_layout.h in Headers */ = {isa = PBXBuildFile; fileRef = B8D66B522125572F003960BD /* render_action_layout.h */; };
		B8D66C5921255730003960BD /* render_action_remove_element.h in Headers */ = {isa = PBXBuildFile; fileRef = B8D66B532125572F003960BD /* render_action_remove_element.h */; };
		B8D66C5A21255730003960BD /* render_action_remove_element.h in Headers */ = {isa = PBXBuildFile; fileRef = B8D66B532125572F003960BD /* render_action_remove_element.h */; };
		B8D66C5B21255730003960BD /* render_action_add_element.h in Headers */ = {isa = PBXBuildFile; fileRef = B8D66B542125572F003960BD /* render_action_add_element.h */; };
		B8D66C5C21255730003960BD /* render_action_add_element.h in Headers */ = {isa = PBXBuildFile; fileRef = B8D66B542125572F003960BD /* render_action_add_element.h */; };
		B8D66C5D21255730003960BD /* render_action_appendtree_createfinish.cpp in Sources */ = {isa = PBXBuildFile; fileRef = B8D66B552125572F003960BD /* render_action_appendtree_createfinish.cpp */; };
		B8D66C5E21255730003960BD /* render_action_appendtree_createfinish.cpp in Sources */ = {isa = PBXBuildFile; fileRef = B8D66B552125572F003960BD /* render_action_appendtree_createfinish.cpp */; };
		B8D66C5F21255730003960BD /* render_action_render_success.cpp in Sources */ = {isa = PBXBuildFile; fileRef = B8D66B562125572F003960BD /* render_action_render_success.cpp */; };
		B8D66C6021255730003960BD /* render_action_render_success.cpp in Sources */ = {isa = PBXBuildFile; fileRef = B8D66B562125572F003960BD /* render_action_render_success.cpp */; };
		B8D66C6121255730003960BD /* render_cell.h in Headers */ = {isa = PBXBuildFile; fileRef = B8D66B582125572F003960BD /* render_cell.h */; };
		B8D66C6221255730003960BD /* render_cell.h in Headers */ = {isa = PBXBuildFile; fileRef = B8D66B582125572F003960BD /* render_cell.h */; };
		B8D66C6321255730003960BD /* render_text.cpp in Sources */ = {isa = PBXBuildFile; fileRef = B8D66B592125572F003960BD /* render_text.cpp */; };
		B8D66C6421255730003960BD /* render_text.cpp in Sources */ = {isa = PBXBuildFile; fileRef = B8D66B592125572F003960BD /* render_text.cpp */; };
		B8D66C6521255730003960BD /* render_mask.cpp in Sources */ = {isa = PBXBuildFile; fileRef = B8D66B5A2125572F003960BD /* render_mask.cpp */; };
		B8D66C6621255730003960BD /* render_mask.cpp in Sources */ = {isa = PBXBuildFile; fileRef = B8D66B5A2125572F003960BD /* render_mask.cpp */; };
		B8D66C6721255730003960BD /* render_scroller.cpp in Sources */ = {isa = PBXBuildFile; fileRef = B8D66B5B2125572F003960BD /* render_scroller.cpp */; };
		B8D66C6821255730003960BD /* render_scroller.cpp in Sources */ = {isa = PBXBuildFile; fileRef = B8D66B5B2125572F003960BD /* render_scroller.cpp */; };
		B8D66C6921255730003960BD /* render_mask.h in Headers */ = {isa = PBXBuildFile; fileRef = B8D66B5C2125572F003960BD /* render_mask.h */; };
		B8D66C6A21255730003960BD /* render_mask.h in Headers */ = {isa = PBXBuildFile; fileRef = B8D66B5C2125572F003960BD /* render_mask.h */; };
		B8D66C6B21255730003960BD /* render_scroller.h in Headers */ = {isa = PBXBuildFile; fileRef = B8D66B5D2125572F003960BD /* render_scroller.h */; };
		B8D66C6C21255730003960BD /* render_scroller.h in Headers */ = {isa = PBXBuildFile; fileRef = B8D66B5D2125572F003960BD /* render_scroller.h */; };
		B8D66C6D21255730003960BD /* render_text.h in Headers */ = {isa = PBXBuildFile; fileRef = B8D66B5E2125572F003960BD /* render_text.h */; };
		B8D66C6E21255730003960BD /* render_text.h in Headers */ = {isa = PBXBuildFile; fileRef = B8D66B5E2125572F003960BD /* render_text.h */; };
		B8D66C6F21255730003960BD /* render_object.cpp in Sources */ = {isa = PBXBuildFile; fileRef = B8D66B5F2125572F003960BD /* render_object.cpp */; };
		B8D66C7021255730003960BD /* render_object.cpp in Sources */ = {isa = PBXBuildFile; fileRef = B8D66B5F2125572F003960BD /* render_object.cpp */; };
		B8D66C7121255730003960BD /* render_appbar.cpp in Sources */ = {isa = PBXBuildFile; fileRef = B8D66B602125572F003960BD /* render_appbar.cpp */; };
		B8D66C7221255730003960BD /* render_appbar.cpp in Sources */ = {isa = PBXBuildFile; fileRef = B8D66B602125572F003960BD /* render_appbar.cpp */; };
		B8D66C7321255730003960BD /* render_list.cpp in Sources */ = {isa = PBXBuildFile; fileRef = B8D66B612125572F003960BD /* render_list.cpp */; };
		B8D66C7421255730003960BD /* render_list.cpp in Sources */ = {isa = PBXBuildFile; fileRef = B8D66B612125572F003960BD /* render_list.cpp */; };
		B8D66C7521255730003960BD /* render_object.h in Headers */ = {isa = PBXBuildFile; fileRef = B8D66B622125572F003960BD /* render_object.h */; };
		B8D66C7621255730003960BD /* render_object.h in Headers */ = {isa = PBXBuildFile; fileRef = B8D66B622125572F003960BD /* render_object.h */; };
		B8D66C7721255730003960BD /* render_appbar.h in Headers */ = {isa = PBXBuildFile; fileRef = B8D66B632125572F003960BD /* render_appbar.h */; };
		B8D66C7821255730003960BD /* render_appbar.h in Headers */ = {isa = PBXBuildFile; fileRef = B8D66B632125572F003960BD /* render_appbar.h */; };
		B8D66C7921255730003960BD /* render_list.h in Headers */ = {isa = PBXBuildFile; fileRef = B8D66B642125572F003960BD /* render_list.h */; };
		B8D66C7A21255730003960BD /* render_list.h in Headers */ = {isa = PBXBuildFile; fileRef = B8D66B642125572F003960BD /* render_list.h */; };
		B8D66C7B21255730003960BD /* render_mask_factory.h in Headers */ = {isa = PBXBuildFile; fileRef = B8D66B662125572F003960BD /* render_mask_factory.h */; };
		B8D66C7C21255730003960BD /* render_mask_factory.h in Headers */ = {isa = PBXBuildFile; fileRef = B8D66B662125572F003960BD /* render_mask_factory.h */; };
		B8D66C7D21255730003960BD /* render_text_factory.h in Headers */ = {isa = PBXBuildFile; fileRef = B8D66B672125572F003960BD /* render_text_factory.h */; };
		B8D66C7E21255730003960BD /* render_text_factory.h in Headers */ = {isa = PBXBuildFile; fileRef = B8D66B672125572F003960BD /* render_text_factory.h */; };
		B8D66C7F21255730003960BD /* render_scroller_factory.h in Headers */ = {isa = PBXBuildFile; fileRef = B8D66B682125572F003960BD /* render_scroller_factory.h */; };
		B8D66C8021255730003960BD /* render_scroller_factory.h in Headers */ = {isa = PBXBuildFile; fileRef = B8D66B682125572F003960BD /* render_scroller_factory.h */; };
		B8D66C8121255730003960BD /* render_type.h in Headers */ = {isa = PBXBuildFile; fileRef = B8D66B692125572F003960BD /* render_type.h */; };
		B8D66C8221255730003960BD /* render_type.h in Headers */ = {isa = PBXBuildFile; fileRef = B8D66B692125572F003960BD /* render_type.h */; };
		B8D66C8321255730003960BD /* render_creator.cpp in Sources */ = {isa = PBXBuildFile; fileRef = B8D66B6A2125572F003960BD /* render_creator.cpp */; };
		B8D66C8421255730003960BD /* render_creator.cpp in Sources */ = {isa = PBXBuildFile; fileRef = B8D66B6A2125572F003960BD /* render_creator.cpp */; };
		B8D66C8521255730003960BD /* render_appbar_factory.h in Headers */ = {isa = PBXBuildFile; fileRef = B8D66B6B2125572F003960BD /* render_appbar_factory.h */; };
		B8D66C8621255730003960BD /* render_appbar_factory.h in Headers */ = {isa = PBXBuildFile; fileRef = B8D66B6B2125572F003960BD /* render_appbar_factory.h */; };
		B8D66C8721255730003960BD /* simple_render_factory.h in Headers */ = {isa = PBXBuildFile; fileRef = B8D66B6C2125572F003960BD /* simple_render_factory.h */; };
		B8D66C8821255730003960BD /* simple_render_factory.h in Headers */ = {isa = PBXBuildFile; fileRef = B8D66B6C2125572F003960BD /* simple_render_factory.h */; };
		B8D66C8921255730003960BD /* render_object_interface.h in Headers */ = {isa = PBXBuildFile; fileRef = B8D66B6D2125572F003960BD /* render_object_interface.h */; };
		B8D66C8A21255730003960BD /* render_object_interface.h in Headers */ = {isa = PBXBuildFile; fileRef = B8D66B6D2125572F003960BD /* render_object_interface.h */; };
		B8D66C8B21255730003960BD /* render_list_factory.h in Headers */ = {isa = PBXBuildFile; fileRef = B8D66B6E2125572F003960BD /* render_list_factory.h */; };
		B8D66C8C21255730003960BD /* render_list_factory.h in Headers */ = {isa = PBXBuildFile; fileRef = B8D66B6E2125572F003960BD /* render_list_factory.h */; };
		B8D66C8D21255730003960BD /* render_creator.h in Headers */ = {isa = PBXBuildFile; fileRef = B8D66B6F2125572F003960BD /* render_creator.h */; };
		B8D66C8E21255730003960BD /* render_creator.h in Headers */ = {isa = PBXBuildFile; fileRef = B8D66B6F2125572F003960BD /* render_creator.h */; };
		B8D66C8F21255730003960BD /* render_cell_factory.h in Headers */ = {isa = PBXBuildFile; fileRef = B8D66B702125572F003960BD /* render_cell_factory.h */; };
		B8D66C9021255730003960BD /* render_cell_factory.h in Headers */ = {isa = PBXBuildFile; fileRef = B8D66B702125572F003960BD /* render_cell_factory.h */; };
		B8D66C9121255730003960BD /* render_factory_interface.h in Headers */ = {isa = PBXBuildFile; fileRef = B8D66B712125572F003960BD /* render_factory_interface.h */; };
		B8D66C9221255730003960BD /* render_factory_interface.h in Headers */ = {isa = PBXBuildFile; fileRef = B8D66B712125572F003960BD /* render_factory_interface.h */; };
		B8D66C9321255730003960BD /* dom_wson.h in Headers */ = {isa = PBXBuildFile; fileRef = B8D66B732125572F003960BD /* dom_wson.h */; };
		B8D66C9421255730003960BD /* dom_wson.h in Headers */ = {isa = PBXBuildFile; fileRef = B8D66B732125572F003960BD /* dom_wson.h */; };
		B8D66C9521255730003960BD /* dom_wson.cpp in Sources */ = {isa = PBXBuildFile; fileRef = B8D66B742125572F003960BD /* dom_wson.cpp */; };
		B8D66C9621255730003960BD /* dom_wson.cpp in Sources */ = {isa = PBXBuildFile; fileRef = B8D66B742125572F003960BD /* dom_wson.cpp */; };
		B8D66C9921255730003960BD /* weex_core_manager.h in Headers */ = {isa = PBXBuildFile; fileRef = B8D66B772125572F003960BD /* weex_core_manager.h */; };
		B8D66C9A21255730003960BD /* weex_core_manager.h in Headers */ = {isa = PBXBuildFile; fileRef = B8D66B772125572F003960BD /* weex_core_manager.h */; };
		B8D66C9D21255730003960BD /* json11.hpp in Headers */ = {isa = PBXBuildFile; fileRef = B8D66B7B2125572F003960BD /* json11.hpp */; };
		B8D66C9E21255730003960BD /* json11.hpp in Headers */ = {isa = PBXBuildFile; fileRef = B8D66B7B2125572F003960BD /* json11.hpp */; };
		B8D66C9F21255730003960BD /* json11.cc in Sources */ = {isa = PBXBuildFile; fileRef = B8D66B7C2125572F003960BD /* json11.cc */; };
		B8D66CA021255730003960BD /* json11.cc in Sources */ = {isa = PBXBuildFile; fileRef = B8D66B7C2125572F003960BD /* json11.cc */; };
		B8D66CA121255730003960BD /* WeexApiHeader.h in Headers */ = {isa = PBXBuildFile; fileRef = B8D66B7E2125572F003960BD /* WeexApiHeader.h */; };
		B8D66CA221255730003960BD /* WeexApiHeader.h in Headers */ = {isa = PBXBuildFile; fileRef = B8D66B7E2125572F003960BD /* WeexApiHeader.h */; };
		B8D66CA321255730003960BD /* wson.h in Headers */ = {isa = PBXBuildFile; fileRef = B8D66B802125572F003960BD /* wson.h */; };
		B8D66CA421255730003960BD /* wson.h in Headers */ = {isa = PBXBuildFile; fileRef = B8D66B802125572F003960BD /* wson.h */; };
		B8D66CA721255730003960BD /* wson.c in Sources */ = {isa = PBXBuildFile; fileRef = B8D66B822125572F003960BD /* wson.c */; };
		B8D66CA821255730003960BD /* wson.c in Sources */ = {isa = PBXBuildFile; fileRef = B8D66B822125572F003960BD /* wson.c */; };
		B8D66CA921255730003960BD /* wson_util.h in Headers */ = {isa = PBXBuildFile; fileRef = B8D66B832125572F003960BD /* wson_util.h */; };
		B8D66CAA21255730003960BD /* wson_util.h in Headers */ = {isa = PBXBuildFile; fileRef = B8D66B832125572F003960BD /* wson_util.h */; };
		B8D66CAB21255730003960BD /* wson_util.cpp in Sources */ = {isa = PBXBuildFile; fileRef = B8D66B842125572F003960BD /* wson_util.cpp */; };
		B8D66CAC21255730003960BD /* wson_util.cpp in Sources */ = {isa = PBXBuildFile; fileRef = B8D66B842125572F003960BD /* wson_util.cpp */; };
		B8D66CAD21255730003960BD /* wson_parser.cpp in Sources */ = {isa = PBXBuildFile; fileRef = B8D66B852125572F003960BD /* wson_parser.cpp */; };
		B8D66CAE21255730003960BD /* wson_parser.cpp in Sources */ = {isa = PBXBuildFile; fileRef = B8D66B852125572F003960BD /* wson_parser.cpp */; };
		B8D66CAF21255730003960BD /* wson_parser.h in Headers */ = {isa = PBXBuildFile; fileRef = B8D66B862125572F003960BD /* wson_parser.h */; };
		B8D66CB021255730003960BD /* wson_parser.h in Headers */ = {isa = PBXBuildFile; fileRef = B8D66B862125572F003960BD /* wson_parser.h */; };
		B8D66CB321255730003960BD /* make_copyable.h in Headers */ = {isa = PBXBuildFile; fileRef = B8D66B892125572F003960BD /* make_copyable.h */; };
		B8D66CB421255730003960BD /* make_copyable.h in Headers */ = {isa = PBXBuildFile; fileRef = B8D66B892125572F003960BD /* make_copyable.h */; };
		B8D66CB721255730003960BD /* common.h in Headers */ = {isa = PBXBuildFile; fileRef = B8D66B8B2125572F003960BD /* common.h */; };
		B8D66CB821255730003960BD /* common.h in Headers */ = {isa = PBXBuildFile; fileRef = B8D66B8B2125572F003960BD /* common.h */; };
		B8D66CBD21255730003960BD /* closure.h in Headers */ = {isa = PBXBuildFile; fileRef = B8D66B8E2125572F003960BD /* closure.h */; };
		B8D66CBE21255730003960BD /* closure.h in Headers */ = {isa = PBXBuildFile; fileRef = B8D66B8E2125572F003960BD /* closure.h */; };
		B8D66CEB21255B2A003960BD /* WXWebSocketLoader.h in Headers */ = {isa = PBXBuildFile; fileRef = C4F012841E150307003378D0 /* WXWebSocketLoader.h */; };
		B8F2C6E42133A83C00635B37 /* rax_source_locator.h in Headers */ = {isa = PBXBuildFile; fileRef = B8F2C6CD2133A83900635B37 /* rax_source_locator.h */; };
		B8F2C6E52133A83C00635B37 /* rax_source_locator.h in Headers */ = {isa = PBXBuildFile; fileRef = B8F2C6CD2133A83900635B37 /* rax_source_locator.h */; };
		B8F2C6E62133A83C00635B37 /* common_error.h in Headers */ = {isa = PBXBuildFile; fileRef = B8F2C6CE2133A83A00635B37 /* common_error.h */; };
		B8F2C6E72133A83C00635B37 /* common_error.h in Headers */ = {isa = PBXBuildFile; fileRef = B8F2C6CE2133A83A00635B37 /* common_error.h */; };
		B8F2C6E82133A83C00635B37 /* class_array.h in Headers */ = {isa = PBXBuildFile; fileRef = B8F2C6CF2133A83A00635B37 /* class_array.h */; };
		B8F2C6E92133A83C00635B37 /* class_array.h in Headers */ = {isa = PBXBuildFile; fileRef = B8F2C6CF2133A83A00635B37 /* class_array.h */; };
		B8F2C6EA2133A83C00635B37 /* rax_source_locator.cc in Sources */ = {isa = PBXBuildFile; fileRef = B8F2C6D02133A83A00635B37 /* rax_source_locator.cc */; };
		B8F2C6EB2133A83C00635B37 /* rax_source_locator.cc in Sources */ = {isa = PBXBuildFile; fileRef = B8F2C6D02133A83A00635B37 /* rax_source_locator.cc */; };
		B8F2C6EC2133A83C00635B37 /* rax_jsx_ast.h in Headers */ = {isa = PBXBuildFile; fileRef = B8F2C6D12133A83A00635B37 /* rax_jsx_ast.h */; };
		B8F2C6ED2133A83C00635B37 /* rax_jsx_ast.h in Headers */ = {isa = PBXBuildFile; fileRef = B8F2C6D12133A83A00635B37 /* rax_jsx_ast.h */; };
		B8F2C6EE2133A83C00635B37 /* class.h in Headers */ = {isa = PBXBuildFile; fileRef = B8F2C6D22133A83A00635B37 /* class.h */; };
		B8F2C6EF2133A83C00635B37 /* class.h in Headers */ = {isa = PBXBuildFile; fileRef = B8F2C6D22133A83A00635B37 /* class.h */; };
		B8F2C6F02133A83C00635B37 /* rax_jsx_ast.cc in Sources */ = {isa = PBXBuildFile; fileRef = B8F2C6D32133A83A00635B37 /* rax_jsx_ast.cc */; };
		B8F2C6F12133A83C00635B37 /* rax_jsx_ast.cc in Sources */ = {isa = PBXBuildFile; fileRef = B8F2C6D32133A83A00635B37 /* rax_jsx_ast.cc */; };
		B8F2C6F22133A83C00635B37 /* class_factory.cc in Sources */ = {isa = PBXBuildFile; fileRef = B8F2C6D42133A83A00635B37 /* class_factory.cc */; };
		B8F2C6F32133A83C00635B37 /* class_factory.cc in Sources */ = {isa = PBXBuildFile; fileRef = B8F2C6D42133A83A00635B37 /* class_factory.cc */; };
		B8F2C6F42133A83C00635B37 /* rax_parser_statistics.cc in Sources */ = {isa = PBXBuildFile; fileRef = B8F2C6D52133A83A00635B37 /* rax_parser_statistics.cc */; };
		B8F2C6F52133A83C00635B37 /* rax_parser_statistics.cc in Sources */ = {isa = PBXBuildFile; fileRef = B8F2C6D52133A83A00635B37 /* rax_parser_statistics.cc */; };
		B8F2C6F62133A83C00635B37 /* rax_parser_context.cc in Sources */ = {isa = PBXBuildFile; fileRef = B8F2C6D62133A83B00635B37 /* rax_parser_context.cc */; };
		B8F2C6F72133A83C00635B37 /* rax_parser_context.cc in Sources */ = {isa = PBXBuildFile; fileRef = B8F2C6D62133A83B00635B37 /* rax_parser_context.cc */; };
		B8F2C6F82133A83C00635B37 /* class.cc in Sources */ = {isa = PBXBuildFile; fileRef = B8F2C6D72133A83B00635B37 /* class.cc */; };
		B8F2C6F92133A83C00635B37 /* class.cc in Sources */ = {isa = PBXBuildFile; fileRef = B8F2C6D72133A83B00635B37 /* class.cc */; };
		B8F2C6FA2133A83C00635B37 /* class_factory.h in Headers */ = {isa = PBXBuildFile; fileRef = B8F2C6D82133A83B00635B37 /* class_factory.h */; };
		B8F2C6FB2133A83C00635B37 /* class_factory.h in Headers */ = {isa = PBXBuildFile; fileRef = B8F2C6D82133A83B00635B37 /* class_factory.h */; };
		B8F2C6FC2133A83C00635B37 /* rax_parser_builder.cc in Sources */ = {isa = PBXBuildFile; fileRef = B8F2C6D92133A83B00635B37 /* rax_parser_builder.cc */; };
		B8F2C6FD2133A83C00635B37 /* rax_parser_builder.cc in Sources */ = {isa = PBXBuildFile; fileRef = B8F2C6D92133A83B00635B37 /* rax_parser_builder.cc */; };
		B8F2C6FE2133A83C00635B37 /* rax_parser_builder.h in Headers */ = {isa = PBXBuildFile; fileRef = B8F2C6DA2133A83B00635B37 /* rax_parser_builder.h */; };
		B8F2C6FF2133A83C00635B37 /* rax_parser_builder.h in Headers */ = {isa = PBXBuildFile; fileRef = B8F2C6DA2133A83B00635B37 /* rax_parser_builder.h */; };
		B8F2C7002133A83C00635B37 /* ast_builder.h in Headers */ = {isa = PBXBuildFile; fileRef = B8F2C6DB2133A83B00635B37 /* ast_builder.h */; };
		B8F2C7012133A83C00635B37 /* ast_builder.h in Headers */ = {isa = PBXBuildFile; fileRef = B8F2C6DB2133A83B00635B37 /* ast_builder.h */; };
		B8F2C7022133A83C00635B37 /* rax_parser_scope.h in Headers */ = {isa = PBXBuildFile; fileRef = B8F2C6DC2133A83B00635B37 /* rax_parser_scope.h */; };
		B8F2C7032133A83C00635B37 /* rax_parser_scope.h in Headers */ = {isa = PBXBuildFile; fileRef = B8F2C6DC2133A83B00635B37 /* rax_parser_scope.h */; };
		B8F2C7042133A83C00635B37 /* class_array.cc in Sources */ = {isa = PBXBuildFile; fileRef = B8F2C6DD2133A83B00635B37 /* class_array.cc */; };
		B8F2C7052133A83C00635B37 /* class_array.cc in Sources */ = {isa = PBXBuildFile; fileRef = B8F2C6DD2133A83B00635B37 /* class_array.cc */; };
		B8F2C7062133A83C00635B37 /* rax_parser_scope.cc in Sources */ = {isa = PBXBuildFile; fileRef = B8F2C6DE2133A83B00635B37 /* rax_parser_scope.cc */; };
		B8F2C7072133A83C00635B37 /* rax_parser_scope.cc in Sources */ = {isa = PBXBuildFile; fileRef = B8F2C6DE2133A83B00635B37 /* rax_parser_scope.cc */; };
		B8F2C7082133A83C00635B37 /* rax_parser_context.h in Headers */ = {isa = PBXBuildFile; fileRef = B8F2C6DF2133A83B00635B37 /* rax_parser_context.h */; };
		B8F2C7092133A83C00635B37 /* rax_parser_context.h in Headers */ = {isa = PBXBuildFile; fileRef = B8F2C6DF2133A83B00635B37 /* rax_parser_context.h */; };
		B8F2C70A2133A83C00635B37 /* rax_parser_statistics.h in Headers */ = {isa = PBXBuildFile; fileRef = B8F2C6E02133A83B00635B37 /* rax_parser_statistics.h */; };
		B8F2C70B2133A83C00635B37 /* rax_parser_statistics.h in Headers */ = {isa = PBXBuildFile; fileRef = B8F2C6E02133A83B00635B37 /* rax_parser_statistics.h */; };
		B8F2C70C2133A83C00635B37 /* rax_parser.cc in Sources */ = {isa = PBXBuildFile; fileRef = B8F2C6E12133A83C00635B37 /* rax_parser.cc */; };
		B8F2C70D2133A83C00635B37 /* rax_parser.cc in Sources */ = {isa = PBXBuildFile; fileRef = B8F2C6E12133A83C00635B37 /* rax_parser.cc */; };
		B8F2C70E2133A83C00635B37 /* rax_parser.h in Headers */ = {isa = PBXBuildFile; fileRef = B8F2C6E22133A83C00635B37 /* rax_parser.h */; };
		B8F2C70F2133A83C00635B37 /* rax_parser.h in Headers */ = {isa = PBXBuildFile; fileRef = B8F2C6E22133A83C00635B37 /* rax_parser.h */; };
		B8F2C7102133A83C00635B37 /* ast_builder.cc in Sources */ = {isa = PBXBuildFile; fileRef = B8F2C6E32133A83C00635B37 /* ast_builder.cc */; };
		B8F2C7112133A83C00635B37 /* ast_builder.cc in Sources */ = {isa = PBXBuildFile; fileRef = B8F2C6E32133A83C00635B37 /* ast_builder.cc */; };
		B8F2C7142133A8BC00635B37 /* vm_monitor.h in Headers */ = {isa = PBXBuildFile; fileRef = B8F2C7132133A8BC00635B37 /* vm_monitor.h */; };
		B8F2C7152133A8BC00635B37 /* vm_monitor.h in Headers */ = {isa = PBXBuildFile; fileRef = B8F2C7132133A8BC00635B37 /* vm_monitor.h */; };
		B8F3323C2141A4C600701BA0 /* string_util.h in Headers */ = {isa = PBXBuildFile; fileRef = B8F3323B2141A4C500701BA0 /* string_util.h */; };
		B8F3323D2141A4C600701BA0 /* string_util.h in Headers */ = {isa = PBXBuildFile; fileRef = B8F3323B2141A4C500701BA0 /* string_util.h */; };
		BA5F00F11FC5AFFE00F76B5C /* WXLocaleModule.h in Headers */ = {isa = PBXBuildFile; fileRef = BA5F00EF1FC5AFFE00F76B5C /* WXLocaleModule.h */; };
		BA5F00F21FC5AFFE00F76B5C /* WXLocaleModule.m in Sources */ = {isa = PBXBuildFile; fileRef = BA5F00F01FC5AFFE00F76B5C /* WXLocaleModule.m */; };
		BA5F00F31FC6834900F76B5C /* WXLocaleModule.h in Headers */ = {isa = PBXBuildFile; fileRef = BA5F00EF1FC5AFFE00F76B5C /* WXLocaleModule.h */; };
		BA5F00F41FC6834C00F76B5C /* WXLocaleModule.m in Sources */ = {isa = PBXBuildFile; fileRef = BA5F00F01FC5AFFE00F76B5C /* WXLocaleModule.m */; };
		C401945E1E344E8300D19C31 /* WXFloatCompareTests.m in Sources */ = {isa = PBXBuildFile; fileRef = C401945D1E344E8300D19C31 /* WXFloatCompareTests.m */; };
		C41E1A971DC1FD15009C7F90 /* WXDatePickerManager.h in Headers */ = {isa = PBXBuildFile; fileRef = C41E1A951DC1FD15009C7F90 /* WXDatePickerManager.h */; };
		C41E1A981DC1FD15009C7F90 /* WXDatePickerManager.m in Sources */ = {isa = PBXBuildFile; fileRef = C41E1A961DC1FD15009C7F90 /* WXDatePickerManager.m */; };
		C42E8FAB1F3C7C09001EBE9D /* WXExtendCallNativeProtocol.h in Headers */ = {isa = PBXBuildFile; fileRef = C4424E591F24DA3D009F52E2 /* WXExtendCallNativeProtocol.h */; settings = {ATTRIBUTES = (Public, ); }; };
		C42E8FAC1F3C7C3B001EBE9D /* WXExtendCallNativeManager.m in Sources */ = {isa = PBXBuildFile; fileRef = C47B78CD1F2998EE001D3B0C /* WXExtendCallNativeManager.m */; };
		C42E8FAD1F3C7C3F001EBE9D /* WXExtendCallNativeManager.h in Headers */ = {isa = PBXBuildFile; fileRef = C47B78CC1F2998EE001D3B0C /* WXExtendCallNativeManager.h */; };
		C43C03E81EC8ACA40044C7FF /* WXPrerenderManager.h in Headers */ = {isa = PBXBuildFile; fileRef = C43C03E41EC8ACA40044C7FF /* WXPrerenderManager.h */; settings = {ATTRIBUTES = (Public, ); }; };
		C43C03E91EC8ACA40044C7FF /* WXPrerenderManager.m in Sources */ = {isa = PBXBuildFile; fileRef = C43C03E51EC8ACA40044C7FF /* WXPrerenderManager.m */; };
		C4424E5B1F24DA3D009F52E2 /* WXExtendCallNativeProtocol.h in Headers */ = {isa = PBXBuildFile; fileRef = C4424E591F24DA3D009F52E2 /* WXExtendCallNativeProtocol.h */; settings = {ATTRIBUTES = (Public, ); }; };
		C47B78CE1F2998EE001D3B0C /* WXExtendCallNativeManager.h in Headers */ = {isa = PBXBuildFile; fileRef = C47B78CC1F2998EE001D3B0C /* WXExtendCallNativeManager.h */; };
		C47B78CF1F2998EE001D3B0C /* WXExtendCallNativeManager.m in Sources */ = {isa = PBXBuildFile; fileRef = C47B78CD1F2998EE001D3B0C /* WXExtendCallNativeManager.m */; };
		C49642EC1F73E6DF0092CC5A /* WXWebSocketHandler.h in Headers */ = {isa = PBXBuildFile; fileRef = C4F012761E1502A6003378D0 /* WXWebSocketHandler.h */; settings = {ATTRIBUTES = (Public, ); }; };
		C4B3D6D41E6954300013F38D /* WXEditComponent.h in Headers */ = {isa = PBXBuildFile; fileRef = C4B3D6D21E6954300013F38D /* WXEditComponent.h */; };
		C4B3D6D51E6954300013F38D /* WXEditComponent.mm in Sources */ = {isa = PBXBuildFile; fileRef = C4B3D6D31E6954300013F38D /* WXEditComponent.mm */; };
		C4B834271DE69B09007AD27E /* WXPickerModule.m in Sources */ = {isa = PBXBuildFile; fileRef = C4B834251DE69B09007AD27E /* WXPickerModule.m */; };
		C4B834281DE69B09007AD27E /* WXPickerModule.h in Headers */ = {isa = PBXBuildFile; fileRef = C4B834261DE69B09007AD27E /* WXPickerModule.h */; };
		C4C30DE81E1B833D00786B6C /* WXComponent+PseudoClassManagement.m in Sources */ = {isa = PBXBuildFile; fileRef = C4C30DE61E1B833D00786B6C /* WXComponent+PseudoClassManagement.m */; };
		C4C30DE91E1B833D00786B6C /* WXComponent+PseudoClassManagement.h in Headers */ = {isa = PBXBuildFile; fileRef = C4C30DE71E1B833D00786B6C /* WXComponent+PseudoClassManagement.h */; };
		C4D872211E5DDEDA00E39BC1 /* WXInnerLayer.m in Sources */ = {isa = PBXBuildFile; fileRef = C4D8721F1E5DDEDA00E39BC1 /* WXInnerLayer.m */; };
		C4D872221E5DDEDA00E39BC1 /* WXInnerLayer.h in Headers */ = {isa = PBXBuildFile; fileRef = C4D872201E5DDEDA00E39BC1 /* WXInnerLayer.h */; };
		C4D872251E5DDF7500E39BC1 /* WXBoxShadow.h in Headers */ = {isa = PBXBuildFile; fileRef = C4D872231E5DDF7500E39BC1 /* WXBoxShadow.h */; };
		C4D872261E5DDF7500E39BC1 /* WXBoxShadow.m in Sources */ = {isa = PBXBuildFile; fileRef = C4D872241E5DDF7500E39BC1 /* WXBoxShadow.m */; };
		C4E375371E5FCBD3009B2D9C /* WXComponent+BoxShadow.m in Sources */ = {isa = PBXBuildFile; fileRef = C4E375351E5FCBD3009B2D9C /* WXComponent+BoxShadow.m */; };
		C4E375381E5FCBD3009B2D9C /* WXComponent+BoxShadow.h in Headers */ = {isa = PBXBuildFile; fileRef = C4E375361E5FCBD3009B2D9C /* WXComponent+BoxShadow.h */; };
		C4F0127D1E1502A6003378D0 /* WXWebSocketHandler.h in Headers */ = {isa = PBXBuildFile; fileRef = C4F012761E1502A6003378D0 /* WXWebSocketHandler.h */; settings = {ATTRIBUTES = (Public, ); }; };
		C4F012821E1502E9003378D0 /* WXWebSocketModule.h in Headers */ = {isa = PBXBuildFile; fileRef = C4F012801E1502E9003378D0 /* WXWebSocketModule.h */; };
		C4F012831E1502E9003378D0 /* WXWebSocketModule.m in Sources */ = {isa = PBXBuildFile; fileRef = C4F012811E1502E9003378D0 /* WXWebSocketModule.m */; };
		C4F012861E150307003378D0 /* WXWebSocketLoader.h in Headers */ = {isa = PBXBuildFile; fileRef = C4F012841E150307003378D0 /* WXWebSocketLoader.h */; };
		C4F012871E150307003378D0 /* WXWebSocketLoader.m in Sources */ = {isa = PBXBuildFile; fileRef = C4F012851E150307003378D0 /* WXWebSocketLoader.m */; };
		D312CE3B1C730DEB00046D68 /* WXWebComponent.h in Headers */ = {isa = PBXBuildFile; fileRef = D312CE391C730DEB00046D68 /* WXWebComponent.h */; };
		D312CE3C1C730DEB00046D68 /* WXWebComponent.m in Sources */ = {isa = PBXBuildFile; fileRef = D312CE3A1C730DEB00046D68 /* WXWebComponent.m */; };
		D317338C1C57257000BB7539 /* WXTransform.h in Headers */ = {isa = PBXBuildFile; fileRef = D317338A1C57257000BB7539 /* WXTransform.h */; };
		D317338D1C57257000BB7539 /* WXTransform.m in Sources */ = {isa = PBXBuildFile; fileRef = D317338B1C57257000BB7539 /* WXTransform.m */; };
		D33451081D3E19480083598A /* WXCanvasComponent.h in Headers */ = {isa = PBXBuildFile; fileRef = D33451061D3E19480083598A /* WXCanvasComponent.h */; };
		D33451091D3E19480083598A /* WXCanvasComponent.m in Sources */ = {isa = PBXBuildFile; fileRef = D33451071D3E19480083598A /* WXCanvasComponent.m */; };
		D334510C1D3E19B80083598A /* WXCanvasModule.h in Headers */ = {isa = PBXBuildFile; fileRef = D334510A1D3E19B80083598A /* WXCanvasModule.h */; };
		D334510D1D3E19B80083598A /* WXCanvasModule.m in Sources */ = {isa = PBXBuildFile; fileRef = D334510B1D3E19B80083598A /* WXCanvasModule.m */; };
		D362F94F1C83EDA20003F546 /* WXWebViewModule.h in Headers */ = {isa = PBXBuildFile; fileRef = D362F94D1C83EDA20003F546 /* WXWebViewModule.h */; };
		D362F9501C83EDA20003F546 /* WXWebViewModule.m in Sources */ = {isa = PBXBuildFile; fileRef = D362F94E1C83EDA20003F546 /* WXWebViewModule.m */; };
		D3FC0DF71C508B2A002B9E31 /* WXTimerModule.h in Headers */ = {isa = PBXBuildFile; fileRef = D3FC0DF51C508B2A002B9E31 /* WXTimerModule.h */; };
		D3FC0DF81C508B2A002B9E31 /* WXTimerModule.m in Sources */ = {isa = PBXBuildFile; fileRef = D3FC0DF61C508B2A002B9E31 /* WXTimerModule.m */; };
		DC03ADB91D508719003F76E7 /* WXTextAreaComponent.mm in Sources */ = {isa = PBXBuildFile; fileRef = DC03ADB71D508719003F76E7 /* WXTextAreaComponent.mm */; };
		DC03ADBA1D508719003F76E7 /* WXTextAreaComponent.h in Headers */ = {isa = PBXBuildFile; fileRef = DC03ADB81D508719003F76E7 /* WXTextAreaComponent.h */; };
		DC15A3DB2010BC93009C8977 /* weex-main-jsfm.js in Resources */ = {isa = PBXBuildFile; fileRef = DC15A3D92010BC93009C8977 /* weex-main-jsfm.js */; };
		DC15A3DC2010BC93009C8977 /* weex-rax-api.js in Resources */ = {isa = PBXBuildFile; fileRef = DC15A3DA2010BC93009C8977 /* weex-rax-api.js */; };
		DC6836E61EBB12B200AD2D84 /* WXConfigCenterProtocol.h in Headers */ = {isa = PBXBuildFile; fileRef = DC6836E51EBB12B200AD2D84 /* WXConfigCenterProtocol.h */; settings = {ATTRIBUTES = (Public, ); }; };
		DC7764931F3C2CA300B5727E /* WXRecyclerDragController.m in Sources */ = {isa = PBXBuildFile; fileRef = DC7764911F3C2CA300B5727E /* WXRecyclerDragController.m */; };
		DC7764941F3C2CA300B5727E /* WXRecyclerDragController.h in Headers */ = {isa = PBXBuildFile; fileRef = DC7764921F3C2CA300B5727E /* WXRecyclerDragController.h */; };
		DC7764951F3C685200B5727E /* WXRecyclerDragController.m in Sources */ = {isa = PBXBuildFile; fileRef = DC7764911F3C2CA300B5727E /* WXRecyclerDragController.m */; };
		DC7764961F3C685600B5727E /* WXRecyclerDragController.h in Headers */ = {isa = PBXBuildFile; fileRef = DC7764921F3C2CA300B5727E /* WXRecyclerDragController.h */; };
		DC9867441D826D1E000AF388 /* GLKit.framework in Frameworks */ = {isa = PBXBuildFile; fileRef = DC9867431D826D1E000AF388 /* GLKit.framework */; };
		DC9F46831D61AC8800A88239 /* WXStreamModuleTests.m in Sources */ = {isa = PBXBuildFile; fileRef = DC9F46821D61AC8800A88239 /* WXStreamModuleTests.m */; };
		DC9F46871D61BA8C00A88239 /* wx_load_error@3x.png in Resources */ = {isa = PBXBuildFile; fileRef = 59AC02501D2A7E6E00355112 /* wx_load_error@3x.png */; };
		DCA0EF641D6EED6F00CB18B9 /* WXGlobalEventModule.h in Headers */ = {isa = PBXBuildFile; fileRef = DCA0EF621D6EED6F00CB18B9 /* WXGlobalEventModule.h */; };
		DCA0EF651D6EED6F00CB18B9 /* WXGlobalEventModule.m in Sources */ = {isa = PBXBuildFile; fileRef = DCA0EF631D6EED6F00CB18B9 /* WXGlobalEventModule.m */; };
		DCA4452F1EFA55B300D0CFA8 /* WXResourceLoader.m in Sources */ = {isa = PBXBuildFile; fileRef = 742AD7391DF98C8B007DC46C /* WXResourceLoader.m */; };
		DCA445301EFA55B300D0CFA8 /* WXComponent+Events.m in Sources */ = {isa = PBXBuildFile; fileRef = 7408C48D1CFB345D000BCCD0 /* WXComponent+Events.m */; };
		DCA445311EFA55B300D0CFA8 /* WXComponent+BoxShadow.m in Sources */ = {isa = PBXBuildFile; fileRef = C4E375351E5FCBD3009B2D9C /* WXComponent+BoxShadow.m */; };
		DCA445321EFA55B300D0CFA8 /* WXInnerLayer.m in Sources */ = {isa = PBXBuildFile; fileRef = C4D8721F1E5DDEDA00E39BC1 /* WXInnerLayer.m */; };
		DCA445331EFA55B300D0CFA8 /* WXDisplayQueue.m in Sources */ = {isa = PBXBuildFile; fileRef = 7461F88D1CFB373100F62D44 /* WXDisplayQueue.m */; };
		DCA445341EFA55B300D0CFA8 /* WXLayer.m in Sources */ = {isa = PBXBuildFile; fileRef = 7461F88F1CFB373100F62D44 /* WXLayer.m */; };
		DCA445351EFA55B300D0CFA8 /* WXComponent+Display.m in Sources */ = {isa = PBXBuildFile; fileRef = 744BEA541D05178F00452B5D /* WXComponent+Display.m */; };
		DCA445361EFA55B300D0CFA8 /* WXRoundedRect.mm in Sources */ = {isa = PBXBuildFile; fileRef = 741DFE011DDD7D18009B020F /* WXRoundedRect.mm */; };
		DCA445371EFA55B300D0CFA8 /* UIBezierPath+Weex.m in Sources */ = {isa = PBXBuildFile; fileRef = 741DFE051DDD9B2F009B020F /* UIBezierPath+Weex.m */; };
		DCA445381EFA55B300D0CFA8 /* WXDebugTool.m in Sources */ = {isa = PBXBuildFile; fileRef = 74A4BA5A1CABBBD000195969 /* WXDebugTool.m */; };
		DCA445391EFA55B300D0CFA8 /* WXComponent+PseudoClassManagement.m in Sources */ = {isa = PBXBuildFile; fileRef = C4C30DE61E1B833D00786B6C /* WXComponent+PseudoClassManagement.m */; };
		DCA4453A1EFA55B300D0CFA8 /* WXView.m in Sources */ = {isa = PBXBuildFile; fileRef = 745ED2D71C5F2C7E002DB5A8 /* WXView.m */; };
		DCA4453B1EFA55B300D0CFA8 /* WXErrorView.m in Sources */ = {isa = PBXBuildFile; fileRef = 591DD32F1D23AD5800BE8709 /* WXErrorView.m */; };
		DCA4453C1EFA55B300D0CFA8 /* WXComponent+ViewManagement.mm in Sources */ = {isa = PBXBuildFile; fileRef = 747A787B1D1BAAC900DED9D0 /* WXComponent+ViewManagement.mm */; };
		DCA4453D1EFA55B300D0CFA8 /* WXRootView.m in Sources */ = {isa = PBXBuildFile; fileRef = 74B8BEFD1DC47B72004A6027 /* WXRootView.m */; };
		DCA4453E1EFA55B300D0CFA8 /* WXBaseViewController.m in Sources */ = {isa = PBXBuildFile; fileRef = 59A5962C1CB632050012CD52 /* WXBaseViewController.m */; };
		DCA4453F1EFA55B300D0CFA8 /* WXRootViewController.m in Sources */ = {isa = PBXBuildFile; fileRef = 59A5962E1CB632050012CD52 /* WXRootViewController.m */; };
		DCA445401EFA55B300D0CFA8 /* WXEditComponent.mm in Sources */ = {isa = PBXBuildFile; fileRef = C4B3D6D31E6954300013F38D /* WXEditComponent.mm */; };
		DCA445411EFA55B300D0CFA8 /* WXMultiColumnLayout.m in Sources */ = {isa = PBXBuildFile; fileRef = 745B2D5F1E5A8E1E0092D38A /* WXMultiColumnLayout.m */; };
		DCA445421EFA55B300D0CFA8 /* WXRecyclerComponent.mm in Sources */ = {isa = PBXBuildFile; fileRef = 745B2D611E5A8E1E0092D38A /* WXRecyclerComponent.mm */; };
		DCA445431EFA55B300D0CFA8 /* WXRecyclerDataController.m in Sources */ = {isa = PBXBuildFile; fileRef = 745B2D631E5A8E1E0092D38A /* WXRecyclerDataController.m */; };
		DCA445441EFA55B300D0CFA8 /* WXRecyclerUpdateController.m in Sources */ = {isa = PBXBuildFile; fileRef = 745B2D651E5A8E1E0092D38A /* WXRecyclerUpdateController.m */; };
		DCA445451EFA55B300D0CFA8 /* WXSectionDataController.m in Sources */ = {isa = PBXBuildFile; fileRef = 745B2D671E5A8E1E0092D38A /* WXSectionDataController.m */; };
		DCA445461EFA55B300D0CFA8 /* WXLoadingComponent.mm in Sources */ = {isa = PBXBuildFile; fileRef = 2A837AAD1CD9DE9200AEDF03 /* WXLoadingComponent.mm */; };
		DCA445471EFA55B300D0CFA8 /* WXSliderNeighborComponent.mm in Sources */ = {isa = PBXBuildFile; fileRef = DCC77C111D770AE300CE7288 /* WXSliderNeighborComponent.mm */; };
		DCA445481EFA55B300D0CFA8 /* WXLoadingIndicator.m in Sources */ = {isa = PBXBuildFile; fileRef = 2A837AAF1CD9DE9200AEDF03 /* WXLoadingIndicator.m */; };
		DCA445491EFA55B300D0CFA8 /* WXRefreshComponent.mm in Sources */ = {isa = PBXBuildFile; fileRef = 2A837AB11CD9DE9200AEDF03 /* WXRefreshComponent.mm */; };
		DCA4454A1EFA55B300D0CFA8 /* WXEmbedComponent.m in Sources */ = {isa = PBXBuildFile; fileRef = 59CE27E71CC387DB000BE37A /* WXEmbedComponent.m */; };
		DCA4454B1EFA55B300D0CFA8 /* WXVideoComponent.m in Sources */ = {isa = PBXBuildFile; fileRef = 2A8E65891C7C7AA20025C7B7 /* WXVideoComponent.m */; };
		DCA4454C1EFA55B300D0CFA8 /* WXComponent.mm in Sources */ = {isa = PBXBuildFile; fileRef = 77D1612F1C02DE4E0010B15B /* WXComponent.mm */; };
		DCA4454D1EFA55B300D0CFA8 /* WXDivComponent.m in Sources */ = {isa = PBXBuildFile; fileRef = 77E65A0C1C155E99008B8775 /* WXDivComponent.m */; };
		DCA4454E1EFA55B300D0CFA8 /* WXImageComponent.m in Sources */ = {isa = PBXBuildFile; fileRef = 77E65A101C155EA8008B8775 /* WXImageComponent.m */; };
		DCA4454F1EFA55B300D0CFA8 /* WXTextComponent.mm in Sources */ = {isa = PBXBuildFile; fileRef = 77E65A141C155EB5008B8775 /* WXTextComponent.mm */; };
		DCA445501EFA55B300D0CFA8 /* WXScrollerComponent.mm in Sources */ = {isa = PBXBuildFile; fileRef = 77E65A181C155F25008B8775 /* WXScrollerComponent.mm */; };
		DCA445511EFA55B300D0CFA8 /* WXCycleSliderComponent.mm in Sources */ = {isa = PBXBuildFile; fileRef = 37B51EE31E97804D0040A743 /* WXCycleSliderComponent.mm */; };
		DCA445531EFA55B300D0CFA8 /* WXCellComponent.mm in Sources */ = {isa = PBXBuildFile; fileRef = 74CC7A1B1C2BC5F800829368 /* WXCellComponent.mm */; };
		DCA445541EFA55B300D0CFA8 /* WXListComponent.mm in Sources */ = {isa = PBXBuildFile; fileRef = 74CC7A1F1C2BF9DC00829368 /* WXListComponent.mm */; };
		DCA445551EFA55B300D0CFA8 /* WXIndicatorComponent.m in Sources */ = {isa = PBXBuildFile; fileRef = 2AC750231C7565690041D390 /* WXIndicatorComponent.m */; };
		DCA445561EFA55B300D0CFA8 /* WXTextInputComponent.m in Sources */ = {isa = PBXBuildFile; fileRef = 2A1F57B61C75C6A600B58017 /* WXTextInputComponent.m */; };
		DCA445571EFA55B300D0CFA8 /* WXTextAreaComponent.mm in Sources */ = {isa = PBXBuildFile; fileRef = DC03ADB71D508719003F76E7 /* WXTextAreaComponent.mm */; };
		DCA445581EFA55B300D0CFA8 /* WXTransform.m in Sources */ = {isa = PBXBuildFile; fileRef = D317338B1C57257000BB7539 /* WXTransform.m */; };
		DCA445591EFA55B300D0CFA8 /* WXWebComponent.m in Sources */ = {isa = PBXBuildFile; fileRef = D312CE3A1C730DEB00046D68 /* WXWebComponent.m */; };
		DCA4455A1EFA55B300D0CFA8 /* WXSwitchComponent.mm in Sources */ = {isa = PBXBuildFile; fileRef = 2A60CE9B1C91733E00857B9F /* WXSwitchComponent.mm */; };
		DCA4455B1EFA55B300D0CFA8 /* WXAComponent.m in Sources */ = {isa = PBXBuildFile; fileRef = 2AE5B7511CAB7DBD0082FDDB /* WXAComponent.m */; };
		DCA4455C1EFA55B300D0CFA8 /* WXCanvasComponent.m in Sources */ = {isa = PBXBuildFile; fileRef = D33451071D3E19480083598A /* WXCanvasComponent.m */; };
		DCA4455D1EFA55B300D0CFA8 /* WXHeaderComponent.mm in Sources */ = {isa = PBXBuildFile; fileRef = 744D610B1E49978200B624B3 /* WXHeaderComponent.mm */; };
		DCA4455E1EFA55B300D0CFA8 /* WXFooterComponent.m in Sources */ = {isa = PBXBuildFile; fileRef = 744D610F1E49979000B624B3 /* WXFooterComponent.m */; };
		DCA4455F1EFA55B300D0CFA8 /* WXNavigationDefaultImpl.m in Sources */ = {isa = PBXBuildFile; fileRef = 59A583051CF5B2FD0081FD3E /* WXNavigationDefaultImpl.m */; };
		DCA445601EFA55B300D0CFA8 /* WXURLRewriteDefaultImpl.m in Sources */ = {isa = PBXBuildFile; fileRef = 74EF31AC1DE58BE200667A07 /* WXURLRewriteDefaultImpl.m */; };
		DCA445611EFA55B300D0CFA8 /* WXPrerenderManager.m in Sources */ = {isa = PBXBuildFile; fileRef = C43C03E51EC8ACA40044C7FF /* WXPrerenderManager.m */; };
		DCA445631EFA55B300D0CFA8 /* WXPickerModule.m in Sources */ = {isa = PBXBuildFile; fileRef = C4B834251DE69B09007AD27E /* WXPickerModule.m */; };
		DCA445641EFA55B300D0CFA8 /* WXGlobalEventModule.m in Sources */ = {isa = PBXBuildFile; fileRef = DCA0EF631D6EED6F00CB18B9 /* WXGlobalEventModule.m */; };
		DCA445651EFA55B300D0CFA8 /* WXClipboardModule.m in Sources */ = {isa = PBXBuildFile; fileRef = 1D3000F01D40B9AB004F3B4F /* WXClipboardModule.m */; };
		DCA445661EFA55B300D0CFA8 /* WXNavigatorModule.m in Sources */ = {isa = PBXBuildFile; fileRef = 59A5961F1CB6311F0012CD52 /* WXNavigatorModule.m */; };
		DCA445671EFA55B300D0CFA8 /* WXStorageModule.m in Sources */ = {isa = PBXBuildFile; fileRef = 59A596211CB6311F0012CD52 /* WXStorageModule.m */; };
		DCA445681EFA55B300D0CFA8 /* WXStreamModule.m in Sources */ = {isa = PBXBuildFile; fileRef = 74A4BAA51CB4F98300195969 /* WXStreamModule.m */; };
		DCA445691EFA55B300D0CFA8 /* WXAnimationModule.m in Sources */ = {isa = PBXBuildFile; fileRef = 594C28901CF9E61A009793A4 /* WXAnimationModule.m */; };
		DCA4456B1EFA55B300D0CFA8 /* WXInstanceWrap.m in Sources */ = {isa = PBXBuildFile; fileRef = 2AFEB17A1C747139000507FA /* WXInstanceWrap.m */; };
		DCA4456C1EFA55B300D0CFA8 /* WXDomModule.m in Sources */ = {isa = PBXBuildFile; fileRef = 77E659D91C07F594008B8775 /* WXDomModule.m */; };
		DCA4456D1EFA55B300D0CFA8 /* WXTimerModule.m in Sources */ = {isa = PBXBuildFile; fileRef = D3FC0DF61C508B2A002B9E31 /* WXTimerModule.m */; };
		DCA4456E1EFA55B300D0CFA8 /* WXModalUIModule.m in Sources */ = {isa = PBXBuildFile; fileRef = 746319281C71B92600EFEBD4 /* WXModalUIModule.m */; };
		DCA4456F1EFA55B300D0CFA8 /* WXWebViewModule.m in Sources */ = {isa = PBXBuildFile; fileRef = D362F94E1C83EDA20003F546 /* WXWebViewModule.m */; };
		DCA445701EFA55B300D0CFA8 /* WXCanvasModule.m in Sources */ = {isa = PBXBuildFile; fileRef = D334510B1D3E19B80083598A /* WXCanvasModule.m */; };
		DCA445711EFA55B300D0CFA8 /* WXMetaModule.m in Sources */ = {isa = PBXBuildFile; fileRef = 74BB5FB81DFEE81A004FC3DF /* WXMetaModule.m */; };
		DCA445721EFA55B300D0CFA8 /* WXBoxShadow.m in Sources */ = {isa = PBXBuildFile; fileRef = C4D872241E5DDF7500E39BC1 /* WXBoxShadow.m */; };
		DCA445731EFA55B300D0CFA8 /* NSTimer+Weex.m in Sources */ = {isa = PBXBuildFile; fileRef = 59D3CA491CFC3CE1008835DC /* NSTimer+Weex.m */; };
		DCA445741EFA55B300D0CFA8 /* WXConvert.m in Sources */ = {isa = PBXBuildFile; fileRef = 77D1614A1C02E3790010B15B /* WXConvert.m */; };
		DCA445751EFA55B300D0CFA8 /* WXUtility.m in Sources */ = {isa = PBXBuildFile; fileRef = 77D1614E1C02E3880010B15B /* WXUtility.m */; };
		DCA445761EFA55B300D0CFA8 /* WXLog.m in Sources */ = {isa = PBXBuildFile; fileRef = 77D161611C02ED790010B15B /* WXLog.m */; };
		DCA445771EFA55B300D0CFA8 /* WXWeakObjectWrapper.m in Sources */ = {isa = PBXBuildFile; fileRef = 7423899A1C3174EB00D748CA /* WXWeakObjectWrapper.m */; };
		DCA445781EFA55B300D0CFA8 /* NSArray+Weex.m in Sources */ = {isa = PBXBuildFile; fileRef = 7469869E1C4E2C000054A57E /* NSArray+Weex.m */; };
		DCA445791EFA55B300D0CFA8 /* WXThreadSafeCounter.m in Sources */ = {isa = PBXBuildFile; fileRef = 746319011C60AFC100EFEBD4 /* WXThreadSafeCounter.m */; };
		DCA4457A1EFA55B300D0CFA8 /* WXSimulatorShortcutManager.m in Sources */ = {isa = PBXBuildFile; fileRef = 743933B31C7ED9AA00773BB7 /* WXSimulatorShortcutManager.m */; };
		DCA4457B1EFA55B300D0CFA8 /* WXAssert.m in Sources */ = {isa = PBXBuildFile; fileRef = 74915F461C8EB02B00BEBCC0 /* WXAssert.m */; };
		DCA4457C1EFA55B300D0CFA8 /* WXAppConfiguration.m in Sources */ = {isa = PBXBuildFile; fileRef = 74A4BA951CB365D100195969 /* WXAppConfiguration.m */; };
		DCA4457D1EFA55B300D0CFA8 /* WXThreadSafeMutableDictionary.m in Sources */ = {isa = PBXBuildFile; fileRef = 74A4BA991CB3BAA100195969 /* WXThreadSafeMutableDictionary.m */; };
		DCA4457E1EFA55B300D0CFA8 /* WXThreadSafeMutableArray.m in Sources */ = {isa = PBXBuildFile; fileRef = 7461F8A71CFC33A800F62D44 /* WXThreadSafeMutableArray.m */; };
		DCA4457F1EFA55B300D0CFA8 /* NSObject+WXSwizzle.m in Sources */ = {isa = PBXBuildFile; fileRef = 74896F2F1D1AC79400D1D593 /* NSObject+WXSwizzle.m */; };
		DCA445801EFA55B300D0CFA8 /* WXLength.m in Sources */ = {isa = PBXBuildFile; fileRef = 747DF6811E31AEE4005C53A8 /* WXLength.m */; };
		DCA445811EFA55B300D0CFA8 /* WXDiffUtil.m in Sources */ = {isa = PBXBuildFile; fileRef = 744D61131E4AF23E00B624B3 /* WXDiffUtil.m */; };
		DCA445821EFA55B300D0CFA8 /* WXSDKEngine.m in Sources */ = {isa = PBXBuildFile; fileRef = 77D1611F1C02DDB40010B15B /* WXSDKEngine.m */; };
		DCA445831EFA55B300D0CFA8 /* WXBridgeMethod.m in Sources */ = {isa = PBXBuildFile; fileRef = 2A919DA51E321F1F006EB6B5 /* WXBridgeMethod.m */; };
		DCA445841EFA55B300D0CFA8 /* WXModuleMethod.m in Sources */ = {isa = PBXBuildFile; fileRef = 74862F7C1E03A0F300B7A041 /* WXModuleMethod.m */; };
		DCA445851EFA55B300D0CFA8 /* WXComponentMethod.m in Sources */ = {isa = PBXBuildFile; fileRef = 74862F801E03A24500B7A041 /* WXComponentMethod.m */; };
		DCA445861EFA55B300D0CFA8 /* WXCallJSMethod.m in Sources */ = {isa = PBXBuildFile; fileRef = 74D2051F1E091B8000128F44 /* WXCallJSMethod.m */; };
		DCA4458A1EFA55B300D0CFA8 /* WXPolyfillSet.m in Sources */ = {isa = PBXBuildFile; fileRef = 74AD99831D5B0E59008F0336 /* WXPolyfillSet.m */; };
		DCA4458B1EFA55B300D0CFA8 /* JSValue+Weex.m in Sources */ = {isa = PBXBuildFile; fileRef = 74862F781E02B88D00B7A041 /* JSValue+Weex.m */; };
		DCA4458C1EFA55B300D0CFA8 /* WXServiceFactory.m in Sources */ = {isa = PBXBuildFile; fileRef = 740451E91E14BB26004157CB /* WXServiceFactory.m */; };
		DCA4458D1EFA55B300D0CFA8 /* WXInvocationConfig.m in Sources */ = {isa = PBXBuildFile; fileRef = DCF087601DCAE161005CD6EB /* WXInvocationConfig.m */; };
		DCA4458E1EFA55B300D0CFA8 /* WXDatePickerManager.m in Sources */ = {isa = PBXBuildFile; fileRef = C41E1A961DC1FD15009C7F90 /* WXDatePickerManager.m */; };
		DCA4458F1EFA55B300D0CFA8 /* WXSDKManager.m in Sources */ = {isa = PBXBuildFile; fileRef = 77D161271C02DE1A0010B15B /* WXSDKManager.m */; };
		DCA445901EFA55B300D0CFA8 /* WXBridgeManager.m in Sources */ = {isa = PBXBuildFile; fileRef = 77D161371C02DE940010B15B /* WXBridgeManager.m */; };
		DCA445911EFA55B300D0CFA8 /* WXModuleFactory.m in Sources */ = {isa = PBXBuildFile; fileRef = 77E659F01C0C3612008B8775 /* WXModuleFactory.m */; };
		DCA445921EFA55B300D0CFA8 /* WXHandlerFactory.m in Sources */ = {isa = PBXBuildFile; fileRef = 74A4BA9D1CB3C0A100195969 /* WXHandlerFactory.m */; };
		DCA445931EFA55B300D0CFA8 /* WXComponentManager.mm in Sources */ = {isa = PBXBuildFile; fileRef = 7410811E1CED585A001BC6E5 /* WXComponentManager.mm */; };
		DCA445941EFA55B300D0CFA8 /* WXComponentFactory.m in Sources */ = {isa = PBXBuildFile; fileRef = 741081221CED6756001BC6E5 /* WXComponentFactory.m */; };
		DCA445951EFA55B300D0CFA8 /* WXRuleManager.m in Sources */ = {isa = PBXBuildFile; fileRef = DCAB35FD1D658EB700C0EA70 /* WXRuleManager.m */; };
		DCA445961EFA55B300D0CFA8 /* WXMonitor.m in Sources */ = {isa = PBXBuildFile; fileRef = 749DC27A1D40827B009E1C91 /* WXMonitor.m */; };
		DCA445971EFA55B300D0CFA8 /* WXComponent+Navigation.m in Sources */ = {isa = PBXBuildFile; fileRef = 59A5961B1CB630F10012CD52 /* WXComponent+Navigation.m */; };
		DCA445981EFA55B300D0CFA8 /* WXSDKInstance.m in Sources */ = {isa = PBXBuildFile; fileRef = 77D161231C02DDD10010B15B /* WXSDKInstance.m */; };
		DCA445991EFA55B300D0CFA8 /* WXJSExceptionInfo.m in Sources */ = {isa = PBXBuildFile; fileRef = DCF343661E49CAEE00A2FB34 /* WXJSExceptionInfo.m */; };
		DCA4459A1EFA55B300D0CFA8 /* WXResourceRequest.m in Sources */ = {isa = PBXBuildFile; fileRef = 742AD7261DF98C45007DC46C /* WXResourceRequest.m */; };
		DCA4459B1EFA55B300D0CFA8 /* WXResourceRequestHandlerDefaultImpl.m in Sources */ = {isa = PBXBuildFile; fileRef = 742AD7291DF98C45007DC46C /* WXResourceRequestHandlerDefaultImpl.m */; };
		DCA4459C1EFA55B300D0CFA8 /* WXResourceResponse.m in Sources */ = {isa = PBXBuildFile; fileRef = 742AD72B1DF98C45007DC46C /* WXResourceResponse.m */; };
		DCA4459D1EFA56DB00D0CFA8 /* WXValidateProtocol.h in Headers */ = {isa = PBXBuildFile; fileRef = 042013AC1E66CD6A001FC79C /* WXValidateProtocol.h */; settings = {ATTRIBUTES = (Public, ); }; };
		DCA4459E1EFA56E500D0CFA8 /* WXUtility.h in Headers */ = {isa = PBXBuildFile; fileRef = 77D1614D1C02E3880010B15B /* WXUtility.h */; settings = {ATTRIBUTES = (Public, ); }; };
		DCA4459F1EFA56EC00D0CFA8 /* WXURLRewriteProtocol.h in Headers */ = {isa = PBXBuildFile; fileRef = 74EF31A91DE58AE600667A07 /* WXURLRewriteProtocol.h */; settings = {ATTRIBUTES = (Public, ); }; };
		DCA445A01EFA56F400D0CFA8 /* WXType.h in Headers */ = {isa = PBXBuildFile; fileRef = 7423899D1C32733800D748CA /* WXType.h */; settings = {ATTRIBUTES = (Public, ); }; };
		DCA445A11EFA56FA00D0CFA8 /* WXScrollerProtocol.h in Headers */ = {isa = PBXBuildFile; fileRef = 74FD6E031C7C0E9600DBEB6D /* WXScrollerProtocol.h */; settings = {ATTRIBUTES = (Public, ); }; };
		DCA445A21EFA570100D0CFA8 /* WXScrollerComponent.h in Headers */ = {isa = PBXBuildFile; fileRef = 77E65A171C155F25008B8775 /* WXScrollerComponent.h */; settings = {ATTRIBUTES = (Public, ); }; };
		DCA445A31EFA570800D0CFA8 /* WXSDKManager.h in Headers */ = {isa = PBXBuildFile; fileRef = 77D161261C02DE1A0010B15B /* WXSDKManager.h */; settings = {ATTRIBUTES = (Public, ); }; };
		DCA445A41EFA570E00D0CFA8 /* WXSDKInstance.h in Headers */ = {isa = PBXBuildFile; fileRef = 77D161221C02DDD10010B15B /* WXSDKInstance.h */; settings = {ATTRIBUTES = (Public, ); }; };
		DCA445A61EFA571E00D0CFA8 /* WXSDKEngine.h in Headers */ = {isa = PBXBuildFile; fileRef = 77D1611E1C02DDB40010B15B /* WXSDKEngine.h */; settings = {ATTRIBUTES = (Public, ); }; };
		DCA445A71EFA572300D0CFA8 /* WXRootViewController.h in Headers */ = {isa = PBXBuildFile; fileRef = 59A5962D1CB632050012CD52 /* WXRootViewController.h */; settings = {ATTRIBUTES = (Public, ); }; };
		DCA445A81EFA572B00D0CFA8 /* WXResourceResponse.h in Headers */ = {isa = PBXBuildFile; fileRef = 742AD72A1DF98C45007DC46C /* WXResourceResponse.h */; settings = {ATTRIBUTES = (Public, ); }; };
		DCA445A91EFA573200D0CFA8 /* WXResourceRequestHandler.h in Headers */ = {isa = PBXBuildFile; fileRef = 742AD7271DF98C45007DC46C /* WXResourceRequestHandler.h */; settings = {ATTRIBUTES = (Public, ); }; };
		DCA445AA1EFA573900D0CFA8 /* WXResourceRequest.h in Headers */ = {isa = PBXBuildFile; fileRef = 742AD7251DF98C45007DC46C /* WXResourceRequest.h */; settings = {ATTRIBUTES = (Public, ); }; };
		DCA445AB1EFA574100D0CFA8 /* WXPrerenderManager.h in Headers */ = {isa = PBXBuildFile; fileRef = C43C03E41EC8ACA40044C7FF /* WXPrerenderManager.h */; settings = {ATTRIBUTES = (Public, ); }; };
		DCA445AC1EFA574A00D0CFA8 /* WXNetworkProtocol.h in Headers */ = {isa = PBXBuildFile; fileRef = 74A4BA841CAD453400195969 /* WXNetworkProtocol.h */; settings = {ATTRIBUTES = (Public, ); }; };
		DCA445AD1EFA575100D0CFA8 /* WXNavigationProtocol.h in Headers */ = {isa = PBXBuildFile; fileRef = 59A596171CB630E50012CD52 /* WXNavigationProtocol.h */; settings = {ATTRIBUTES = (Public, ); }; };
		DCA445AE1EFA575700D0CFA8 /* WXMonitor.h in Headers */ = {isa = PBXBuildFile; fileRef = 749DC2791D40827B009E1C91 /* WXMonitor.h */; settings = {ATTRIBUTES = (Public, ); }; };
		DCA445AF1EFA575D00D0CFA8 /* WXModuleProtocol.h in Headers */ = {isa = PBXBuildFile; fileRef = 775BEE701C1BD977008D1629 /* WXModuleProtocol.h */; settings = {ATTRIBUTES = (Public, ); }; };
		DCA445B01EFA576200D0CFA8 /* WXModalUIModule.h in Headers */ = {isa = PBXBuildFile; fileRef = 746319271C71B92600EFEBD4 /* WXModalUIModule.h */; settings = {ATTRIBUTES = (Public, ); }; };
		DCA445B11EFA576800D0CFA8 /* WXLog.h in Headers */ = {isa = PBXBuildFile; fileRef = 77D161601C02ED790010B15B /* WXLog.h */; settings = {ATTRIBUTES = (Public, ); }; };
		DCA445B21EFA576D00D0CFA8 /* WXListComponent.h in Headers */ = {isa = PBXBuildFile; fileRef = 74CC7A1E1C2BF9DC00829368 /* WXListComponent.h */; settings = {ATTRIBUTES = (Public, ); }; };
		DCA445B41EFA577F00D0CFA8 /* WXJSExceptionProtocol.h in Headers */ = {isa = PBXBuildFile; fileRef = DCDFED001E68238F00C228D7 /* WXJSExceptionProtocol.h */; settings = {ATTRIBUTES = (Public, ); }; };
		DCA445B51EFA578400D0CFA8 /* WXJSExceptionInfo.h in Headers */ = {isa = PBXBuildFile; fileRef = DCF343651E49CAEE00A2FB34 /* WXJSExceptionInfo.h */; settings = {ATTRIBUTES = (Public, ); }; };
		DCA445B61EFA578B00D0CFA8 /* WXIndicatorComponent.h in Headers */ = {isa = PBXBuildFile; fileRef = 2AC750221C7565690041D390 /* WXIndicatorComponent.h */; settings = {ATTRIBUTES = (Public, ); }; };
		DCA445B71EFA579200D0CFA8 /* WXImgLoaderProtocol.h in Headers */ = {isa = PBXBuildFile; fileRef = 775BEE6C1C1BD8F4008D1629 /* WXImgLoaderProtocol.h */; settings = {ATTRIBUTES = (Public, ); }; };
		DCA445B81EFA579800D0CFA8 /* WXEventModuleProtocol.h in Headers */ = {isa = PBXBuildFile; fileRef = 2AE5B7551CABA04E0082FDDB /* WXEventModuleProtocol.h */; settings = {ATTRIBUTES = (Public, ); }; };
		DCA445B91EFA579D00D0CFA8 /* WXErrorView.h in Headers */ = {isa = PBXBuildFile; fileRef = 591DD3301D23AD5800BE8709 /* WXErrorView.h */; settings = {ATTRIBUTES = (Public, ); }; };
		DCA445BA1EFA57A200D0CFA8 /* WXDefine.h in Headers */ = {isa = PBXBuildFile; fileRef = 775BEE4D1C16F993008D1629 /* WXDefine.h */; settings = {ATTRIBUTES = (Public, ); }; };
		DCA445BB1EFA57AA00D0CFA8 /* WXDebugTool.h in Headers */ = {isa = PBXBuildFile; fileRef = 74A4BA591CABBBD000195969 /* WXDebugTool.h */; settings = {ATTRIBUTES = (Public, ); }; };
		DCA445BC1EFA57B000D0CFA8 /* WXConvert.h in Headers */ = {isa = PBXBuildFile; fileRef = 77D161491C02E3790010B15B /* WXConvert.h */; settings = {ATTRIBUTES = (Public, ); }; };
		DCA445BD1EFA57B500D0CFA8 /* WXConfigCenterProtocol.h in Headers */ = {isa = PBXBuildFile; fileRef = DC6836E51EBB12B200AD2D84 /* WXConfigCenterProtocol.h */; settings = {ATTRIBUTES = (Public, ); }; };
		DCA445BE1EFA57BB00D0CFA8 /* WXComponentManager.h in Headers */ = {isa = PBXBuildFile; fileRef = 7410811D1CED585A001BC6E5 /* WXComponentManager.h */; settings = {ATTRIBUTES = (Public, ); }; };
		DCA445BF1EFA57C300D0CFA8 /* WXComponent.h in Headers */ = {isa = PBXBuildFile; fileRef = 77D1612E1C02DE4E0010B15B /* WXComponent.h */; settings = {ATTRIBUTES = (Public, ); }; };
		DCA445C01EFA57C900D0CFA8 /* WXBridgeProtocol.h in Headers */ = {isa = PBXBuildFile; fileRef = 77D161421C02DEE40010B15B /* WXBridgeProtocol.h */; settings = {ATTRIBUTES = (Public, ); }; };
		DCA445C11EFA57D000D0CFA8 /* WXBridgeManager.h in Headers */ = {isa = PBXBuildFile; fileRef = 77D161361C02DE940010B15B /* WXBridgeManager.h */; settings = {ATTRIBUTES = (Public, ); }; };
		DCA445C21EFA57D700D0CFA8 /* WXBaseViewController.h in Headers */ = {isa = PBXBuildFile; fileRef = 59A5962B1CB632050012CD52 /* WXBaseViewController.h */; settings = {ATTRIBUTES = (Public, ); }; };
		DCA445C31EFA57DC00D0CFA8 /* WXAppMonitorProtocol.h in Headers */ = {isa = PBXBuildFile; fileRef = 59A582D31CF481110081FD3E /* WXAppMonitorProtocol.h */; settings = {ATTRIBUTES = (Public, ); }; };
		DCA445C41EFA57E300D0CFA8 /* WXAppConfiguration.h in Headers */ = {isa = PBXBuildFile; fileRef = 74A4BA941CB365D100195969 /* WXAppConfiguration.h */; settings = {ATTRIBUTES = (Public, ); }; };
		DCA445C51EFA57E800D0CFA8 /* WXAComponent.h in Headers */ = {isa = PBXBuildFile; fileRef = 2AE5B7501CAB7DBD0082FDDB /* WXAComponent.h */; settings = {ATTRIBUTES = (Public, ); }; };
		DCA445C61EFA57EE00D0CFA8 /* NSObject+WXSwizzle.h in Headers */ = {isa = PBXBuildFile; fileRef = 74896F2E1D1AC79400D1D593 /* NSObject+WXSwizzle.h */; settings = {ATTRIBUTES = (Public, ); }; };
		DCA445CA1EFA58CE00D0CFA8 /* wx_load_error@3x.png in Resources */ = {isa = PBXBuildFile; fileRef = 59AC02501D2A7E6E00355112 /* wx_load_error@3x.png */; };
		DCA445CB1EFA590600D0CFA8 /* WXComponent+Layout.h in Headers */ = {isa = PBXBuildFile; fileRef = 744BEA571D0520F300452B5D /* WXComponent+Layout.h */; settings = {ATTRIBUTES = (Public, ); }; };
		DCA445CC1EFA592800D0CFA8 /* WXResourceLoader.h in Headers */ = {isa = PBXBuildFile; fileRef = 742AD7381DF98C8B007DC46C /* WXResourceLoader.h */; settings = {ATTRIBUTES = (Public, ); }; };
		DCA445CD1EFA592E00D0CFA8 /* WXComponent+Events.h in Headers */ = {isa = PBXBuildFile; fileRef = 7408C48C1CFB345D000BCCD0 /* WXComponent+Events.h */; };
		DCA445CE1EFA593500D0CFA8 /* WXComponent+BoxShadow.h in Headers */ = {isa = PBXBuildFile; fileRef = C4E375361E5FCBD3009B2D9C /* WXComponent+BoxShadow.h */; };
		DCA445CF1EFA593A00D0CFA8 /* WXInnerLayer.h in Headers */ = {isa = PBXBuildFile; fileRef = C4D872201E5DDEDA00E39BC1 /* WXInnerLayer.h */; };
		DCA445D01EFA593E00D0CFA8 /* WXDisplayQueue.h in Headers */ = {isa = PBXBuildFile; fileRef = 7461F88C1CFB373100F62D44 /* WXDisplayQueue.h */; };
		DCA445D11EFA594200D0CFA8 /* WXLayer.h in Headers */ = {isa = PBXBuildFile; fileRef = 7461F88E1CFB373100F62D44 /* WXLayer.h */; };
		DCA445D21EFA594600D0CFA8 /* WXComponent+Display.h in Headers */ = {isa = PBXBuildFile; fileRef = 744BEA531D05178F00452B5D /* WXComponent+Display.h */; };
		DCA445D31EFA594A00D0CFA8 /* WXRoundedRect.h in Headers */ = {isa = PBXBuildFile; fileRef = 741DFE001DDD7D18009B020F /* WXRoundedRect.h */; };
		DCA445D41EFA594E00D0CFA8 /* UIBezierPath+Weex.h in Headers */ = {isa = PBXBuildFile; fileRef = 741DFE041DDD9B2F009B020F /* UIBezierPath+Weex.h */; };
		DCA445D51EFA598200D0CFA8 /* WXComponent+PseudoClassManagement.h in Headers */ = {isa = PBXBuildFile; fileRef = C4C30DE71E1B833D00786B6C /* WXComponent+PseudoClassManagement.h */; };
		DCA445D61EFA598600D0CFA8 /* WXView.h in Headers */ = {isa = PBXBuildFile; fileRef = 745ED2D61C5F2C7E002DB5A8 /* WXView.h */; settings = {ATTRIBUTES = (Public, ); }; };
		DCA445D71EFA598D00D0CFA8 /* WXComponent+ViewManagement.h in Headers */ = {isa = PBXBuildFile; fileRef = 747A787A1D1BAAC900DED9D0 /* WXComponent+ViewManagement.h */; };
		DCA445D81EFA599400D0CFA8 /* WXRootView.h in Headers */ = {isa = PBXBuildFile; fileRef = 74B8BEFC1DC47B72004A6027 /* WXRootView.h */; };
		DCA445D91EFA59A100D0CFA8 /* WXEditComponent.h in Headers */ = {isa = PBXBuildFile; fileRef = C4B3D6D21E6954300013F38D /* WXEditComponent.h */; };
		DCA445DA1EFA59A600D0CFA8 /* WXMultiColumnLayout.h in Headers */ = {isa = PBXBuildFile; fileRef = 745B2D5E1E5A8E1E0092D38A /* WXMultiColumnLayout.h */; };
		DCA445DC1EFA59AD00D0CFA8 /* WXRecyclerDataController.h in Headers */ = {isa = PBXBuildFile; fileRef = 745B2D621E5A8E1E0092D38A /* WXRecyclerDataController.h */; };
		DCA445DD1EFA59B300D0CFA8 /* WXRecyclerUpdateController.h in Headers */ = {isa = PBXBuildFile; fileRef = 745B2D641E5A8E1E0092D38A /* WXRecyclerUpdateController.h */; };
		DCA445DE1EFA59B800D0CFA8 /* WXSectionDataController.h in Headers */ = {isa = PBXBuildFile; fileRef = 745B2D661E5A8E1E0092D38A /* WXSectionDataController.h */; };
		DCA445DF1EFA59BC00D0CFA8 /* WXLoadingComponent.h in Headers */ = {isa = PBXBuildFile; fileRef = 2A837AAC1CD9DE9200AEDF03 /* WXLoadingComponent.h */; };
		DCA445E01EFA59CD00D0CFA8 /* WXLoadingIndicator.h in Headers */ = {isa = PBXBuildFile; fileRef = 2A837AAE1CD9DE9200AEDF03 /* WXLoadingIndicator.h */; };
		DCA445E11EFA59D100D0CFA8 /* WXSliderNeighborComponent.h in Headers */ = {isa = PBXBuildFile; fileRef = DCC77C121D770AE300CE7288 /* WXSliderNeighborComponent.h */; };
		DCA445E21EFA59D700D0CFA8 /* WXRefreshComponent.h in Headers */ = {isa = PBXBuildFile; fileRef = 2A837AB01CD9DE9200AEDF03 /* WXRefreshComponent.h */; };
		DCA445E31EFA59DA00D0CFA8 /* WXEmbedComponent.h in Headers */ = {isa = PBXBuildFile; fileRef = 59CE27E61CC387DB000BE37A /* WXEmbedComponent.h */; };
		DCA445E41EFA59DC00D0CFA8 /* WXVideoComponent.h in Headers */ = {isa = PBXBuildFile; fileRef = 2A8E65881C7C7AA20025C7B7 /* WXVideoComponent.h */; };
		DCA445E51EFA59E100D0CFA8 /* WXDivComponent.h in Headers */ = {isa = PBXBuildFile; fileRef = 77E65A0B1C155E99008B8775 /* WXDivComponent.h */; };
		DCA445E61EFA59E500D0CFA8 /* WXImageComponent.h in Headers */ = {isa = PBXBuildFile; fileRef = 77E65A0F1C155EA8008B8775 /* WXImageComponent.h */; };
		DCA445E71EFA59E900D0CFA8 /* WXTextComponent.h in Headers */ = {isa = PBXBuildFile; fileRef = 77E65A131C155EB5008B8775 /* WXTextComponent.h */; };
		DCA445E81EFA59EF00D0CFA8 /* WXCycleSliderComponent.h in Headers */ = {isa = PBXBuildFile; fileRef = 37B51EE21E97804D0040A743 /* WXCycleSliderComponent.h */; };
		DCA445EA1EFA5A0300D0CFA8 /* WXCellComponent.h in Headers */ = {isa = PBXBuildFile; fileRef = 74CC7A1A1C2BC5F800829368 /* WXCellComponent.h */; };
		DCA445EB1EFA5A0B00D0CFA8 /* WXTextInputComponent.h in Headers */ = {isa = PBXBuildFile; fileRef = 2A1F57B51C75C6A600B58017 /* WXTextInputComponent.h */; };
		DCA445EC1EFA5A0E00D0CFA8 /* WXTextAreaComponent.h in Headers */ = {isa = PBXBuildFile; fileRef = DC03ADB81D508719003F76E7 /* WXTextAreaComponent.h */; };
		DCA445ED1EFA5A1200D0CFA8 /* WXTransform.h in Headers */ = {isa = PBXBuildFile; fileRef = D317338A1C57257000BB7539 /* WXTransform.h */; };
		DCA445EE1EFA5A1500D0CFA8 /* WXWebComponent.h in Headers */ = {isa = PBXBuildFile; fileRef = D312CE391C730DEB00046D68 /* WXWebComponent.h */; };
		DCA445EF1EFA5A1800D0CFA8 /* WXSwitchComponent.h in Headers */ = {isa = PBXBuildFile; fileRef = 2A60CE9A1C91733E00857B9F /* WXSwitchComponent.h */; };
		DCA445F01EFA5A1D00D0CFA8 /* WXComponent_internal.h in Headers */ = {isa = PBXBuildFile; fileRef = 741081251CEDB4EC001BC6E5 /* WXComponent_internal.h */; };
		DCA445F11EFA5A2000D0CFA8 /* WXCanvasComponent.h in Headers */ = {isa = PBXBuildFile; fileRef = D33451061D3E19480083598A /* WXCanvasComponent.h */; };
		DCA445F21EFA5A2300D0CFA8 /* WXHeaderComponent.h in Headers */ = {isa = PBXBuildFile; fileRef = 744D610A1E49978200B624B3 /* WXHeaderComponent.h */; };
		DCA445F31EFA5A2500D0CFA8 /* WXFooterComponent.h in Headers */ = {isa = PBXBuildFile; fileRef = 744D610E1E49979000B624B3 /* WXFooterComponent.h */; };
		DCA445F41EFA5A2800D0CFA8 /* WXNavigationDefaultImpl.h in Headers */ = {isa = PBXBuildFile; fileRef = 59A583041CF5B2FD0081FD3E /* WXNavigationDefaultImpl.h */; };
		DCA445F51EFA5A2A00D0CFA8 /* WXURLRewriteDefaultImpl.h in Headers */ = {isa = PBXBuildFile; fileRef = 74EF31AB1DE58BE200667A07 /* WXURLRewriteDefaultImpl.h */; };
		DCA445F71EFA5A3100D0CFA8 /* WXPickerModule.h in Headers */ = {isa = PBXBuildFile; fileRef = C4B834261DE69B09007AD27E /* WXPickerModule.h */; };
		DCA445F81EFA5A3500D0CFA8 /* WXGlobalEventModule.h in Headers */ = {isa = PBXBuildFile; fileRef = DCA0EF621D6EED6F00CB18B9 /* WXGlobalEventModule.h */; };
		DCA445F91EFA5A3700D0CFA8 /* WXClipboardModule.h in Headers */ = {isa = PBXBuildFile; fileRef = 1D3000EF1D40B9AB004F3B4F /* WXClipboardModule.h */; };
		DCA445FA1EFA5A3A00D0CFA8 /* WXNavigatorModule.h in Headers */ = {isa = PBXBuildFile; fileRef = 59A5961E1CB6311F0012CD52 /* WXNavigatorModule.h */; };
		DCA445FB1EFA5A3C00D0CFA8 /* WXStorageModule.h in Headers */ = {isa = PBXBuildFile; fileRef = 59A596201CB6311F0012CD52 /* WXStorageModule.h */; };
		DCA445FC1EFA5A3E00D0CFA8 /* WXStreamModule.h in Headers */ = {isa = PBXBuildFile; fileRef = 74A4BAA41CB4F98300195969 /* WXStreamModule.h */; };
		DCA445FD1EFA5A4000D0CFA8 /* WXAnimationModule.h in Headers */ = {isa = PBXBuildFile; fileRef = 594C28911CF9E61A009793A4 /* WXAnimationModule.h */; };
		DCA445FF1EFA5A4600D0CFA8 /* WXInstanceWrap.h in Headers */ = {isa = PBXBuildFile; fileRef = 2AFEB1791C747139000507FA /* WXInstanceWrap.h */; };
		DCA446001EFA5A4800D0CFA8 /* WXDomModule.h in Headers */ = {isa = PBXBuildFile; fileRef = 77E659D81C07F594008B8775 /* WXDomModule.h */; };
		DCA446011EFA5A4B00D0CFA8 /* WXTimerModule.h in Headers */ = {isa = PBXBuildFile; fileRef = D3FC0DF51C508B2A002B9E31 /* WXTimerModule.h */; };
		DCA446021EFA5A5000D0CFA8 /* WXWebViewModule.h in Headers */ = {isa = PBXBuildFile; fileRef = D362F94D1C83EDA20003F546 /* WXWebViewModule.h */; };
		DCA446031EFA5A5200D0CFA8 /* WXCanvasModule.h in Headers */ = {isa = PBXBuildFile; fileRef = D334510A1D3E19B80083598A /* WXCanvasModule.h */; };
		DCA446041EFA5A5500D0CFA8 /* WXMetaModule.h in Headers */ = {isa = PBXBuildFile; fileRef = 74BB5FB71DFEE81A004FC3DF /* WXMetaModule.h */; };
		DCA446051EFA5A5800D0CFA8 /* WXBoxShadow.h in Headers */ = {isa = PBXBuildFile; fileRef = C4D872231E5DDF7500E39BC1 /* WXBoxShadow.h */; };
		DCA446061EFA5A5B00D0CFA8 /* NSTimer+Weex.h in Headers */ = {isa = PBXBuildFile; fileRef = 59D3CA481CFC3CE1008835DC /* NSTimer+Weex.h */; };
		DCA446071EFA5A6500D0CFA8 /* WXWeakObjectWrapper.h in Headers */ = {isa = PBXBuildFile; fileRef = 742389991C3174EB00D748CA /* WXWeakObjectWrapper.h */; };
		DCA446081EFA5A6A00D0CFA8 /* NSArray+Weex.h in Headers */ = {isa = PBXBuildFile; fileRef = 7469869D1C4E2C000054A57E /* NSArray+Weex.h */; };
		DCA446091EFA5A6D00D0CFA8 /* WXThreadSafeCounter.h in Headers */ = {isa = PBXBuildFile; fileRef = 746319001C60AFC100EFEBD4 /* WXThreadSafeCounter.h */; };
		DCA4460A1EFA5A6F00D0CFA8 /* WXSimulatorShortcutManager.h in Headers */ = {isa = PBXBuildFile; fileRef = 743933B21C7ED9AA00773BB7 /* WXSimulatorShortcutManager.h */; };
		DCA4460B1EFA5A7200D0CFA8 /* WXAssert.h in Headers */ = {isa = PBXBuildFile; fileRef = 74915F451C8EB02B00BEBCC0 /* WXAssert.h */; };
		DCA4460C1EFA5A7600D0CFA8 /* WXThreadSafeMutableDictionary.h in Headers */ = {isa = PBXBuildFile; fileRef = 74A4BA981CB3BAA100195969 /* WXThreadSafeMutableDictionary.h */; };
		DCA4460D1EFA5A7900D0CFA8 /* WXThreadSafeMutableArray.h in Headers */ = {isa = PBXBuildFile; fileRef = 7461F8A61CFC33A800F62D44 /* WXThreadSafeMutableArray.h */; };
		DCA4460E1EFA5A7E00D0CFA8 /* WXLength.h in Headers */ = {isa = PBXBuildFile; fileRef = 747DF6801E31AEE4005C53A8 /* WXLength.h */; };
		DCA4460F1EFA5A8100D0CFA8 /* WXDiffUtil.h in Headers */ = {isa = PBXBuildFile; fileRef = 744D61121E4AF23E00B624B3 /* WXDiffUtil.h */; };
		DCA446101EFA5A8500D0CFA8 /* WXBridgeMethod.h in Headers */ = {isa = PBXBuildFile; fileRef = 2A919DA41E321F1F006EB6B5 /* WXBridgeMethod.h */; };
		DCA446111EFA5A8800D0CFA8 /* WXModuleMethod.h in Headers */ = {isa = PBXBuildFile; fileRef = 74862F7B1E03A0F300B7A041 /* WXModuleMethod.h */; };
		DCA446121EFA5A8A00D0CFA8 /* WXComponentMethod.h in Headers */ = {isa = PBXBuildFile; fileRef = 74862F7F1E03A24500B7A041 /* WXComponentMethod.h */; };
		DCA446131EFA5A8C00D0CFA8 /* WXCallJSMethod.h in Headers */ = {isa = PBXBuildFile; fileRef = 74D2051E1E091B8000128F44 /* WXCallJSMethod.h */; };
		DCA446151EFA5A9000D0CFA8 /* WXBridgeContext.h in Headers */ = {isa = PBXBuildFile; fileRef = 59A582FA1CF5B17B0081FD3E /* WXBridgeContext.h */; };
		DCA446161EFA5A9600D0CFA8 /* WXJSCoreBridge.h in Headers */ = {isa = PBXBuildFile; fileRef = 77D1613A1C02DEA60010B15B /* WXJSCoreBridge.h */; };
		DCA446171EFA5A9900D0CFA8 /* WXPolyfillSet.h in Headers */ = {isa = PBXBuildFile; fileRef = 74AD99821D5B0E59008F0336 /* WXPolyfillSet.h */; };
		DCA446181EFA5A9B00D0CFA8 /* JSValue+Weex.h in Headers */ = {isa = PBXBuildFile; fileRef = 74862F771E02B88D00B7A041 /* JSValue+Weex.h */; };
		DCA446191EFA5A9E00D0CFA8 /* WXServiceFactory.h in Headers */ = {isa = PBXBuildFile; fileRef = 740451E81E14BB26004157CB /* WXServiceFactory.h */; };
		DCA4461A1EFA5AA000D0CFA8 /* WXInvocationConfig.h in Headers */ = {isa = PBXBuildFile; fileRef = DCF0875F1DCAE161005CD6EB /* WXInvocationConfig.h */; };
		DCA4461B1EFA5AA200D0CFA8 /* WXDatePickerManager.h in Headers */ = {isa = PBXBuildFile; fileRef = C41E1A951DC1FD15009C7F90 /* WXDatePickerManager.h */; };
		DCA4461C1EFA5AA600D0CFA8 /* WXModuleFactory.h in Headers */ = {isa = PBXBuildFile; fileRef = 77E659EF1C0C3612008B8775 /* WXModuleFactory.h */; };
		DCA4461D1EFA5AAA00D0CFA8 /* WXHandlerFactory.h in Headers */ = {isa = PBXBuildFile; fileRef = 74A4BA9C1CB3C0A100195969 /* WXHandlerFactory.h */; settings = {ATTRIBUTES = (Public, ); }; };
		DCA4461E1EFA5AAF00D0CFA8 /* WXComponentFactory.h in Headers */ = {isa = PBXBuildFile; fileRef = 741081211CED6756001BC6E5 /* WXComponentFactory.h */; };
		DCA4461F1EFA5AB100D0CFA8 /* WXRuleManager.h in Headers */ = {isa = PBXBuildFile; fileRef = DCAB35FC1D658EB700C0EA70 /* WXRuleManager.h */; };
		DCA446201EFA5AB800D0CFA8 /* WXComponent+Navigation.h in Headers */ = {isa = PBXBuildFile; fileRef = 59A5961A1CB630F10012CD52 /* WXComponent+Navigation.h */; };
		DCA446211EFA5ABA00D0CFA8 /* WXSDKInstance_private.h in Headers */ = {isa = PBXBuildFile; fileRef = 748B25161C44A6F9005D491E /* WXSDKInstance_private.h */; };
		DCA446221EFA5AC400D0CFA8 /* WXResourceRequestHandlerDefaultImpl.h in Headers */ = {isa = PBXBuildFile; fileRef = 742AD7281DF98C45007DC46C /* WXResourceRequestHandlerDefaultImpl.h */; };
		DCA446241EFA5AFE00D0CFA8 /* UIKit.framework in Frameworks */ = {isa = PBXBuildFile; fileRef = DCA446231EFA5AFE00D0CFA8 /* UIKit.framework */; };
		DCA446271EFA5DAF00D0CFA8 /* WeexSDK.h in Headers */ = {isa = PBXBuildFile; fileRef = DCA446261EFA5DAF00D0CFA8 /* WeexSDK.h */; settings = {ATTRIBUTES = (Public, ); }; };
		DCA446291EFA688B00D0CFA8 /* WeexSDK.h in Headers */ = {isa = PBXBuildFile; fileRef = DCA446261EFA5DAF00D0CFA8 /* WeexSDK.h */; settings = {ATTRIBUTES = (Public, ); }; };
		DCAB35FE1D658EB700C0EA70 /* WXRuleManager.h in Headers */ = {isa = PBXBuildFile; fileRef = DCAB35FC1D658EB700C0EA70 /* WXRuleManager.h */; };
		DCAB35FF1D658EB700C0EA70 /* WXRuleManager.m in Sources */ = {isa = PBXBuildFile; fileRef = DCAB35FD1D658EB700C0EA70 /* WXRuleManager.m */; };
		DCC77C131D770AE300CE7288 /* WXSliderNeighborComponent.mm in Sources */ = {isa = PBXBuildFile; fileRef = DCC77C111D770AE300CE7288 /* WXSliderNeighborComponent.mm */; };
		DCC77C141D770AE300CE7288 /* WXSliderNeighborComponent.h in Headers */ = {isa = PBXBuildFile; fileRef = DCC77C121D770AE300CE7288 /* WXSliderNeighborComponent.h */; };
		DCD8D0F32073392A0002C420 /* weex-polyfill.js in Resources */ = {isa = PBXBuildFile; fileRef = DCD8D0F22073392A0002C420 /* weex-polyfill.js */; };
		DCD8D0F42073392A0002C420 /* weex-polyfill.js in Resources */ = {isa = PBXBuildFile; fileRef = DCD8D0F22073392A0002C420 /* weex-polyfill.js */; };
		DCD8D0F52073393B0002C420 /* weex-main-jsfm.js in Resources */ = {isa = PBXBuildFile; fileRef = DC15A3D92010BC93009C8977 /* weex-main-jsfm.js */; };
		DCD8D0F62073393B0002C420 /* weex-rax-api.js in Resources */ = {isa = PBXBuildFile; fileRef = DC15A3DA2010BC93009C8977 /* weex-rax-api.js */; };
		DCDFED011E68238F00C228D7 /* WXJSExceptionProtocol.h in Headers */ = {isa = PBXBuildFile; fileRef = DCDFED001E68238F00C228D7 /* WXJSExceptionProtocol.h */; settings = {ATTRIBUTES = (Public, ); }; };
		DCE2CF9A1F46D4220021BDC4 /* WXVoiceOverModule.m in Sources */ = {isa = PBXBuildFile; fileRef = DCE2CF981F46D4220021BDC4 /* WXVoiceOverModule.m */; };
		DCE2CF9B1F46D4220021BDC4 /* WXVoiceOverModule.h in Headers */ = {isa = PBXBuildFile; fileRef = DCE2CF991F46D4220021BDC4 /* WXVoiceOverModule.h */; settings = {ATTRIBUTES = (Public, ); }; };
		DCE2CF9C1F46D4310021BDC4 /* WXVoiceOverModule.h in Headers */ = {isa = PBXBuildFile; fileRef = DCE2CF991F46D4220021BDC4 /* WXVoiceOverModule.h */; settings = {ATTRIBUTES = (Public, ); }; };
		DCE2CF9D1F46D4370021BDC4 /* WXVoiceOverModule.m in Sources */ = {isa = PBXBuildFile; fileRef = DCE2CF981F46D4220021BDC4 /* WXVoiceOverModule.m */; };
		DCE7F1EF20AD358A00D471E7 /* WXPageEventNotifyEvent.h in Headers */ = {isa = PBXBuildFile; fileRef = DCE7F1EE20AD358A00D471E7 /* WXPageEventNotifyEvent.h */; settings = {ATTRIBUTES = (Public, ); }; };
		DCE7F1F020AD358A00D471E7 /* WXPageEventNotifyEvent.h in Headers */ = {isa = PBXBuildFile; fileRef = DCE7F1EE20AD358A00D471E7 /* WXPageEventNotifyEvent.h */; settings = {ATTRIBUTES = (Public, ); }; };
		DCF087611DCAE161005CD6EB /* WXInvocationConfig.h in Headers */ = {isa = PBXBuildFile; fileRef = DCF0875F1DCAE161005CD6EB /* WXInvocationConfig.h */; };
		DCF087621DCAE161005CD6EB /* WXInvocationConfig.m in Sources */ = {isa = PBXBuildFile; fileRef = DCF087601DCAE161005CD6EB /* WXInvocationConfig.m */; };
		DCF343671E49CAEE00A2FB34 /* WXJSExceptionInfo.h in Headers */ = {isa = PBXBuildFile; fileRef = DCF343651E49CAEE00A2FB34 /* WXJSExceptionInfo.h */; settings = {ATTRIBUTES = (Public, ); }; };
		DCF343681E49CAEE00A2FB34 /* WXJSExceptionInfo.m in Sources */ = {isa = PBXBuildFile; fileRef = DCF343661E49CAEE00A2FB34 /* WXJSExceptionInfo.m */; };
		ED053500207F4DEB007B4568 /* JSContext+Weex.h in Headers */ = {isa = PBXBuildFile; fileRef = ED0534FE207F4DEB007B4568 /* JSContext+Weex.h */; settings = {ATTRIBUTES = (Public, ); }; };
		ED053501207F4DEB007B4568 /* JSContext+Weex.h in Headers */ = {isa = PBXBuildFile; fileRef = ED0534FE207F4DEB007B4568 /* JSContext+Weex.h */; settings = {ATTRIBUTES = (Public, ); }; };
		ED053502207F4DEB007B4568 /* JSContext+Weex.m in Sources */ = {isa = PBXBuildFile; fileRef = ED0534FF207F4DEB007B4568 /* JSContext+Weex.m */; };
		ED053503207F4DEB007B4568 /* JSContext+Weex.m in Sources */ = {isa = PBXBuildFile; fileRef = ED0534FF207F4DEB007B4568 /* JSContext+Weex.m */; };
/* End PBXBuildFile section */

/* Begin PBXContainerItemProxy section */
		74C896431D2AC2210043B82A /* PBXContainerItemProxy */ = {
			isa = PBXContainerItemProxy;
			containerPortal = 77D160F41C02DBE70010B15B /* Project object */;
			proxyType = 1;
			remoteGlobalIDString = 77D160FC1C02DBE70010B15B;
			remoteInfo = WeexSDK;
		};
/* End PBXContainerItemProxy section */

/* Begin PBXCopyFilesBuildPhase section */
		2A42AF831C23B33E00818EA6 /* Copy Files */ = {
			isa = PBXCopyFilesBuildPhase;
			buildActionMask = 2147483647;
			dstPath = "include/$(PRODUCT_NAME)";
			dstSubfolderSpec = 16;
			files = (
				2A42AF881C23B33E00818EA6 /* WeexSDK_MTL.h in Copy Files */,
			);
			name = "Copy Files";
			runOnlyForDeploymentPostprocessing = 0;
		};
/* End PBXCopyFilesBuildPhase section */

/* Begin PBXFileReference section */
		042013AC1E66CD6A001FC79C /* WXValidateProtocol.h */ = {isa = PBXFileReference; fileEncoding = 4; lastKnownFileType = sourcecode.c.h; path = WXValidateProtocol.h; sourceTree = "<group>"; };
		17036A4C20FDE72F0029AE3D /* WXApmForInstance.h */ = {isa = PBXFileReference; fileEncoding = 4; lastKnownFileType = sourcecode.c.h; path = WXApmForInstance.h; sourceTree = "<group>"; };
		17036A5220FDE7490029AE3D /* WXApmProtocol.h */ = {isa = PBXFileReference; fileEncoding = 4; lastKnownFileType = sourcecode.c.h; path = WXApmProtocol.h; sourceTree = "<group>"; };
		1746EA7220E9D253007E55BD /* WXComponent_performance.h */ = {isa = PBXFileReference; fileEncoding = 4; lastKnownFileType = sourcecode.c.h; path = WXComponent_performance.h; sourceTree = "<group>"; };
		176BE43B209172330086B6AF /* WXComponent+Layout.mm */ = {isa = PBXFileReference; fileEncoding = 4; lastKnownFileType = sourcecode.cpp.objcpp; name = "WXComponent+Layout.mm"; path = "Layout/WXComponent+Layout.mm"; sourceTree = "<group>"; };
		1771795421412A5D006F39A9 /* WXApmForInstance.m */ = {isa = PBXFileReference; fileEncoding = 4; lastKnownFileType = sourcecode.c.objc; path = WXApmForInstance.m; sourceTree = "<group>"; };
		17B1221F2090AA9300387E33 /* WXSDKInstance_performance.m */ = {isa = PBXFileReference; fileEncoding = 4; lastKnownFileType = sourcecode.c.objc; path = WXSDKInstance_performance.m; sourceTree = "<group>"; };
		17B122202090AA9300387E33 /* WXSDKInstance_performance.h */ = {isa = PBXFileReference; fileEncoding = 4; lastKnownFileType = sourcecode.c.h; path = WXSDKInstance_performance.h; sourceTree = "<group>"; };
		17B122232090AAB000387E33 /* WXSDKError.h */ = {isa = PBXFileReference; fileEncoding = 4; lastKnownFileType = sourcecode.c.h; path = WXSDKError.h; sourceTree = "<group>"; };
		17B122242090AAB000387E33 /* WXSDKError.m */ = {isa = PBXFileReference; fileEncoding = 4; lastKnownFileType = sourcecode.c.objc; path = WXSDKError.m; sourceTree = "<group>"; };
		17C74F082072145000AB4CAB /* WXAnalyzerCenter+Transfer.h */ = {isa = PBXFileReference; fileEncoding = 4; lastKnownFileType = sourcecode.c.h; path = "WXAnalyzerCenter+Transfer.h"; sourceTree = "<group>"; };
		17C74F092072145000AB4CAB /* WXAnalyzerCenter.h */ = {isa = PBXFileReference; fileEncoding = 4; lastKnownFileType = sourcecode.c.h; path = WXAnalyzerCenter.h; sourceTree = "<group>"; };
		17C74F0A2072145100AB4CAB /* WXAnalyzerCenter.m */ = {isa = PBXFileReference; fileEncoding = 4; lastKnownFileType = sourcecode.c.objc; path = WXAnalyzerCenter.m; sourceTree = "<group>"; };
		17C74F0E2072147A00AB4CAB /* WXAnalyzerProtocol.h */ = {isa = PBXFileReference; fileEncoding = 4; lastKnownFileType = sourcecode.c.h; path = WXAnalyzerProtocol.h; sourceTree = "<group>"; };
		1C1A2BEC1D91172800539AA1 /* WXConvertTests.m */ = {isa = PBXFileReference; fileEncoding = 4; lastKnownFileType = sourcecode.c.objc; path = WXConvertTests.m; sourceTree = "<group>"; };
		1D3000EF1D40B9AB004F3B4F /* WXClipboardModule.h */ = {isa = PBXFileReference; fileEncoding = 4; lastKnownFileType = sourcecode.c.h; path = WXClipboardModule.h; sourceTree = "<group>"; };
		1D3000F01D40B9AB004F3B4F /* WXClipboardModule.m */ = {isa = PBXFileReference; fileEncoding = 4; lastKnownFileType = sourcecode.c.objc; path = WXClipboardModule.m; sourceTree = "<group>"; };
		2A1F57B51C75C6A600B58017 /* WXTextInputComponent.h */ = {isa = PBXFileReference; fileEncoding = 4; lastKnownFileType = sourcecode.c.h; path = WXTextInputComponent.h; sourceTree = "<group>"; };
		2A1F57B61C75C6A600B58017 /* WXTextInputComponent.m */ = {isa = PBXFileReference; fileEncoding = 4; lastKnownFileType = sourcecode.c.objc; path = WXTextInputComponent.m; sourceTree = "<group>"; };
		2A42AF851C23B33E00818EA6 /* libWeexSDK_MTL.a */ = {isa = PBXFileReference; explicitFileType = archive.ar; includeInIndex = 0; path = libWeexSDK_MTL.a; sourceTree = BUILT_PRODUCTS_DIR; };
		2A42AF871C23B33E00818EA6 /* WeexSDK_MTL.h */ = {isa = PBXFileReference; lastKnownFileType = sourcecode.c.h; path = WeexSDK_MTL.h; sourceTree = "<group>"; };
		2A42AF891C23B33E00818EA6 /* WeexSDK_MTL.m */ = {isa = PBXFileReference; lastKnownFileType = sourcecode.c.objc; path = WeexSDK_MTL.m; sourceTree = "<group>"; };
		2A4445BE1CA8FD56009E7C6D /* WXTextComponentProtocol.h */ = {isa = PBXFileReference; fileEncoding = 4; lastKnownFileType = sourcecode.c.h; path = WXTextComponentProtocol.h; sourceTree = "<group>"; };
		2A60CE9A1C91733E00857B9F /* WXSwitchComponent.h */ = {isa = PBXFileReference; fileEncoding = 4; lastKnownFileType = sourcecode.c.h; path = WXSwitchComponent.h; sourceTree = "<group>"; };
		2A60CE9B1C91733E00857B9F /* WXSwitchComponent.mm */ = {isa = PBXFileReference; fileEncoding = 4; lastKnownFileType = sourcecode.cpp.objcpp; path = WXSwitchComponent.mm; sourceTree = "<group>"; };
		2A837AAC1CD9DE9200AEDF03 /* WXLoadingComponent.h */ = {isa = PBXFileReference; fileEncoding = 4; lastKnownFileType = sourcecode.c.h; path = WXLoadingComponent.h; sourceTree = "<group>"; };
		2A837AAD1CD9DE9200AEDF03 /* WXLoadingComponent.mm */ = {isa = PBXFileReference; fileEncoding = 4; lastKnownFileType = sourcecode.cpp.objcpp; path = WXLoadingComponent.mm; sourceTree = "<group>"; };
		2A837AAE1CD9DE9200AEDF03 /* WXLoadingIndicator.h */ = {isa = PBXFileReference; fileEncoding = 4; lastKnownFileType = sourcecode.c.h; path = WXLoadingIndicator.h; sourceTree = "<group>"; };
		2A837AAF1CD9DE9200AEDF03 /* WXLoadingIndicator.m */ = {isa = PBXFileReference; fileEncoding = 4; lastKnownFileType = sourcecode.c.objc; path = WXLoadingIndicator.m; sourceTree = "<group>"; };
		2A837AB01CD9DE9200AEDF03 /* WXRefreshComponent.h */ = {isa = PBXFileReference; fileEncoding = 4; lastKnownFileType = sourcecode.c.h; path = WXRefreshComponent.h; sourceTree = "<group>"; };
		2A837AB11CD9DE9200AEDF03 /* WXRefreshComponent.mm */ = {isa = PBXFileReference; fileEncoding = 4; lastKnownFileType = sourcecode.cpp.objcpp; path = WXRefreshComponent.mm; sourceTree = "<group>"; };
		2A8E65881C7C7AA20025C7B7 /* WXVideoComponent.h */ = {isa = PBXFileReference; fileEncoding = 4; lastKnownFileType = sourcecode.c.h; path = WXVideoComponent.h; sourceTree = "<group>"; };
		2A8E65891C7C7AA20025C7B7 /* WXVideoComponent.m */ = {isa = PBXFileReference; fileEncoding = 4; lastKnownFileType = sourcecode.c.objc; path = WXVideoComponent.m; sourceTree = "<group>"; };
		2A919DA41E321F1F006EB6B5 /* WXBridgeMethod.h */ = {isa = PBXFileReference; fileEncoding = 4; lastKnownFileType = sourcecode.c.h; path = WXBridgeMethod.h; sourceTree = "<group>"; };
		2A919DA51E321F1F006EB6B5 /* WXBridgeMethod.m */ = {isa = PBXFileReference; fileEncoding = 4; lastKnownFileType = sourcecode.c.objc; path = WXBridgeMethod.m; sourceTree = "<group>"; };
		2AC750221C7565690041D390 /* WXIndicatorComponent.h */ = {isa = PBXFileReference; fileEncoding = 4; lastKnownFileType = sourcecode.c.h; path = WXIndicatorComponent.h; sourceTree = "<group>"; };
		2AC750231C7565690041D390 /* WXIndicatorComponent.m */ = {isa = PBXFileReference; fileEncoding = 4; lastKnownFileType = sourcecode.c.objc; path = WXIndicatorComponent.m; sourceTree = "<group>"; };
		2AE5B7501CAB7DBD0082FDDB /* WXAComponent.h */ = {isa = PBXFileReference; fileEncoding = 4; lastKnownFileType = sourcecode.c.h; path = WXAComponent.h; sourceTree = "<group>"; };
		2AE5B7511CAB7DBD0082FDDB /* WXAComponent.m */ = {isa = PBXFileReference; fileEncoding = 4; lastKnownFileType = sourcecode.c.objc; path = WXAComponent.m; sourceTree = "<group>"; };
		2AE5B7551CABA04E0082FDDB /* WXEventModuleProtocol.h */ = {isa = PBXFileReference; fileEncoding = 4; lastKnownFileType = sourcecode.c.h; path = WXEventModuleProtocol.h; sourceTree = "<group>"; };
		2AFEB1791C747139000507FA /* WXInstanceWrap.h */ = {isa = PBXFileReference; fileEncoding = 4; lastKnownFileType = sourcecode.c.h; path = WXInstanceWrap.h; sourceTree = "<group>"; };
		2AFEB17A1C747139000507FA /* WXInstanceWrap.m */ = {isa = PBXFileReference; fileEncoding = 4; lastKnownFileType = sourcecode.c.objc; path = WXInstanceWrap.m; sourceTree = "<group>"; };
		333D9A251F41507A007CED39 /* WXTransition.h */ = {isa = PBXFileReference; fileEncoding = 4; lastKnownFileType = sourcecode.c.h; path = WXTransition.h; sourceTree = "<group>"; };
		333D9A261F41507A007CED39 /* WXTransition.mm */ = {isa = PBXFileReference; fileEncoding = 4; lastKnownFileType = sourcecode.cpp.objcpp; path = WXTransition.mm; sourceTree = "<group>"; };
		33CE190C2153443000CF9670 /* WXJSFrameworkLoadDefaultImpl.h */ = {isa = PBXFileReference; fileEncoding = 4; lastKnownFileType = sourcecode.c.h; path = WXJSFrameworkLoadDefaultImpl.h; sourceTree = "<group>"; };
		33CE190D2153443000CF9670 /* WXJSFrameworkLoadDefaultImpl.m */ = {isa = PBXFileReference; fileEncoding = 4; lastKnownFileType = sourcecode.c.objc; path = WXJSFrameworkLoadDefaultImpl.m; sourceTree = "<group>"; };
		33CE19122153444900CF9670 /* WXJSFrameworkLoadProtocol.h */ = {isa = PBXFileReference; fileEncoding = 4; lastKnownFileType = sourcecode.c.h; path = WXJSFrameworkLoadProtocol.h; sourceTree = "<group>"; };
		37B51EE21E97804D0040A743 /* WXCycleSliderComponent.h */ = {isa = PBXFileReference; fileEncoding = 4; lastKnownFileType = sourcecode.c.h; path = WXCycleSliderComponent.h; sourceTree = "<group>"; };
		37B51EE31E97804D0040A743 /* WXCycleSliderComponent.mm */ = {isa = PBXFileReference; fileEncoding = 4; lastKnownFileType = sourcecode.cpp.objcpp; path = WXCycleSliderComponent.mm; sourceTree = "<group>"; };
		4505D119219B1F710083A1A2 /* class_math.h */ = {isa = PBXFileReference; fileEncoding = 4; lastKnownFileType = sourcecode.c.h; path = class_math.h; sourceTree = "<group>"; };
		4505D11A219B1F710083A1A2 /* class_math.cc */ = {isa = PBXFileReference; fileEncoding = 4; lastKnownFileType = sourcecode.cpp.cpp; path = class_math.cc; sourceTree = "<group>"; };
		45326708213FC84900DAA620 /* WXDisplayLinkManager.h */ = {isa = PBXFileReference; fileEncoding = 4; lastKnownFileType = sourcecode.c.h; path = WXDisplayLinkManager.h; sourceTree = "<group>"; };
		45326709213FC84900DAA620 /* WXDisplayLinkManager.m */ = {isa = PBXFileReference; fileEncoding = 4; lastKnownFileType = sourcecode.c.objc; path = WXDisplayLinkManager.m; sourceTree = "<group>"; };
		453267122140E38900DAA620 /* vcomponent.h */ = {isa = PBXFileReference; fileEncoding = 4; lastKnownFileType = sourcecode.c.h; path = vcomponent.h; sourceTree = "<group>"; };
		453267132140E38900DAA620 /* vcomponent.cc */ = {isa = PBXFileReference; fileEncoding = 4; lastKnownFileType = sourcecode.cpp.cpp; path = vcomponent.cc; sourceTree = "<group>"; };
		453F374B219A76A500A03F1D /* WXConvertUtility.h */ = {isa = PBXFileReference; fileEncoding = 4; lastKnownFileType = sourcecode.c.h; path = WXConvertUtility.h; sourceTree = "<group>"; };
		453F374C219A76A500A03F1D /* WXConvertUtility.mm */ = {isa = PBXFileReference; fileEncoding = 4; lastKnownFileType = sourcecode.cpp.objcpp; path = WXConvertUtility.mm; sourceTree = "<group>"; };
		453F3750219A76CA00A03F1D /* default_request_handler.h */ = {isa = PBXFileReference; fileEncoding = 4; lastKnownFileType = sourcecode.c.h; path = default_request_handler.h; sourceTree = "<group>"; };
		453F3751219A76CA00A03F1D /* http_module.cc */ = {isa = PBXFileReference; fileEncoding = 4; lastKnownFileType = sourcecode.cpp.cpp; path = http_module.cc; sourceTree = "<group>"; };
		453F3753219A76CA00A03F1D /* default_request_handler.mm */ = {isa = PBXFileReference; fileEncoding = 4; lastKnownFileType = sourcecode.cpp.objcpp; path = default_request_handler.mm; sourceTree = "<group>"; };
		453F3754219A76CA00A03F1D /* request_handler.h */ = {isa = PBXFileReference; fileEncoding = 4; lastKnownFileType = sourcecode.c.h; path = request_handler.h; sourceTree = "<group>"; };
		453F3755219A76CA00A03F1D /* http_module.h */ = {isa = PBXFileReference; fileEncoding = 4; lastKnownFileType = sourcecode.c.h; path = http_module.h; sourceTree = "<group>"; };
		453F375C219A76FA00A03F1D /* vcomponent_lifecycle_listener.mm */ = {isa = PBXFileReference; fileEncoding = 4; lastKnownFileType = sourcecode.cpp.objcpp; path = vcomponent_lifecycle_listener.mm; sourceTree = "<group>"; };
		453F375D219A76FA00A03F1D /* vnode_on_event_listener.mm */ = {isa = PBXFileReference; fileEncoding = 4; lastKnownFileType = sourcecode.cpp.objcpp; path = vnode_on_event_listener.mm; sourceTree = "<group>"; };
		453F3760219A770900A03F1D /* vcomponent_lifecycle_listener.h */ = {isa = PBXFileReference; fileEncoding = 4; lastKnownFileType = sourcecode.c.h; path = vcomponent_lifecycle_listener.h; sourceTree = "<group>"; };
		453F3761219A770900A03F1D /* vnode_on_event_listener.h */ = {isa = PBXFileReference; fileEncoding = 4; lastKnownFileType = sourcecode.c.h; path = vnode_on_event_listener.h; sourceTree = "<group>"; };
		4547FCFF2152048600E79971 /* class_object.cc */ = {isa = PBXFileReference; fileEncoding = 4; lastKnownFileType = sourcecode.cpp.cpp; path = class_object.cc; sourceTree = "<group>"; };
		4547FD002152048600E79971 /* class_object.h */ = {isa = PBXFileReference; fileEncoding = 4; lastKnownFileType = sourcecode.c.h; path = class_object.h; sourceTree = "<group>"; };
		4547FD0B215392F900E79971 /* js_common_function.h */ = {isa = PBXFileReference; fileEncoding = 4; lastKnownFileType = sourcecode.c.h; path = js_common_function.h; sourceTree = "<group>"; };
		4547FD0C215392F900E79971 /* js_common_function.cc */ = {isa = PBXFileReference; fileEncoding = 4; lastKnownFileType = sourcecode.cpp.cpp; path = js_common_function.cc; sourceTree = "<group>"; };
		591324A21D49B7F1004E89ED /* WXTimerModuleTests.m */ = {isa = PBXFileReference; fileEncoding = 4; lastKnownFileType = sourcecode.c.objc; path = WXTimerModuleTests.m; sourceTree = "<group>"; };
		591DD32F1D23AD5800BE8709 /* WXErrorView.m */ = {isa = PBXFileReference; fileEncoding = 4; lastKnownFileType = sourcecode.c.objc; path = WXErrorView.m; sourceTree = "<group>"; };
		591DD3301D23AD5800BE8709 /* WXErrorView.h */ = {isa = PBXFileReference; fileEncoding = 4; lastKnownFileType = sourcecode.c.h; path = WXErrorView.h; sourceTree = "<group>"; };
		594C28901CF9E61A009793A4 /* WXAnimationModule.m */ = {isa = PBXFileReference; fileEncoding = 4; lastKnownFileType = sourcecode.c.objc; path = WXAnimationModule.m; sourceTree = "<group>"; };
		594C28911CF9E61A009793A4 /* WXAnimationModule.h */ = {isa = PBXFileReference; fileEncoding = 4; lastKnownFileType = sourcecode.c.h; path = WXAnimationModule.h; sourceTree = "<group>"; };
		596FDD651D3F52700082CD5B /* WXAnimationModuleTests.m */ = {isa = PBXFileReference; fileEncoding = 4; lastKnownFileType = sourcecode.c.objc; path = WXAnimationModuleTests.m; sourceTree = "<group>"; };
		596FDD671D3F9EFF0082CD5B /* TestSupportUtils.h */ = {isa = PBXFileReference; fileEncoding = 4; lastKnownFileType = sourcecode.c.h; path = TestSupportUtils.h; sourceTree = "<group>"; };
		596FDD681D3F9EFF0082CD5B /* TestSupportUtils.m */ = {isa = PBXFileReference; fileEncoding = 4; lastKnownFileType = sourcecode.c.objc; path = TestSupportUtils.m; sourceTree = "<group>"; };
		597334B01D4D9E7F00988789 /* WXSDKManagerTests.m */ = {isa = PBXFileReference; fileEncoding = 4; lastKnownFileType = sourcecode.c.objc; path = WXSDKManagerTests.m; sourceTree = "<group>"; };
		597334B21D4DE1A600988789 /* WXBridgeMethodTests.m */ = {isa = PBXFileReference; fileEncoding = 4; lastKnownFileType = sourcecode.c.objc; path = WXBridgeMethodTests.m; sourceTree = "<group>"; };
		598805AC1D52D8C800EDED2C /* WXStorageTests.m */ = {isa = PBXFileReference; fileEncoding = 4; lastKnownFileType = sourcecode.c.objc; path = WXStorageTests.m; sourceTree = "<group>"; };
		5996BD6F1D49EC0600C0FEA6 /* WXInstanceWrapTests.m */ = {isa = PBXFileReference; fileEncoding = 4; lastKnownFileType = sourcecode.c.objc; path = WXInstanceWrapTests.m; sourceTree = "<group>"; };
		5996BD741D4D8A0E00C0FEA6 /* WXSDKEngineTests.m */ = {isa = PBXFileReference; fileEncoding = 4; lastKnownFileType = sourcecode.c.objc; path = WXSDKEngineTests.m; sourceTree = "<group>"; };
		59A582D31CF481110081FD3E /* WXAppMonitorProtocol.h */ = {isa = PBXFileReference; fileEncoding = 4; lastKnownFileType = sourcecode.c.h; path = WXAppMonitorProtocol.h; sourceTree = "<group>"; };
		59A582FA1CF5B17B0081FD3E /* WXBridgeContext.h */ = {isa = PBXFileReference; fileEncoding = 4; lastKnownFileType = sourcecode.c.h; path = WXBridgeContext.h; sourceTree = "<group>"; };
		59A583041CF5B2FD0081FD3E /* WXNavigationDefaultImpl.h */ = {isa = PBXFileReference; fileEncoding = 4; lastKnownFileType = sourcecode.c.h; path = WXNavigationDefaultImpl.h; sourceTree = "<group>"; };
		59A583051CF5B2FD0081FD3E /* WXNavigationDefaultImpl.m */ = {isa = PBXFileReference; fileEncoding = 4; lastKnownFileType = sourcecode.c.objc; path = WXNavigationDefaultImpl.m; sourceTree = "<group>"; };
		59A596171CB630E50012CD52 /* WXNavigationProtocol.h */ = {isa = PBXFileReference; fileEncoding = 4; lastKnownFileType = sourcecode.c.h; path = WXNavigationProtocol.h; sourceTree = "<group>"; };
		59A5961A1CB630F10012CD52 /* WXComponent+Navigation.h */ = {isa = PBXFileReference; fileEncoding = 4; lastKnownFileType = sourcecode.c.h; path = "WXComponent+Navigation.h"; sourceTree = "<group>"; };
		59A5961B1CB630F10012CD52 /* WXComponent+Navigation.m */ = {isa = PBXFileReference; fileEncoding = 4; lastKnownFileType = sourcecode.c.objc; path = "WXComponent+Navigation.m"; sourceTree = "<group>"; };
		59A5961E1CB6311F0012CD52 /* WXNavigatorModule.h */ = {isa = PBXFileReference; fileEncoding = 4; lastKnownFileType = sourcecode.c.h; path = WXNavigatorModule.h; sourceTree = "<group>"; };
		59A5961F1CB6311F0012CD52 /* WXNavigatorModule.m */ = {isa = PBXFileReference; fileEncoding = 4; lastKnownFileType = sourcecode.c.objc; path = WXNavigatorModule.m; sourceTree = "<group>"; };
		59A596201CB6311F0012CD52 /* WXStorageModule.h */ = {isa = PBXFileReference; fileEncoding = 4; lastKnownFileType = sourcecode.c.h; path = WXStorageModule.h; sourceTree = "<group>"; };
		59A596211CB6311F0012CD52 /* WXStorageModule.m */ = {isa = PBXFileReference; fileEncoding = 4; lastKnownFileType = sourcecode.c.objc; path = WXStorageModule.m; sourceTree = "<group>"; };
		59A5962B1CB632050012CD52 /* WXBaseViewController.h */ = {isa = PBXFileReference; fileEncoding = 4; lastKnownFileType = sourcecode.c.h; path = WXBaseViewController.h; sourceTree = "<group>"; };
		59A5962C1CB632050012CD52 /* WXBaseViewController.m */ = {isa = PBXFileReference; fileEncoding = 4; lastKnownFileType = sourcecode.c.objc; path = WXBaseViewController.m; sourceTree = "<group>"; };
		59A5962D1CB632050012CD52 /* WXRootViewController.h */ = {isa = PBXFileReference; fileEncoding = 4; lastKnownFileType = sourcecode.c.h; path = WXRootViewController.h; sourceTree = "<group>"; };
		59A5962E1CB632050012CD52 /* WXRootViewController.m */ = {isa = PBXFileReference; fileEncoding = 4; lastKnownFileType = sourcecode.c.objc; path = WXRootViewController.m; sourceTree = "<group>"; };
		59AC02501D2A7E6E00355112 /* wx_load_error@3x.png */ = {isa = PBXFileReference; lastKnownFileType = image.png; path = "wx_load_error@3x.png"; sourceTree = "<group>"; };
		59CE27E61CC387DB000BE37A /* WXEmbedComponent.h */ = {isa = PBXFileReference; fileEncoding = 4; lastKnownFileType = sourcecode.c.h; path = WXEmbedComponent.h; sourceTree = "<group>"; };
		59CE27E71CC387DB000BE37A /* WXEmbedComponent.m */ = {isa = PBXFileReference; fileEncoding = 4; lastKnownFileType = sourcecode.c.objc; path = WXEmbedComponent.m; sourceTree = "<group>"; };
		59D3CA481CFC3CE1008835DC /* NSTimer+Weex.h */ = {isa = PBXFileReference; fileEncoding = 4; lastKnownFileType = sourcecode.c.h; path = "NSTimer+Weex.h"; sourceTree = "<group>"; };
		59D3CA491CFC3CE1008835DC /* NSTimer+Weex.m */ = {isa = PBXFileReference; fileEncoding = 4; lastKnownFileType = sourcecode.c.objc; path = "NSTimer+Weex.m"; sourceTree = "<group>"; };
		740451E81E14BB26004157CB /* WXServiceFactory.h */ = {isa = PBXFileReference; fileEncoding = 4; lastKnownFileType = sourcecode.c.h; path = WXServiceFactory.h; sourceTree = "<group>"; };
		740451E91E14BB26004157CB /* WXServiceFactory.m */ = {isa = PBXFileReference; fileEncoding = 4; lastKnownFileType = sourcecode.c.objc; path = WXServiceFactory.m; sourceTree = "<group>"; };
		7408C48C1CFB345D000BCCD0 /* WXComponent+Events.h */ = {isa = PBXFileReference; fileEncoding = 4; lastKnownFileType = sourcecode.c.h; path = "WXComponent+Events.h"; sourceTree = "<group>"; };
		7408C48D1CFB345D000BCCD0 /* WXComponent+Events.m */ = {isa = PBXFileReference; fileEncoding = 4; lastKnownFileType = sourcecode.c.objc; path = "WXComponent+Events.m"; sourceTree = "<group>"; };
		740938EA1D3D026600DBB801 /* WXComponentTests.m */ = {isa = PBXFileReference; fileEncoding = 4; lastKnownFileType = sourcecode.c.objc; path = WXComponentTests.m; sourceTree = "<group>"; };
		740938ED1D3D079100DBB801 /* JavaScriptCore.framework */ = {isa = PBXFileReference; lastKnownFileType = wrapper.framework; name = JavaScriptCore.framework; path = System/Library/Frameworks/JavaScriptCore.framework; sourceTree = SDKROOT; };
		740938F41D3D0DDE00DBB801 /* AVFoundation.framework */ = {isa = PBXFileReference; lastKnownFileType = wrapper.framework; name = AVFoundation.framework; path = System/Library/Frameworks/AVFoundation.framework; sourceTree = SDKROOT; };
		740938F61D3D0DFD00DBB801 /* CoreMedia.framework */ = {isa = PBXFileReference; lastKnownFileType = wrapper.framework; name = CoreMedia.framework; path = System/Library/Frameworks/CoreMedia.framework; sourceTree = SDKROOT; };
		740938F81D3D0E0300DBB801 /* MediaPlayer.framework */ = {isa = PBXFileReference; lastKnownFileType = wrapper.framework; name = MediaPlayer.framework; path = System/Library/Frameworks/MediaPlayer.framework; sourceTree = SDKROOT; };
		740938FA1D3D0E1700DBB801 /* AVKit.framework */ = {isa = PBXFileReference; lastKnownFileType = wrapper.framework; name = AVKit.framework; path = System/Library/Frameworks/AVKit.framework; sourceTree = SDKROOT; };
		7410811D1CED585A001BC6E5 /* WXComponentManager.h */ = {isa = PBXFileReference; fileEncoding = 4; lastKnownFileType = sourcecode.c.h; path = WXComponentManager.h; sourceTree = "<group>"; };
		7410811E1CED585A001BC6E5 /* WXComponentManager.mm */ = {isa = PBXFileReference; fileEncoding = 4; lastKnownFileType = sourcecode.cpp.objcpp; path = WXComponentManager.mm; sourceTree = "<group>"; };
		741081211CED6756001BC6E5 /* WXComponentFactory.h */ = {isa = PBXFileReference; fileEncoding = 4; lastKnownFileType = sourcecode.c.h; path = WXComponentFactory.h; sourceTree = "<group>"; };
		741081221CED6756001BC6E5 /* WXComponentFactory.m */ = {isa = PBXFileReference; fileEncoding = 4; lastKnownFileType = sourcecode.c.objc; path = WXComponentFactory.m; sourceTree = "<group>"; };
		741081251CEDB4EC001BC6E5 /* WXComponent_internal.h */ = {isa = PBXFileReference; fileEncoding = 4; lastKnownFileType = sourcecode.c.h; path = WXComponent_internal.h; sourceTree = "<group>"; };
		741DFE001DDD7D18009B020F /* WXRoundedRect.h */ = {isa = PBXFileReference; fileEncoding = 4; lastKnownFileType = sourcecode.c.h; path = WXRoundedRect.h; sourceTree = "<group>"; };
		741DFE011DDD7D18009B020F /* WXRoundedRect.mm */ = {isa = PBXFileReference; fileEncoding = 4; lastKnownFileType = sourcecode.cpp.objcpp; path = WXRoundedRect.mm; sourceTree = "<group>"; };
		741DFE041DDD9B2F009B020F /* UIBezierPath+Weex.h */ = {isa = PBXFileReference; fileEncoding = 4; lastKnownFileType = sourcecode.c.h; path = "UIBezierPath+Weex.h"; sourceTree = "<group>"; };
		741DFE051DDD9B2F009B020F /* UIBezierPath+Weex.m */ = {isa = PBXFileReference; fileEncoding = 4; lastKnownFileType = sourcecode.c.objc; path = "UIBezierPath+Weex.m"; sourceTree = "<group>"; };
		742389991C3174EB00D748CA /* WXWeakObjectWrapper.h */ = {isa = PBXFileReference; fileEncoding = 4; lastKnownFileType = sourcecode.c.h; path = WXWeakObjectWrapper.h; sourceTree = "<group>"; };
		7423899A1C3174EB00D748CA /* WXWeakObjectWrapper.m */ = {isa = PBXFileReference; fileEncoding = 4; lastKnownFileType = sourcecode.c.objc; path = WXWeakObjectWrapper.m; sourceTree = "<group>"; };
		7423899D1C32733800D748CA /* WXType.h */ = {isa = PBXFileReference; fileEncoding = 4; lastKnownFileType = sourcecode.c.h; path = WXType.h; sourceTree = "<group>"; };
		7423EB4F1F4ADE30001662D1 /* WXComponent+DataBinding.h */ = {isa = PBXFileReference; lastKnownFileType = sourcecode.c.h; path = "WXComponent+DataBinding.h"; sourceTree = "<group>"; };
		7423EB501F4ADE30001662D1 /* WXComponent+DataBinding.mm */ = {isa = PBXFileReference; lastKnownFileType = sourcecode.cpp.objcpp; path = "WXComponent+DataBinding.mm"; sourceTree = "<group>"; };
		742AD7251DF98C45007DC46C /* WXResourceRequest.h */ = {isa = PBXFileReference; fileEncoding = 4; lastKnownFileType = sourcecode.c.h; name = WXResourceRequest.h; path = Network/WXResourceRequest.h; sourceTree = "<group>"; };
		742AD7261DF98C45007DC46C /* WXResourceRequest.m */ = {isa = PBXFileReference; fileEncoding = 4; lastKnownFileType = sourcecode.c.objc; name = WXResourceRequest.m; path = Network/WXResourceRequest.m; sourceTree = "<group>"; };
		742AD7271DF98C45007DC46C /* WXResourceRequestHandler.h */ = {isa = PBXFileReference; fileEncoding = 4; lastKnownFileType = sourcecode.c.h; name = WXResourceRequestHandler.h; path = Network/WXResourceRequestHandler.h; sourceTree = "<group>"; };
		742AD7281DF98C45007DC46C /* WXResourceRequestHandlerDefaultImpl.h */ = {isa = PBXFileReference; fileEncoding = 4; lastKnownFileType = sourcecode.c.h; name = WXResourceRequestHandlerDefaultImpl.h; path = Network/WXResourceRequestHandlerDefaultImpl.h; sourceTree = "<group>"; };
		742AD7291DF98C45007DC46C /* WXResourceRequestHandlerDefaultImpl.m */ = {isa = PBXFileReference; fileEncoding = 4; lastKnownFileType = sourcecode.c.objc; name = WXResourceRequestHandlerDefaultImpl.m; path = Network/WXResourceRequestHandlerDefaultImpl.m; sourceTree = "<group>"; };
		742AD72A1DF98C45007DC46C /* WXResourceResponse.h */ = {isa = PBXFileReference; fileEncoding = 4; lastKnownFileType = sourcecode.c.h; name = WXResourceResponse.h; path = Network/WXResourceResponse.h; sourceTree = "<group>"; };
		742AD72B1DF98C45007DC46C /* WXResourceResponse.m */ = {isa = PBXFileReference; fileEncoding = 4; lastKnownFileType = sourcecode.c.objc; name = WXResourceResponse.m; path = Network/WXResourceResponse.m; sourceTree = "<group>"; };
		742AD7381DF98C8B007DC46C /* WXResourceLoader.h */ = {isa = PBXFileReference; fileEncoding = 4; lastKnownFileType = sourcecode.c.h; name = WXResourceLoader.h; path = Loader/WXResourceLoader.h; sourceTree = "<group>"; };
		742AD7391DF98C8B007DC46C /* WXResourceLoader.m */ = {isa = PBXFileReference; fileEncoding = 4; lastKnownFileType = sourcecode.c.objc; name = WXResourceLoader.m; path = Loader/WXResourceLoader.m; sourceTree = "<group>"; };
		743933B21C7ED9AA00773BB7 /* WXSimulatorShortcutManager.h */ = {isa = PBXFileReference; fileEncoding = 4; lastKnownFileType = sourcecode.c.h; path = WXSimulatorShortcutManager.h; sourceTree = "<group>"; };
		743933B31C7ED9AA00773BB7 /* WXSimulatorShortcutManager.m */ = {isa = PBXFileReference; fileEncoding = 4; lastKnownFileType = sourcecode.c.objc; path = WXSimulatorShortcutManager.m; sourceTree = "<group>"; };
		744BEA531D05178F00452B5D /* WXComponent+Display.h */ = {isa = PBXFileReference; fileEncoding = 4; lastKnownFileType = sourcecode.c.h; path = "WXComponent+Display.h"; sourceTree = "<group>"; };
		744BEA541D05178F00452B5D /* WXComponent+Display.m */ = {isa = PBXFileReference; fileEncoding = 4; lastKnownFileType = sourcecode.c.objc; path = "WXComponent+Display.m"; sourceTree = "<group>"; };
		744BEA571D0520F300452B5D /* WXComponent+Layout.h */ = {isa = PBXFileReference; fileEncoding = 4; lastKnownFileType = sourcecode.c.h; name = "WXComponent+Layout.h"; path = "Layout/WXComponent+Layout.h"; sourceTree = "<group>"; };
		744D610A1E49978200B624B3 /* WXHeaderComponent.h */ = {isa = PBXFileReference; fileEncoding = 4; lastKnownFileType = sourcecode.c.h; path = WXHeaderComponent.h; sourceTree = "<group>"; };
		744D610B1E49978200B624B3 /* WXHeaderComponent.mm */ = {isa = PBXFileReference; fileEncoding = 4; lastKnownFileType = sourcecode.cpp.objcpp; path = WXHeaderComponent.mm; sourceTree = "<group>"; };
		744D610E1E49979000B624B3 /* WXFooterComponent.h */ = {isa = PBXFileReference; fileEncoding = 4; lastKnownFileType = sourcecode.c.h; path = WXFooterComponent.h; sourceTree = "<group>"; };
		744D610F1E49979000B624B3 /* WXFooterComponent.m */ = {isa = PBXFileReference; fileEncoding = 4; lastKnownFileType = sourcecode.c.objc; path = WXFooterComponent.m; sourceTree = "<group>"; };
		744D61121E4AF23E00B624B3 /* WXDiffUtil.h */ = {isa = PBXFileReference; fileEncoding = 4; lastKnownFileType = sourcecode.c.h; path = WXDiffUtil.h; sourceTree = "<group>"; };
		744D61131E4AF23E00B624B3 /* WXDiffUtil.m */ = {isa = PBXFileReference; fileEncoding = 4; lastKnownFileType = sourcecode.c.objc; path = WXDiffUtil.m; sourceTree = "<group>"; };
		745B2D5E1E5A8E1E0092D38A /* WXMultiColumnLayout.h */ = {isa = PBXFileReference; fileEncoding = 4; lastKnownFileType = sourcecode.c.h; name = WXMultiColumnLayout.h; path = WeexSDK/Sources/Component/Recycler/WXMultiColumnLayout.h; sourceTree = SOURCE_ROOT; };
		745B2D5F1E5A8E1E0092D38A /* WXMultiColumnLayout.m */ = {isa = PBXFileReference; fileEncoding = 4; lastKnownFileType = sourcecode.c.objc; name = WXMultiColumnLayout.m; path = WeexSDK/Sources/Component/Recycler/WXMultiColumnLayout.m; sourceTree = SOURCE_ROOT; };
		745B2D601E5A8E1E0092D38A /* WXRecyclerComponent.h */ = {isa = PBXFileReference; fileEncoding = 4; lastKnownFileType = sourcecode.c.h; name = WXRecyclerComponent.h; path = WeexSDK/Sources/Component/Recycler/WXRecyclerComponent.h; sourceTree = SOURCE_ROOT; };
		745B2D611E5A8E1E0092D38A /* WXRecyclerComponent.mm */ = {isa = PBXFileReference; fileEncoding = 4; lastKnownFileType = sourcecode.cpp.objcpp; name = WXRecyclerComponent.mm; path = WeexSDK/Sources/Component/Recycler/WXRecyclerComponent.mm; sourceTree = SOURCE_ROOT; };
		745B2D621E5A8E1E0092D38A /* WXRecyclerDataController.h */ = {isa = PBXFileReference; fileEncoding = 4; lastKnownFileType = sourcecode.c.h; name = WXRecyclerDataController.h; path = WeexSDK/Sources/Component/Recycler/WXRecyclerDataController.h; sourceTree = SOURCE_ROOT; };
		745B2D631E5A8E1E0092D38A /* WXRecyclerDataController.m */ = {isa = PBXFileReference; fileEncoding = 4; lastKnownFileType = sourcecode.c.objc; name = WXRecyclerDataController.m; path = WeexSDK/Sources/Component/Recycler/WXRecyclerDataController.m; sourceTree = SOURCE_ROOT; };
		745B2D641E5A8E1E0092D38A /* WXRecyclerUpdateController.h */ = {isa = PBXFileReference; fileEncoding = 4; lastKnownFileType = sourcecode.c.h; name = WXRecyclerUpdateController.h; path = WeexSDK/Sources/Component/Recycler/WXRecyclerUpdateController.h; sourceTree = SOURCE_ROOT; };
		745B2D651E5A8E1E0092D38A /* WXRecyclerUpdateController.m */ = {isa = PBXFileReference; fileEncoding = 4; lastKnownFileType = sourcecode.c.objc; name = WXRecyclerUpdateController.m; path = WeexSDK/Sources/Component/Recycler/WXRecyclerUpdateController.m; sourceTree = SOURCE_ROOT; };
		745B2D661E5A8E1E0092D38A /* WXSectionDataController.h */ = {isa = PBXFileReference; fileEncoding = 4; lastKnownFileType = sourcecode.c.h; name = WXSectionDataController.h; path = WeexSDK/Sources/Component/Recycler/WXSectionDataController.h; sourceTree = SOURCE_ROOT; };
		745B2D671E5A8E1E0092D38A /* WXSectionDataController.m */ = {isa = PBXFileReference; fileEncoding = 4; lastKnownFileType = sourcecode.c.objc; name = WXSectionDataController.m; path = WeexSDK/Sources/Component/Recycler/WXSectionDataController.m; sourceTree = SOURCE_ROOT; };
		745ED2D61C5F2C7E002DB5A8 /* WXView.h */ = {isa = PBXFileReference; fileEncoding = 4; lastKnownFileType = sourcecode.c.h; path = WXView.h; sourceTree = "<group>"; };
		745ED2D71C5F2C7E002DB5A8 /* WXView.m */ = {isa = PBXFileReference; fileEncoding = 4; lastKnownFileType = sourcecode.c.objc; path = WXView.m; sourceTree = "<group>"; };
		7461F88C1CFB373100F62D44 /* WXDisplayQueue.h */ = {isa = PBXFileReference; fileEncoding = 4; lastKnownFileType = sourcecode.c.h; path = WXDisplayQueue.h; sourceTree = "<group>"; };
		7461F88D1CFB373100F62D44 /* WXDisplayQueue.m */ = {isa = PBXFileReference; fileEncoding = 4; lastKnownFileType = sourcecode.c.objc; path = WXDisplayQueue.m; sourceTree = "<group>"; };
		7461F88E1CFB373100F62D44 /* WXLayer.h */ = {isa = PBXFileReference; fileEncoding = 4; lastKnownFileType = sourcecode.c.h; path = WXLayer.h; sourceTree = "<group>"; };
		7461F88F1CFB373100F62D44 /* WXLayer.m */ = {isa = PBXFileReference; fileEncoding = 4; lastKnownFileType = sourcecode.c.objc; path = WXLayer.m; sourceTree = "<group>"; };
		7461F8A61CFC33A800F62D44 /* WXThreadSafeMutableArray.h */ = {isa = PBXFileReference; fileEncoding = 4; lastKnownFileType = sourcecode.c.h; path = WXThreadSafeMutableArray.h; sourceTree = "<group>"; };
		7461F8A71CFC33A800F62D44 /* WXThreadSafeMutableArray.m */ = {isa = PBXFileReference; fileEncoding = 4; lastKnownFileType = sourcecode.c.objc; path = WXThreadSafeMutableArray.m; sourceTree = "<group>"; };
		746319001C60AFC100EFEBD4 /* WXThreadSafeCounter.h */ = {isa = PBXFileReference; fileEncoding = 4; lastKnownFileType = sourcecode.c.h; path = WXThreadSafeCounter.h; sourceTree = "<group>"; };
		746319011C60AFC100EFEBD4 /* WXThreadSafeCounter.m */ = {isa = PBXFileReference; fileEncoding = 4; lastKnownFileType = sourcecode.c.objc; path = WXThreadSafeCounter.m; sourceTree = "<group>"; };
		746319271C71B92600EFEBD4 /* WXModalUIModule.h */ = {isa = PBXFileReference; fileEncoding = 4; lastKnownFileType = sourcecode.c.h; path = WXModalUIModule.h; sourceTree = "<group>"; };
		746319281C71B92600EFEBD4 /* WXModalUIModule.m */ = {isa = PBXFileReference; fileEncoding = 4; lastKnownFileType = sourcecode.c.objc; path = WXModalUIModule.m; sourceTree = "<group>"; };
		7469869B1C4DEAC20054A57E /* libicucore.tbd */ = {isa = PBXFileReference; lastKnownFileType = "sourcecode.text-based-dylib-definition"; name = libicucore.tbd; path = usr/lib/libicucore.tbd; sourceTree = SDKROOT; };
		7469869D1C4E2C000054A57E /* NSArray+Weex.h */ = {isa = PBXFileReference; fileEncoding = 4; lastKnownFileType = sourcecode.c.h; path = "NSArray+Weex.h"; sourceTree = "<group>"; };
		7469869E1C4E2C000054A57E /* NSArray+Weex.m */ = {isa = PBXFileReference; fileEncoding = 4; lastKnownFileType = sourcecode.c.objc; path = "NSArray+Weex.m"; sourceTree = "<group>"; };
		746B92391F46BE36009AE86B /* WXCellSlotComponent.h */ = {isa = PBXFileReference; lastKnownFileType = sourcecode.c.h; path = WXCellSlotComponent.h; sourceTree = "<group>"; };
		746B923A1F46BE36009AE86B /* WXCellSlotComponent.mm */ = {isa = PBXFileReference; lastKnownFileType = sourcecode.cpp.objcpp; path = WXCellSlotComponent.mm; sourceTree = "<group>"; };
		747A787A1D1BAAC900DED9D0 /* WXComponent+ViewManagement.h */ = {isa = PBXFileReference; fileEncoding = 4; lastKnownFileType = sourcecode.c.h; path = "WXComponent+ViewManagement.h"; sourceTree = "<group>"; };
		747A787B1D1BAAC900DED9D0 /* WXComponent+ViewManagement.mm */ = {isa = PBXFileReference; fileEncoding = 4; lastKnownFileType = sourcecode.cpp.objcpp; path = "WXComponent+ViewManagement.mm"; sourceTree = "<group>"; };
		747DF6801E31AEE4005C53A8 /* WXLength.h */ = {isa = PBXFileReference; fileEncoding = 4; lastKnownFileType = sourcecode.c.h; path = WXLength.h; sourceTree = "<group>"; };
		747DF6811E31AEE4005C53A8 /* WXLength.m */ = {isa = PBXFileReference; fileEncoding = 4; lastKnownFileType = sourcecode.c.objc; path = WXLength.m; sourceTree = "<group>"; };
		74862F771E02B88D00B7A041 /* JSValue+Weex.h */ = {isa = PBXFileReference; fileEncoding = 4; lastKnownFileType = sourcecode.c.h; path = "JSValue+Weex.h"; sourceTree = "<group>"; };
		74862F781E02B88D00B7A041 /* JSValue+Weex.m */ = {isa = PBXFileReference; fileEncoding = 4; lastKnownFileType = sourcecode.c.objc; path = "JSValue+Weex.m"; sourceTree = "<group>"; };
		74862F7B1E03A0F300B7A041 /* WXModuleMethod.h */ = {isa = PBXFileReference; fileEncoding = 4; lastKnownFileType = sourcecode.c.h; path = WXModuleMethod.h; sourceTree = "<group>"; };
		74862F7C1E03A0F300B7A041 /* WXModuleMethod.m */ = {isa = PBXFileReference; fileEncoding = 4; lastKnownFileType = sourcecode.c.objc; path = WXModuleMethod.m; sourceTree = "<group>"; };
		74862F7F1E03A24500B7A041 /* WXComponentMethod.h */ = {isa = PBXFileReference; fileEncoding = 4; lastKnownFileType = sourcecode.c.h; path = WXComponentMethod.h; sourceTree = "<group>"; };
		74862F801E03A24500B7A041 /* WXComponentMethod.m */ = {isa = PBXFileReference; fileEncoding = 4; lastKnownFileType = sourcecode.c.objc; path = WXComponentMethod.m; sourceTree = "<group>"; };
		74896F2E1D1AC79400D1D593 /* NSObject+WXSwizzle.h */ = {isa = PBXFileReference; fileEncoding = 4; lastKnownFileType = sourcecode.c.h; path = "NSObject+WXSwizzle.h"; sourceTree = "<group>"; };
		74896F2F1D1AC79400D1D593 /* NSObject+WXSwizzle.m */ = {isa = PBXFileReference; fileEncoding = 4; lastKnownFileType = sourcecode.c.objc; path = "NSObject+WXSwizzle.m"; sourceTree = "<group>"; };
		748B25161C44A6F9005D491E /* WXSDKInstance_private.h */ = {isa = PBXFileReference; fileEncoding = 4; lastKnownFileType = sourcecode.c.h; path = WXSDKInstance_private.h; sourceTree = "<group>"; };
		74915F451C8EB02B00BEBCC0 /* WXAssert.h */ = {isa = PBXFileReference; fileEncoding = 4; lastKnownFileType = sourcecode.c.h; path = WXAssert.h; sourceTree = "<group>"; };
		74915F461C8EB02B00BEBCC0 /* WXAssert.m */ = {isa = PBXFileReference; fileEncoding = 4; lastKnownFileType = sourcecode.c.objc; path = WXAssert.m; sourceTree = "<group>"; };
		749DC2791D40827B009E1C91 /* WXMonitor.h */ = {isa = PBXFileReference; fileEncoding = 4; lastKnownFileType = sourcecode.c.h; path = WXMonitor.h; sourceTree = "<group>"; };
		749DC27A1D40827B009E1C91 /* WXMonitor.m */ = {isa = PBXFileReference; fileEncoding = 4; lastKnownFileType = sourcecode.c.objc; path = WXMonitor.m; sourceTree = "<group>"; };
		74A4BA591CABBBD000195969 /* WXDebugTool.h */ = {isa = PBXFileReference; fileEncoding = 4; lastKnownFileType = sourcecode.c.h; path = WXDebugTool.h; sourceTree = "<group>"; };
		74A4BA5A1CABBBD000195969 /* WXDebugTool.m */ = {isa = PBXFileReference; fileEncoding = 4; lastKnownFileType = sourcecode.c.objc; path = WXDebugTool.m; sourceTree = "<group>"; };
		74A4BA841CAD453400195969 /* WXNetworkProtocol.h */ = {isa = PBXFileReference; fileEncoding = 4; lastKnownFileType = sourcecode.c.h; path = WXNetworkProtocol.h; sourceTree = "<group>"; };
		74A4BA941CB365D100195969 /* WXAppConfiguration.h */ = {isa = PBXFileReference; fileEncoding = 4; lastKnownFileType = sourcecode.c.h; path = WXAppConfiguration.h; sourceTree = "<group>"; };
		74A4BA951CB365D100195969 /* WXAppConfiguration.m */ = {isa = PBXFileReference; fileEncoding = 4; lastKnownFileType = sourcecode.c.objc; path = WXAppConfiguration.m; sourceTree = "<group>"; };
		74A4BA981CB3BAA100195969 /* WXThreadSafeMutableDictionary.h */ = {isa = PBXFileReference; fileEncoding = 4; lastKnownFileType = sourcecode.c.h; path = WXThreadSafeMutableDictionary.h; sourceTree = "<group>"; };
		74A4BA991CB3BAA100195969 /* WXThreadSafeMutableDictionary.m */ = {isa = PBXFileReference; fileEncoding = 4; lastKnownFileType = sourcecode.c.objc; path = WXThreadSafeMutableDictionary.m; sourceTree = "<group>"; };
		74A4BA9C1CB3C0A100195969 /* WXHandlerFactory.h */ = {isa = PBXFileReference; fileEncoding = 4; lastKnownFileType = sourcecode.c.h; path = WXHandlerFactory.h; sourceTree = "<group>"; };
		74A4BA9D1CB3C0A100195969 /* WXHandlerFactory.m */ = {isa = PBXFileReference; fileEncoding = 4; lastKnownFileType = sourcecode.c.objc; path = WXHandlerFactory.m; sourceTree = "<group>"; };
		74A4BAA41CB4F98300195969 /* WXStreamModule.h */ = {isa = PBXFileReference; fileEncoding = 4; lastKnownFileType = sourcecode.c.h; path = WXStreamModule.h; sourceTree = "<group>"; };
		74A4BAA51CB4F98300195969 /* WXStreamModule.m */ = {isa = PBXFileReference; fileEncoding = 4; lastKnownFileType = sourcecode.c.objc; path = WXStreamModule.m; sourceTree = "<group>"; };
		74AD99821D5B0E59008F0336 /* WXPolyfillSet.h */ = {isa = PBXFileReference; fileEncoding = 4; lastKnownFileType = sourcecode.c.h; path = WXPolyfillSet.h; sourceTree = "<group>"; };
		74AD99831D5B0E59008F0336 /* WXPolyfillSet.m */ = {isa = PBXFileReference; fileEncoding = 4; lastKnownFileType = sourcecode.c.objc; path = WXPolyfillSet.m; sourceTree = "<group>"; };
		74B8BEFC1DC47B72004A6027 /* WXRootView.h */ = {isa = PBXFileReference; fileEncoding = 4; lastKnownFileType = sourcecode.c.h; path = WXRootView.h; sourceTree = "<group>"; };
		74B8BEFD1DC47B72004A6027 /* WXRootView.m */ = {isa = PBXFileReference; fileEncoding = 4; lastKnownFileType = sourcecode.c.objc; path = WXRootView.m; sourceTree = "<group>"; };
		74B8BF001DC49AFE004A6027 /* WXRootViewTests.m */ = {isa = PBXFileReference; fileEncoding = 4; lastKnownFileType = sourcecode.c.objc; path = WXRootViewTests.m; sourceTree = "<group>"; };
		74BA4AB11F70F4B600AC29BF /* WXRecycleListLayout.h */ = {isa = PBXFileReference; lastKnownFileType = sourcecode.c.h; path = WXRecycleListLayout.h; sourceTree = "<group>"; };
		74BA4AB21F70F4B600AC29BF /* WXRecycleListLayout.m */ = {isa = PBXFileReference; lastKnownFileType = sourcecode.c.objc; path = WXRecycleListLayout.m; sourceTree = "<group>"; };
		74BB5FB71DFEE81A004FC3DF /* WXMetaModule.h */ = {isa = PBXFileReference; fileEncoding = 4; lastKnownFileType = sourcecode.c.h; path = WXMetaModule.h; sourceTree = "<group>"; };
		74BB5FB81DFEE81A004FC3DF /* WXMetaModule.m */ = {isa = PBXFileReference; fileEncoding = 4; lastKnownFileType = sourcecode.c.objc; path = WXMetaModule.m; sourceTree = "<group>"; };
		74BF19F61F5139BB00AEE3D7 /* WXJSASTParser.h */ = {isa = PBXFileReference; lastKnownFileType = sourcecode.c.h; path = WXJSASTParser.h; sourceTree = "<group>"; };
		74BF19F71F5139BB00AEE3D7 /* WXJSASTParser.mm */ = {isa = PBXFileReference; lastKnownFileType = sourcecode.cpp.objcpp; path = WXJSASTParser.mm; sourceTree = "<group>"; };
		74C27A011CEC441D004E488E /* WeexSDK-Prefix.pch */ = {isa = PBXFileReference; lastKnownFileType = sourcecode.c.h; path = "WeexSDK-Prefix.pch"; sourceTree = "<group>"; };
		74C8963D1D2AC2210043B82A /* WeexSDKTests.xctest */ = {isa = PBXFileReference; explicitFileType = wrapper.cfbundle; includeInIndex = 0; path = WeexSDKTests.xctest; sourceTree = BUILT_PRODUCTS_DIR; };
		74C8963F1D2AC2210043B82A /* WeexSDKTests.m */ = {isa = PBXFileReference; lastKnownFileType = sourcecode.c.objc; path = WeexSDKTests.m; sourceTree = "<group>"; };
		74C896411D2AC2210043B82A /* Info.plist */ = {isa = PBXFileReference; lastKnownFileType = text.plist.xml; path = Info.plist; sourceTree = "<group>"; };
		74CC7A1A1C2BC5F800829368 /* WXCellComponent.h */ = {isa = PBXFileReference; fileEncoding = 4; lastKnownFileType = sourcecode.c.h; path = WXCellComponent.h; sourceTree = "<group>"; };
		74CC7A1B1C2BC5F800829368 /* WXCellComponent.mm */ = {isa = PBXFileReference; fileEncoding = 4; lastKnownFileType = sourcecode.cpp.objcpp; path = WXCellComponent.mm; sourceTree = "<group>"; };
		74CC7A1E1C2BF9DC00829368 /* WXListComponent.h */ = {isa = PBXFileReference; fileEncoding = 4; lastKnownFileType = sourcecode.c.h; path = WXListComponent.h; sourceTree = "<group>"; };
		74CC7A1F1C2BF9DC00829368 /* WXListComponent.mm */ = {isa = PBXFileReference; fileEncoding = 4; lastKnownFileType = sourcecode.cpp.objcpp; path = WXListComponent.mm; sourceTree = "<group>"; };
		74CFDD371F45939C007A1A66 /* WXRecycleListComponent.h */ = {isa = PBXFileReference; lastKnownFileType = sourcecode.c.h; path = WXRecycleListComponent.h; sourceTree = "<group>"; };
		74CFDD381F45939C007A1A66 /* WXRecycleListComponent.mm */ = {isa = PBXFileReference; lastKnownFileType = sourcecode.cpp.objcpp; path = WXRecycleListComponent.mm; sourceTree = "<group>"; };
		74CFDD3B1F459400007A1A66 /* WXRecycleListDataManager.h */ = {isa = PBXFileReference; lastKnownFileType = sourcecode.c.h; path = WXRecycleListDataManager.h; sourceTree = "<group>"; };
		74CFDD3C1F459400007A1A66 /* WXRecycleListDataManager.m */ = {isa = PBXFileReference; lastKnownFileType = sourcecode.c.objc; path = WXRecycleListDataManager.m; sourceTree = "<group>"; };
		74CFDD3F1F45941E007A1A66 /* WXRecycleListTemplateManager.h */ = {isa = PBXFileReference; lastKnownFileType = sourcecode.c.h; path = WXRecycleListTemplateManager.h; sourceTree = "<group>"; };
		74CFDD401F45941E007A1A66 /* WXRecycleListTemplateManager.m */ = {isa = PBXFileReference; lastKnownFileType = sourcecode.c.objc; path = WXRecycleListTemplateManager.m; sourceTree = "<group>"; };
		74CFDD431F459443007A1A66 /* WXRecycleListUpdateManager.h */ = {isa = PBXFileReference; lastKnownFileType = sourcecode.c.h; path = WXRecycleListUpdateManager.h; sourceTree = "<group>"; };
		74CFDD441F459443007A1A66 /* WXRecycleListUpdateManager.m */ = {isa = PBXFileReference; lastKnownFileType = sourcecode.c.objc; path = WXRecycleListUpdateManager.m; sourceTree = "<group>"; };
		74D2051E1E091B8000128F44 /* WXCallJSMethod.h */ = {isa = PBXFileReference; fileEncoding = 4; lastKnownFileType = sourcecode.c.h; path = WXCallJSMethod.h; sourceTree = "<group>"; };
		74D2051F1E091B8000128F44 /* WXCallJSMethod.m */ = {isa = PBXFileReference; fileEncoding = 4; lastKnownFileType = sourcecode.c.objc; path = WXCallJSMethod.m; sourceTree = "<group>"; };
		74EF31A91DE58AE600667A07 /* WXURLRewriteProtocol.h */ = {isa = PBXFileReference; fileEncoding = 4; lastKnownFileType = sourcecode.c.h; path = WXURLRewriteProtocol.h; sourceTree = "<group>"; };
		74EF31AB1DE58BE200667A07 /* WXURLRewriteDefaultImpl.h */ = {isa = PBXFileReference; fileEncoding = 4; lastKnownFileType = sourcecode.c.h; path = WXURLRewriteDefaultImpl.h; sourceTree = "<group>"; };
		74EF31AC1DE58BE200667A07 /* WXURLRewriteDefaultImpl.m */ = {isa = PBXFileReference; fileEncoding = 4; lastKnownFileType = sourcecode.c.objc; path = WXURLRewriteDefaultImpl.m; sourceTree = "<group>"; };
		74EF31BE1DE5ED5900667A07 /* libstdc++.tbd */ = {isa = PBXFileReference; lastKnownFileType = "sourcecode.text-based-dylib-definition"; name = "libstdc++.tbd"; path = "usr/lib/libstdc++.tbd"; sourceTree = SDKROOT; };
		74EF31C21DE6935600667A07 /* WXURLRewriteTests.m */ = {isa = PBXFileReference; fileEncoding = 4; lastKnownFileType = sourcecode.c.objc; path = WXURLRewriteTests.m; sourceTree = "<group>"; };
		74F7BFF41DC782EC004D0871 /* testRootView.js */ = {isa = PBXFileReference; fileEncoding = 4; lastKnownFileType = sourcecode.javascript; path = testRootView.js; sourceTree = "<group>"; };
		74FD6E031C7C0E9600DBEB6D /* WXScrollerProtocol.h */ = {isa = PBXFileReference; fileEncoding = 4; lastKnownFileType = sourcecode.c.h; path = WXScrollerProtocol.h; sourceTree = "<group>"; };
		7715EB6021A69DD8001F1108 /* WXRichText.h */ = {isa = PBXFileReference; fileEncoding = 4; lastKnownFileType = sourcecode.c.h; path = WXRichText.h; sourceTree = "<group>"; };
		7715EB6121A69DD9001F1108 /* WXRichText.mm */ = {isa = PBXFileReference; fileEncoding = 4; lastKnownFileType = sourcecode.cpp.objcpp; path = WXRichText.mm; sourceTree = "<group>"; };
		775BEE4D1C16F993008D1629 /* WXDefine.h */ = {isa = PBXFileReference; fileEncoding = 4; lastKnownFileType = sourcecode.c.h; path = WXDefine.h; sourceTree = "<group>"; };
		775BEE6C1C1BD8F4008D1629 /* WXImgLoaderProtocol.h */ = {isa = PBXFileReference; fileEncoding = 4; lastKnownFileType = sourcecode.c.h; path = WXImgLoaderProtocol.h; sourceTree = "<group>"; };
		775BEE701C1BD977008D1629 /* WXModuleProtocol.h */ = {isa = PBXFileReference; fileEncoding = 4; lastKnownFileType = sourcecode.c.h; path = WXModuleProtocol.h; sourceTree = "<group>"; };
		77788B6D2229252C000D5102 /* render_page_custom.h */ = {isa = PBXFileReference; fileEncoding = 4; lastKnownFileType = sourcecode.c.h; path = render_page_custom.h; sourceTree = "<group>"; };
		77788B6E2229252C000D5102 /* render_page_base.cpp */ = {isa = PBXFileReference; fileEncoding = 4; lastKnownFileType = sourcecode.cpp.cpp; path = render_page_base.cpp; sourceTree = "<group>"; };
		77788B6F2229252C000D5102 /* render_page_custom.cpp */ = {isa = PBXFileReference; fileEncoding = 4; lastKnownFileType = sourcecode.cpp.cpp; path = render_page_custom.cpp; sourceTree = "<group>"; };
		77788B702229252C000D5102 /* render_page_base.h */ = {isa = PBXFileReference; fileEncoding = 4; lastKnownFileType = sourcecode.c.h; path = render_page_base.h; sourceTree = "<group>"; };
		77788B7A22292536000D5102 /* render_target.h */ = {isa = PBXFileReference; fileEncoding = 4; lastKnownFileType = sourcecode.c.h; path = render_target.h; sourceTree = "<group>"; };
		77788B7B22292536000D5102 /* render_target.cpp */ = {isa = PBXFileReference; fileEncoding = 4; lastKnownFileType = sourcecode.cpp.cpp; path = render_target.cpp; sourceTree = "<group>"; };
		77CF6A5421E6E47D00BA8634 /* core_constants.h */ = {isa = PBXFileReference; fileEncoding = 4; lastKnownFileType = sourcecode.c.h; path = core_constants.h; sourceTree = "<group>"; };
		77CF6A5521E6E47D00BA8634 /* log_defines.h */ = {isa = PBXFileReference; fileEncoding = 4; lastKnownFileType = sourcecode.c.h; path = log_defines.h; sourceTree = "<group>"; };
		77D160FD1C02DBE70010B15B /* WeexSDK.framework */ = {isa = PBXFileReference; explicitFileType = wrapper.framework; includeInIndex = 0; path = WeexSDK.framework; sourceTree = BUILT_PRODUCTS_DIR; };
		77D161021C02DBE70010B15B /* Info.plist */ = {isa = PBXFileReference; lastKnownFileType = text.plist.xml; name = Info.plist; path = ../../Info.plist; sourceTree = "<group>"; };
		77D1611E1C02DDB40010B15B /* WXSDKEngine.h */ = {isa = PBXFileReference; fileEncoding = 4; lastKnownFileType = sourcecode.c.h; path = WXSDKEngine.h; sourceTree = "<group>"; };
		77D1611F1C02DDB40010B15B /* WXSDKEngine.m */ = {isa = PBXFileReference; fileEncoding = 4; lastKnownFileType = sourcecode.c.objc; path = WXSDKEngine.m; sourceTree = "<group>"; };
		77D161221C02DDD10010B15B /* WXSDKInstance.h */ = {isa = PBXFileReference; fileEncoding = 4; lastKnownFileType = sourcecode.c.h; path = WXSDKInstance.h; sourceTree = "<group>"; };
		77D161231C02DDD10010B15B /* WXSDKInstance.m */ = {isa = PBXFileReference; fileEncoding = 4; lastKnownFileType = sourcecode.c.objc; path = WXSDKInstance.m; sourceTree = "<group>"; };
		77D161261C02DE1A0010B15B /* WXSDKManager.h */ = {isa = PBXFileReference; fileEncoding = 4; lastKnownFileType = sourcecode.c.h; path = WXSDKManager.h; sourceTree = "<group>"; };
		77D161271C02DE1A0010B15B /* WXSDKManager.m */ = {isa = PBXFileReference; fileEncoding = 4; lastKnownFileType = sourcecode.c.objc; path = WXSDKManager.m; sourceTree = "<group>"; };
		77D1612E1C02DE4E0010B15B /* WXComponent.h */ = {isa = PBXFileReference; fileEncoding = 4; lastKnownFileType = sourcecode.c.h; name = WXComponent.h; path = ../Model/WXComponent.h; sourceTree = "<group>"; };
		77D1612F1C02DE4E0010B15B /* WXComponent.mm */ = {isa = PBXFileReference; fileEncoding = 4; lastKnownFileType = sourcecode.cpp.objcpp; name = WXComponent.mm; path = ../Model/WXComponent.mm; sourceTree = "<group>"; };
		77D161361C02DE940010B15B /* WXBridgeManager.h */ = {isa = PBXFileReference; fileEncoding = 4; lastKnownFileType = sourcecode.c.h; path = WXBridgeManager.h; sourceTree = "<group>"; };
		77D161371C02DE940010B15B /* WXBridgeManager.m */ = {isa = PBXFileReference; fileEncoding = 4; lastKnownFileType = sourcecode.c.objc; path = WXBridgeManager.m; sourceTree = "<group>"; };
		77D1613A1C02DEA60010B15B /* WXJSCoreBridge.h */ = {isa = PBXFileReference; fileEncoding = 4; lastKnownFileType = sourcecode.c.h; path = WXJSCoreBridge.h; sourceTree = "<group>"; };
		77D161421C02DEE40010B15B /* WXBridgeProtocol.h */ = {isa = PBXFileReference; fileEncoding = 4; lastKnownFileType = sourcecode.c.h; path = WXBridgeProtocol.h; sourceTree = "<group>"; };
		77D161491C02E3790010B15B /* WXConvert.h */ = {isa = PBXFileReference; fileEncoding = 4; lastKnownFileType = sourcecode.c.h; path = WXConvert.h; sourceTree = "<group>"; };
		77D1614A1C02E3790010B15B /* WXConvert.m */ = {isa = PBXFileReference; fileEncoding = 4; lastKnownFileType = sourcecode.c.objc; path = WXConvert.m; sourceTree = "<group>"; };
		77D1614D1C02E3880010B15B /* WXUtility.h */ = {isa = PBXFileReference; fileEncoding = 4; lastKnownFileType = sourcecode.c.h; path = WXUtility.h; sourceTree = "<group>"; };
		77D1614E1C02E3880010B15B /* WXUtility.m */ = {isa = PBXFileReference; fileEncoding = 4; lastKnownFileType = sourcecode.c.objc; path = WXUtility.m; sourceTree = "<group>"; };
		77D161601C02ED790010B15B /* WXLog.h */ = {isa = PBXFileReference; fileEncoding = 4; lastKnownFileType = sourcecode.c.h; path = WXLog.h; sourceTree = "<group>"; };
		77D161611C02ED790010B15B /* WXLog.m */ = {isa = PBXFileReference; fileEncoding = 4; lastKnownFileType = sourcecode.c.objc; path = WXLog.m; sourceTree = "<group>"; };
		77E659D81C07F594008B8775 /* WXDomModule.h */ = {isa = PBXFileReference; fileEncoding = 4; lastKnownFileType = sourcecode.c.h; path = WXDomModule.h; sourceTree = "<group>"; };
		77E659D91C07F594008B8775 /* WXDomModule.m */ = {isa = PBXFileReference; fileEncoding = 4; lastKnownFileType = sourcecode.c.objc; path = WXDomModule.m; sourceTree = "<group>"; };
		77E659EF1C0C3612008B8775 /* WXModuleFactory.h */ = {isa = PBXFileReference; fileEncoding = 4; lastKnownFileType = sourcecode.c.h; path = WXModuleFactory.h; sourceTree = "<group>"; };
		77E659F01C0C3612008B8775 /* WXModuleFactory.m */ = {isa = PBXFileReference; fileEncoding = 4; lastKnownFileType = sourcecode.c.objc; path = WXModuleFactory.m; sourceTree = "<group>"; };
		77E65A0B1C155E99008B8775 /* WXDivComponent.h */ = {isa = PBXFileReference; fileEncoding = 4; lastKnownFileType = sourcecode.c.h; path = WXDivComponent.h; sourceTree = "<group>"; };
		77E65A0C1C155E99008B8775 /* WXDivComponent.m */ = {isa = PBXFileReference; fileEncoding = 4; lastKnownFileType = sourcecode.c.objc; path = WXDivComponent.m; sourceTree = "<group>"; };
		77E65A0F1C155EA8008B8775 /* WXImageComponent.h */ = {isa = PBXFileReference; fileEncoding = 4; lastKnownFileType = sourcecode.c.h; path = WXImageComponent.h; sourceTree = "<group>"; };
		77E65A101C155EA8008B8775 /* WXImageComponent.m */ = {isa = PBXFileReference; fileEncoding = 4; lastKnownFileType = sourcecode.c.objc; path = WXImageComponent.m; sourceTree = "<group>"; };
		77E65A131C155EB5008B8775 /* WXTextComponent.h */ = {isa = PBXFileReference; fileEncoding = 4; lastKnownFileType = sourcecode.c.h; path = WXTextComponent.h; sourceTree = "<group>"; };
		77E65A141C155EB5008B8775 /* WXTextComponent.mm */ = {isa = PBXFileReference; fileEncoding = 4; lastKnownFileType = sourcecode.cpp.objcpp; path = WXTextComponent.mm; sourceTree = "<group>"; };
		77E65A171C155F25008B8775 /* WXScrollerComponent.h */ = {isa = PBXFileReference; fileEncoding = 4; lastKnownFileType = sourcecode.c.h; path = WXScrollerComponent.h; sourceTree = "<group>"; };
		77E65A181C155F25008B8775 /* WXScrollerComponent.mm */ = {isa = PBXFileReference; fileEncoding = 4; lastKnownFileType = sourcecode.cpp.objcpp; path = WXScrollerComponent.mm; sourceTree = "<group>"; };
		841CD1021F9739890081196D /* WXExceptionUtils.m */ = {isa = PBXFileReference; fileEncoding = 4; lastKnownFileType = sourcecode.c.objc; path = WXExceptionUtils.m; sourceTree = "<group>"; };
		841CD1041F97399C0081196D /* WXExceptionUtils.h */ = {isa = PBXFileReference; lastKnownFileType = sourcecode.c.h; path = WXExceptionUtils.h; sourceTree = "<group>"; };
		98399A7E21916A9600D83CCE /* exec_state_section.cc */ = {isa = PBXFileReference; fileEncoding = 4; lastKnownFileType = sourcecode.cpp.cpp; path = exec_state_section.cc; sourceTree = "<group>"; };
		98399A7F21916A9600D83CCE /* exec_state_binary.cc */ = {isa = PBXFileReference; fileEncoding = 4; lastKnownFileType = sourcecode.cpp.cpp; path = exec_state_binary.cc; sourceTree = "<group>"; };
		98399A8021916A9600D83CCE /* class_regex.cc */ = {isa = PBXFileReference; fileEncoding = 4; lastKnownFileType = sourcecode.cpp.cpp; path = class_regex.cc; sourceTree = "<group>"; };
		98399A8121916A9600D83CCE /* exec_state_binary.h */ = {isa = PBXFileReference; fileEncoding = 4; lastKnownFileType = sourcecode.c.h; path = exec_state_binary.h; sourceTree = "<group>"; };
		98399A8221916A9700D83CCE /* class_console.cc */ = {isa = PBXFileReference; fileEncoding = 4; lastKnownFileType = sourcecode.cpp.cpp; path = class_console.cc; sourceTree = "<group>"; };
		98399A8321916A9700D83CCE /* class_window.cc */ = {isa = PBXFileReference; fileEncoding = 4; lastKnownFileType = sourcecode.cpp.cpp; path = class_window.cc; sourceTree = "<group>"; };
		98399A8421916A9700D83CCE /* class_function.cc */ = {isa = PBXFileReference; fileEncoding = 4; lastKnownFileType = sourcecode.cpp.cpp; path = class_function.cc; sourceTree = "<group>"; };
		98399A8521916A9700D83CCE /* class_window.h */ = {isa = PBXFileReference; fileEncoding = 4; lastKnownFileType = sourcecode.c.h; path = class_window.h; sourceTree = "<group>"; };
		98399A8621916A9700D83CCE /* class_console.h */ = {isa = PBXFileReference; fileEncoding = 4; lastKnownFileType = sourcecode.c.h; path = class_console.h; sourceTree = "<group>"; };
		98399A8721916A9700D83CCE /* class_regex.h */ = {isa = PBXFileReference; fileEncoding = 4; lastKnownFileType = sourcecode.c.h; path = class_regex.h; sourceTree = "<group>"; };
		98399A8821916A9700D83CCE /* exec_state_section.h */ = {isa = PBXFileReference; fileEncoding = 4; lastKnownFileType = sourcecode.c.h; path = exec_state_section.h; sourceTree = "<group>"; };
		98399A8921916A9800D83CCE /* class_function.h */ = {isa = PBXFileReference; fileEncoding = 4; lastKnownFileType = sourcecode.c.h; path = class_function.h; sourceTree = "<group>"; };
		98399A8A21916A9800D83CCE /* op_code.cc */ = {isa = PBXFileReference; fileEncoding = 4; lastKnownFileType = sourcecode.cpp.cpp; path = op_code.cc; sourceTree = "<group>"; };
		9B9E74771FA2DB5800DAAEA9 /* WXTestBridgeMethodDummy.h */ = {isa = PBXFileReference; fileEncoding = 4; lastKnownFileType = sourcecode.c.h; path = WXTestBridgeMethodDummy.h; sourceTree = "<group>"; };
		9B9E74781FA2DB5800DAAEA9 /* WXTestBridgeMethodDummy.m */ = {isa = PBXFileReference; fileEncoding = 4; lastKnownFileType = sourcecode.c.objc; path = WXTestBridgeMethodDummy.m; sourceTree = "<group>"; };
		B8394F3521468AF100CA1EFF /* render_action_trigger_vsync.h */ = {isa = PBXFileReference; fileEncoding = 4; lastKnownFileType = sourcecode.c.h; path = render_action_trigger_vsync.h; sourceTree = "<group>"; };
		B8394F3621468AF100CA1EFF /* render_action_trigger_vsync.cpp */ = {isa = PBXFileReference; fileEncoding = 4; lastKnownFileType = sourcecode.cpp.cpp; path = render_action_trigger_vsync.cpp; sourceTree = "<group>"; };
		B863DF312107307F00EA887D /* WXBridgeContext.m */ = {isa = PBXFileReference; fileEncoding = 4; lastKnownFileType = sourcecode.c.objc; path = WXBridgeContext.m; sourceTree = "<group>"; };
		B87B9E7B21539B3300B6DC61 /* WXVersion.h */ = {isa = PBXFileReference; lastKnownFileType = sourcecode.c.h; path = WXVersion.h; sourceTree = "<group>"; };
		B87B9E7C21539B3300B6DC61 /* WXVersion.m */ = {isa = PBXFileReference; lastKnownFileType = sourcecode.c.objc; path = WXVersion.m; sourceTree = "<group>"; };
		B89543ED20EB18B4006EAD63 /* WXCoreBridge.mm */ = {isa = PBXFileReference; fileEncoding = 4; lastKnownFileType = sourcecode.cpp.objcpp; path = WXCoreBridge.mm; sourceTree = "<group>"; };
		B89543EE20EB18B4006EAD63 /* WXJSCoreBridge.mm */ = {isa = PBXFileReference; fileEncoding = 4; lastKnownFileType = sourcecode.cpp.objcpp; path = WXJSCoreBridge.mm; sourceTree = "<group>"; };
		B89543EF20EB18B4006EAD63 /* WXCoreBridge.h */ = {isa = PBXFileReference; fileEncoding = 4; lastKnownFileType = sourcecode.c.h; path = WXCoreBridge.h; sourceTree = "<group>"; };
		B8A72C96213F8BAD0024E7BE /* class_json.h */ = {isa = PBXFileReference; fileEncoding = 4; lastKnownFileType = sourcecode.c.h; path = class_json.h; sourceTree = "<group>"; };
		B8A72C97213F8BAD0024E7BE /* class_string.h */ = {isa = PBXFileReference; fileEncoding = 4; lastKnownFileType = sourcecode.c.h; path = class_string.h; sourceTree = "<group>"; };
		B8A72C98213F8BAD0024E7BE /* class_json.cc */ = {isa = PBXFileReference; fileEncoding = 4; lastKnownFileType = sourcecode.cpp.cpp; path = class_json.cc; sourceTree = "<group>"; };
		B8A72C99213F8BAD0024E7BE /* class_string.cc */ = {isa = PBXFileReference; fileEncoding = 4; lastKnownFileType = sourcecode.cpp.cpp; path = class_string.cc; sourceTree = "<group>"; };
		B8D66AEE2125572F003960BD /* string_table.cc */ = {isa = PBXFileReference; fileEncoding = 4; lastKnownFileType = sourcecode.cpp.cpp; path = string_table.cc; sourceTree = "<group>"; };
		B8D66AEF2125572F003960BD /* table.cc */ = {isa = PBXFileReference; fileEncoding = 4; lastKnownFileType = sourcecode.cpp.cpp; path = table.cc; sourceTree = "<group>"; };
		B8D66AF02125572F003960BD /* code_generator.h */ = {isa = PBXFileReference; fileEncoding = 4; lastKnownFileType = sourcecode.c.h; path = code_generator.h; sourceTree = "<group>"; };
		B8D66AF12125572F003960BD /* code_generator.cc */ = {isa = PBXFileReference; fileEncoding = 4; lastKnownFileType = sourcecode.cpp.cpp; path = code_generator.cc; sourceTree = "<group>"; };
		B8D66AF22125572F003960BD /* ast_factory.cc */ = {isa = PBXFileReference; fileEncoding = 4; lastKnownFileType = sourcecode.cpp.cpp; path = ast_factory.cc; sourceTree = "<group>"; };
		B8D66AF32125572F003960BD /* parser.h */ = {isa = PBXFileReference; fileEncoding = 4; lastKnownFileType = sourcecode.c.h; path = parser.h; sourceTree = "<group>"; };
		B8D66AF42125572F003960BD /* parser.cc */ = {isa = PBXFileReference; fileEncoding = 4; lastKnownFileType = sourcecode.cpp.cpp; path = parser.cc; sourceTree = "<group>"; };
		B8D66AF62125572F003960BD /* vnode.h */ = {isa = PBXFileReference; fileEncoding = 4; lastKnownFileType = sourcecode.c.h; path = vnode.h; sourceTree = "<group>"; };
		B8D66AF72125572F003960BD /* vnode_exec_env.cc */ = {isa = PBXFileReference; fileEncoding = 4; lastKnownFileType = sourcecode.cpp.cpp; path = vnode_exec_env.cc; sourceTree = "<group>"; };
		B8D66AF82125572F003960BD /* vnode.cc */ = {isa = PBXFileReference; fileEncoding = 4; lastKnownFileType = sourcecode.cpp.cpp; path = vnode.cc; sourceTree = "<group>"; };
		B8D66AF92125572F003960BD /* vnode_render_context.cc */ = {isa = PBXFileReference; fileEncoding = 4; lastKnownFileType = sourcecode.cpp.cpp; path = vnode_render_context.cc; sourceTree = "<group>"; };
		B8D66AFA2125572F003960BD /* vnode_exec_env.h */ = {isa = PBXFileReference; fileEncoding = 4; lastKnownFileType = sourcecode.c.h; path = vnode_exec_env.h; sourceTree = "<group>"; };
		B8D66AFB2125572F003960BD /* vnode_render_manager.cc */ = {isa = PBXFileReference; fileEncoding = 4; lastKnownFileType = sourcecode.cpp.cpp; path = vnode_render_manager.cc; sourceTree = "<group>"; };
		B8D66AFC2125572F003960BD /* vnode_render_manager.h */ = {isa = PBXFileReference; fileEncoding = 4; lastKnownFileType = sourcecode.c.h; path = vnode_render_manager.h; sourceTree = "<group>"; };
		B8D66AFD2125572F003960BD /* vnode_render_context.h */ = {isa = PBXFileReference; fileEncoding = 4; lastKnownFileType = sourcecode.c.h; path = vnode_render_context.h; sourceTree = "<group>"; };
		B8D66AFE2125572F003960BD /* tokenizer.cc */ = {isa = PBXFileReference; fileEncoding = 4; lastKnownFileType = sourcecode.cpp.cpp; path = tokenizer.cc; sourceTree = "<group>"; };
		B8D66AFF2125572F003960BD /* ast_factory.h */ = {isa = PBXFileReference; fileEncoding = 4; lastKnownFileType = sourcecode.c.h; path = ast_factory.h; sourceTree = "<group>"; };
		B8D66B002125572F003960BD /* ast.cc */ = {isa = PBXFileReference; fileEncoding = 4; lastKnownFileType = sourcecode.cpp.cpp; path = ast.cc; sourceTree = "<group>"; };
		B8D66B022125572F003960BD /* statement.h */ = {isa = PBXFileReference; fileEncoding = 4; lastKnownFileType = sourcecode.c.h; path = statement.h; sourceTree = "<group>"; };
		B8D66B032125572F003960BD /* tokenizer.h */ = {isa = PBXFileReference; fileEncoding = 4; lastKnownFileType = sourcecode.c.h; path = tokenizer.h; sourceTree = "<group>"; };
		B8D66B042125572F003960BD /* statement.cc */ = {isa = PBXFileReference; fileEncoding = 4; lastKnownFileType = sourcecode.cpp.cpp; path = statement.cc; sourceTree = "<group>"; };
		B8D66B052125572F003960BD /* vm.cc */ = {isa = PBXFileReference; fileEncoding = 4; lastKnownFileType = sourcecode.cpp.cpp; path = vm.cc; sourceTree = "<group>"; };
		B8D66B062125572F003960BD /* string_table.h */ = {isa = PBXFileReference; fileEncoding = 4; lastKnownFileType = sourcecode.c.h; path = string_table.h; sourceTree = "<group>"; };
		B8D66B072125572F003960BD /* ast.h */ = {isa = PBXFileReference; fileEncoding = 4; lastKnownFileType = sourcecode.c.h; path = ast.h; sourceTree = "<group>"; };
		B8D66B0A2125572F003960BD /* scanner.h */ = {isa = PBXFileReference; fileEncoding = 4; lastKnownFileType = sourcecode.c.h; path = scanner.h; sourceTree = "<group>"; };
		B8D66B0C2125572F003960BD /* handle.h */ = {isa = PBXFileReference; fileEncoding = 4; lastKnownFileType = sourcecode.c.h; path = handle.h; sourceTree = "<group>"; };
		B8D66B0D2125572F003960BD /* exec_state.h */ = {isa = PBXFileReference; fileEncoding = 4; lastKnownFileType = sourcecode.c.h; path = exec_state.h; sourceTree = "<group>"; };
		B8D66B0E2125572F003960BD /* object.h */ = {isa = PBXFileReference; fileEncoding = 4; lastKnownFileType = sourcecode.c.h; path = object.h; sourceTree = "<group>"; };
		B8D66B0F2125572F003960BD /* table.h */ = {isa = PBXFileReference; fileEncoding = 4; lastKnownFileType = sourcecode.c.h; path = table.h; sourceTree = "<group>"; };
		B8D66B112125572F003960BD /* token.h */ = {isa = PBXFileReference; fileEncoding = 4; lastKnownFileType = sourcecode.c.h; path = token.h; sourceTree = "<group>"; };
		B8D66B122125572F003960BD /* vm.h */ = {isa = PBXFileReference; fileEncoding = 4; lastKnownFileType = sourcecode.c.h; path = vm.h; sourceTree = "<group>"; };
		B8D66B132125572F003960BD /* op_code.h */ = {isa = PBXFileReference; fileEncoding = 4; lastKnownFileType = sourcecode.c.h; path = op_code.h; sourceTree = "<group>"; };
		B8D66B142125572F003960BD /* ast_visitor.h */ = {isa = PBXFileReference; fileEncoding = 4; lastKnownFileType = sourcecode.c.h; path = ast_visitor.h; sourceTree = "<group>"; };
		B8D66B152125572F003960BD /* object.cc */ = {isa = PBXFileReference; fileEncoding = 4; lastKnownFileType = sourcecode.cpp.cpp; path = object.cc; sourceTree = "<group>"; };
		B8D66B162125572F003960BD /* token.cc */ = {isa = PBXFileReference; fileEncoding = 4; lastKnownFileType = sourcecode.cpp.cpp; path = token.cc; sourceTree = "<group>"; };
		B8D66B182125572F003960BD /* exec_state.cc */ = {isa = PBXFileReference; fileEncoding = 4; lastKnownFileType = sourcecode.cpp.cpp; path = exec_state.cc; sourceTree = "<group>"; };
		B8D66B1A2125572F003960BD /* render_performance.cpp */ = {isa = PBXFileReference; fileEncoding = 4; lastKnownFileType = sourcecode.cpp.cpp; path = render_performance.cpp; sourceTree = "<group>"; };
		B8D66B1B2125572F003960BD /* render_performance.h */ = {isa = PBXFileReference; fileEncoding = 4; lastKnownFileType = sourcecode.c.h; path = render_performance.h; sourceTree = "<group>"; };
		B8D66B1D2125572F003960BD /* constants_name.h */ = {isa = PBXFileReference; fileEncoding = 4; lastKnownFileType = sourcecode.c.h; path = constants_name.h; sourceTree = "<group>"; };
		B8D66B1E2125572F003960BD /* constants_value.h */ = {isa = PBXFileReference; fileEncoding = 4; lastKnownFileType = sourcecode.c.h; path = constants_value.h; sourceTree = "<group>"; };
		B8D66B1F2125572F003960BD /* css_value_getter.cpp */ = {isa = PBXFileReference; fileEncoding = 4; lastKnownFileType = sourcecode.cpp.cpp; path = css_value_getter.cpp; sourceTree = "<group>"; };
		B8D66B202125572F003960BD /* css_value_getter.h */ = {isa = PBXFileReference; fileEncoding = 4; lastKnownFileType = sourcecode.c.h; path = css_value_getter.h; sourceTree = "<group>"; };
		B8D66B222125572F003960BD /* core_environment.cpp */ = {isa = PBXFileReference; fileEncoding = 4; lastKnownFileType = sourcecode.cpp.cpp; path = core_environment.cpp; sourceTree = "<group>"; };
		B8D66B232125572F003960BD /* core_environment.h */ = {isa = PBXFileReference; fileEncoding = 4; lastKnownFileType = sourcecode.c.h; path = core_environment.h; sourceTree = "<group>"; };
		B8D66B252125572F003960BD /* platform_bridge.h */ = {isa = PBXFileReference; fileEncoding = 4; lastKnownFileType = sourcecode.c.h; path = platform_bridge.h; sourceTree = "<group>"; };
		B8D66B272125572F003960BD /* core_side_in_platform.cpp */ = {isa = PBXFileReference; fileEncoding = 4; lastKnownFileType = sourcecode.cpp.cpp; path = core_side_in_platform.cpp; sourceTree = "<group>"; };
		B8D66B282125572F003960BD /* core_side_in_platform.h */ = {isa = PBXFileReference; fileEncoding = 4; lastKnownFileType = sourcecode.c.h; path = core_side_in_platform.h; sourceTree = "<group>"; };
		B8D66B2A2125572F003960BD /* core_side_in_script.cpp */ = {isa = PBXFileReference; fileEncoding = 4; lastKnownFileType = sourcecode.cpp.cpp; path = core_side_in_script.cpp; sourceTree = "<group>"; };
		B8D66B2B2125572F003960BD /* core_side_in_script.h */ = {isa = PBXFileReference; fileEncoding = 4; lastKnownFileType = sourcecode.c.h; path = core_side_in_script.h; sourceTree = "<group>"; };
		B8D66B2C2125572F003960BD /* wx_type_define.h */ = {isa = PBXFileReference; fileEncoding = 4; lastKnownFileType = sourcecode.c.h; path = wx_type_define.h; sourceTree = "<group>"; };
		B8D66B2D2125572F003960BD /* script_bridge.h */ = {isa = PBXFileReference; fileEncoding = 4; lastKnownFileType = sourcecode.c.h; path = script_bridge.h; sourceTree = "<group>"; };
		B8D66B2F2125572F003960BD /* measure_func_adapter.h */ = {isa = PBXFileReference; fileEncoding = 4; lastKnownFileType = sourcecode.c.h; path = measure_func_adapter.h; sourceTree = "<group>"; };
		B8D66B302125572F003960BD /* style.h */ = {isa = PBXFileReference; fileEncoding = 4; lastKnownFileType = sourcecode.c.h; path = style.h; sourceTree = "<group>"; };
		B8D66B312125572F003960BD /* style.cpp */ = {isa = PBXFileReference; fileEncoding = 4; lastKnownFileType = sourcecode.cpp.cpp; path = style.cpp; sourceTree = "<group>"; };
		B8D66B322125572F003960BD /* layout.cpp */ = {isa = PBXFileReference; fileEncoding = 4; lastKnownFileType = sourcecode.cpp.cpp; path = layout.cpp; sourceTree = "<group>"; };
		B8D66B342125572F003960BD /* layout.h */ = {isa = PBXFileReference; fileEncoding = 4; lastKnownFileType = sourcecode.c.h; path = layout.h; sourceTree = "<group>"; };
		B8D66B352125572F003960BD /* flex_enum.h */ = {isa = PBXFileReference; fileEncoding = 4; lastKnownFileType = sourcecode.c.h; path = flex_enum.h; sourceTree = "<group>"; };
		B8D66B382125572F003960BD /* render_page.cpp */ = {isa = PBXFileReference; fileEncoding = 4; lastKnownFileType = sourcecode.cpp.cpp; path = render_page.cpp; sourceTree = "<group>"; };
		B8D66B392125572F003960BD /* render_page.h */ = {isa = PBXFileReference; fileEncoding = 4; lastKnownFileType = sourcecode.c.h; path = render_page.h; sourceTree = "<group>"; };
		B8D66B3B2125572F003960BD /* render_manager.cpp */ = {isa = PBXFileReference; fileEncoding = 4; lastKnownFileType = sourcecode.cpp.cpp; path = render_manager.cpp; sourceTree = "<group>"; };
		B8D66B3C2125572F003960BD /* render_manager.h */ = {isa = PBXFileReference; fileEncoding = 4; lastKnownFileType = sourcecode.c.h; path = render_manager.h; sourceTree = "<group>"; };
		B8D66B3E2125572F003960BD /* render_action_render_success.h */ = {isa = PBXFileReference; fileEncoding = 4; lastKnownFileType = sourcecode.c.h; path = render_action_render_success.h; sourceTree = "<group>"; };
		B8D66B3F2125572F003960BD /* render_action_appendtree_createfinish.h */ = {isa = PBXFileReference; fileEncoding = 4; lastKnownFileType = sourcecode.c.h; path = render_action_appendtree_createfinish.h; sourceTree = "<group>"; };
		B8D66B402125572F003960BD /* render_action_update_attr.h */ = {isa = PBXFileReference; fileEncoding = 4; lastKnownFileType = sourcecode.c.h; path = render_action_update_attr.h; sourceTree = "<group>"; };
		B8D66B412125572F003960BD /* render_action_move_element.h */ = {isa = PBXFileReference; fileEncoding = 4; lastKnownFileType = sourcecode.c.h; path = render_action_move_element.h; sourceTree = "<group>"; };
		B8D66B422125572F003960BD /* render_action_update_attr.cpp */ = {isa = PBXFileReference; fileEncoding = 4; lastKnownFileType = sourcecode.cpp.cpp; path = render_action_update_attr.cpp; sourceTree = "<group>"; };
		B8D66B432125572F003960BD /* render_action_layout.cpp */ = {isa = PBXFileReference; fileEncoding = 4; lastKnownFileType = sourcecode.cpp.cpp; path = render_action_layout.cpp; sourceTree = "<group>"; };
		B8D66B442125572F003960BD /* render_action_update_style.h */ = {isa = PBXFileReference; fileEncoding = 4; lastKnownFileType = sourcecode.c.h; path = render_action_update_style.h; sourceTree = "<group>"; };
		B8D66B452125572F003960BD /* render_action_createfinish.h */ = {isa = PBXFileReference; fileEncoding = 4; lastKnownFileType = sourcecode.c.h; path = render_action_createfinish.h; sourceTree = "<group>"; };
		B8D66B462125572F003960BD /* render_action_update_style.cpp */ = {isa = PBXFileReference; fileEncoding = 4; lastKnownFileType = sourcecode.cpp.cpp; path = render_action_update_style.cpp; sourceTree = "<group>"; };
		B8D66B472125572F003960BD /* render_action_add_event.h */ = {isa = PBXFileReference; fileEncoding = 4; lastKnownFileType = sourcecode.c.h; path = render_action_add_event.h; sourceTree = "<group>"; };
		B8D66B482125572F003960BD /* render_action_remove_element.cpp */ = {isa = PBXFileReference; fileEncoding = 4; lastKnownFileType = sourcecode.cpp.cpp; path = render_action_remove_element.cpp; sourceTree = "<group>"; };
		B8D66B492125572F003960BD /* render_action_createbody.h */ = {isa = PBXFileReference; fileEncoding = 4; lastKnownFileType = sourcecode.c.h; path = render_action_createbody.h; sourceTree = "<group>"; };
		B8D66B4A2125572F003960BD /* render_action_add_event.cpp */ = {isa = PBXFileReference; fileEncoding = 4; lastKnownFileType = sourcecode.cpp.cpp; path = render_action_add_event.cpp; sourceTree = "<group>"; };
		B8D66B4B2125572F003960BD /* render_action_interface.h */ = {isa = PBXFileReference; fileEncoding = 4; lastKnownFileType = sourcecode.c.h; path = render_action_interface.h; sourceTree = "<group>"; };
		B8D66B4C2125572F003960BD /* render_action_remove_event.cpp */ = {isa = PBXFileReference; fileEncoding = 4; lastKnownFileType = sourcecode.cpp.cpp; path = render_action_remove_event.cpp; sourceTree = "<group>"; };
		B8D66B4D2125572F003960BD /* render_action_move_element.cpp */ = {isa = PBXFileReference; fileEncoding = 4; lastKnownFileType = sourcecode.cpp.cpp; path = render_action_move_element.cpp; sourceTree = "<group>"; };
		B8D66B4E2125572F003960BD /* render_action_add_element.cpp */ = {isa = PBXFileReference; fileEncoding = 4; lastKnownFileType = sourcecode.cpp.cpp; path = render_action_add_element.cpp; sourceTree = "<group>"; };
		B8D66B4F2125572F003960BD /* render_action_remove_event.h */ = {isa = PBXFileReference; fileEncoding = 4; lastKnownFileType = sourcecode.c.h; path = render_action_remove_event.h; sourceTree = "<group>"; };
		B8D66B502125572F003960BD /* render_action_createbody.cpp */ = {isa = PBXFileReference; fileEncoding = 4; lastKnownFileType = sourcecode.cpp.cpp; path = render_action_createbody.cpp; sourceTree = "<group>"; };
		B8D66B512125572F003960BD /* render_action_createfinish.cpp */ = {isa = PBXFileReference; fileEncoding = 4; lastKnownFileType = sourcecode.cpp.cpp; path = render_action_createfinish.cpp; sourceTree = "<group>"; };
		B8D66B522125572F003960BD /* render_action_layout.h */ = {isa = PBXFileReference; fileEncoding = 4; lastKnownFileType = sourcecode.c.h; path = render_action_layout.h; sourceTree = "<group>"; };
		B8D66B532125572F003960BD /* render_action_remove_element.h */ = {isa = PBXFileReference; fileEncoding = 4; lastKnownFileType = sourcecode.c.h; path = render_action_remove_element.h; sourceTree = "<group>"; };
		B8D66B542125572F003960BD /* render_action_add_element.h */ = {isa = PBXFileReference; fileEncoding = 4; lastKnownFileType = sourcecode.c.h; path = render_action_add_element.h; sourceTree = "<group>"; };
		B8D66B552125572F003960BD /* render_action_appendtree_createfinish.cpp */ = {isa = PBXFileReference; fileEncoding = 4; lastKnownFileType = sourcecode.cpp.cpp; path = render_action_appendtree_createfinish.cpp; sourceTree = "<group>"; };
		B8D66B562125572F003960BD /* render_action_render_success.cpp */ = {isa = PBXFileReference; fileEncoding = 4; lastKnownFileType = sourcecode.cpp.cpp; path = render_action_render_success.cpp; sourceTree = "<group>"; };
		B8D66B582125572F003960BD /* render_cell.h */ = {isa = PBXFileReference; fileEncoding = 4; lastKnownFileType = sourcecode.c.h; path = render_cell.h; sourceTree = "<group>"; };
		B8D66B592125572F003960BD /* render_text.cpp */ = {isa = PBXFileReference; fileEncoding = 4; lastKnownFileType = sourcecode.cpp.cpp; path = render_text.cpp; sourceTree = "<group>"; };
		B8D66B5A2125572F003960BD /* render_mask.cpp */ = {isa = PBXFileReference; fileEncoding = 4; lastKnownFileType = sourcecode.cpp.cpp; path = render_mask.cpp; sourceTree = "<group>"; };
		B8D66B5B2125572F003960BD /* render_scroller.cpp */ = {isa = PBXFileReference; fileEncoding = 4; lastKnownFileType = sourcecode.cpp.cpp; path = render_scroller.cpp; sourceTree = "<group>"; };
		B8D66B5C2125572F003960BD /* render_mask.h */ = {isa = PBXFileReference; fileEncoding = 4; lastKnownFileType = sourcecode.c.h; path = render_mask.h; sourceTree = "<group>"; };
		B8D66B5D2125572F003960BD /* render_scroller.h */ = {isa = PBXFileReference; fileEncoding = 4; lastKnownFileType = sourcecode.c.h; path = render_scroller.h; sourceTree = "<group>"; };
		B8D66B5E2125572F003960BD /* render_text.h */ = {isa = PBXFileReference; fileEncoding = 4; lastKnownFileType = sourcecode.c.h; path = render_text.h; sourceTree = "<group>"; };
		B8D66B5F2125572F003960BD /* render_object.cpp */ = {isa = PBXFileReference; fileEncoding = 4; lastKnownFileType = sourcecode.cpp.cpp; path = render_object.cpp; sourceTree = "<group>"; };
		B8D66B602125572F003960BD /* render_appbar.cpp */ = {isa = PBXFileReference; fileEncoding = 4; lastKnownFileType = sourcecode.cpp.cpp; path = render_appbar.cpp; sourceTree = "<group>"; };
		B8D66B612125572F003960BD /* render_list.cpp */ = {isa = PBXFileReference; fileEncoding = 4; lastKnownFileType = sourcecode.cpp.cpp; path = render_list.cpp; sourceTree = "<group>"; };
		B8D66B622125572F003960BD /* render_object.h */ = {isa = PBXFileReference; fileEncoding = 4; lastKnownFileType = sourcecode.c.h; path = render_object.h; sourceTree = "<group>"; };
		B8D66B632125572F003960BD /* render_appbar.h */ = {isa = PBXFileReference; fileEncoding = 4; lastKnownFileType = sourcecode.c.h; path = render_appbar.h; sourceTree = "<group>"; };
		B8D66B642125572F003960BD /* render_list.h */ = {isa = PBXFileReference; fileEncoding = 4; lastKnownFileType = sourcecode.c.h; path = render_list.h; sourceTree = "<group>"; };
		B8D66B662125572F003960BD /* render_mask_factory.h */ = {isa = PBXFileReference; fileEncoding = 4; lastKnownFileType = sourcecode.c.h; path = render_mask_factory.h; sourceTree = "<group>"; };
		B8D66B672125572F003960BD /* render_text_factory.h */ = {isa = PBXFileReference; fileEncoding = 4; lastKnownFileType = sourcecode.c.h; path = render_text_factory.h; sourceTree = "<group>"; };
		B8D66B682125572F003960BD /* render_scroller_factory.h */ = {isa = PBXFileReference; fileEncoding = 4; lastKnownFileType = sourcecode.c.h; path = render_scroller_factory.h; sourceTree = "<group>"; };
		B8D66B692125572F003960BD /* render_type.h */ = {isa = PBXFileReference; fileEncoding = 4; lastKnownFileType = sourcecode.c.h; path = render_type.h; sourceTree = "<group>"; };
		B8D66B6A2125572F003960BD /* render_creator.cpp */ = {isa = PBXFileReference; fileEncoding = 4; lastKnownFileType = sourcecode.cpp.cpp; path = render_creator.cpp; sourceTree = "<group>"; };
		B8D66B6B2125572F003960BD /* render_appbar_factory.h */ = {isa = PBXFileReference; fileEncoding = 4; lastKnownFileType = sourcecode.c.h; path = render_appbar_factory.h; sourceTree = "<group>"; };
		B8D66B6C2125572F003960BD /* simple_render_factory.h */ = {isa = PBXFileReference; fileEncoding = 4; lastKnownFileType = sourcecode.c.h; path = simple_render_factory.h; sourceTree = "<group>"; };
		B8D66B6D2125572F003960BD /* render_object_interface.h */ = {isa = PBXFileReference; fileEncoding = 4; lastKnownFileType = sourcecode.c.h; path = render_object_interface.h; sourceTree = "<group>"; };
		B8D66B6E2125572F003960BD /* render_list_factory.h */ = {isa = PBXFileReference; fileEncoding = 4; lastKnownFileType = sourcecode.c.h; path = render_list_factory.h; sourceTree = "<group>"; };
		B8D66B6F2125572F003960BD /* render_creator.h */ = {isa = PBXFileReference; fileEncoding = 4; lastKnownFileType = sourcecode.c.h; path = render_creator.h; sourceTree = "<group>"; };
		B8D66B702125572F003960BD /* render_cell_factory.h */ = {isa = PBXFileReference; fileEncoding = 4; lastKnownFileType = sourcecode.c.h; path = render_cell_factory.h; sourceTree = "<group>"; };
		B8D66B712125572F003960BD /* render_factory_interface.h */ = {isa = PBXFileReference; fileEncoding = 4; lastKnownFileType = sourcecode.c.h; path = render_factory_interface.h; sourceTree = "<group>"; };
		B8D66B732125572F003960BD /* dom_wson.h */ = {isa = PBXFileReference; fileEncoding = 4; lastKnownFileType = sourcecode.c.h; path = dom_wson.h; sourceTree = "<group>"; };
		B8D66B742125572F003960BD /* dom_wson.cpp */ = {isa = PBXFileReference; fileEncoding = 4; lastKnownFileType = sourcecode.cpp.cpp; path = dom_wson.cpp; sourceTree = "<group>"; };
		B8D66B772125572F003960BD /* weex_core_manager.h */ = {isa = PBXFileReference; fileEncoding = 4; lastKnownFileType = sourcecode.c.h; path = weex_core_manager.h; sourceTree = "<group>"; };
		B8D66B7B2125572F003960BD /* json11.hpp */ = {isa = PBXFileReference; fileEncoding = 4; lastKnownFileType = sourcecode.cpp.h; path = json11.hpp; sourceTree = "<group>"; };
		B8D66B7C2125572F003960BD /* json11.cc */ = {isa = PBXFileReference; fileEncoding = 4; lastKnownFileType = sourcecode.cpp.cpp; path = json11.cc; sourceTree = "<group>"; };
		B8D66B7E2125572F003960BD /* WeexApiHeader.h */ = {isa = PBXFileReference; fileEncoding = 4; lastKnownFileType = sourcecode.c.h; path = WeexApiHeader.h; sourceTree = "<group>"; };
		B8D66B802125572F003960BD /* wson.h */ = {isa = PBXFileReference; fileEncoding = 4; lastKnownFileType = sourcecode.c.h; path = wson.h; sourceTree = "<group>"; };
		B8D66B822125572F003960BD /* wson.c */ = {isa = PBXFileReference; fileEncoding = 4; lastKnownFileType = sourcecode.c.c; path = wson.c; sourceTree = "<group>"; };
		B8D66B832125572F003960BD /* wson_util.h */ = {isa = PBXFileReference; fileEncoding = 4; lastKnownFileType = sourcecode.c.h; path = wson_util.h; sourceTree = "<group>"; };
		B8D66B842125572F003960BD /* wson_util.cpp */ = {isa = PBXFileReference; fileEncoding = 4; lastKnownFileType = sourcecode.cpp.cpp; path = wson_util.cpp; sourceTree = "<group>"; };
		B8D66B852125572F003960BD /* wson_parser.cpp */ = {isa = PBXFileReference; fileEncoding = 4; lastKnownFileType = sourcecode.cpp.cpp; path = wson_parser.cpp; sourceTree = "<group>"; };
		B8D66B862125572F003960BD /* wson_parser.h */ = {isa = PBXFileReference; fileEncoding = 4; lastKnownFileType = sourcecode.c.h; path = wson_parser.h; sourceTree = "<group>"; };
		B8D66B892125572F003960BD /* make_copyable.h */ = {isa = PBXFileReference; fileEncoding = 4; lastKnownFileType = sourcecode.c.h; path = make_copyable.h; sourceTree = "<group>"; };
		B8D66B8B2125572F003960BD /* common.h */ = {isa = PBXFileReference; fileEncoding = 4; lastKnownFileType = sourcecode.c.h; path = common.h; sourceTree = "<group>"; };
		B8D66B8E2125572F003960BD /* closure.h */ = {isa = PBXFileReference; fileEncoding = 4; lastKnownFileType = sourcecode.c.h; path = closure.h; sourceTree = "<group>"; };
		B8F2C6CD2133A83900635B37 /* rax_source_locator.h */ = {isa = PBXFileReference; fileEncoding = 4; lastKnownFileType = sourcecode.c.h; path = rax_source_locator.h; sourceTree = "<group>"; };
		B8F2C6CE2133A83A00635B37 /* common_error.h */ = {isa = PBXFileReference; fileEncoding = 4; lastKnownFileType = sourcecode.c.h; path = common_error.h; sourceTree = "<group>"; };
		B8F2C6CF2133A83A00635B37 /* class_array.h */ = {isa = PBXFileReference; fileEncoding = 4; lastKnownFileType = sourcecode.c.h; path = class_array.h; sourceTree = "<group>"; };
		B8F2C6D02133A83A00635B37 /* rax_source_locator.cc */ = {isa = PBXFileReference; fileEncoding = 4; lastKnownFileType = sourcecode.cpp.cpp; path = rax_source_locator.cc; sourceTree = "<group>"; };
		B8F2C6D12133A83A00635B37 /* rax_jsx_ast.h */ = {isa = PBXFileReference; fileEncoding = 4; lastKnownFileType = sourcecode.c.h; path = rax_jsx_ast.h; sourceTree = "<group>"; };
		B8F2C6D22133A83A00635B37 /* class.h */ = {isa = PBXFileReference; fileEncoding = 4; lastKnownFileType = sourcecode.c.h; path = class.h; sourceTree = "<group>"; };
		B8F2C6D32133A83A00635B37 /* rax_jsx_ast.cc */ = {isa = PBXFileReference; fileEncoding = 4; lastKnownFileType = sourcecode.cpp.cpp; path = rax_jsx_ast.cc; sourceTree = "<group>"; };
		B8F2C6D42133A83A00635B37 /* class_factory.cc */ = {isa = PBXFileReference; fileEncoding = 4; lastKnownFileType = sourcecode.cpp.cpp; path = class_factory.cc; sourceTree = "<group>"; };
		B8F2C6D52133A83A00635B37 /* rax_parser_statistics.cc */ = {isa = PBXFileReference; fileEncoding = 4; lastKnownFileType = sourcecode.cpp.cpp; path = rax_parser_statistics.cc; sourceTree = "<group>"; };
		B8F2C6D62133A83B00635B37 /* rax_parser_context.cc */ = {isa = PBXFileReference; fileEncoding = 4; lastKnownFileType = sourcecode.cpp.cpp; path = rax_parser_context.cc; sourceTree = "<group>"; };
		B8F2C6D72133A83B00635B37 /* class.cc */ = {isa = PBXFileReference; fileEncoding = 4; lastKnownFileType = sourcecode.cpp.cpp; path = class.cc; sourceTree = "<group>"; };
		B8F2C6D82133A83B00635B37 /* class_factory.h */ = {isa = PBXFileReference; fileEncoding = 4; lastKnownFileType = sourcecode.c.h; path = class_factory.h; sourceTree = "<group>"; };
		B8F2C6D92133A83B00635B37 /* rax_parser_builder.cc */ = {isa = PBXFileReference; fileEncoding = 4; lastKnownFileType = sourcecode.cpp.cpp; path = rax_parser_builder.cc; sourceTree = "<group>"; };
		B8F2C6DA2133A83B00635B37 /* rax_parser_builder.h */ = {isa = PBXFileReference; fileEncoding = 4; lastKnownFileType = sourcecode.c.h; path = rax_parser_builder.h; sourceTree = "<group>"; };
		B8F2C6DB2133A83B00635B37 /* ast_builder.h */ = {isa = PBXFileReference; fileEncoding = 4; lastKnownFileType = sourcecode.c.h; path = ast_builder.h; sourceTree = "<group>"; };
		B8F2C6DC2133A83B00635B37 /* rax_parser_scope.h */ = {isa = PBXFileReference; fileEncoding = 4; lastKnownFileType = sourcecode.c.h; path = rax_parser_scope.h; sourceTree = "<group>"; };
		B8F2C6DD2133A83B00635B37 /* class_array.cc */ = {isa = PBXFileReference; fileEncoding = 4; lastKnownFileType = sourcecode.cpp.cpp; path = class_array.cc; sourceTree = "<group>"; };
		B8F2C6DE2133A83B00635B37 /* rax_parser_scope.cc */ = {isa = PBXFileReference; fileEncoding = 4; lastKnownFileType = sourcecode.cpp.cpp; path = rax_parser_scope.cc; sourceTree = "<group>"; };
		B8F2C6DF2133A83B00635B37 /* rax_parser_context.h */ = {isa = PBXFileReference; fileEncoding = 4; lastKnownFileType = sourcecode.c.h; path = rax_parser_context.h; sourceTree = "<group>"; };
		B8F2C6E02133A83B00635B37 /* rax_parser_statistics.h */ = {isa = PBXFileReference; fileEncoding = 4; lastKnownFileType = sourcecode.c.h; path = rax_parser_statistics.h; sourceTree = "<group>"; };
		B8F2C6E12133A83C00635B37 /* rax_parser.cc */ = {isa = PBXFileReference; fileEncoding = 4; lastKnownFileType = sourcecode.cpp.cpp; path = rax_parser.cc; sourceTree = "<group>"; };
		B8F2C6E22133A83C00635B37 /* rax_parser.h */ = {isa = PBXFileReference; fileEncoding = 4; lastKnownFileType = sourcecode.c.h; path = rax_parser.h; sourceTree = "<group>"; };
		B8F2C6E32133A83C00635B37 /* ast_builder.cc */ = {isa = PBXFileReference; fileEncoding = 4; lastKnownFileType = sourcecode.cpp.cpp; path = ast_builder.cc; sourceTree = "<group>"; };
		B8F2C7132133A8BC00635B37 /* vm_monitor.h */ = {isa = PBXFileReference; fileEncoding = 4; lastKnownFileType = sourcecode.c.h; path = vm_monitor.h; sourceTree = "<group>"; };
		B8F3323B2141A4C500701BA0 /* string_util.h */ = {isa = PBXFileReference; fileEncoding = 4; lastKnownFileType = sourcecode.c.h; path = string_util.h; sourceTree = "<group>"; };
		BA5F00EF1FC5AFFE00F76B5C /* WXLocaleModule.h */ = {isa = PBXFileReference; lastKnownFileType = sourcecode.c.h; path = WXLocaleModule.h; sourceTree = "<group>"; };
		BA5F00F01FC5AFFE00F76B5C /* WXLocaleModule.m */ = {isa = PBXFileReference; lastKnownFileType = sourcecode.c.objc; path = WXLocaleModule.m; sourceTree = "<group>"; };
		C401945D1E344E8300D19C31 /* WXFloatCompareTests.m */ = {isa = PBXFileReference; fileEncoding = 4; lastKnownFileType = sourcecode.c.objc; path = WXFloatCompareTests.m; sourceTree = "<group>"; };
		C41E1A951DC1FD15009C7F90 /* WXDatePickerManager.h */ = {isa = PBXFileReference; fileEncoding = 4; lastKnownFileType = sourcecode.c.h; path = WXDatePickerManager.h; sourceTree = "<group>"; };
		C41E1A961DC1FD15009C7F90 /* WXDatePickerManager.m */ = {isa = PBXFileReference; fileEncoding = 4; lastKnownFileType = sourcecode.c.objc; path = WXDatePickerManager.m; sourceTree = "<group>"; };
		C43C03E41EC8ACA40044C7FF /* WXPrerenderManager.h */ = {isa = PBXFileReference; fileEncoding = 4; lastKnownFileType = sourcecode.c.h; path = WXPrerenderManager.h; sourceTree = "<group>"; };
		C43C03E51EC8ACA40044C7FF /* WXPrerenderManager.m */ = {isa = PBXFileReference; fileEncoding = 4; lastKnownFileType = sourcecode.c.objc; path = WXPrerenderManager.m; sourceTree = "<group>"; };
		C4424E591F24DA3D009F52E2 /* WXExtendCallNativeProtocol.h */ = {isa = PBXFileReference; fileEncoding = 4; lastKnownFileType = sourcecode.c.h; path = WXExtendCallNativeProtocol.h; sourceTree = "<group>"; };
		C47B78CC1F2998EE001D3B0C /* WXExtendCallNativeManager.h */ = {isa = PBXFileReference; fileEncoding = 4; lastKnownFileType = sourcecode.c.h; path = WXExtendCallNativeManager.h; sourceTree = "<group>"; };
		C47B78CD1F2998EE001D3B0C /* WXExtendCallNativeManager.m */ = {isa = PBXFileReference; fileEncoding = 4; lastKnownFileType = sourcecode.c.objc; path = WXExtendCallNativeManager.m; sourceTree = "<group>"; };
		C4B3D6D21E6954300013F38D /* WXEditComponent.h */ = {isa = PBXFileReference; fileEncoding = 4; lastKnownFileType = sourcecode.c.h; path = WXEditComponent.h; sourceTree = "<group>"; };
		C4B3D6D31E6954300013F38D /* WXEditComponent.mm */ = {isa = PBXFileReference; fileEncoding = 4; lastKnownFileType = sourcecode.cpp.objcpp; path = WXEditComponent.mm; sourceTree = "<group>"; };
		C4B834251DE69B09007AD27E /* WXPickerModule.m */ = {isa = PBXFileReference; fileEncoding = 4; lastKnownFileType = sourcecode.c.objc; path = WXPickerModule.m; sourceTree = "<group>"; };
		C4B834261DE69B09007AD27E /* WXPickerModule.h */ = {isa = PBXFileReference; fileEncoding = 4; lastKnownFileType = sourcecode.c.h; path = WXPickerModule.h; sourceTree = "<group>"; };
		C4C30DE61E1B833D00786B6C /* WXComponent+PseudoClassManagement.m */ = {isa = PBXFileReference; fileEncoding = 4; lastKnownFileType = sourcecode.c.objc; path = "WXComponent+PseudoClassManagement.m"; sourceTree = "<group>"; };
		C4C30DE71E1B833D00786B6C /* WXComponent+PseudoClassManagement.h */ = {isa = PBXFileReference; fileEncoding = 4; lastKnownFileType = sourcecode.c.h; path = "WXComponent+PseudoClassManagement.h"; sourceTree = "<group>"; };
		C4D8721F1E5DDEDA00E39BC1 /* WXInnerLayer.m */ = {isa = PBXFileReference; fileEncoding = 4; lastKnownFileType = sourcecode.c.objc; path = WXInnerLayer.m; sourceTree = "<group>"; };
		C4D872201E5DDEDA00E39BC1 /* WXInnerLayer.h */ = {isa = PBXFileReference; fileEncoding = 4; lastKnownFileType = sourcecode.c.h; path = WXInnerLayer.h; sourceTree = "<group>"; };
		C4D872231E5DDF7500E39BC1 /* WXBoxShadow.h */ = {isa = PBXFileReference; fileEncoding = 4; lastKnownFileType = sourcecode.c.h; path = WXBoxShadow.h; sourceTree = "<group>"; };
		C4D872241E5DDF7500E39BC1 /* WXBoxShadow.m */ = {isa = PBXFileReference; fileEncoding = 4; lastKnownFileType = sourcecode.c.objc; path = WXBoxShadow.m; sourceTree = "<group>"; };
		C4E375351E5FCBD3009B2D9C /* WXComponent+BoxShadow.m */ = {isa = PBXFileReference; fileEncoding = 4; lastKnownFileType = sourcecode.c.objc; path = "WXComponent+BoxShadow.m"; sourceTree = "<group>"; };
		C4E375361E5FCBD3009B2D9C /* WXComponent+BoxShadow.h */ = {isa = PBXFileReference; fileEncoding = 4; lastKnownFileType = sourcecode.c.h; path = "WXComponent+BoxShadow.h"; sourceTree = "<group>"; };
		C4F012761E1502A6003378D0 /* WXWebSocketHandler.h */ = {isa = PBXFileReference; fileEncoding = 4; lastKnownFileType = sourcecode.c.h; path = WXWebSocketHandler.h; sourceTree = "<group>"; };
		C4F012801E1502E9003378D0 /* WXWebSocketModule.h */ = {isa = PBXFileReference; fileEncoding = 4; lastKnownFileType = sourcecode.c.h; path = WXWebSocketModule.h; sourceTree = "<group>"; };
		C4F012811E1502E9003378D0 /* WXWebSocketModule.m */ = {isa = PBXFileReference; fileEncoding = 4; lastKnownFileType = sourcecode.c.objc; path = WXWebSocketModule.m; sourceTree = "<group>"; };
		C4F012841E150307003378D0 /* WXWebSocketLoader.h */ = {isa = PBXFileReference; fileEncoding = 4; lastKnownFileType = sourcecode.c.h; name = WXWebSocketLoader.h; path = Loader/WXWebSocketLoader.h; sourceTree = "<group>"; };
		C4F012851E150307003378D0 /* WXWebSocketLoader.m */ = {isa = PBXFileReference; fileEncoding = 4; lastKnownFileType = sourcecode.c.objc; name = WXWebSocketLoader.m; path = Loader/WXWebSocketLoader.m; sourceTree = "<group>"; };
		D312CE391C730DEB00046D68 /* WXWebComponent.h */ = {isa = PBXFileReference; fileEncoding = 4; lastKnownFileType = sourcecode.c.h; path = WXWebComponent.h; sourceTree = "<group>"; };
		D312CE3A1C730DEB00046D68 /* WXWebComponent.m */ = {isa = PBXFileReference; fileEncoding = 4; lastKnownFileType = sourcecode.c.objc; path = WXWebComponent.m; sourceTree = "<group>"; };
		D317338A1C57257000BB7539 /* WXTransform.h */ = {isa = PBXFileReference; fileEncoding = 4; lastKnownFileType = sourcecode.c.h; path = WXTransform.h; sourceTree = "<group>"; };
		D317338B1C57257000BB7539 /* WXTransform.m */ = {isa = PBXFileReference; fileEncoding = 4; lastKnownFileType = sourcecode.c.objc; path = WXTransform.m; sourceTree = "<group>"; };
		D33451061D3E19480083598A /* WXCanvasComponent.h */ = {isa = PBXFileReference; fileEncoding = 4; lastKnownFileType = sourcecode.c.h; path = WXCanvasComponent.h; sourceTree = "<group>"; };
		D33451071D3E19480083598A /* WXCanvasComponent.m */ = {isa = PBXFileReference; fileEncoding = 4; lastKnownFileType = sourcecode.c.objc; path = WXCanvasComponent.m; sourceTree = "<group>"; };
		D334510A1D3E19B80083598A /* WXCanvasModule.h */ = {isa = PBXFileReference; fileEncoding = 4; lastKnownFileType = sourcecode.c.h; path = WXCanvasModule.h; sourceTree = "<group>"; };
		D334510B1D3E19B80083598A /* WXCanvasModule.m */ = {isa = PBXFileReference; fileEncoding = 4; lastKnownFileType = sourcecode.c.objc; path = WXCanvasModule.m; sourceTree = "<group>"; };
		D362F94D1C83EDA20003F546 /* WXWebViewModule.h */ = {isa = PBXFileReference; fileEncoding = 4; lastKnownFileType = sourcecode.c.h; path = WXWebViewModule.h; sourceTree = "<group>"; };
		D362F94E1C83EDA20003F546 /* WXWebViewModule.m */ = {isa = PBXFileReference; fileEncoding = 4; lastKnownFileType = sourcecode.c.objc; path = WXWebViewModule.m; sourceTree = "<group>"; };
		D3FC0DF51C508B2A002B9E31 /* WXTimerModule.h */ = {isa = PBXFileReference; fileEncoding = 4; lastKnownFileType = sourcecode.c.h; path = WXTimerModule.h; sourceTree = "<group>"; };
		D3FC0DF61C508B2A002B9E31 /* WXTimerModule.m */ = {isa = PBXFileReference; fileEncoding = 4; lastKnownFileType = sourcecode.c.objc; path = WXTimerModule.m; sourceTree = "<group>"; };
		DAB176F008F516E4F9391C61 /* libPods-WeexSDK.a */ = {isa = PBXFileReference; explicitFileType = archive.ar; includeInIndex = 0; path = "libPods-WeexSDK.a"; sourceTree = BUILT_PRODUCTS_DIR; };
		DC03ADB71D508719003F76E7 /* WXTextAreaComponent.mm */ = {isa = PBXFileReference; fileEncoding = 4; lastKnownFileType = sourcecode.cpp.objcpp; path = WXTextAreaComponent.mm; sourceTree = "<group>"; };
		DC03ADB81D508719003F76E7 /* WXTextAreaComponent.h */ = {isa = PBXFileReference; fileEncoding = 4; lastKnownFileType = sourcecode.c.h; path = WXTextAreaComponent.h; sourceTree = "<group>"; };
		DC15A3D92010BC93009C8977 /* weex-main-jsfm.js */ = {isa = PBXFileReference; fileEncoding = 4; lastKnownFileType = sourcecode.javascript; name = "weex-main-jsfm.js"; path = "../../../../pre-build/weex-main-jsfm.js"; sourceTree = "<group>"; };
		DC15A3DA2010BC93009C8977 /* weex-rax-api.js */ = {isa = PBXFileReference; fileEncoding = 4; lastKnownFileType = sourcecode.javascript; name = "weex-rax-api.js"; path = "../../../../pre-build/weex-rax-api.js"; sourceTree = "<group>"; };
		DC6836E51EBB12B200AD2D84 /* WXConfigCenterProtocol.h */ = {isa = PBXFileReference; fileEncoding = 4; lastKnownFileType = sourcecode.c.h; path = WXConfigCenterProtocol.h; sourceTree = "<group>"; };
		DC7764911F3C2CA300B5727E /* WXRecyclerDragController.m */ = {isa = PBXFileReference; fileEncoding = 4; lastKnownFileType = sourcecode.c.objc; name = WXRecyclerDragController.m; path = WeexSDK/Sources/Component/Recycler/WXRecyclerDragController.m; sourceTree = SOURCE_ROOT; };
		DC7764921F3C2CA300B5727E /* WXRecyclerDragController.h */ = {isa = PBXFileReference; fileEncoding = 4; lastKnownFileType = sourcecode.c.h; name = WXRecyclerDragController.h; path = WeexSDK/Sources/Component/Recycler/WXRecyclerDragController.h; sourceTree = SOURCE_ROOT; };
		DC9867431D826D1E000AF388 /* GLKit.framework */ = {isa = PBXFileReference; lastKnownFileType = wrapper.framework; name = GLKit.framework; path = System/Library/Frameworks/GLKit.framework; sourceTree = SDKROOT; };
		DC9F46821D61AC8800A88239 /* WXStreamModuleTests.m */ = {isa = PBXFileReference; fileEncoding = 4; lastKnownFileType = sourcecode.c.objc; path = WXStreamModuleTests.m; sourceTree = "<group>"; };
		DCA0EF621D6EED6F00CB18B9 /* WXGlobalEventModule.h */ = {isa = PBXFileReference; fileEncoding = 4; lastKnownFileType = sourcecode.c.h; path = WXGlobalEventModule.h; sourceTree = "<group>"; };
		DCA0EF631D6EED6F00CB18B9 /* WXGlobalEventModule.m */ = {isa = PBXFileReference; fileEncoding = 4; lastKnownFileType = sourcecode.c.objc; path = WXGlobalEventModule.m; sourceTree = "<group>"; };
		DCA445251EFA555400D0CFA8 /* WeexSDK.framework */ = {isa = PBXFileReference; explicitFileType = wrapper.framework; includeInIndex = 0; path = WeexSDK.framework; sourceTree = BUILT_PRODUCTS_DIR; };
		DCA445281EFA555400D0CFA8 /* Info.plist */ = {isa = PBXFileReference; lastKnownFileType = text.plist.xml; path = Info.plist; sourceTree = "<group>"; };
		DCA446231EFA5AFE00D0CFA8 /* UIKit.framework */ = {isa = PBXFileReference; lastKnownFileType = wrapper.framework; name = UIKit.framework; path = System/Library/Frameworks/UIKit.framework; sourceTree = SDKROOT; };
		DCA446261EFA5DAF00D0CFA8 /* WeexSDK.h */ = {isa = PBXFileReference; fileEncoding = 4; lastKnownFileType = sourcecode.c.h; path = WeexSDK.h; sourceTree = "<group>"; };
		DCAB35FC1D658EB700C0EA70 /* WXRuleManager.h */ = {isa = PBXFileReference; fileEncoding = 4; lastKnownFileType = sourcecode.c.h; path = WXRuleManager.h; sourceTree = "<group>"; };
		DCAB35FD1D658EB700C0EA70 /* WXRuleManager.m */ = {isa = PBXFileReference; fileEncoding = 4; lastKnownFileType = sourcecode.c.objc; path = WXRuleManager.m; sourceTree = "<group>"; };
		DCC77C111D770AE300CE7288 /* WXSliderNeighborComponent.mm */ = {isa = PBXFileReference; fileEncoding = 4; lastKnownFileType = sourcecode.cpp.objcpp; path = WXSliderNeighborComponent.mm; sourceTree = "<group>"; };
		DCC77C121D770AE300CE7288 /* WXSliderNeighborComponent.h */ = {isa = PBXFileReference; fileEncoding = 4; lastKnownFileType = sourcecode.c.h; path = WXSliderNeighborComponent.h; sourceTree = "<group>"; };
		DCD8D0F22073392A0002C420 /* weex-polyfill.js */ = {isa = PBXFileReference; fileEncoding = 4; lastKnownFileType = sourcecode.javascript; name = "weex-polyfill.js"; path = "../../../../pre-build/weex-polyfill.js"; sourceTree = "<group>"; };
		DCDFED001E68238F00C228D7 /* WXJSExceptionProtocol.h */ = {isa = PBXFileReference; fileEncoding = 4; lastKnownFileType = sourcecode.c.h; path = WXJSExceptionProtocol.h; sourceTree = "<group>"; };
		DCE2CF981F46D4220021BDC4 /* WXVoiceOverModule.m */ = {isa = PBXFileReference; fileEncoding = 4; lastKnownFileType = sourcecode.c.objc; path = WXVoiceOverModule.m; sourceTree = "<group>"; };
		DCE2CF991F46D4220021BDC4 /* WXVoiceOverModule.h */ = {isa = PBXFileReference; fileEncoding = 4; lastKnownFileType = sourcecode.c.h; path = WXVoiceOverModule.h; sourceTree = "<group>"; };
		DCE7F1EE20AD358A00D471E7 /* WXPageEventNotifyEvent.h */ = {isa = PBXFileReference; lastKnownFileType = sourcecode.c.h; name = WXPageEventNotifyEvent.h; path = Protocol/WXPageEventNotifyEvent.h; sourceTree = "<group>"; };
		DCF0875F1DCAE161005CD6EB /* WXInvocationConfig.h */ = {isa = PBXFileReference; fileEncoding = 4; lastKnownFileType = sourcecode.c.h; path = WXInvocationConfig.h; sourceTree = "<group>"; };
		DCF087601DCAE161005CD6EB /* WXInvocationConfig.m */ = {isa = PBXFileReference; fileEncoding = 4; lastKnownFileType = sourcecode.c.objc; path = WXInvocationConfig.m; sourceTree = "<group>"; };
		DCF343651E49CAEE00A2FB34 /* WXJSExceptionInfo.h */ = {isa = PBXFileReference; fileEncoding = 4; lastKnownFileType = sourcecode.c.h; path = WXJSExceptionInfo.h; sourceTree = "<group>"; };
		DCF343661E49CAEE00A2FB34 /* WXJSExceptionInfo.m */ = {isa = PBXFileReference; fileEncoding = 4; lastKnownFileType = sourcecode.c.objc; path = WXJSExceptionInfo.m; sourceTree = "<group>"; };
		ED0534FE207F4DEB007B4568 /* JSContext+Weex.h */ = {isa = PBXFileReference; lastKnownFileType = sourcecode.c.h; path = "JSContext+Weex.h"; sourceTree = "<group>"; };
		ED0534FF207F4DEB007B4568 /* JSContext+Weex.m */ = {isa = PBXFileReference; lastKnownFileType = sourcecode.c.objc; path = "JSContext+Weex.m"; sourceTree = "<group>"; };
/* End PBXFileReference section */

/* Begin PBXFrameworksBuildPhase section */
		2A42AF821C23B33E00818EA6 /* Frameworks */ = {
			isa = PBXFrameworksBuildPhase;
			buildActionMask = 2147483647;
			files = (
			);
			runOnlyForDeploymentPostprocessing = 0;
		};
		74C8963A1D2AC2210043B82A /* Frameworks */ = {
			isa = PBXFrameworksBuildPhase;
			buildActionMask = 2147483647;
			files = (
				74EF31C01DE5ED6F00667A07 /* libstdc++.tbd in Frameworks */,
				DC9867441D826D1E000AF388 /* GLKit.framework in Frameworks */,
				740938FB1D3D0E1700DBB801 /* AVKit.framework in Frameworks */,
				740938F91D3D0E0300DBB801 /* MediaPlayer.framework in Frameworks */,
				740938F71D3D0DFD00DBB801 /* CoreMedia.framework in Frameworks */,
				740938F51D3D0DDE00DBB801 /* AVFoundation.framework in Frameworks */,
				740938EF1D3D083900DBB801 /* libicucore.tbd in Frameworks */,
				740938EE1D3D079100DBB801 /* JavaScriptCore.framework in Frameworks */,
				74C896421D2AC2210043B82A /* WeexSDK.framework in Frameworks */,
			);
			runOnlyForDeploymentPostprocessing = 0;
		};
		77D160F91C02DBE70010B15B /* Frameworks */ = {
			isa = PBXFrameworksBuildPhase;
			buildActionMask = 2147483647;
			files = (
			);
			runOnlyForDeploymentPostprocessing = 0;
		};
		DCA445211EFA555400D0CFA8 /* Frameworks */ = {
			isa = PBXFrameworksBuildPhase;
			buildActionMask = 2147483647;
			files = (
				DCA446241EFA5AFE00D0CFA8 /* UIKit.framework in Frameworks */,
			);
			runOnlyForDeploymentPostprocessing = 0;
		};
/* End PBXFrameworksBuildPhase section */

/* Begin PBXGroup section */
		17036A4B20FDE7090029AE3D /* Performance */ = {
			isa = PBXGroup;
			children = (
				17036A4C20FDE72F0029AE3D /* WXApmForInstance.h */,
				1771795421412A5D006F39A9 /* WXApmForInstance.m */,
			);
			path = Performance;
			sourceTree = "<group>";
		};
		2A42AF861C23B33E00818EA6 /* WeexSDK_MTL */ = {
			isa = PBXGroup;
			children = (
				2A42AF871C23B33E00818EA6 /* WeexSDK_MTL.h */,
				2A42AF891C23B33E00818EA6 /* WeexSDK_MTL.m */,
			);
			path = WeexSDK_MTL;
			sourceTree = "<group>";
		};
		2AF626C61C191E2200E71A38 /* Layout */ = {
			isa = PBXGroup;
			children = (
				176BE43B209172330086B6AF /* WXComponent+Layout.mm */,
				744BEA571D0520F300452B5D /* WXComponent+Layout.h */,
			);
			name = Layout;
			sourceTree = "<group>";
		};
		453F374F219A76CA00A03F1D /* network */ = {
			isa = PBXGroup;
			children = (
				453F3750219A76CA00A03F1D /* default_request_handler.h */,
				453F3751219A76CA00A03F1D /* http_module.cc */,
				453F3752219A76CA00A03F1D /* ios */,
				453F3754219A76CA00A03F1D /* request_handler.h */,
				453F3755219A76CA00A03F1D /* http_module.h */,
			);
			path = network;
			sourceTree = "<group>";
		};
		453F3752219A76CA00A03F1D /* ios */ = {
			isa = PBXGroup;
			children = (
				453F3753219A76CA00A03F1D /* default_request_handler.mm */,
			);
			path = ios;
			sourceTree = "<group>";
		};
		453F375B219A76FA00A03F1D /* ios */ = {
			isa = PBXGroup;
			children = (
				453F375C219A76FA00A03F1D /* vcomponent_lifecycle_listener.mm */,
				453F375D219A76FA00A03F1D /* vnode_on_event_listener.mm */,
			);
			path = ios;
			sourceTree = "<group>";
		};
		59A583031CF5B2FD0081FD3E /* Handler */ = {
			isa = PBXGroup;
			children = (
				33CE190C2153443000CF9670 /* WXJSFrameworkLoadDefaultImpl.h */,
				33CE190D2153443000CF9670 /* WXJSFrameworkLoadDefaultImpl.m */,
				59A583041CF5B2FD0081FD3E /* WXNavigationDefaultImpl.h */,
				59A583051CF5B2FD0081FD3E /* WXNavigationDefaultImpl.m */,
				74EF31AB1DE58BE200667A07 /* WXURLRewriteDefaultImpl.h */,
				74EF31AC1DE58BE200667A07 /* WXURLRewriteDefaultImpl.m */,
			);
			path = Handler;
			sourceTree = "<group>";
		};
		59A5962A1CB632050012CD52 /* Controller */ = {
			isa = PBXGroup;
			children = (
				59A5962B1CB632050012CD52 /* WXBaseViewController.h */,
				59A5962C1CB632050012CD52 /* WXBaseViewController.m */,
				59A5962D1CB632050012CD52 /* WXRootViewController.h */,
				59A5962E1CB632050012CD52 /* WXRootViewController.m */,
			);
			path = Controller;
			sourceTree = "<group>";
		};
		7408C48B1CFB345D000BCCD0 /* Events */ = {
			isa = PBXGroup;
			children = (
				7408C48C1CFB345D000BCCD0 /* WXComponent+Events.h */,
				7408C48D1CFB345D000BCCD0 /* WXComponent+Events.m */,
			);
			path = Events;
			sourceTree = "<group>";
		};
		742AD7371DF98C72007DC46C /* Loader */ = {
			isa = PBXGroup;
			children = (
				C4F012841E150307003378D0 /* WXWebSocketLoader.h */,
				C4F012851E150307003378D0 /* WXWebSocketLoader.m */,
				742AD7381DF98C8B007DC46C /* WXResourceLoader.h */,
				742AD7391DF98C8B007DC46C /* WXResourceLoader.m */,
			);
			name = Loader;
			path = ..;
			sourceTree = "<group>";
		};
		745ED2D31C5F2C7E002DB5A8 /* View */ = {
			isa = PBXGroup;
			children = (
				C4C30DE61E1B833D00786B6C /* WXComponent+PseudoClassManagement.m */,
				C4C30DE71E1B833D00786B6C /* WXComponent+PseudoClassManagement.h */,
				745ED2D61C5F2C7E002DB5A8 /* WXView.h */,
				745ED2D71C5F2C7E002DB5A8 /* WXView.m */,
				591DD3301D23AD5800BE8709 /* WXErrorView.h */,
				591DD32F1D23AD5800BE8709 /* WXErrorView.m */,
				747A787A1D1BAAC900DED9D0 /* WXComponent+ViewManagement.h */,
				747A787B1D1BAAC900DED9D0 /* WXComponent+ViewManagement.mm */,
				74B8BEFC1DC47B72004A6027 /* WXRootView.h */,
				74B8BEFD1DC47B72004A6027 /* WXRootView.m */,
			);
			path = View;
			sourceTree = "<group>";
		};
		7461F88B1CFB373100F62D44 /* Display */ = {
			isa = PBXGroup;
			children = (
				C4E375351E5FCBD3009B2D9C /* WXComponent+BoxShadow.m */,
				C4E375361E5FCBD3009B2D9C /* WXComponent+BoxShadow.h */,
				C4D8721F1E5DDEDA00E39BC1 /* WXInnerLayer.m */,
				C4D872201E5DDEDA00E39BC1 /* WXInnerLayer.h */,
				7461F88C1CFB373100F62D44 /* WXDisplayQueue.h */,
				7461F88D1CFB373100F62D44 /* WXDisplayQueue.m */,
				7461F88E1CFB373100F62D44 /* WXLayer.h */,
				7461F88F1CFB373100F62D44 /* WXLayer.m */,
				744BEA531D05178F00452B5D /* WXComponent+Display.h */,
				744BEA541D05178F00452B5D /* WXComponent+Display.m */,
				741DFE001DDD7D18009B020F /* WXRoundedRect.h */,
				741DFE011DDD7D18009B020F /* WXRoundedRect.mm */,
				741DFE041DDD9B2F009B020F /* UIBezierPath+Weex.h */,
				741DFE051DDD9B2F009B020F /* UIBezierPath+Weex.m */,
			);
			path = Display;
			sourceTree = "<group>";
		};
		746A2F431DF82607004719D0 /* Network */ = {
			isa = PBXGroup;
			children = (
				742AD7251DF98C45007DC46C /* WXResourceRequest.h */,
				742AD7261DF98C45007DC46C /* WXResourceRequest.m */,
				742AD7271DF98C45007DC46C /* WXResourceRequestHandler.h */,
				742AD7281DF98C45007DC46C /* WXResourceRequestHandlerDefaultImpl.h */,
				742AD7291DF98C45007DC46C /* WXResourceRequestHandlerDefaultImpl.m */,
				742AD72A1DF98C45007DC46C /* WXResourceResponse.h */,
				742AD72B1DF98C45007DC46C /* WXResourceResponse.m */,
			);
			name = Network;
			sourceTree = "<group>";
		};
		749DC2781D408265009E1C91 /* Monitor */ = {
			isa = PBXGroup;
			children = (
				17C74F092072145000AB4CAB /* WXAnalyzerCenter.h */,
				17C74F0A2072145100AB4CAB /* WXAnalyzerCenter.m */,
				17C74F082072145000AB4CAB /* WXAnalyzerCenter+Transfer.h */,
				749DC2791D40827B009E1C91 /* WXMonitor.h */,
				749DC27A1D40827B009E1C91 /* WXMonitor.m */,
				841CD1041F97399C0081196D /* WXExceptionUtils.h */,
				841CD1021F9739890081196D /* WXExceptionUtils.m */,
			);
			name = Monitor;
			path = WeexSDK/Sources/Monitor;
			sourceTree = SOURCE_ROOT;
		};
		74A4BA581CABBBA300195969 /* Debug */ = {
			isa = PBXGroup;
			children = (
				74A4BA591CABBBD000195969 /* WXDebugTool.h */,
				74A4BA5A1CABBBD000195969 /* WXDebugTool.m */,
			);
			path = Debug;
			sourceTree = "<group>";
		};
		74C27A001CEC4371004E488E /* Supporting Files */ = {
			isa = PBXGroup;
			children = (
				77D161021C02DBE70010B15B /* Info.plist */,
				74C27A011CEC441D004E488E /* WeexSDK-Prefix.pch */,
			);
			path = "Supporting Files";
			sourceTree = "<group>";
		};
		74C8963E1D2AC2210043B82A /* WeexSDKTests */ = {
			isa = PBXGroup;
			children = (
				74EF31C11DE6932900667A07 /* handler */,
				74F7BFF31DC782DF004D0871 /* Resources */,
				DC9F46841D61AC9100A88239 /* module */,
				74C8963F1D2AC2210043B82A /* WeexSDKTests.m */,
				74C896411D2AC2210043B82A /* Info.plist */,
				740938EA1D3D026600DBB801 /* WXComponentTests.m */,
				5996BD6F1D49EC0600C0FEA6 /* WXInstanceWrapTests.m */,
				5996BD741D4D8A0E00C0FEA6 /* WXSDKEngineTests.m */,
				597334B21D4DE1A600988789 /* WXBridgeMethodTests.m */,
				597334B01D4D9E7F00988789 /* WXSDKManagerTests.m */,
				596FDD671D3F9EFF0082CD5B /* TestSupportUtils.h */,
				596FDD681D3F9EFF0082CD5B /* TestSupportUtils.m */,
				1C1A2BEC1D91172800539AA1 /* WXConvertTests.m */,
				74B8BF001DC49AFE004A6027 /* WXRootViewTests.m */,
				C401945D1E344E8300D19C31 /* WXFloatCompareTests.m */,
			);
			path = WeexSDKTests;
			sourceTree = "<group>";
		};
		74CFDD361F45937D007A1A66 /* RecycleList */ = {
			isa = PBXGroup;
			children = (
				74CFDD371F45939C007A1A66 /* WXRecycleListComponent.h */,
				74CFDD381F45939C007A1A66 /* WXRecycleListComponent.mm */,
				74CFDD3B1F459400007A1A66 /* WXRecycleListDataManager.h */,
				74CFDD3C1F459400007A1A66 /* WXRecycleListDataManager.m */,
				74CFDD3F1F45941E007A1A66 /* WXRecycleListTemplateManager.h */,
				74CFDD401F45941E007A1A66 /* WXRecycleListTemplateManager.m */,
				74CFDD431F459443007A1A66 /* WXRecycleListUpdateManager.h */,
				74CFDD441F459443007A1A66 /* WXRecycleListUpdateManager.m */,
				74BA4AB11F70F4B600AC29BF /* WXRecycleListLayout.h */,
				74BA4AB21F70F4B600AC29BF /* WXRecycleListLayout.m */,
				746B92391F46BE36009AE86B /* WXCellSlotComponent.h */,
				746B923A1F46BE36009AE86B /* WXCellSlotComponent.mm */,
				7423EB4F1F4ADE30001662D1 /* WXComponent+DataBinding.h */,
				7423EB501F4ADE30001662D1 /* WXComponent+DataBinding.mm */,
				74BF19F61F5139BB00AEE3D7 /* WXJSASTParser.h */,
				74BF19F71F5139BB00AEE3D7 /* WXJSASTParser.mm */,
			);
			path = RecycleList;
			sourceTree = "<group>";
		};
		74D8DB401E4825920078B667 /* Recycler */ = {
			isa = PBXGroup;
			children = (
				DC7764911F3C2CA300B5727E /* WXRecyclerDragController.m */,
				DC7764921F3C2CA300B5727E /* WXRecyclerDragController.h */,
				745B2D5E1E5A8E1E0092D38A /* WXMultiColumnLayout.h */,
				745B2D5F1E5A8E1E0092D38A /* WXMultiColumnLayout.m */,
				745B2D601E5A8E1E0092D38A /* WXRecyclerComponent.h */,
				745B2D611E5A8E1E0092D38A /* WXRecyclerComponent.mm */,
				745B2D621E5A8E1E0092D38A /* WXRecyclerDataController.h */,
				745B2D631E5A8E1E0092D38A /* WXRecyclerDataController.m */,
				745B2D641E5A8E1E0092D38A /* WXRecyclerUpdateController.h */,
				745B2D651E5A8E1E0092D38A /* WXRecyclerUpdateController.m */,
				745B2D661E5A8E1E0092D38A /* WXSectionDataController.h */,
				745B2D671E5A8E1E0092D38A /* WXSectionDataController.m */,
			);
			path = Recycler;
			sourceTree = "<group>";
		};
		74EF31C11DE6932900667A07 /* handler */ = {
			isa = PBXGroup;
			children = (
				74EF31C21DE6935600667A07 /* WXURLRewriteTests.m */,
			);
			name = handler;
			sourceTree = "<group>";
		};
		74F7BFF31DC782DF004D0871 /* Resources */ = {
			isa = PBXGroup;
			children = (
				74F7BFF41DC782EC004D0871 /* testRootView.js */,
				9B9E74771FA2DB5800DAAEA9 /* WXTestBridgeMethodDummy.h */,
				9B9E74781FA2DB5800DAAEA9 /* WXTestBridgeMethodDummy.m */,
			);
			name = Resources;
			sourceTree = "<group>";
		};
		77788B7922292536000D5102 /* target */ = {
			isa = PBXGroup;
			children = (
				77788B7A22292536000D5102 /* render_target.h */,
				77788B7B22292536000D5102 /* render_target.cpp */,
			);
			path = target;
			sourceTree = "<group>";
		};
		77D160F31C02DBE70010B15B = {
			isa = PBXGroup;
			children = (
				77D160FF1C02DBE70010B15B /* WeexSDK */,
				2A42AF861C23B33E00818EA6 /* WeexSDK_MTL */,
				74C8963E1D2AC2210043B82A /* WeexSDKTests */,
				DCA445261EFA555400D0CFA8 /* WeexSDK-Dynamic */,
				77D160FE1C02DBE70010B15B /* Products */,
				A5818E244F9E235722E3B938 /* Frameworks */,
			);
			sourceTree = "<group>";
		};
		77D160FE1C02DBE70010B15B /* Products */ = {
			isa = PBXGroup;
			children = (
				77D160FD1C02DBE70010B15B /* WeexSDK.framework */,
				2A42AF851C23B33E00818EA6 /* libWeexSDK_MTL.a */,
				74C8963D1D2AC2210043B82A /* WeexSDKTests.xctest */,
				DCA445251EFA555400D0CFA8 /* WeexSDK.framework */,
			);
			name = Products;
			sourceTree = "<group>";
		};
		77D160FF1C02DBE70010B15B /* WeexSDK */ = {
			isa = PBXGroup;
			children = (
				B82A148120F849800098A509 /* WeexCore */,
				77D161171C02DCB90010B15B /* Resources */,
				77D161181C02DCB90010B15B /* Sources */,
			);
			path = WeexSDK;
			sourceTree = "<group>";
		};
		77D161171C02DCB90010B15B /* Resources */ = {
			isa = PBXGroup;
			children = (
				DCD8D0F22073392A0002C420 /* weex-polyfill.js */,
				DC15A3D92010BC93009C8977 /* weex-main-jsfm.js */,
				DC15A3DA2010BC93009C8977 /* weex-rax-api.js */,
				59AC02501D2A7E6E00355112 /* wx_load_error@3x.png */,
			);
			path = Resources;
			sourceTree = "<group>";
		};
		77D161181C02DCB90010B15B /* Sources */ = {
			isa = PBXGroup;
			children = (
				17036A4B20FDE7090029AE3D /* Performance */,
				DCA446261EFA5DAF00D0CFA8 /* WeexSDK.h */,
				2AF626C61C191E2200E71A38 /* Layout */,
				C4F012711E1502A6003378D0 /* WebSocket */,
				7408C48B1CFB345D000BCCD0 /* Events */,
				7461F88B1CFB373100F62D44 /* Display */,
				74A4BA581CABBBA300195969 /* Debug */,
				745ED2D31C5F2C7E002DB5A8 /* View */,
				59A5962A1CB632050012CD52 /* Controller */,
				77E65A0A1C155E6E008B8775 /* Component */,
				59A583031CF5B2FD0081FD3E /* Handler */,
				77E659D71C07F585008B8775 /* Module */,
				77D161481C02E3670010B15B /* Utility */,
				77D1611D1C02DDA40010B15B /* Engine */,
				77D161191C02DD3C0010B15B /* Bridge */,
				77D1611A1C02DD3C0010B15B /* Manager */,
				749DC2781D408265009E1C91 /* Monitor */,
				77D1611B1C02DD3C0010B15B /* Model */,
				746A2F431DF82607004719D0 /* Network */,
				77D1611C1C02DD3C0010B15B /* Protocol */,
				74C27A001CEC4371004E488E /* Supporting Files */,
				DCE7F1EE20AD358A00D471E7 /* WXPageEventNotifyEvent.h */,
			);
			path = Sources;
			sourceTree = "<group>";
		};
		77D161191C02DD3C0010B15B /* Bridge */ = {
			isa = PBXGroup;
			children = (
				2A919DA41E321F1F006EB6B5 /* WXBridgeMethod.h */,
				2A919DA51E321F1F006EB6B5 /* WXBridgeMethod.m */,
				74862F7B1E03A0F300B7A041 /* WXModuleMethod.h */,
				74862F7C1E03A0F300B7A041 /* WXModuleMethod.m */,
				74862F7F1E03A24500B7A041 /* WXComponentMethod.h */,
				74862F801E03A24500B7A041 /* WXComponentMethod.m */,
				74D2051E1E091B8000128F44 /* WXCallJSMethod.h */,
				74D2051F1E091B8000128F44 /* WXCallJSMethod.m */,
				B89543EF20EB18B4006EAD63 /* WXCoreBridge.h */,
				B89543ED20EB18B4006EAD63 /* WXCoreBridge.mm */,
				B863DF312107307F00EA887D /* WXBridgeContext.m */,
				59A582FA1CF5B17B0081FD3E /* WXBridgeContext.h */,
				77D1613A1C02DEA60010B15B /* WXJSCoreBridge.h */,
				B89543EE20EB18B4006EAD63 /* WXJSCoreBridge.mm */,
				74AD99821D5B0E59008F0336 /* WXPolyfillSet.h */,
				74AD99831D5B0E59008F0336 /* WXPolyfillSet.m */,
				74862F771E02B88D00B7A041 /* JSValue+Weex.h */,
				74862F781E02B88D00B7A041 /* JSValue+Weex.m */,
				ED0534FE207F4DEB007B4568 /* JSContext+Weex.h */,
				ED0534FF207F4DEB007B4568 /* JSContext+Weex.m */,
			);
			path = Bridge;
			sourceTree = "<group>";
		};
		77D1611A1C02DD3C0010B15B /* Manager */ = {
			isa = PBXGroup;
			children = (
				740451E81E14BB26004157CB /* WXServiceFactory.h */,
				45326708213FC84900DAA620 /* WXDisplayLinkManager.h */,
				45326709213FC84900DAA620 /* WXDisplayLinkManager.m */,
				740451E91E14BB26004157CB /* WXServiceFactory.m */,
				DCF0875F1DCAE161005CD6EB /* WXInvocationConfig.h */,
				DCF087601DCAE161005CD6EB /* WXInvocationConfig.m */,
				C41E1A951DC1FD15009C7F90 /* WXDatePickerManager.h */,
				C41E1A961DC1FD15009C7F90 /* WXDatePickerManager.m */,
				77D161261C02DE1A0010B15B /* WXSDKManager.h */,
				77D161271C02DE1A0010B15B /* WXSDKManager.m */,
				77D161361C02DE940010B15B /* WXBridgeManager.h */,
				77D161371C02DE940010B15B /* WXBridgeManager.m */,
				77E659EF1C0C3612008B8775 /* WXModuleFactory.h */,
				77E659F01C0C3612008B8775 /* WXModuleFactory.m */,
				74A4BA9C1CB3C0A100195969 /* WXHandlerFactory.h */,
				74A4BA9D1CB3C0A100195969 /* WXHandlerFactory.m */,
				7410811D1CED585A001BC6E5 /* WXComponentManager.h */,
				7410811E1CED585A001BC6E5 /* WXComponentManager.mm */,
				741081211CED6756001BC6E5 /* WXComponentFactory.h */,
				741081221CED6756001BC6E5 /* WXComponentFactory.m */,
				DCAB35FC1D658EB700C0EA70 /* WXRuleManager.h */,
				DCAB35FD1D658EB700C0EA70 /* WXRuleManager.m */,
				C47B78CC1F2998EE001D3B0C /* WXExtendCallNativeManager.h */,
				C47B78CD1F2998EE001D3B0C /* WXExtendCallNativeManager.m */,
			);
			path = Manager;
			sourceTree = "<group>";
		};
		77D1611B1C02DD3C0010B15B /* Model */ = {
			isa = PBXGroup;
			children = (
				1746EA7220E9D253007E55BD /* WXComponent_performance.h */,
				17B122202090AA9300387E33 /* WXSDKInstance_performance.h */,
				17B1221F2090AA9300387E33 /* WXSDKInstance_performance.m */,
				77D161221C02DDD10010B15B /* WXSDKInstance.h */,
				59A5961A1CB630F10012CD52 /* WXComponent+Navigation.h */,
				59A5961B1CB630F10012CD52 /* WXComponent+Navigation.m */,
				748B25161C44A6F9005D491E /* WXSDKInstance_private.h */,
				77D161231C02DDD10010B15B /* WXSDKInstance.m */,
				DCF343651E49CAEE00A2FB34 /* WXJSExceptionInfo.h */,
				DCF343661E49CAEE00A2FB34 /* WXJSExceptionInfo.m */,
			);
			path = Model;
			sourceTree = "<group>";
		};
		77D1611C1C02DD3C0010B15B /* Protocol */ = {
			isa = PBXGroup;
			children = (
				33CE19122153444900CF9670 /* WXJSFrameworkLoadProtocol.h */,
				17036A5220FDE7490029AE3D /* WXApmProtocol.h */,
				17C74F0E2072147A00AB4CAB /* WXAnalyzerProtocol.h */,
				59A596171CB630E50012CD52 /* WXNavigationProtocol.h */,
				DCDFED001E68238F00C228D7 /* WXJSExceptionProtocol.h */,
				2AE5B7551CABA04E0082FDDB /* WXEventModuleProtocol.h */,
				2A4445BE1CA8FD56009E7C6D /* WXTextComponentProtocol.h */,
				775BEE701C1BD977008D1629 /* WXModuleProtocol.h */,
				77D161421C02DEE40010B15B /* WXBridgeProtocol.h */,
				775BEE6C1C1BD8F4008D1629 /* WXImgLoaderProtocol.h */,
				74FD6E031C7C0E9600DBEB6D /* WXScrollerProtocol.h */,
				74A4BA841CAD453400195969 /* WXNetworkProtocol.h */,
				59A582D31CF481110081FD3E /* WXAppMonitorProtocol.h */,
				74EF31A91DE58AE600667A07 /* WXURLRewriteProtocol.h */,
				042013AC1E66CD6A001FC79C /* WXValidateProtocol.h */,
				DC6836E51EBB12B200AD2D84 /* WXConfigCenterProtocol.h */,
				C4424E591F24DA3D009F52E2 /* WXExtendCallNativeProtocol.h */,
			);
			path = Protocol;
			sourceTree = "<group>";
		};
		77D1611D1C02DDA40010B15B /* Engine */ = {
			isa = PBXGroup;
			children = (
				17B122232090AAB000387E33 /* WXSDKError.h */,
				17B122242090AAB000387E33 /* WXSDKError.m */,
				77D1611E1C02DDB40010B15B /* WXSDKEngine.h */,
				77D1611F1C02DDB40010B15B /* WXSDKEngine.m */,
			);
			path = Engine;
			sourceTree = "<group>";
		};
		77D161481C02E3670010B15B /* Utility */ = {
			isa = PBXGroup;
			children = (
				453F374B219A76A500A03F1D /* WXConvertUtility.h */,
				453F374C219A76A500A03F1D /* WXConvertUtility.mm */,
				C4D872231E5DDF7500E39BC1 /* WXBoxShadow.h */,
				C4D872241E5DDF7500E39BC1 /* WXBoxShadow.m */,
				59D3CA481CFC3CE1008835DC /* NSTimer+Weex.h */,
				59D3CA491CFC3CE1008835DC /* NSTimer+Weex.m */,
				77D161491C02E3790010B15B /* WXConvert.h */,
				77D1614A1C02E3790010B15B /* WXConvert.m */,
				77D1614D1C02E3880010B15B /* WXUtility.h */,
				77D1614E1C02E3880010B15B /* WXUtility.m */,
				77D161601C02ED790010B15B /* WXLog.h */,
				77D161611C02ED790010B15B /* WXLog.m */,
				775BEE4D1C16F993008D1629 /* WXDefine.h */,
				B87B9E7B21539B3300B6DC61 /* WXVersion.h */,
				B87B9E7C21539B3300B6DC61 /* WXVersion.m */,
				742389991C3174EB00D748CA /* WXWeakObjectWrapper.h */,
				7423899A1C3174EB00D748CA /* WXWeakObjectWrapper.m */,
				7423899D1C32733800D748CA /* WXType.h */,
				7469869D1C4E2C000054A57E /* NSArray+Weex.h */,
				7469869E1C4E2C000054A57E /* NSArray+Weex.m */,
				746319001C60AFC100EFEBD4 /* WXThreadSafeCounter.h */,
				746319011C60AFC100EFEBD4 /* WXThreadSafeCounter.m */,
				743933B21C7ED9AA00773BB7 /* WXSimulatorShortcutManager.h */,
				743933B31C7ED9AA00773BB7 /* WXSimulatorShortcutManager.m */,
				74915F451C8EB02B00BEBCC0 /* WXAssert.h */,
				74915F461C8EB02B00BEBCC0 /* WXAssert.m */,
				74A4BA941CB365D100195969 /* WXAppConfiguration.h */,
				74A4BA951CB365D100195969 /* WXAppConfiguration.m */,
				74A4BA981CB3BAA100195969 /* WXThreadSafeMutableDictionary.h */,
				74A4BA991CB3BAA100195969 /* WXThreadSafeMutableDictionary.m */,
				7461F8A61CFC33A800F62D44 /* WXThreadSafeMutableArray.h */,
				7461F8A71CFC33A800F62D44 /* WXThreadSafeMutableArray.m */,
				74896F2E1D1AC79400D1D593 /* NSObject+WXSwizzle.h */,
				74896F2F1D1AC79400D1D593 /* NSObject+WXSwizzle.m */,
				747DF6801E31AEE4005C53A8 /* WXLength.h */,
				747DF6811E31AEE4005C53A8 /* WXLength.m */,
				744D61121E4AF23E00B624B3 /* WXDiffUtil.h */,
				744D61131E4AF23E00B624B3 /* WXDiffUtil.m */,
			);
			path = Utility;
			sourceTree = "<group>";
		};
		77E659D71C07F585008B8775 /* Module */ = {
			isa = PBXGroup;
			children = (
				BA5F00EF1FC5AFFE00F76B5C /* WXLocaleModule.h */,
				BA5F00F01FC5AFFE00F76B5C /* WXLocaleModule.m */,
				DCE2CF981F46D4220021BDC4 /* WXVoiceOverModule.m */,
				DCE2CF991F46D4220021BDC4 /* WXVoiceOverModule.h */,
				333D9A251F41507A007CED39 /* WXTransition.h */,
				333D9A261F41507A007CED39 /* WXTransition.mm */,
				C43C03E41EC8ACA40044C7FF /* WXPrerenderManager.h */,
				C43C03E51EC8ACA40044C7FF /* WXPrerenderManager.m */,
				C4F012801E1502E9003378D0 /* WXWebSocketModule.h */,
				C4F012811E1502E9003378D0 /* WXWebSocketModule.m */,
				C4B834251DE69B09007AD27E /* WXPickerModule.m */,
				C4B834261DE69B09007AD27E /* WXPickerModule.h */,
				DCA0EF621D6EED6F00CB18B9 /* WXGlobalEventModule.h */,
				DCA0EF631D6EED6F00CB18B9 /* WXGlobalEventModule.m */,
				1D3000EF1D40B9AB004F3B4F /* WXClipboardModule.h */,
				1D3000F01D40B9AB004F3B4F /* WXClipboardModule.m */,
				59A5961E1CB6311F0012CD52 /* WXNavigatorModule.h */,
				59A5961F1CB6311F0012CD52 /* WXNavigatorModule.m */,
				59A596201CB6311F0012CD52 /* WXStorageModule.h */,
				59A596211CB6311F0012CD52 /* WXStorageModule.m */,
				74A4BAA41CB4F98300195969 /* WXStreamModule.h */,
				74A4BAA51CB4F98300195969 /* WXStreamModule.m */,
				594C28911CF9E61A009793A4 /* WXAnimationModule.h */,
				594C28901CF9E61A009793A4 /* WXAnimationModule.m */,
				2AFEB1791C747139000507FA /* WXInstanceWrap.h */,
				2AFEB17A1C747139000507FA /* WXInstanceWrap.m */,
				77E659D81C07F594008B8775 /* WXDomModule.h */,
				77E659D91C07F594008B8775 /* WXDomModule.m */,
				D3FC0DF51C508B2A002B9E31 /* WXTimerModule.h */,
				D3FC0DF61C508B2A002B9E31 /* WXTimerModule.m */,
				746319271C71B92600EFEBD4 /* WXModalUIModule.h */,
				746319281C71B92600EFEBD4 /* WXModalUIModule.m */,
				D362F94D1C83EDA20003F546 /* WXWebViewModule.h */,
				D362F94E1C83EDA20003F546 /* WXWebViewModule.m */,
				D334510A1D3E19B80083598A /* WXCanvasModule.h */,
				D334510B1D3E19B80083598A /* WXCanvasModule.m */,
				74BB5FB71DFEE81A004FC3DF /* WXMetaModule.h */,
				74BB5FB81DFEE81A004FC3DF /* WXMetaModule.m */,
			);
			path = Module;
			sourceTree = "<group>";
		};
		77E65A0A1C155E6E008B8775 /* Component */ = {
			isa = PBXGroup;
			children = (
				74CFDD361F45937D007A1A66 /* RecycleList */,
				74D8DB401E4825920078B667 /* Recycler */,
				2A837AAC1CD9DE9200AEDF03 /* WXLoadingComponent.h */,
				2A837AAD1CD9DE9200AEDF03 /* WXLoadingComponent.mm */,
				7715EB6021A69DD8001F1108 /* WXRichText.h */,
				7715EB6121A69DD9001F1108 /* WXRichText.mm */,
				C4B3D6D21E6954300013F38D /* WXEditComponent.h */,
				C4B3D6D31E6954300013F38D /* WXEditComponent.mm */,
				2A837AAE1CD9DE9200AEDF03 /* WXLoadingIndicator.h */,
				DCC77C111D770AE300CE7288 /* WXSliderNeighborComponent.mm */,
				DCC77C121D770AE300CE7288 /* WXSliderNeighborComponent.h */,
				2A837AAF1CD9DE9200AEDF03 /* WXLoadingIndicator.m */,
				2A837AB01CD9DE9200AEDF03 /* WXRefreshComponent.h */,
				2A837AB11CD9DE9200AEDF03 /* WXRefreshComponent.mm */,
				59CE27E61CC387DB000BE37A /* WXEmbedComponent.h */,
				59CE27E71CC387DB000BE37A /* WXEmbedComponent.m */,
				2A8E65881C7C7AA20025C7B7 /* WXVideoComponent.h */,
				2A8E65891C7C7AA20025C7B7 /* WXVideoComponent.m */,
				77D1612E1C02DE4E0010B15B /* WXComponent.h */,
				77D1612F1C02DE4E0010B15B /* WXComponent.mm */,
				77E65A0B1C155E99008B8775 /* WXDivComponent.h */,
				77E65A0C1C155E99008B8775 /* WXDivComponent.m */,
				77E65A0F1C155EA8008B8775 /* WXImageComponent.h */,
				77E65A101C155EA8008B8775 /* WXImageComponent.m */,
				77E65A131C155EB5008B8775 /* WXTextComponent.h */,
				77E65A141C155EB5008B8775 /* WXTextComponent.mm */,
				77E65A171C155F25008B8775 /* WXScrollerComponent.h */,
				77E65A181C155F25008B8775 /* WXScrollerComponent.mm */,
				37B51EE21E97804D0040A743 /* WXCycleSliderComponent.h */,
				37B51EE31E97804D0040A743 /* WXCycleSliderComponent.mm */,
				74CC7A1B1C2BC5F800829368 /* WXCellComponent.mm */,
				74CC7A1E1C2BF9DC00829368 /* WXListComponent.h */,
				74CC7A1F1C2BF9DC00829368 /* WXListComponent.mm */,
				2AC750221C7565690041D390 /* WXIndicatorComponent.h */,
				2AC750231C7565690041D390 /* WXIndicatorComponent.m */,
				74CC7A1A1C2BC5F800829368 /* WXCellComponent.h */,
				2A1F57B51C75C6A600B58017 /* WXTextInputComponent.h */,
				2A1F57B61C75C6A600B58017 /* WXTextInputComponent.m */,
				DC03ADB81D508719003F76E7 /* WXTextAreaComponent.h */,
				DC03ADB71D508719003F76E7 /* WXTextAreaComponent.mm */,
				D317338A1C57257000BB7539 /* WXTransform.h */,
				D317338B1C57257000BB7539 /* WXTransform.m */,
				D312CE391C730DEB00046D68 /* WXWebComponent.h */,
				D312CE3A1C730DEB00046D68 /* WXWebComponent.m */,
				2A60CE9A1C91733E00857B9F /* WXSwitchComponent.h */,
				2A60CE9B1C91733E00857B9F /* WXSwitchComponent.mm */,
				2AE5B7501CAB7DBD0082FDDB /* WXAComponent.h */,
				2AE5B7511CAB7DBD0082FDDB /* WXAComponent.m */,
				741081251CEDB4EC001BC6E5 /* WXComponent_internal.h */,
				D33451061D3E19480083598A /* WXCanvasComponent.h */,
				D33451071D3E19480083598A /* WXCanvasComponent.m */,
				744D610A1E49978200B624B3 /* WXHeaderComponent.h */,
				744D610B1E49978200B624B3 /* WXHeaderComponent.mm */,
				744D610E1E49979000B624B3 /* WXFooterComponent.h */,
				744D610F1E49979000B624B3 /* WXFooterComponent.m */,
			);
			path = Component;
			sourceTree = "<group>";
		};
		A5818E244F9E235722E3B938 /* Frameworks */ = {
			isa = PBXGroup;
			children = (
				DCA446231EFA5AFE00D0CFA8 /* UIKit.framework */,
				74EF31BE1DE5ED5900667A07 /* libstdc++.tbd */,
				DC9867431D826D1E000AF388 /* GLKit.framework */,
				740938FA1D3D0E1700DBB801 /* AVKit.framework */,
				740938F81D3D0E0300DBB801 /* MediaPlayer.framework */,
				740938F61D3D0DFD00DBB801 /* CoreMedia.framework */,
				740938F41D3D0DDE00DBB801 /* AVFoundation.framework */,
				740938ED1D3D079100DBB801 /* JavaScriptCore.framework */,
				7469869B1C4DEAC20054A57E /* libicucore.tbd */,
				DAB176F008F516E4F9391C61 /* libPods-WeexSDK.a */,
			);
			name = Frameworks;
			sourceTree = "<group>";
		};
		B82A148120F849800098A509 /* WeexCore */ = {
			isa = PBXGroup;
			children = (
				B8D66B872125572F003960BD /* base */,
				B8D66AEC2125572F003960BD /* core */,
				B8D66B7D2125572F003960BD /* include */,
				B8D66B782125572F003960BD /* third_party */,
				B8D66B7F2125572F003960BD /* wson */,
			);
			name = WeexCore;
			path = Sources;
			sourceTree = "<group>";
		};
		B8D66AEC2125572F003960BD /* core */ = {
			isa = PBXGroup;
			children = (
				453F374F219A76CA00A03F1D /* network */,
				B8D66AED2125572F003960BD /* data_render */,
				B8D66B192125572F003960BD /* moniter */,
				B8D66B1C2125572F003960BD /* css */,
				B8D66B212125572F003960BD /* config */,
				B8D66B242125572F003960BD /* bridge */,
				B8D66B2E2125572F003960BD /* layout */,
				B8D66B362125572F003960BD /* render */,
				B8D66B722125572F003960BD /* parser */,
				B8D66B752125572F003960BD /* manager */,
			);
			name = core;
			path = ../../../../weex_core/Source/core;
			sourceTree = "<group>";
		};
		B8D66AED2125572F003960BD /* data_render */ = {
			isa = PBXGroup;
			children = (
				B8F2C7122133A8BC00635B37 /* monitor */,
				98399A8221916A9700D83CCE /* class_console.cc */,
				98399A8621916A9700D83CCE /* class_console.h */,
				98399A8421916A9700D83CCE /* class_function.cc */,
				98399A8921916A9800D83CCE /* class_function.h */,
				98399A8021916A9600D83CCE /* class_regex.cc */,
				4505D11A219B1F710083A1A2 /* class_math.cc */,
				4505D119219B1F710083A1A2 /* class_math.h */,
				98399A8721916A9700D83CCE /* class_regex.h */,
				98399A8321916A9700D83CCE /* class_window.cc */,
				98399A8521916A9700D83CCE /* class_window.h */,
				98399A7F21916A9600D83CCE /* exec_state_binary.cc */,
				98399A8121916A9600D83CCE /* exec_state_binary.h */,
				98399A7E21916A9600D83CCE /* exec_state_section.cc */,
				98399A8821916A9700D83CCE /* exec_state_section.h */,
				B8F2C6E32133A83C00635B37 /* ast_builder.cc */,
				B8F2C6DB2133A83B00635B37 /* ast_builder.h */,
				B8A72C98213F8BAD0024E7BE /* class_json.cc */,
				4547FD0C215392F900E79971 /* js_common_function.cc */,
				4547FD0B215392F900E79971 /* js_common_function.h */,
				B8A72C96213F8BAD0024E7BE /* class_json.h */,
				B8A72C99213F8BAD0024E7BE /* class_string.cc */,
				B8A72C97213F8BAD0024E7BE /* class_string.h */,
				B8F2C6DD2133A83B00635B37 /* class_array.cc */,
				B8F2C6CF2133A83A00635B37 /* class_array.h */,
				4547FCFF2152048600E79971 /* class_object.cc */,
				4547FD002152048600E79971 /* class_object.h */,
				B8F2C6D42133A83A00635B37 /* class_factory.cc */,
				B8F2C6D82133A83B00635B37 /* class_factory.h */,
				B8F2C6D72133A83B00635B37 /* class.cc */,
				B8F2C6D22133A83A00635B37 /* class.h */,
				B8F2C6CE2133A83A00635B37 /* common_error.h */,
				B8F2C6D32133A83A00635B37 /* rax_jsx_ast.cc */,
				B8F2C6D12133A83A00635B37 /* rax_jsx_ast.h */,
				B8F2C6D92133A83B00635B37 /* rax_parser_builder.cc */,
				B8F2C6DA2133A83B00635B37 /* rax_parser_builder.h */,
				B8F2C6D62133A83B00635B37 /* rax_parser_context.cc */,
				B8F2C6DF2133A83B00635B37 /* rax_parser_context.h */,
				B8F2C6DE2133A83B00635B37 /* rax_parser_scope.cc */,
				B8F2C6DC2133A83B00635B37 /* rax_parser_scope.h */,
				B8F2C6D52133A83A00635B37 /* rax_parser_statistics.cc */,
				B8F2C6E02133A83B00635B37 /* rax_parser_statistics.h */,
				B8F2C6E12133A83C00635B37 /* rax_parser.cc */,
				B8F2C6E22133A83C00635B37 /* rax_parser.h */,
				B8F2C6D02133A83A00635B37 /* rax_source_locator.cc */,
				B8F2C6CD2133A83900635B37 /* rax_source_locator.h */,
				B8D66AEE2125572F003960BD /* string_table.cc */,
				B8D66AEF2125572F003960BD /* table.cc */,
				B8D66AF02125572F003960BD /* code_generator.h */,
				B8D66AF12125572F003960BD /* code_generator.cc */,
				B8D66AF22125572F003960BD /* ast_factory.cc */,
				B8D66AF32125572F003960BD /* parser.h */,
				B8D66AF42125572F003960BD /* parser.cc */,
				B8D66AF52125572F003960BD /* vnode */,
				B8D66AFE2125572F003960BD /* tokenizer.cc */,
				B8D66AFF2125572F003960BD /* ast_factory.h */,
				B8D66B002125572F003960BD /* ast.cc */,
				B8D66B022125572F003960BD /* statement.h */,
				B8D66B032125572F003960BD /* tokenizer.h */,
				B8D66B042125572F003960BD /* statement.cc */,
				B8D66B052125572F003960BD /* vm.cc */,
				B8D66B062125572F003960BD /* string_table.h */,
				B8D66B072125572F003960BD /* ast.h */,
				B8D66B0A2125572F003960BD /* scanner.h */,
				B8D66B0C2125572F003960BD /* handle.h */,
				B8D66B0D2125572F003960BD /* exec_state.h */,
				B8D66B182125572F003960BD /* exec_state.cc */,
				B8D66B0E2125572F003960BD /* object.h */,
				B8D66B0F2125572F003960BD /* table.h */,
				B8D66B112125572F003960BD /* token.h */,
				B8D66B122125572F003960BD /* vm.h */,
				B8D66B132125572F003960BD /* op_code.h */,
				98399A8A21916A9800D83CCE /* op_code.cc */,
				B8D66B142125572F003960BD /* ast_visitor.h */,
				B8D66B152125572F003960BD /* object.cc */,
				B8D66B162125572F003960BD /* token.cc */,
			);
			path = data_render;
			sourceTree = "<group>";
		};
		B8D66AF52125572F003960BD /* vnode */ = {
			isa = PBXGroup;
			children = (
				453F375B219A76FA00A03F1D /* ios */,
				B8D66AF62125572F003960BD /* vnode.h */,
				453F3760219A770900A03F1D /* vcomponent_lifecycle_listener.h */,
				453F3761219A770900A03F1D /* vnode_on_event_listener.h */,
				B8D66AF72125572F003960BD /* vnode_exec_env.cc */,
				B8D66AF82125572F003960BD /* vnode.cc */,
				453267132140E38900DAA620 /* vcomponent.cc */,
				453267122140E38900DAA620 /* vcomponent.h */,
				B8D66AF92125572F003960BD /* vnode_render_context.cc */,
				B8D66AFA2125572F003960BD /* vnode_exec_env.h */,
				B8D66AFB2125572F003960BD /* vnode_render_manager.cc */,
				B8D66AFC2125572F003960BD /* vnode_render_manager.h */,
				B8D66AFD2125572F003960BD /* vnode_render_context.h */,
			);
			path = vnode;
			sourceTree = "<group>";
		};
		B8D66B192125572F003960BD /* moniter */ = {
			isa = PBXGroup;
			children = (
				B8D66B1A2125572F003960BD /* render_performance.cpp */,
				B8D66B1B2125572F003960BD /* render_performance.h */,
			);
			path = moniter;
			sourceTree = "<group>";
		};
		B8D66B1C2125572F003960BD /* css */ = {
			isa = PBXGroup;
			children = (
				B8D66B1D2125572F003960BD /* constants_name.h */,
				B8D66B1E2125572F003960BD /* constants_value.h */,
				B8D66B1F2125572F003960BD /* css_value_getter.cpp */,
				B8D66B202125572F003960BD /* css_value_getter.h */,
			);
			path = css;
			sourceTree = "<group>";
		};
		B8D66B212125572F003960BD /* config */ = {
			isa = PBXGroup;
			children = (
				B8D66B222125572F003960BD /* core_environment.cpp */,
				B8D66B232125572F003960BD /* core_environment.h */,
			);
			path = config;
			sourceTree = "<group>";
		};
		B8D66B242125572F003960BD /* bridge */ = {
			isa = PBXGroup;
			children = (
				B8D66B252125572F003960BD /* platform_bridge.h */,
				B8D66B262125572F003960BD /* platform */,
				B8D66B292125572F003960BD /* script */,
				B8D66B2C2125572F003960BD /* wx_type_define.h */,
				B8D66B2D2125572F003960BD /* script_bridge.h */,
			);
			path = bridge;
			sourceTree = "<group>";
		};
		B8D66B262125572F003960BD /* platform */ = {
			isa = PBXGroup;
			children = (
				B8D66B272125572F003960BD /* core_side_in_platform.cpp */,
				B8D66B282125572F003960BD /* core_side_in_platform.h */,
			);
			path = platform;
			sourceTree = "<group>";
		};
		B8D66B292125572F003960BD /* script */ = {
			isa = PBXGroup;
			children = (
				B8D66B2A2125572F003960BD /* core_side_in_script.cpp */,
				B8D66B2B2125572F003960BD /* core_side_in_script.h */,
			);
			path = script;
			sourceTree = "<group>";
		};
		B8D66B2E2125572F003960BD /* layout */ = {
			isa = PBXGroup;
			children = (
				B8D66B2F2125572F003960BD /* measure_func_adapter.h */,
				B8D66B302125572F003960BD /* style.h */,
				B8D66B312125572F003960BD /* style.cpp */,
				B8D66B322125572F003960BD /* layout.cpp */,
				B8D66B342125572F003960BD /* layout.h */,
				B8D66B352125572F003960BD /* flex_enum.h */,
			);
			path = layout;
			sourceTree = "<group>";
		};
		B8D66B362125572F003960BD /* render */ = {
			isa = PBXGroup;
			children = (
				77788B7922292536000D5102 /* target */,
				B8D66B372125572F003960BD /* page */,
				B8D66B3A2125572F003960BD /* manager */,
				B8D66B3D2125572F003960BD /* action */,
				B8D66B572125572F003960BD /* node */,
			);
			path = render;
			sourceTree = "<group>";
		};
		B8D66B372125572F003960BD /* page */ = {
			isa = PBXGroup;
			children = (
				77788B6E2229252C000D5102 /* render_page_base.cpp */,
				77788B702229252C000D5102 /* render_page_base.h */,
				77788B6F2229252C000D5102 /* render_page_custom.cpp */,
				77788B6D2229252C000D5102 /* render_page_custom.h */,
				B8D66B382125572F003960BD /* render_page.cpp */,
				B8D66B392125572F003960BD /* render_page.h */,
			);
			path = page;
			sourceTree = "<group>";
		};
		B8D66B3A2125572F003960BD /* manager */ = {
			isa = PBXGroup;
			children = (
				B8D66B3B2125572F003960BD /* render_manager.cpp */,
				B8D66B3C2125572F003960BD /* render_manager.h */,
			);
			path = manager;
			sourceTree = "<group>";
		};
		B8D66B3D2125572F003960BD /* action */ = {
			isa = PBXGroup;
			children = (
				B8394F3621468AF100CA1EFF /* render_action_trigger_vsync.cpp */,
				B8394F3521468AF100CA1EFF /* render_action_trigger_vsync.h */,
				B8D66B3E2125572F003960BD /* render_action_render_success.h */,
				B8D66B3F2125572F003960BD /* render_action_appendtree_createfinish.h */,
				B8D66B402125572F003960BD /* render_action_update_attr.h */,
				B8D66B412125572F003960BD /* render_action_move_element.h */,
				B8D66B422125572F003960BD /* render_action_update_attr.cpp */,
				B8D66B432125572F003960BD /* render_action_layout.cpp */,
				B8D66B442125572F003960BD /* render_action_update_style.h */,
				B8D66B452125572F003960BD /* render_action_createfinish.h */,
				B8D66B462125572F003960BD /* render_action_update_style.cpp */,
				B8D66B472125572F003960BD /* render_action_add_event.h */,
				B8D66B482125572F003960BD /* render_action_remove_element.cpp */,
				B8D66B492125572F003960BD /* render_action_createbody.h */,
				B8D66B4A2125572F003960BD /* render_action_add_event.cpp */,
				B8D66B4B2125572F003960BD /* render_action_interface.h */,
				B8D66B4C2125572F003960BD /* render_action_remove_event.cpp */,
				B8D66B4D2125572F003960BD /* render_action_move_element.cpp */,
				B8D66B4E2125572F003960BD /* render_action_add_element.cpp */,
				B8D66B4F2125572F003960BD /* render_action_remove_event.h */,
				B8D66B502125572F003960BD /* render_action_createbody.cpp */,
				B8D66B512125572F003960BD /* render_action_createfinish.cpp */,
				B8D66B522125572F003960BD /* render_action_layout.h */,
				B8D66B532125572F003960BD /* render_action_remove_element.h */,
				B8D66B542125572F003960BD /* render_action_add_element.h */,
				B8D66B552125572F003960BD /* render_action_appendtree_createfinish.cpp */,
				B8D66B562125572F003960BD /* render_action_render_success.cpp */,
			);
			path = action;
			sourceTree = "<group>";
		};
		B8D66B572125572F003960BD /* node */ = {
			isa = PBXGroup;
			children = (
				B8D66B582125572F003960BD /* render_cell.h */,
				B8D66B592125572F003960BD /* render_text.cpp */,
				B8D66B5A2125572F003960BD /* render_mask.cpp */,
				B8D66B5B2125572F003960BD /* render_scroller.cpp */,
				B8D66B5C2125572F003960BD /* render_mask.h */,
				B8D66B5D2125572F003960BD /* render_scroller.h */,
				B8D66B5E2125572F003960BD /* render_text.h */,
				B8D66B5F2125572F003960BD /* render_object.cpp */,
				B8D66B602125572F003960BD /* render_appbar.cpp */,
				B8D66B612125572F003960BD /* render_list.cpp */,
				B8D66B622125572F003960BD /* render_object.h */,
				B8D66B632125572F003960BD /* render_appbar.h */,
				B8D66B642125572F003960BD /* render_list.h */,
				B8D66B652125572F003960BD /* factory */,
			);
			path = node;
			sourceTree = "<group>";
		};
		B8D66B652125572F003960BD /* factory */ = {
			isa = PBXGroup;
			children = (
				B8D66B662125572F003960BD /* render_mask_factory.h */,
				B8D66B672125572F003960BD /* render_text_factory.h */,
				B8D66B682125572F003960BD /* render_scroller_factory.h */,
				B8D66B692125572F003960BD /* render_type.h */,
				B8D66B6A2125572F003960BD /* render_creator.cpp */,
				B8D66B6B2125572F003960BD /* render_appbar_factory.h */,
				B8D66B6C2125572F003960BD /* simple_render_factory.h */,
				B8D66B6D2125572F003960BD /* render_object_interface.h */,
				B8D66B6E2125572F003960BD /* render_list_factory.h */,
				B8D66B6F2125572F003960BD /* render_creator.h */,
				B8D66B702125572F003960BD /* render_cell_factory.h */,
				B8D66B712125572F003960BD /* render_factory_interface.h */,
			);
			path = factory;
			sourceTree = "<group>";
		};
		B8D66B722125572F003960BD /* parser */ = {
			isa = PBXGroup;
			children = (
				B8D66B732125572F003960BD /* dom_wson.h */,
				B8D66B742125572F003960BD /* dom_wson.cpp */,
			);
			path = parser;
			sourceTree = "<group>";
		};
		B8D66B752125572F003960BD /* manager */ = {
			isa = PBXGroup;
			children = (
				B8D66B772125572F003960BD /* weex_core_manager.h */,
			);
			path = manager;
			sourceTree = "<group>";
		};
		B8D66B782125572F003960BD /* third_party */ = {
			isa = PBXGroup;
			children = (
				B8D66B792125572F003960BD /* json11 */,
			);
			name = third_party;
			path = ../../../../weex_core/Source/third_party;
			sourceTree = "<group>";
		};
		B8D66B792125572F003960BD /* json11 */ = {
			isa = PBXGroup;
			children = (
				B8D66B7B2125572F003960BD /* json11.hpp */,
				B8D66B7C2125572F003960BD /* json11.cc */,
			);
			path = json11;
			sourceTree = "<group>";
		};
		B8D66B7D2125572F003960BD /* include */ = {
			isa = PBXGroup;
			children = (
				B8D66B7E2125572F003960BD /* WeexApiHeader.h */,
			);
			name = include;
			path = ../../../../weex_core/Source/include;
			sourceTree = "<group>";
		};
		B8D66B7F2125572F003960BD /* wson */ = {
			isa = PBXGroup;
			children = (
				B8D66B802125572F003960BD /* wson.h */,
				B8D66B822125572F003960BD /* wson.c */,
				B8D66B832125572F003960BD /* wson_util.h */,
				B8D66B842125572F003960BD /* wson_util.cpp */,
				B8D66B852125572F003960BD /* wson_parser.cpp */,
				B8D66B862125572F003960BD /* wson_parser.h */,
			);
			name = wson;
			path = ../../../../weex_core/Source/wson;
			sourceTree = "<group>";
		};
		B8D66B872125572F003960BD /* base */ = {
			isa = PBXGroup;
			children = (
				77CF6A5421E6E47D00BA8634 /* core_constants.h */,
				77CF6A5521E6E47D00BA8634 /* log_defines.h */,
				B8F3323B2141A4C500701BA0 /* string_util.h */,
				B8D66B892125572F003960BD /* make_copyable.h */,
				B8D66B8B2125572F003960BD /* common.h */,
				B8D66B8E2125572F003960BD /* closure.h */,
			);
			name = base;
			path = ../../../../weex_core/Source/base;
			sourceTree = "<group>";
		};
		B8F2C7122133A8BC00635B37 /* monitor */ = {
			isa = PBXGroup;
			children = (
				B8F2C7132133A8BC00635B37 /* vm_monitor.h */,
			);
			path = monitor;
			sourceTree = "<group>";
		};
		C4F012711E1502A6003378D0 /* WebSocket */ = {
			isa = PBXGroup;
			children = (
				742AD7371DF98C72007DC46C /* Loader */,
				C4F012761E1502A6003378D0 /* WXWebSocketHandler.h */,
			);
			path = WebSocket;
			sourceTree = "<group>";
		};
		DC9F46841D61AC9100A88239 /* module */ = {
			isa = PBXGroup;
			children = (
				598805AC1D52D8C800EDED2C /* WXStorageTests.m */,
				596FDD651D3F52700082CD5B /* WXAnimationModuleTests.m */,
				591324A21D49B7F1004E89ED /* WXTimerModuleTests.m */,
				DC9F46821D61AC8800A88239 /* WXStreamModuleTests.m */,
			);
			name = module;
			sourceTree = "<group>";
		};
		DCA445261EFA555400D0CFA8 /* WeexSDK-Dynamic */ = {
			isa = PBXGroup;
			children = (
				DCA445281EFA555400D0CFA8 /* Info.plist */,
			);
			path = "WeexSDK-Dynamic";
			sourceTree = "<group>";
		};
/* End PBXGroup section */

/* Begin PBXHeadersBuildPhase section */
		77D160FA1C02DBE70010B15B /* Headers */ = {
			isa = PBXHeadersBuildPhase;
			buildActionMask = 2147483647;
			files = (
				74A4BA9E1CB3C0A100195969 /* WXHandlerFactory.h in Headers */,
				7715EB6221A69DD9001F1108 /* WXRichText.h in Headers */,
				B8D66C1B21255730003960BD /* style.h in Headers */,
				B8D66C2321255730003960BD /* layout.h in Headers */,
				B8D66C2521255730003960BD /* flex_enum.h in Headers */,
				B8D66C4921255730003960BD /* render_action_interface.h in Headers */,
				7408C48E1CFB345D000BCCD0 /* WXComponent+Events.h in Headers */,
				B8D66C8F21255730003960BD /* render_cell_factory.h in Headers */,
				B8D66C7521255730003960BD /* render_object.h in Headers */,
				B8D66BC12125572F003960BD /* vnode_render_manager.h in Headers */,
				775BEE711C1BD977008D1629 /* WXModuleProtocol.h in Headers */,
				B8F2C70E2133A83C00635B37 /* rax_parser.h in Headers */,
				7469869F1C4E2C000054A57E /* NSArray+Weex.h in Headers */,
				B8D66BDD2125572F003960BD /* scanner.h in Headers */,
				B8D66C4121255730003960BD /* render_action_add_event.h in Headers */,
				74CC7A201C2BF9DC00829368 /* WXListComponent.h in Headers */,
				17036A5320FDE7490029AE3D /* WXApmProtocol.h in Headers */,
				7423EB511F4ADE30001662D1 /* WXComponent+DataBinding.h in Headers */,
				74FD6E041C7C0E9600DBEB6D /* WXScrollerProtocol.h in Headers */,
				74CFDD3D1F459400007A1A66 /* WXRecycleListDataManager.h in Headers */,
				B8D66BE52125572F003960BD /* object.h in Headers */,
				77D161201C02DDB40010B15B /* WXSDKEngine.h in Headers */,
				B8A72C9C213F8BAE0024E7BE /* class_string.h in Headers */,
				745ED2DA1C5F2C7E002DB5A8 /* WXView.h in Headers */,
				B8F3323C2141A4C600701BA0 /* string_util.h in Headers */,
				17B122252090AAB000387E33 /* WXSDKError.h in Headers */,
				2AE5B7521CAB7DBD0082FDDB /* WXAComponent.h in Headers */,
				B8D66C4521255730003960BD /* render_action_createbody.h in Headers */,
				77D1614F1C02E3880010B15B /* WXUtility.h in Headers */,
				743933B41C7ED9AA00773BB7 /* WXSimulatorShortcutManager.h in Headers */,
				B8D66C0B21255730003960BD /* platform_bridge.h in Headers */,
				74862F811E03A24500B7A041 /* WXComponentMethod.h in Headers */,
				74915F471C8EB02B00BEBCC0 /* WXAssert.h in Headers */,
				2A8E658A1C7C7AA20025C7B7 /* WXVideoComponent.h in Headers */,
				59A5961C1CB630F10012CD52 /* WXComponent+Navigation.h in Headers */,
				B8D66C3D21255730003960BD /* render_action_createfinish.h in Headers */,
				775BEE6E1C1BD8F4008D1629 /* WXImgLoaderProtocol.h in Headers */,
				98399A8E21916A9800D83CCE /* exec_state_binary.h in Headers */,
				B8D66C1321255730003960BD /* core_side_in_script.h in Headers */,
				7410811F1CED585A001BC6E5 /* WXComponentManager.h in Headers */,
				B8D66C8521255730003960BD /* render_appbar_factory.h in Headers */,
				74CFDD411F45941E007A1A66 /* WXRecycleListTemplateManager.h in Headers */,
				B8F2C7002133A83C00635B37 /* ast_builder.h in Headers */,
				1D3000F11D40B9AC004F3B4F /* WXClipboardModule.h in Headers */,
				59A583081CF5B2FD0081FD3E /* WXNavigationDefaultImpl.h in Headers */,
				17B122222090AA9300387E33 /* WXSDKInstance_performance.h in Headers */,
				775BEE4E1C16F993008D1629 /* WXDefine.h in Headers */,
				B8D66BE12125572F003960BD /* handle.h in Headers */,
				B8D66BCD2125572F003960BD /* statement.h in Headers */,
				77D161241C02DDD10010B15B /* WXSDKInstance.h in Headers */,
				DC6836E61EBB12B200AD2D84 /* WXConfigCenterProtocol.h in Headers */,
				DC7764941F3C2CA300B5727E /* WXRecyclerDragController.h in Headers */,
				77788B712229252D000D5102 /* render_page_custom.h in Headers */,
				98399A9221916A9800D83CCE /* class_window.h in Headers */,
				74A4BAA61CB4F98300195969 /* WXStreamModule.h in Headers */,
				B8D66CB321255730003960BD /* make_copyable.h in Headers */,
				740451EA1E14BB26004157CB /* WXServiceFactory.h in Headers */,
				744BEA591D0520F300452B5D /* WXComponent+Layout.h in Headers */,
				B8D66C3121255730003960BD /* render_action_appendtree_createfinish.h in Headers */,
				B8F2C6EE2133A83C00635B37 /* class.h in Headers */,
				B8D66C7F21255730003960BD /* render_scroller_factory.h in Headers */,
				4532670A213FC84A00DAA620 /* WXDisplayLinkManager.h in Headers */,
				74A4BA5B1CABBBD000195969 /* WXDebugTool.h in Headers */,
				2A837AB41CD9DE9200AEDF03 /* WXLoadingIndicator.h in Headers */,
				45E0B4C121CB7B82005D1B3B /* WXConvertUtility.h in Headers */,
				747A787C1D1BAAC900DED9D0 /* WXComponent+ViewManagement.h in Headers */,
				77788B772229252D000D5102 /* render_page_base.h in Headers */,
				2AE5B7561CABA04E0082FDDB /* WXEventModuleProtocol.h in Headers */,
				B8D66C6B21255730003960BD /* render_scroller.h in Headers */,
				B8D66C6921255730003960BD /* render_mask.h in Headers */,
				C4C30DE91E1B833D00786B6C /* WXComponent+PseudoClassManagement.h in Headers */,
				591DD3321D23AD5800BE8709 /* WXErrorView.h in Headers */,
				B8D66C8D21255730003960BD /* render_creator.h in Headers */,
				17C74F0B2072145100AB4CAB /* WXAnalyzerCenter+Transfer.h in Headers */,
				D362F94F1C83EDA20003F546 /* WXWebViewModule.h in Headers */,
				C4F012861E150307003378D0 /* WXWebSocketLoader.h in Headers */,
				77D161381C02DE940010B15B /* WXBridgeManager.h in Headers */,
				B8F2C70A2133A83C00635B37 /* rax_parser_statistics.h in Headers */,
				C4D872251E5DDF7500E39BC1 /* WXBoxShadow.h in Headers */,
				042013AD1E66CD6A001FC79C /* WXValidateProtocol.h in Headers */,
				B8D66BF12125572F003960BD /* ast_visitor.h in Headers */,
				B8D66C2F21255730003960BD /* render_action_render_success.h in Headers */,
				B8D66BD72125572F003960BD /* ast.h in Headers */,
				B8F2C6EC2133A83C00635B37 /* rax_jsx_ast.h in Headers */,
				C4D872221E5DDEDA00E39BC1 /* WXInnerLayer.h in Headers */,
				2A919DA61E321F1F006EB6B5 /* WXBridgeMethod.h in Headers */,
				B8D66BB12125572F003960BD /* parser.h in Headers */,
				B8A72C9A213F8BAE0024E7BE /* class_json.h in Headers */,
				B8D66C5121255730003960BD /* render_action_remove_event.h in Headers */,
				37B51EE41E97804D0040A743 /* WXCycleSliderComponent.h in Headers */,
				77D161281C02DE1A0010B15B /* WXSDKManager.h in Headers */,
				59CE27E81CC387DB000BE37A /* WXEmbedComponent.h in Headers */,
				B8D66BC72125572F003960BD /* ast_factory.h in Headers */,
				B8D66C0F21255730003960BD /* core_side_in_platform.h in Headers */,
				B8D66C9121255730003960BD /* render_factory_interface.h in Headers */,
				DCE2CF9B1F46D4220021BDC4 /* WXVoiceOverModule.h in Headers */,
				453F3756219A76CA00A03F1D /* default_request_handler.h in Headers */,
				74BB5FB91DFEE81A004FC3DF /* WXMetaModule.h in Headers */,
				98399A9621916A9800D83CCE /* class_function.h in Headers */,
				DCA0EF641D6EED6F00CB18B9 /* WXGlobalEventModule.h in Headers */,
				2A837AB21CD9DE9200AEDF03 /* WXLoadingComponent.h in Headers */,
				77CF6A5821E6E47E00BA8634 /* log_defines.h in Headers */,
				B8D66BBD2125572F003960BD /* vnode_exec_env.h in Headers */,
				DCA446271EFA5DAF00D0CFA8 /* WeexSDK.h in Headers */,
				841CD1051F974DFA0081196D /* WXExceptionUtils.h in Headers */,
				745B2D6A1E5A8E1E0092D38A /* WXRecyclerComponent.h in Headers */,
				453F3763219A770900A03F1D /* vnode_on_event_listener.h in Headers */,
				B8D66C6D21255730003960BD /* render_text.h in Headers */,
				7423899F1C32733800D748CA /* WXType.h in Headers */,
				59A582FC1CF5B17B0081FD3E /* WXBridgeContext.h in Headers */,
				77D161621C02ED790010B15B /* WXLog.h in Headers */,
				B8F2C6E42133A83C00635B37 /* rax_source_locator.h in Headers */,
				77D1614B1C02E3790010B15B /* WXConvert.h in Headers */,
				1746EA7320E9D253007E55BD /* WXComponent_performance.h in Headers */,
				59A596221CB6311F0012CD52 /* WXNavigatorModule.h in Headers */,
				77CF6A5621E6E47E00BA8634 /* core_constants.h in Headers */,
				B8F2C7082133A83C00635B37 /* rax_parser_context.h in Headers */,
				33CE190E2153443000CF9670 /* WXJSFrameworkLoadDefaultImpl.h in Headers */,
				C47B78CE1F2998EE001D3B0C /* WXExtendCallNativeManager.h in Headers */,
				B8D66CA321255730003960BD /* wson.h in Headers */,
				749DC27B1D40827B009E1C91 /* WXMonitor.h in Headers */,
				77E659DA1C07F594008B8775 /* WXDomModule.h in Headers */,
				74EF31AD1DE58BE200667A07 /* WXURLRewriteDefaultImpl.h in Headers */,
				B87B9E7D21539B3300B6DC61 /* WXVersion.h in Headers */,
				746B923B1F46BE36009AE86B /* WXCellSlotComponent.h in Headers */,
				4505D11B219B1F720083A1A2 /* class_math.h in Headers */,
				744D61101E49979000B624B3 /* WXFooterComponent.h in Headers */,
				744D61141E4AF23E00B624B3 /* WXDiffUtil.h in Headers */,
				B8F2C7022133A83C00635B37 /* rax_parser_scope.h in Headers */,
				4547FD022152048700E79971 /* class_object.h in Headers */,
				77788B7C22292536000D5102 /* render_target.h in Headers */,
				74862F791E02B88D00B7A041 /* JSValue+Weex.h in Headers */,
				453F375A219A76CA00A03F1D /* http_module.h in Headers */,
				B8F2C6FA2133A83C00635B37 /* class_factory.h in Headers */,
				2A1F57B71C75C6A600B58017 /* WXTextInputComponent.h in Headers */,
				B8D66C2D21255730003960BD /* render_manager.h in Headers */,
				74CFDD451F459443007A1A66 /* WXRecycleListUpdateManager.h in Headers */,
				74A4BA9A1CB3BAA100195969 /* WXThreadSafeMutableDictionary.h in Headers */,
				741DFE021DDD7D18009B020F /* WXRoundedRect.h in Headers */,
				17C74F0F2072147B00AB4CAB /* WXAnalyzerProtocol.h in Headers */,
				7423899B1C3174EB00D748CA /* WXWeakObjectWrapper.h in Headers */,
				74BF19F81F5139BB00AEE3D7 /* WXJSASTParser.h in Headers */,
				59A596191CB630E50012CD52 /* WXNavigationProtocol.h in Headers */,
				59A5962F1CB632050012CD52 /* WXBaseViewController.h in Headers */,
				33CE19132153444900CF9670 /* WXJSFrameworkLoadProtocol.h in Headers */,
				B8F2C7142133A8BC00635B37 /* vm_monitor.h in Headers */,
				B8D66C012125572F003960BD /* constants_value.h in Headers */,
				74AD99841D5B0E59008F0336 /* WXPolyfillSet.h in Headers */,
				74A4BA961CB365D100195969 /* WXAppConfiguration.h in Headers */,
				B8D66C8721255730003960BD /* simple_render_factory.h in Headers */,
				7461F8921CFB373100F62D44 /* WXLayer.h in Headers */,
				B8D66C052125572F003960BD /* css_value_getter.h in Headers */,
				594C28931CF9E61A009793A4 /* WXAnimationModule.h in Headers */,
				B8D66BE32125572F003960BD /* exec_state.h in Headers */,
				B8D66C6121255730003960BD /* render_cell.h in Headers */,
				B8D66C3B21255730003960BD /* render_action_update_style.h in Headers */,
				B8D66C7721255730003960BD /* render_appbar.h in Headers */,
				B8D66C5B21255730003960BD /* render_action_add_element.h in Headers */,
				745B2D701E5A8E1E0092D38A /* WXSectionDataController.h in Headers */,
				745B2D6E1E5A8E1E0092D38A /* WXRecyclerUpdateController.h in Headers */,
				D3FC0DF71C508B2A002B9E31 /* WXTimerModule.h in Headers */,
				D312CE3B1C730DEB00046D68 /* WXWebComponent.h in Headers */,
				741081261CEDB4EC001BC6E5 /* WXComponent_internal.h in Headers */,
				77E65A191C155F25008B8775 /* WXScrollerComponent.h in Headers */,
				C4E375381E5FCBD3009B2D9C /* WXComponent+BoxShadow.h in Headers */,
				B8394F3721468AF100CA1EFF /* render_action_trigger_vsync.h in Headers */,
				B8D66C8921255730003960BD /* render_object_interface.h in Headers */,
				74BA4AB31F70F4B600AC29BF /* WXRecycleListLayout.h in Headers */,
				B8D66C3521255730003960BD /* render_action_move_element.h in Headers */,
				742AD7311DF98C45007DC46C /* WXResourceRequestHandlerDefaultImpl.h in Headers */,
				C4F0127D1E1502A6003378D0 /* WXWebSocketHandler.h in Headers */,
				B8D66C9D21255730003960BD /* json11.hpp in Headers */,
				DC03ADBA1D508719003F76E7 /* WXTextAreaComponent.h in Headers */,
				B8D66C5721255730003960BD /* render_action_layout.h in Headers */,
				2AC750241C7565690041D390 /* WXIndicatorComponent.h in Headers */,
				B8F2C6E82133A83C00635B37 /* class_array.h in Headers */,
				DCAB35FE1D658EB700C0EA70 /* WXRuleManager.h in Headers */,
				748B25181C44A6F9005D491E /* WXSDKInstance_private.h in Headers */,
				74862F7D1E03A0F300B7A041 /* WXModuleMethod.h in Headers */,
				742AD7331DF98C45007DC46C /* WXResourceResponse.h in Headers */,
				77E65A0D1C155E99008B8775 /* WXDivComponent.h in Headers */,
				B8D66BED2125572F003960BD /* vm.h in Headers */,
				C41E1A971DC1FD15009C7F90 /* WXDatePickerManager.h in Headers */,
				B8D66CB721255730003960BD /* common.h in Headers */,
				333D9A271F41507A007CED39 /* WXTransition.h in Headers */,
				7461F8901CFB373100F62D44 /* WXDisplayQueue.h in Headers */,
				B8D66C2921255730003960BD /* render_page.h in Headers */,
				DCC77C141D770AE300CE7288 /* WXSliderNeighborComponent.h in Headers */,
				747DF6821E31AEE4005C53A8 /* WXLength.h in Headers */,
				77E659F11C0C3612008B8775 /* WXModuleFactory.h in Headers */,
				77D161431C02DEE40010B15B /* WXBridgeProtocol.h in Headers */,
				B8D66C1721255730003960BD /* script_bridge.h in Headers */,
				59A582D41CF481110081FD3E /* WXAppMonitorProtocol.h in Headers */,
				2A837AB61CD9DE9200AEDF03 /* WXRefreshComponent.h in Headers */,
				B8F2C6E62133A83C00635B37 /* common_error.h in Headers */,
				B8D66BFD2125572F003960BD /* render_performance.h in Headers */,
				C43C03E81EC8ACA40044C7FF /* WXPrerenderManager.h in Headers */,
				453267142140E38900DAA620 /* vcomponent.h in Headers */,
				17C74F0C2072145100AB4CAB /* WXAnalyzerCenter.h in Headers */,
				98399A9321916A9800D83CCE /* class_console.h in Headers */,
				B8D66CBD21255730003960BD /* closure.h in Headers */,
				C4B834281DE69B09007AD27E /* WXPickerModule.h in Headers */,
				59A596311CB632050012CD52 /* WXRootViewController.h in Headers */,
				DCF087611DCAE161005CD6EB /* WXInvocationConfig.h in Headers */,
				B8D66C7D21255730003960BD /* render_text_factory.h in Headers */,
				742AD7301DF98C45007DC46C /* WXResourceRequestHandler.h in Headers */,
				77E65A151C155EB5008B8775 /* WXTextComponent.h in Headers */,
				98399A9421916A9800D83CCE /* class_regex.h in Headers */,
				B8D66C9921255730003960BD /* weex_core_manager.h in Headers */,
				C4B3D6D41E6954300013F38D /* WXEditComponent.h in Headers */,
				74CC7A1C1C2BC5F800829368 /* WXCellComponent.h in Headers */,
				74896F301D1AC79400D1D593 /* NSObject+WXSwizzle.h in Headers */,
				B8D66C5921255730003960BD /* render_action_remove_element.h in Headers */,
				DCF343671E49CAEE00A2FB34 /* WXJSExceptionInfo.h in Headers */,
				C4F012821E1502E9003378D0 /* WXWebSocketModule.h in Headers */,
				74EF31AA1DE58AE600667A07 /* WXURLRewriteProtocol.h in Headers */,
				B8D66BE72125572F003960BD /* table.h in Headers */,
				59A596241CB6311F0012CD52 /* WXStorageModule.h in Headers */,
				74A4BA851CAD453400195969 /* WXNetworkProtocol.h in Headers */,
				7461F8A81CFC33A800F62D44 /* WXThreadSafeMutableArray.h in Headers */,
				453F3759219A76CA00A03F1D /* request_handler.h in Headers */,
				D33451081D3E19480083598A /* WXCanvasComponent.h in Headers */,
				17036A4E20FDE72F0029AE3D /* WXApmForInstance.h in Headers */,
				74B8BEFE1DC47B72004A6027 /* WXRootView.h in Headers */,
				77E65A111C155EA8008B8775 /* WXImageComponent.h in Headers */,
				745B2D6C1E5A8E1E0092D38A /* WXRecyclerDataController.h in Headers */,
				B8D66C8121255730003960BD /* render_type.h in Headers */,
				B8D66CA121255730003960BD /* WeexApiHeader.h in Headers */,
				B8D66CA921255730003960BD /* wson_util.h in Headers */,
				B8D66C8B21255730003960BD /* render_list_factory.h in Headers */,
				745B2D681E5A8E1E0092D38A /* WXMultiColumnLayout.h in Headers */,
				B89543F720EB18B5006EAD63 /* WXCoreBridge.h in Headers */,
				B8D66BD52125572F003960BD /* string_table.h in Headers */,
				2A60CE9C1C91733E00857B9F /* WXSwitchComponent.h in Headers */,
				DCDFED011E68238F00C228D7 /* WXJSExceptionProtocol.h in Headers */,
				B8D66C0921255730003960BD /* core_environment.h in Headers */,
				2A4445BF1CA8FD56009E7C6D /* WXTextComponentProtocol.h in Headers */,
				746319021C60AFC100EFEBD4 /* WXThreadSafeCounter.h in Headers */,
				744D610C1E49978200B624B3 /* WXHeaderComponent.h in Headers */,
				B8D66C1521255730003960BD /* wx_type_define.h in Headers */,
				B8D66BEB2125572F003960BD /* token.h in Headers */,
				B8D66BEF2125572F003960BD /* op_code.h in Headers */,
				B8D66C7921255730003960BD /* render_list.h in Headers */,
				B8D66C3321255730003960BD /* render_action_update_attr.h in Headers */,
				77D1613C1C02DEA60010B15B /* WXJSCoreBridge.h in Headers */,
				74D205201E091B8000128F44 /* WXCallJSMethod.h in Headers */,
				B8D66BAB2125572F003960BD /* code_generator.h in Headers */,
				B8D66BB52125572F003960BD /* vnode.h in Headers */,
				741DFE061DDD9B30009B020F /* UIBezierPath+Weex.h in Headers */,
				BA5F00F11FC5AFFE00F76B5C /* WXLocaleModule.h in Headers */,
				742AD72E1DF98C45007DC46C /* WXResourceRequest.h in Headers */,
				B8D66C9321255730003960BD /* dom_wson.h in Headers */,
				B8D66CAF21255730003960BD /* wson_parser.h in Headers */,
				D317338C1C57257000BB7539 /* WXTransform.h in Headers */,
				453F3762219A770900A03F1D /* vcomponent_lifecycle_listener.h in Headers */,
				B8D66BC32125572F003960BD /* vnode_render_context.h in Headers */,
				77D161301C02DE4E0010B15B /* WXComponent.h in Headers */,
				B8D66C1921255730003960BD /* measure_func_adapter.h in Headers */,
				2AFEB17B1C747139000507FA /* WXInstanceWrap.h in Headers */,
				744BEA551D05178F00452B5D /* WXComponent+Display.h in Headers */,
				DCE7F1EF20AD358A00D471E7 /* WXPageEventNotifyEvent.h in Headers */,
				B8D66C7B21255730003960BD /* render_mask_factory.h in Headers */,
				741081231CED6756001BC6E5 /* WXComponentFactory.h in Headers */,
				4547FD0D215392FA00E79971 /* js_common_function.h in Headers */,
				59D3CA4A1CFC3CE1008835DC /* NSTimer+Weex.h in Headers */,
				C4424E5B1F24DA3D009F52E2 /* WXExtendCallNativeProtocol.h in Headers */,
				B8F2C6FE2133A83C00635B37 /* rax_parser_builder.h in Headers */,
				74CFDD391F45939C007A1A66 /* WXRecycleListComponent.h in Headers */,
				ED053500207F4DEB007B4568 /* JSContext+Weex.h in Headers */,
				B8D66BCF2125572F003960BD /* tokenizer.h in Headers */,
				D334510C1D3E19B80083598A /* WXCanvasModule.h in Headers */,
				742AD73A1DF98C8B007DC46C /* WXResourceLoader.h in Headers */,
				746319291C71B92600EFEBD4 /* WXModalUIModule.h in Headers */,
				98399A9521916A9800D83CCE /* exec_state_section.h in Headers */,
				B8D66BFF2125572F003960BD /* constants_name.h in Headers */,
			);
			runOnlyForDeploymentPostprocessing = 0;
		};
		DCA445221EFA555400D0CFA8 /* Headers */ = {
			isa = PBXHeadersBuildPhase;
			buildActionMask = 2147483647;
			files = (
<<<<<<< HEAD
				DCA4461D1EFA5AAA00D0CFA8 /* WXHandlerFactory.h in Headers */,
=======
				B85ED3032126715100EBEC11 /* WXRecyclerComponent.h in Headers */,
>>>>>>> ff7b42be
				7715EB6321A69DD9001F1108 /* WXRichText.h in Headers */,
				B8D66C1C21255730003960BD /* style.h in Headers */,
				B8D66C2421255730003960BD /* layout.h in Headers */,
				B8D66C2621255730003960BD /* flex_enum.h in Headers */,
				DCA445D21EFA594600D0CFA8 /* WXComponent+Display.h in Headers */,
				DCA445A81EFA572B00D0CFA8 /* WXResourceResponse.h in Headers */,
				DCA445BC1EFA57B000D0CFA8 /* WXConvert.h in Headers */,
				B8D66C8021255730003960BD /* render_scroller_factory.h in Headers */,
				DCA445C11EFA57D000D0CFA8 /* WXBridgeManager.h in Headers */,
				B8D66C3621255730003960BD /* render_action_move_element.h in Headers */,
				DCA445A31EFA570800D0CFA8 /* WXSDKManager.h in Headers */,
				DCA445BE1EFA57BB00D0CFA8 /* WXComponentManager.h in Headers */,
				DCA4459E1EFA56E500D0CFA8 /* WXUtility.h in Headers */,
				DCA445B91EFA579D00D0CFA8 /* WXErrorView.h in Headers */,
				B8D66BE42125572F003960BD /* exec_state.h in Headers */,
				B8D66C022125572F003960BD /* constants_value.h in Headers */,
				B8F2C7032133A83C00635B37 /* rax_parser_scope.h in Headers */,
				B8F2C7012133A83C00635B37 /* ast_builder.h in Headers */,
				170B4665208733BF00562666 /* WXAnalyzerCenter+Transfer.h in Headers */,
				B8F2C6FB2133A83C00635B37 /* class_factory.h in Headers */,
				B8D66BC22125572F003960BD /* vnode_render_manager.h in Headers */,
				DCA445A01EFA56F400D0CFA8 /* WXType.h in Headers */,
				DCA445B21EFA576D00D0CFA8 /* WXListComponent.h in Headers */,
				DCA445AD1EFA575100D0CFA8 /* WXNavigationProtocol.h in Headers */,
				B8A72C9B213F8BAE0024E7BE /* class_json.h in Headers */,
				DCA445B01EFA576200D0CFA8 /* WXModalUIModule.h in Headers */,
				DCA445A61EFA571E00D0CFA8 /* WXSDKEngine.h in Headers */,
				B8F2C6FF2133A83C00635B37 /* rax_parser_builder.h in Headers */,
				B8F2C7092133A83C00635B37 /* rax_parser_context.h in Headers */,
				DCA445AA1EFA573900D0CFA8 /* WXResourceRequest.h in Headers */,
				DCA445C61EFA57EE00D0CFA8 /* NSObject+WXSwizzle.h in Headers */,
				74B81AEB1F73C3E900D3A61D /* WXRecycleListLayout.h in Headers */,
				B8D66C8221255730003960BD /* render_type.h in Headers */,
				B8D66C9221255730003960BD /* render_factory_interface.h in Headers */,
				DCA445B41EFA577F00D0CFA8 /* WXJSExceptionProtocol.h in Headers */,
				B8D66CA221255730003960BD /* WeexApiHeader.h in Headers */,
				74B81AEF1F73C3E900D3A61D /* WXComponent+DataBinding.h in Headers */,
				DCA445B51EFA578400D0CFA8 /* WXJSExceptionInfo.h in Headers */,
				B8D66C9E21255730003960BD /* json11.hpp in Headers */,
				DCA445B61EFA578B00D0CFA8 /* WXIndicatorComponent.h in Headers */,
				B8D66C8E21255730003960BD /* render_creator.h in Headers */,
				B8D66C7A21255730003960BD /* render_list.h in Headers */,
				B8D66C9A21255730003960BD /* weex_core_manager.h in Headers */,
				B8D66BB62125572F003960BD /* vnode.h in Headers */,
				DCA445BF1EFA57C300D0CFA8 /* WXComponent.h in Headers */,
				DCA445A71EFA572300D0CFA8 /* WXRootViewController.h in Headers */,
				1746EA7520E9D25E007E55BD /* WXSDKInstance_performance.h in Headers */,
				B8F2C6E92133A83C00635B37 /* class_array.h in Headers */,
				B8D66BE82125572F003960BD /* table.h in Headers */,
				74B81AE91F73C3E900D3A61D /* WXRecycleListUpdateManager.h in Headers */,
				DCA445C01EFA57C900D0CFA8 /* WXBridgeProtocol.h in Headers */,
				B8D66C2A21255730003960BD /* render_page.h in Headers */,
				B8D66C4621255730003960BD /* render_action_createbody.h in Headers */,
				B8D66C8A21255730003960BD /* render_object_interface.h in Headers */,
				DCA445AC1EFA574A00D0CFA8 /* WXNetworkProtocol.h in Headers */,
				DCA445C31EFA57DC00D0CFA8 /* WXAppMonitorProtocol.h in Headers */,
				B8D66BC42125572F003960BD /* vnode_render_context.h in Headers */,
				4532670C213FCF2300DAA620 /* WXDisplayLinkManager.h in Headers */,
				DCA445AF1EFA575D00D0CFA8 /* WXModuleProtocol.h in Headers */,
				4547FD102153932A00E79971 /* js_common_function.h in Headers */,
				45E0B4C221CB7B9C005D1B3B /* WXConvertUtility.h in Headers */,
				453F376D219A788800A03F1D /* default_request_handler.h in Headers */,
				453F376C219A786F00A03F1D /* request_handler.h in Headers */,
				453F376B219A785C00A03F1D /* http_module.h in Headers */,
				453F3768219A782900A03F1D /* vnode_on_event_listener.h in Headers */,
				453F3767219A781900A03F1D /* vcomponent_lifecycle_listener.h in Headers */,
				B8D66BF02125572F003960BD /* op_code.h in Headers */,
				4505D12D219B21760083A1A2 /* class_window.h in Headers */,
				4505D12B219B21470083A1A2 /* class_regex.h in Headers */,
				4505D129219B211D0083A1A2 /* class_console.h in Headers */,
				4505D127219B20E70083A1A2 /* class_function.h in Headers */,
				4505D125219B20B20083A1A2 /* exec_state_section.h in Headers */,
				4505D122219B207D0083A1A2 /* exec_state_binary.h in Headers */,
				4505D120219B20310083A1A2 /* vcomponent.h in Headers */,
				4505D11E219B1FAC0083A1A2 /* class_math.h in Headers */,
				4547FD032152049F00E79971 /* class_object.h in Headers */,
				ED053501207F4DEB007B4568 /* JSContext+Weex.h in Headers */,
				DCA4459F1EFA56EC00D0CFA8 /* WXURLRewriteProtocol.h in Headers */,
				B8D66BAC2125572F003960BD /* code_generator.h in Headers */,
				DCA445A21EFA570100D0CFA8 /* WXScrollerComponent.h in Headers */,
				B8D66C7621255730003960BD /* render_object.h in Headers */,
				DCA445B71EFA579200D0CFA8 /* WXImgLoaderProtocol.h in Headers */,
				1746EA7420E9D253007E55BD /* WXComponent_performance.h in Headers */,
				B8D66CEB21255B2A003960BD /* WXWebSocketLoader.h in Headers */,
				DCA445C21EFA57D700D0CFA8 /* WXBaseViewController.h in Headers */,
				DCA445AB1EFA574100D0CFA8 /* WXPrerenderManager.h in Headers */,
				DCA445BB1EFA57AA00D0CFA8 /* WXDebugTool.h in Headers */,
				B8D66C8621255730003960BD /* render_appbar_factory.h in Headers */,
				B8D66BBE2125572F003960BD /* vnode_exec_env.h in Headers */,
				B8A72C9D213F8BAE0024E7BE /* class_string.h in Headers */,
				B8D66BB22125572F003960BD /* parser.h in Headers */,
				DCA445A91EFA573200D0CFA8 /* WXResourceRequestHandler.h in Headers */,
				DCA445C41EFA57E300D0CFA8 /* WXAppConfiguration.h in Headers */,
				DCA445BA1EFA57A200D0CFA8 /* WXDefine.h in Headers */,
				B8F2C6E72133A83C00635B37 /* common_error.h in Headers */,
				B8F2C70B2133A83C00635B37 /* rax_parser_statistics.h in Headers */,
				B8D66C8821255730003960BD /* simple_render_factory.h in Headers */,
				DCA445A41EFA570E00D0CFA8 /* WXSDKInstance.h in Headers */,
				DCA445C51EFA57E800D0CFA8 /* WXAComponent.h in Headers */,
				B8D66C4A21255730003960BD /* render_action_interface.h in Headers */,
				B8D66C002125572F003960BD /* constants_name.h in Headers */,
				DCA445B11EFA576800D0CFA8 /* WXLog.h in Headers */,
				DCA4459D1EFA56DB00D0CFA8 /* WXValidateProtocol.h in Headers */,
				DCA445B81EFA579800D0CFA8 /* WXEventModuleProtocol.h in Headers */,
				17036A5420FDE7490029AE3D /* WXApmProtocol.h in Headers */,
				DCA445AE1EFA575700D0CFA8 /* WXMonitor.h in Headers */,
				77CF6A5721E6E47E00BA8634 /* core_constants.h in Headers */,
				DCA445BD1EFA57B500D0CFA8 /* WXConfigCenterProtocol.h in Headers */,
				DCA445A11EFA56FA00D0CFA8 /* WXScrollerProtocol.h in Headers */,
				DCA445DE1EFA59B800D0CFA8 /* WXSectionDataController.h in Headers */,
				B8D66BD82125572F003960BD /* ast.h in Headers */,
				DCA445F01EFA5A1D00D0CFA8 /* WXComponent_internal.h in Headers */,
				B8D66C3221255730003960BD /* render_action_appendtree_createfinish.h in Headers */,
				170B4664208733AF00562666 /* WXAnalyzerCenter.h in Headers */,
				B8D66C0621255730003960BD /* css_value_getter.h in Headers */,
				B8D66C1621255730003960BD /* wx_type_define.h in Headers */,
				B8D66C9021255730003960BD /* render_cell_factory.h in Headers */,
				B8D66C5221255730003960BD /* render_action_remove_event.h in Headers */,
				74B81AE71F73C3E900D3A61D /* WXRecycleListTemplateManager.h in Headers */,
				DCA445ED1EFA5A1200D0CFA8 /* WXTransform.h in Headers */,
				DCA445CD1EFA592E00D0CFA8 /* WXComponent+Events.h in Headers */,
				DCA445EC1EFA5A0E00D0CFA8 /* WXTextAreaComponent.h in Headers */,
				DCA445D81EFA599400D0CFA8 /* WXRootView.h in Headers */,
				B8D66C7821255730003960BD /* render_appbar.h in Headers */,
				DCA446131EFA5A8C00D0CFA8 /* WXCallJSMethod.h in Headers */,
				BA5F00F31FC6834900F76B5C /* WXLocaleModule.h in Headers */,
				74B81AED1F73C3E900D3A61D /* WXCellSlotComponent.h in Headers */,
				DCA445E41EFA59DC00D0CFA8 /* WXVideoComponent.h in Headers */,
				DCA4460B1EFA5A7200D0CFA8 /* WXAssert.h in Headers */,
				B8D66C3C21255730003960BD /* render_action_update_style.h in Headers */,
				DCA445F71EFA5A3100D0CFA8 /* WXPickerModule.h in Headers */,
				B8F2C6E52133A83C00635B37 /* rax_source_locator.h in Headers */,
				77788B7D22292536000D5102 /* render_target.h in Headers */,
				DCA445E71EFA59E900D0CFA8 /* WXTextComponent.h in Headers */,
				B8D66C1821255730003960BD /* script_bridge.h in Headers */,
				DCA445D01EFA593E00D0CFA8 /* WXDisplayQueue.h in Headers */,
				DCA445E21EFA59D700D0CFA8 /* WXRefreshComponent.h in Headers */,
				B8D66BDE2125572F003960BD /* scanner.h in Headers */,
				DCA445E81EFA59EF00D0CFA8 /* WXCycleSliderComponent.h in Headers */,
				DCA4461F1EFA5AB100D0CFA8 /* WXRuleManager.h in Headers */,
				DCA445E31EFA59DA00D0CFA8 /* WXEmbedComponent.h in Headers */,
				DCA445DF1EFA59BC00D0CFA8 /* WXLoadingComponent.h in Headers */,
				B8D66C2E21255730003960BD /* render_manager.h in Headers */,
				C42E8FAD1F3C7C3F001EBE9D /* WXExtendCallNativeManager.h in Headers */,
				DCA445CB1EFA590600D0CFA8 /* WXComponent+Layout.h in Headers */,
				DCA4460F1EFA5A8100D0CFA8 /* WXDiffUtil.h in Headers */,
				B8D66BEC2125572F003960BD /* token.h in Headers */,
				DCE7F1F020AD358A00D471E7 /* WXPageEventNotifyEvent.h in Headers */,
				77CF6A5921E6E47E00BA8634 /* log_defines.h in Headers */,
				DCA445F91EFA5A3700D0CFA8 /* WXClipboardModule.h in Headers */,
				DCA445FD1EFA5A4000D0CFA8 /* WXAnimationModule.h in Headers */,
				DCA446101EFA5A8500D0CFA8 /* WXBridgeMethod.h in Headers */,
				B8D66C7E21255730003960BD /* render_text_factory.h in Headers */,
				DCA446171EFA5A9900D0CFA8 /* WXPolyfillSet.h in Headers */,
				DCA446291EFA688B00D0CFA8 /* WeexSDK.h in Headers */,
				B8D66C6A21255730003960BD /* render_mask.h in Headers */,
				17B122272090ABAC00387E33 /* WXSDKError.h in Headers */,
				B8D66C1421255730003960BD /* core_side_in_script.h in Headers */,
				B89543F820EB18B5006EAD63 /* WXCoreBridge.h in Headers */,
				17F2D6E72087227300084378 /* WXAnalyzerProtocol.h in Headers */,
				B8D66BEE2125572F003960BD /* vm.h in Headers */,
				B8D66C6221255730003960BD /* render_cell.h in Headers */,
				DC7764961F3C685600B5727E /* WXRecyclerDragController.h in Headers */,
				DCA446161EFA5A9600D0CFA8 /* WXJSCoreBridge.h in Headers */,
				DCA445F51EFA5A2A00D0CFA8 /* WXURLRewriteDefaultImpl.h in Headers */,
				DCA445CF1EFA593A00D0CFA8 /* WXInnerLayer.h in Headers */,
				B8D66C6E21255730003960BD /* render_text.h in Headers */,
				DCA446041EFA5A5500D0CFA8 /* WXMetaModule.h in Headers */,
				B8D66BCE2125572F003960BD /* statement.h in Headers */,
				B8D66C5A21255730003960BD /* render_action_remove_element.h in Headers */,
				DCA445FC1EFA5A3E00D0CFA8 /* WXStreamModule.h in Headers */,
				B8D66C5C21255730003960BD /* render_action_add_element.h in Headers */,
				B8F3323D2141A4C600701BA0 /* string_util.h in Headers */,
				77788B782229252D000D5102 /* render_page_base.h in Headers */,
				DCA446091EFA5A6D00D0CFA8 /* WXThreadSafeCounter.h in Headers */,
				B8D66C3421255730003960BD /* render_action_update_attr.h in Headers */,
				DCA445F11EFA5A2000D0CFA8 /* WXCanvasComponent.h in Headers */,
				B8D66CB021255730003960BD /* wson_parser.h in Headers */,
				DCA445D51EFA598200D0CFA8 /* WXComponent+PseudoClassManagement.h in Headers */,
				B8D66BC82125572F003960BD /* ast_factory.h in Headers */,
				DCA4460E1EFA5A7E00D0CFA8 /* WXLength.h in Headers */,
				DCA445FA1EFA5A3A00D0CFA8 /* WXNavigatorModule.h in Headers */,
				841CD1061F974DFA0081196D /* WXExceptionUtils.h in Headers */,
				DCA446081EFA5A6A00D0CFA8 /* NSArray+Weex.h in Headers */,
				B8D66CAA21255730003960BD /* wson_util.h in Headers */,
				74B81AE51F73C3E900D3A61D /* WXRecycleListDataManager.h in Headers */,
				B8D66C3E21255730003960BD /* render_action_createfinish.h in Headers */,
				DCA445F21EFA5A2300D0CFA8 /* WXHeaderComponent.h in Headers */,
				DCA445DD1EFA59B300D0CFA8 /* WXRecyclerUpdateController.h in Headers */,
				DCA4461E1EFA5AAF00D0CFA8 /* WXComponentFactory.h in Headers */,
				33CE190F2153443000CF9670 /* WXJSFrameworkLoadDefaultImpl.h in Headers */,
				DCA445F41EFA5A2800D0CFA8 /* WXNavigationDefaultImpl.h in Headers */,
				B87B9E7E21539B3300B6DC61 /* WXVersion.h in Headers */,
				B8D66C9421255730003960BD /* dom_wson.h in Headers */,
				DCA445E51EFA59E100D0CFA8 /* WXDivComponent.h in Headers */,
				DCA446211EFA5ABA00D0CFA8 /* WXSDKInstance_private.h in Headers */,
				B8D66BD62125572F003960BD /* string_table.h in Headers */,
				DCA445EE1EFA5A1500D0CFA8 /* WXWebComponent.h in Headers */,
				DCA4460D1EFA5A7900D0CFA8 /* WXThreadSafeMutableArray.h in Headers */,
				B8D66C3021255730003960BD /* render_action_render_success.h in Headers */,
				B8D66BD02125572F003960BD /* tokenizer.h in Headers */,
				B8D66C6C21255730003960BD /* render_scroller.h in Headers */,
				B8D66CBE21255730003960BD /* closure.h in Headers */,
				74B81AE31F73C3E300D3A61D /* WXRecycleListComponent.h in Headers */,
				DCA445DA1EFA59A600D0CFA8 /* WXMultiColumnLayout.h in Headers */,
				DCA445E01EFA59CD00D0CFA8 /* WXLoadingIndicator.h in Headers */,
				B8F2C6ED2133A83C00635B37 /* rax_jsx_ast.h in Headers */,
				17036A4F20FDE72F0029AE3D /* WXApmForInstance.h in Headers */,
				DCA445E61EFA59E500D0CFA8 /* WXImageComponent.h in Headers */,
				DCA4461B1EFA5AA200D0CFA8 /* WXDatePickerManager.h in Headers */,
				DCA445D71EFA598D00D0CFA8 /* WXComponent+ViewManagement.h in Headers */,
				DCA445D31EFA594A00D0CFA8 /* WXRoundedRect.h in Headers */,
				B8D66BFE2125572F003960BD /* render_performance.h in Headers */,
				DCA445EA1EFA5A0300D0CFA8 /* WXCellComponent.h in Headers */,
				DCA446201EFA5AB800D0CFA8 /* WXComponent+Navigation.h in Headers */,
				DCA445F81EFA5A3500D0CFA8 /* WXGlobalEventModule.h in Headers */,
				DCA446221EFA5AC400D0CFA8 /* WXResourceRequestHandlerDefaultImpl.h in Headers */,
				DCA446071EFA5A6500D0CFA8 /* WXWeakObjectWrapper.h in Headers */,
				DCA446111EFA5A8800D0CFA8 /* WXModuleMethod.h in Headers */,
				DCA446011EFA5A4B00D0CFA8 /* WXTimerModule.h in Headers */,
				B8D66C1A21255730003960BD /* measure_func_adapter.h in Headers */,
				DCA446001EFA5A4800D0CFA8 /* WXDomModule.h in Headers */,
				DCA446021EFA5A5000D0CFA8 /* WXWebViewModule.h in Headers */,
				77788B722229252D000D5102 /* render_page_custom.h in Headers */,
				B8D66BF22125572F003960BD /* ast_visitor.h in Headers */,
				DCA446181EFA5A9B00D0CFA8 /* JSValue+Weex.h in Headers */,
				DCA446061EFA5A5B00D0CFA8 /* NSTimer+Weex.h in Headers */,
				DCA445D61EFA598600D0CFA8 /* WXView.h in Headers */,
				B8D66C7C21255730003960BD /* render_mask_factory.h in Headers */,
				DCA445FF1EFA5A4600D0CFA8 /* WXInstanceWrap.h in Headers */,
				DCE2CF9C1F46D4310021BDC4 /* WXVoiceOverModule.h in Headers */,
				C42E8FAB1F3C7C09001EBE9D /* WXExtendCallNativeProtocol.h in Headers */,
				17E5ACE3209211C200EE81F1 /* WXTransition.h in Headers */,
				DCA445F31EFA5A2500D0CFA8 /* WXFooterComponent.h in Headers */,
				DCA446151EFA5A9000D0CFA8 /* WXBridgeContext.h in Headers */,
				B8D66BE62125572F003960BD /* object.h in Headers */,
				DCA4461A1EFA5AA000D0CFA8 /* WXInvocationConfig.h in Headers */,
				DCA445DC1EFA59AD00D0CFA8 /* WXRecyclerDataController.h in Headers */,
				DCA446191EFA5A9E00D0CFA8 /* WXServiceFactory.h in Headers */,
				DCA446121EFA5A8A00D0CFA8 /* WXComponentMethod.h in Headers */,
				33CE19142153444900CF9670 /* WXJSFrameworkLoadProtocol.h in Headers */,
				B8D66C1021255730003960BD /* core_side_in_platform.h in Headers */,
				DCA445D41EFA594E00D0CFA8 /* UIBezierPath+Weex.h in Headers */,
				DCA446031EFA5A5200D0CFA8 /* WXCanvasModule.h in Headers */,
				B8D66C4221255730003960BD /* render_action_add_event.h in Headers */,
				DCA445EF1EFA5A1800D0CFA8 /* WXSwitchComponent.h in Headers */,
				B8D66CB421255730003960BD /* make_copyable.h in Headers */,
				B8D66C0A21255730003960BD /* core_environment.h in Headers */,
				B8D66CA421255730003960BD /* wson.h in Headers */,
				B8D66CB821255730003960BD /* common.h in Headers */,
				C49642EC1F73E6DF0092CC5A /* WXWebSocketHandler.h in Headers */,
				B8D66BE22125572F003960BD /* handle.h in Headers */,
				DCA445EB1EFA5A0B00D0CFA8 /* WXTextInputComponent.h in Headers */,
				B8D66C5821255730003960BD /* render_action_layout.h in Headers */,
				DCA4460C1EFA5A7600D0CFA8 /* WXThreadSafeMutableDictionary.h in Headers */,
				B8F2C7152133A8BC00635B37 /* vm_monitor.h in Headers */,
				B8394F3821468AF100CA1EFF /* render_action_trigger_vsync.h in Headers */,
				B8F2C6EF2133A83C00635B37 /* class.h in Headers */,
				DCA445CE1EFA593500D0CFA8 /* WXComponent+BoxShadow.h in Headers */,
				B8F2C70F2133A83C00635B37 /* rax_parser.h in Headers */,
				74B81AF11F73C3E900D3A61D /* WXJSASTParser.h in Headers */,
				B8D66C0C21255730003960BD /* platform_bridge.h in Headers */,
				B8D66C8C21255730003960BD /* render_list_factory.h in Headers */,
				DCA4461C1EFA5AA600D0CFA8 /* WXModuleFactory.h in Headers */,
				DCA445D91EFA59A100D0CFA8 /* WXEditComponent.h in Headers */,
				DCA445FB1EFA5A3C00D0CFA8 /* WXStorageModule.h in Headers */,
				DCA446051EFA5A5800D0CFA8 /* WXBoxShadow.h in Headers */,
				DCA445D11EFA594200D0CFA8 /* WXLayer.h in Headers */,
				DCA4460A1EFA5A6F00D0CFA8 /* WXSimulatorShortcutManager.h in Headers */,
				DCA445E11EFA59D100D0CFA8 /* WXSliderNeighborComponent.h in Headers */,
				DCA445CC1EFA592800D0CFA8 /* WXResourceLoader.h in Headers */,
			);
			runOnlyForDeploymentPostprocessing = 0;
		};
/* End PBXHeadersBuildPhase section */

/* Begin PBXNativeTarget section */
		2A42AF841C23B33E00818EA6 /* WeexSDK_MTL */ = {
			isa = PBXNativeTarget;
			buildConfigurationList = 2A42AF8B1C23B33E00818EA6 /* Build configuration list for PBXNativeTarget "WeexSDK_MTL" */;
			buildPhases = (
				2A42AF811C23B33E00818EA6 /* Sources */,
				2A42AF821C23B33E00818EA6 /* Frameworks */,
				2A42AF831C23B33E00818EA6 /* Copy Files */,
				2A42AF8E1C23B35900818EA6 /* Run Script */,
			);
			buildRules = (
			);
			dependencies = (
			);
			name = WeexSDK_MTL;
			productName = WeexSDK_MTL;
			productReference = 2A42AF851C23B33E00818EA6 /* libWeexSDK_MTL.a */;
			productType = "com.apple.product-type.library.static";
		};
		74C8963C1D2AC2210043B82A /* WeexSDKTests */ = {
			isa = PBXNativeTarget;
			buildConfigurationList = 74C896451D2AC2210043B82A /* Build configuration list for PBXNativeTarget "WeexSDKTests" */;
			buildPhases = (
				74C896391D2AC2210043B82A /* Sources */,
				74C8963A1D2AC2210043B82A /* Frameworks */,
				74C8963B1D2AC2210043B82A /* Resources */,
			);
			buildRules = (
			);
			dependencies = (
				74C896441D2AC2210043B82A /* PBXTargetDependency */,
			);
			name = WeexSDKTests;
			productName = WeexSDKTests;
			productReference = 74C8963D1D2AC2210043B82A /* WeexSDKTests.xctest */;
			productType = "com.apple.product-type.bundle.unit-test";
		};
		77D160FC1C02DBE70010B15B /* WeexSDK */ = {
			isa = PBXNativeTarget;
			buildConfigurationList = 77D161111C02DBE70010B15B /* Build configuration list for PBXNativeTarget "WeexSDK" */;
			buildPhases = (
				59D3CA601D003832008835DC /* Generate WeexSDK.h */,
				77D160F81C02DBE70010B15B /* Sources */,
				77D160F91C02DBE70010B15B /* Frameworks */,
				77D160FA1C02DBE70010B15B /* Headers */,
				77D160FB1C02DBE70010B15B /* Resources */,
			);
			buildRules = (
			);
			dependencies = (
			);
			name = WeexSDK;
			productName = WeexSDK;
			productReference = 77D160FD1C02DBE70010B15B /* WeexSDK.framework */;
			productType = "com.apple.product-type.framework";
		};
		DCA445241EFA555400D0CFA8 /* WeexSDK-Dynamic */ = {
			isa = PBXNativeTarget;
			buildConfigurationList = DCA4452C1EFA555400D0CFA8 /* Build configuration list for PBXNativeTarget "WeexSDK-Dynamic" */;
			buildPhases = (
				DCA445C81EFA584000D0CFA8 /* Generate WeexSDK.h */,
				DCA445201EFA555400D0CFA8 /* Sources */,
				DCA445211EFA555400D0CFA8 /* Frameworks */,
				DCA445221EFA555400D0CFA8 /* Headers */,
				DCA445231EFA555400D0CFA8 /* Resources */,
			);
			buildRules = (
			);
			dependencies = (
			);
			name = "WeexSDK-Dynamic";
			productName = "WeexSDK-Dynamic";
			productReference = DCA445251EFA555400D0CFA8 /* WeexSDK.framework */;
			productType = "com.apple.product-type.framework";
		};
/* End PBXNativeTarget section */

/* Begin PBXProject section */
		77D160F41C02DBE70010B15B /* Project object */ = {
			isa = PBXProject;
			attributes = {
				LastUpgradeCheck = 1000;
				ORGANIZATIONNAME = taobao;
				TargetAttributes = {
					2A42AF841C23B33E00818EA6 = {
						CreatedOnToolsVersion = 7.1.1;
						DevelopmentTeam = "Xing Zhang";
					};
					74C8963C1D2AC2210043B82A = {
						CreatedOnToolsVersion = 8.0;
						DevelopmentTeamName = "Nanjing Taobao Software Co., Ltd.";
						ProvisioningStyle = Manual;
					};
					77D160FC1C02DBE70010B15B = {
						CreatedOnToolsVersion = 7.1.1;
					};
					DCA445241EFA555400D0CFA8 = {
						CreatedOnToolsVersion = 8.3.3;
						DevelopmentTeam = "Xing Zhang";
						ProvisioningStyle = Automatic;
					};
				};
			};
			buildConfigurationList = 77D160F71C02DBE70010B15B /* Build configuration list for PBXProject "WeexSDK" */;
			compatibilityVersion = "Xcode 3.2";
			developmentRegion = English;
			hasScannedForEncodings = 0;
			knownRegions = (
				en,
			);
			mainGroup = 77D160F31C02DBE70010B15B;
			productRefGroup = 77D160FE1C02DBE70010B15B /* Products */;
			projectDirPath = "";
			projectRoot = "";
			targets = (
				77D160FC1C02DBE70010B15B /* WeexSDK */,
				DCA445241EFA555400D0CFA8 /* WeexSDK-Dynamic */,
				2A42AF841C23B33E00818EA6 /* WeexSDK_MTL */,
				74C8963C1D2AC2210043B82A /* WeexSDKTests */,
			);
		};
/* End PBXProject section */

/* Begin PBXResourcesBuildPhase section */
		74C8963B1D2AC2210043B82A /* Resources */ = {
			isa = PBXResourcesBuildPhase;
			buildActionMask = 2147483647;
			files = (
				74F7BFF51DC782EC004D0871 /* testRootView.js in Resources */,
				DC9F46871D61BA8C00A88239 /* wx_load_error@3x.png in Resources */,
			);
			runOnlyForDeploymentPostprocessing = 0;
		};
		77D160FB1C02DBE70010B15B /* Resources */ = {
			isa = PBXResourcesBuildPhase;
			buildActionMask = 2147483647;
			files = (
				DC15A3DC2010BC93009C8977 /* weex-rax-api.js in Resources */,
				DCD8D0F32073392A0002C420 /* weex-polyfill.js in Resources */,
				DC15A3DB2010BC93009C8977 /* weex-main-jsfm.js in Resources */,
				59AC02511D2A7E6E00355112 /* wx_load_error@3x.png in Resources */,
			);
			runOnlyForDeploymentPostprocessing = 0;
		};
		DCA445231EFA555400D0CFA8 /* Resources */ = {
			isa = PBXResourcesBuildPhase;
			buildActionMask = 2147483647;
			files = (
				DCD8D0F52073393B0002C420 /* weex-main-jsfm.js in Resources */,
				DCD8D0F42073392A0002C420 /* weex-polyfill.js in Resources */,
				DCD8D0F62073393B0002C420 /* weex-rax-api.js in Resources */,
				DCA445CA1EFA58CE00D0CFA8 /* wx_load_error@3x.png in Resources */,
			);
			runOnlyForDeploymentPostprocessing = 0;
		};
/* End PBXResourcesBuildPhase section */

/* Begin PBXShellScriptBuildPhase section */
		2A42AF8E1C23B35900818EA6 /* Run Script */ = {
			isa = PBXShellScriptBuildPhase;
			buildActionMask = 2147483647;
			files = (
			);
			inputPaths = (
			);
			name = "Run Script";
			outputPaths = (
			);
			runOnlyForDeploymentPostprocessing = 0;
			shellPath = /bin/sh;
			shellScript = "# Sets the target folders and the final framework product.\n# 如果工程名称和Framework的Target名称不一样的话，要自定义FMKNAME\nFMK_NAME=${PROJECT_NAME}\n# Install dir will be the final output to the framework.\n# The following line create it in the root folder of the current project.\nINSTALL_DIR=${SRCROOT}/Products/${FMK_NAME}.framework\n# Working dir will be deleted after the framework creation.\nWRK_DIR=build\nDEVICE_DIR=${WRK_DIR}/Release-iphoneos/${FMK_NAME}.framework\nSIMULATOR_DIR=${WRK_DIR}/Release-iphonesimulator/${FMK_NAME}.framework\n# -configuration ${CONFIGURATION}\n# Clean and Building both architectures.\necho xcodebuild -configuration \"Release\" -target \"${FMK_NAME}\" -sdk iphoneos \"CODE_SIGN_IDENTITY=${CODE_SIGN_IDENTITY}\" clean build\nxcodebuild -configuration \"Release\" -target \"${FMK_NAME}\" -sdk iphoneos \"CODE_SIGN_IDENTITY=${CODE_SIGN_IDENTITY}\" clean build\nif [ \"$?\" != \"0\" ]; then\nexit 1\nfi\necho xcodebuild -configuration \"Release\" -target \"${FMK_NAME}\" -sdk iphonesimulator \"CODE_SIGN_IDENTITY=${CODE_SIGN_IDENTITY}\" clean build\nxcodebuild -configuration \"Release\" -target \"${FMK_NAME}\" -sdk iphonesimulator \"CODE_SIGN_IDENTITY=${CODE_SIGN_IDENTITY}\" clean build\nif [ \"$?\" != \"0\" ]; then\nexit 1\nfi\n# Cleaning the oldest.\nif [ -d \"${INSTALL_DIR}\" ]\nthen\nrm -rf \"${INSTALL_DIR}\"\nfi\nmkdir -p \"${INSTALL_DIR}\"\ncp -R \"${SIMULATOR_DIR}/\" \"${INSTALL_DIR}/\"\n# 移除签名资源和 Info.plist\nrm \"${INSTALL_DIR}/Info.plist\"\nrm -rf \"${INSTALL_DIR}/_CodeSignature\"\n# Uses the Lipo Tool to merge both binary files (i386 + armv6/armv7) into one Universal final product.\nlipo -create \"${DEVICE_DIR}/${FMK_NAME}\" \"${SIMULATOR_DIR}/${FMK_NAME}\" -output \"${INSTALL_DIR}/${FMK_NAME}\"\nrm -r \"${WRK_DIR}\"\n";
		};
		59D3CA601D003832008835DC /* Generate WeexSDK.h */ = {
			isa = PBXShellScriptBuildPhase;
			buildActionMask = 2147483647;
			files = (
			);
			inputPaths = (
			);
			name = "Generate WeexSDK.h";
			outputPaths = (
			);
			runOnlyForDeploymentPostprocessing = 0;
			shellPath = /bin/sh;
			shellScript = ". \"${PROJECT_DIR}/buildScripts.sh\"\n\ngenerateSDKHeader 'WeexSDK'\ngenerateBuildTime \"${PROJECT_DIR}/WeexSDK/Sources/Utility/WXVersion.m\"\n";
		};
		DCA445C81EFA584000D0CFA8 /* Generate WeexSDK.h */ = {
			isa = PBXShellScriptBuildPhase;
			buildActionMask = 2147483647;
			files = (
			);
			inputPaths = (
			);
			name = "Generate WeexSDK.h";
			outputPaths = (
				"$(PROJECT_DIR)/myfile",
			);
			runOnlyForDeploymentPostprocessing = 0;
			shellPath = /bin/sh;
			shellScript = ". \"${PROJECT_DIR}/buildScripts.sh\"\n\ngenerateSDKHeader 'WeexSDK'\ngenerateBuildTime \"${PROJECT_DIR}/WeexSDK/Sources/Utility/WXVersion.m\"\n";
		};
/* End PBXShellScriptBuildPhase section */

/* Begin PBXSourcesBuildPhase section */
		2A42AF811C23B33E00818EA6 /* Sources */ = {
			isa = PBXSourcesBuildPhase;
			buildActionMask = 2147483647;
			files = (
				2A42AF8A1C23B33E00818EA6 /* WeexSDK_MTL.m in Sources */,
			);
			runOnlyForDeploymentPostprocessing = 0;
		};
		74C896391D2AC2210043B82A /* Sources */ = {
			isa = PBXSourcesBuildPhase;
			buildActionMask = 2147483647;
			files = (
				5996BD701D49EC0600C0FEA6 /* WXInstanceWrapTests.m in Sources */,
				5996BD751D4D8A0E00C0FEA6 /* WXSDKEngineTests.m in Sources */,
				596FDD691D3F9EFF0082CD5B /* TestSupportUtils.m in Sources */,
				DC9F46831D61AC8800A88239 /* WXStreamModuleTests.m in Sources */,
				1C1A2BED1D91172800539AA1 /* WXConvertTests.m in Sources */,
				74EF31C31DE6935600667A07 /* WXURLRewriteTests.m in Sources */,
				740938F31D3D0D9300DBB801 /* WXComponentTests.m in Sources */,
				596FDD661D3F52700082CD5B /* WXAnimationModuleTests.m in Sources */,
				591324A31D49B7F1004E89ED /* WXTimerModuleTests.m in Sources */,
				597334B31D4DE1A600988789 /* WXBridgeMethodTests.m in Sources */,
				74B8BF011DC49AFE004A6027 /* WXRootViewTests.m in Sources */,
				597334B11D4D9E7F00988789 /* WXSDKManagerTests.m in Sources */,
				74C896401D2AC2210043B82A /* WeexSDKTests.m in Sources */,
				9B9E74791FA2DB5800DAAEA9 /* WXTestBridgeMethodDummy.m in Sources */,
				598805AD1D52D8C800EDED2C /* WXStorageTests.m in Sources */,
				C401945E1E344E8300D19C31 /* WXFloatCompareTests.m in Sources */,
			);
			runOnlyForDeploymentPostprocessing = 0;
		};
		77D160F81C02DBE70010B15B /* Sources */ = {
			isa = PBXSourcesBuildPhase;
			buildActionMask = 2147483647;
			files = (
				77D161291C02DE1A0010B15B /* WXSDKManager.m in Sources */,
				7461F8911CFB373100F62D44 /* WXDisplayQueue.m in Sources */,
				74896F311D1AC79400D1D593 /* NSObject+WXSwizzle.m in Sources */,
				746986A01C4E2C010054A57E /* NSArray+Weex.m in Sources */,
				74B8BEFF1DC47B72004A6027 /* WXRootView.m in Sources */,
				742AD7321DF98C45007DC46C /* WXResourceRequestHandlerDefaultImpl.m in Sources */,
				74CFDD421F45941E007A1A66 /* WXRecycleListTemplateManager.m in Sources */,
				747DF6831E31AEE4005C53A8 /* WXLength.m in Sources */,
				17E5ACE2209211BD00EE81F1 /* WXTransition.mm in Sources */,
				77E65A0E1C155E99008B8775 /* WXDivComponent.m in Sources */,
				B8D66BF92125572F003960BD /* exec_state.cc in Sources */,
				B8D66CAB21255730003960BD /* wson_util.cpp in Sources */,
				ED053502207F4DEB007B4568 /* JSContext+Weex.m in Sources */,
				2A60CE9D1C91733E00857B9F /* WXSwitchComponent.mm in Sources */,
				744D61111E49979000B624B3 /* WXFooterComponent.m in Sources */,
				B8D66C0721255730003960BD /* core_environment.cpp in Sources */,
				98399A9021916A9800D83CCE /* class_window.cc in Sources */,
				745B2D6F1E5A8E1E0092D38A /* WXRecyclerUpdateController.m in Sources */,
				745B2D6B1E5A8E1E0092D38A /* WXRecyclerComponent.mm in Sources */,
				B8D66C0D21255730003960BD /* core_side_in_platform.cpp in Sources */,
				B8D66C5D21255730003960BD /* render_action_appendtree_createfinish.cpp in Sources */,
				2A837AB71CD9DE9200AEDF03 /* WXRefreshComponent.mm in Sources */,
				74A4BA9B1CB3BAA100195969 /* WXThreadSafeMutableDictionary.m in Sources */,
				77E65A1A1C155F25008B8775 /* WXScrollerComponent.mm in Sources */,
				747A787D1D1BAAC900DED9D0 /* WXComponent+ViewManagement.mm in Sources */,
				C4E375371E5FCBD3009B2D9C /* WXComponent+BoxShadow.m in Sources */,
				C43C03E91EC8ACA40044C7FF /* WXPrerenderManager.m in Sources */,
				B8D66BD12125572F003960BD /* statement.cc in Sources */,
				B8F2C6F82133A83C00635B37 /* class.cc in Sources */,
				B8D66C4B21255730003960BD /* render_action_remove_event.cpp in Sources */,
				B8F2C6F22133A83C00635B37 /* class_factory.cc in Sources */,
				B8D66BD32125572F003960BD /* vm.cc in Sources */,
				98399A9121916A9800D83CCE /* class_function.cc in Sources */,
				2A837AB51CD9DE9200AEDF03 /* WXLoadingIndicator.m in Sources */,
				B8D66BBF2125572F003960BD /* vnode_render_manager.cc in Sources */,
				B8D66C6321255730003960BD /* render_text.cpp in Sources */,
				C4F012831E1502E9003378D0 /* WXWebSocketModule.m in Sources */,
				DCF087621DCAE161005CD6EB /* WXInvocationConfig.m in Sources */,
				C47B78CF1F2998EE001D3B0C /* WXExtendCallNativeManager.m in Sources */,
				77D161311C02DE4E0010B15B /* WXComponent.mm in Sources */,
				74CFDD461F459443007A1A66 /* WXRecycleListUpdateManager.m in Sources */,
				B8F2C7102133A83C00635B37 /* ast_builder.cc in Sources */,
				B8F2C7042133A83C00635B37 /* class_array.cc in Sources */,
				74862F7A1E02B88D00B7A041 /* JSValue+Weex.m in Sources */,
				B8D66BC52125572F003960BD /* tokenizer.cc in Sources */,
				33CE19102153443000CF9670 /* WXJSFrameworkLoadDefaultImpl.m in Sources */,
				B8D66C7321255730003960BD /* render_list.cpp in Sources */,
				B8D66BC92125572F003960BD /* ast.cc in Sources */,
				740451EB1E14BB26004157CB /* WXServiceFactory.m in Sources */,
				B8D66C6521255730003960BD /* render_mask.cpp in Sources */,
				4547FD0E215392FA00E79971 /* js_common_function.cc in Sources */,
				77E659DB1C07F594008B8775 /* WXDomModule.m in Sources */,
				D3FC0DF81C508B2A002B9E31 /* WXTimerModule.m in Sources */,
				594C28921CF9E61A009793A4 /* WXAnimationModule.m in Sources */,
				B8D66C6F21255730003960BD /* render_object.cpp in Sources */,
				B8D66BB92125572F003960BD /* vnode.cc in Sources */,
				59A5961D1CB630F10012CD52 /* WXComponent+Navigation.m in Sources */,
				B8F2C6FC2133A83C00635B37 /* rax_parser_builder.cc in Sources */,
				77D161631C02ED790010B15B /* WXLog.m in Sources */,
				17C74F0D2072145100AB4CAB /* WXAnalyzerCenter.m in Sources */,
				743933B51C7ED9AA00773BB7 /* WXSimulatorShortcutManager.m in Sources */,
				BA5F00F21FC5AFFE00F76B5C /* WXLocaleModule.m in Sources */,
				B8D66C9F21255730003960BD /* json11.cc in Sources */,
				B8D66BB72125572F003960BD /* vnode_exec_env.cc in Sources */,
				74BB5FBA1DFEE81A004FC3DF /* WXMetaModule.m in Sources */,
				741081201CED585A001BC6E5 /* WXComponentManager.mm in Sources */,
				4547FD012152048700E79971 /* class_object.cc in Sources */,
				1D3000F21D40B9AC004F3B4F /* WXClipboardModule.m in Sources */,
				B8F2C6EA2133A83C00635B37 /* rax_source_locator.cc in Sources */,
				741DFE071DDD9B30009B020F /* UIBezierPath+Weex.m in Sources */,
				D312CE3C1C730DEB00046D68 /* WXWebComponent.m in Sources */,
				B8D66C4721255730003960BD /* render_action_add_event.cpp in Sources */,
				B8D66BAD2125572F003960BD /* code_generator.cc in Sources */,
				74AD99851D5B0E59008F0336 /* WXPolyfillSet.m in Sources */,
				D317338D1C57257000BB7539 /* WXTransform.m in Sources */,
				B8D66BAF2125572F003960BD /* ast_factory.cc in Sources */,
				7461F8A91CFC33A800F62D44 /* WXThreadSafeMutableArray.m in Sources */,
				745B2D6D1E5A8E1E0092D38A /* WXRecyclerDataController.m in Sources */,
				453F375F219A76FA00A03F1D /* vnode_on_event_listener.mm in Sources */,
				B8D66BF32125572F003960BD /* object.cc in Sources */,
				2AC750251C7565690041D390 /* WXIndicatorComponent.m in Sources */,
				591DD3311D23AD5800BE8709 /* WXErrorView.m in Sources */,
				7715EB6421A69DD9001F1108 /* WXRichText.mm in Sources */,
				B8D66C1121255730003960BD /* core_side_in_script.cpp in Sources */,
				B8D66C032125572F003960BD /* css_value_getter.cpp in Sources */,
				B8394F3921468AF100CA1EFF /* render_action_trigger_vsync.cpp in Sources */,
				B8F2C6F62133A83C00635B37 /* rax_parser_context.cc in Sources */,
				B8A72C9E213F8BAE0024E7BE /* class_json.cc in Sources */,
				59D3CA4B1CFC3CE1008835DC /* NSTimer+Weex.m in Sources */,
				59A596321CB632050012CD52 /* WXRootViewController.m in Sources */,
				DCC77C131D770AE300CE7288 /* WXSliderNeighborComponent.mm in Sources */,
				2A8E658B1C7C7AA20025C7B7 /* WXVideoComponent.m in Sources */,
				74862F7E1E03A0F300B7A041 /* WXModuleMethod.m in Sources */,
				B8D66C4D21255730003960BD /* render_action_move_element.cpp in Sources */,
				742AD7341DF98C45007DC46C /* WXResourceResponse.m in Sources */,
				B87B9E7F21539B3300B6DC61 /* WXVersion.m in Sources */,
				77E65A161C155EB5008B8775 /* WXTextComponent.mm in Sources */,
				C4D872261E5DDF7500E39BC1 /* WXBoxShadow.m in Sources */,
				B8D66BB32125572F003960BD /* parser.cc in Sources */,
				4505D11C219B1F720083A1A2 /* class_math.cc in Sources */,
				746319031C60AFC100EFEBD4 /* WXThreadSafeCounter.m in Sources */,
				B8D66C8321255730003960BD /* render_creator.cpp in Sources */,
				74A4BAA71CB4F98300195969 /* WXStreamModule.m in Sources */,
				744D610D1E49978200B624B3 /* WXHeaderComponent.mm in Sources */,
				98399A8B21916A9800D83CCE /* exec_state_section.cc in Sources */,
				B8F2C7062133A83C00635B37 /* rax_parser_scope.cc in Sources */,
				77E659F21C0C3612008B8775 /* WXModuleFactory.m in Sources */,
				B8D66C5F21255730003960BD /* render_action_render_success.cpp in Sources */,
				DCF343681E49CAEE00A2FB34 /* WXJSExceptionInfo.m in Sources */,
				B863DF322107308000EA887D /* WXBridgeContext.m in Sources */,
				77788B7E22292536000D5102 /* render_target.cpp in Sources */,
				59CE27E91CC387DB000BE37A /* WXEmbedComponent.m in Sources */,
				DCA0EF651D6EED6F00CB18B9 /* WXGlobalEventModule.m in Sources */,
				453267152140E38900DAA620 /* vcomponent.cc in Sources */,
				2A919DA71E321F1F006EB6B5 /* WXBridgeMethod.m in Sources */,
				453F3758219A76CA00A03F1D /* default_request_handler.mm in Sources */,
				7423EB521F4ADE30001662D1 /* WXComponent+DataBinding.mm in Sources */,
				DCAB35FF1D658EB700C0EA70 /* WXRuleManager.m in Sources */,
				77D161251C02DDD10010B15B /* WXSDKInstance.m in Sources */,
				DC7764931F3C2CA300B5727E /* WXRecyclerDragController.m in Sources */,
				744D61151E4AF23E00B624B3 /* WXDiffUtil.m in Sources */,
				B8D66C4321255730003960BD /* render_action_remove_element.cpp in Sources */,
				B8D66BFB2125572F003960BD /* render_performance.cpp in Sources */,
				74EF31AE1DE58BE200667A07 /* WXURLRewriteDefaultImpl.m in Sources */,
				17B122262090AAB000387E33 /* WXSDKError.m in Sources */,
				B8D66C1F21255730003960BD /* layout.cpp in Sources */,
				B8D66C2B21255730003960BD /* render_manager.cpp in Sources */,
				453F374E219A76A600A03F1D /* WXConvertUtility.mm in Sources */,
				C4B3D6D51E6954300013F38D /* WXEditComponent.mm in Sources */,
				C4C30DE81E1B833D00786B6C /* WXComponent+PseudoClassManagement.m in Sources */,
				B8D66C4F21255730003960BD /* render_action_add_element.cpp in Sources */,
				B8D66C3F21255730003960BD /* render_action_update_style.cpp in Sources */,
				74915F481C8EB02B00BEBCC0 /* WXAssert.m in Sources */,
				59A596251CB6311F0012CD52 /* WXStorageModule.m in Sources */,
				2AFEB17C1C747139000507FA /* WXInstanceWrap.m in Sources */,
				74A4BA5C1CABBBD000195969 /* WXDebugTool.m in Sources */,
				98399A9721916A9800D83CCE /* op_code.cc in Sources */,
				742AD73B1DF98C8B007DC46C /* WXResourceLoader.m in Sources */,
				453F3757219A76CA00A03F1D /* http_module.cc in Sources */,
				B8A72CA0213F8BAE0024E7BE /* class_string.cc in Sources */,
				B8D66C6721255730003960BD /* render_scroller.cpp in Sources */,
				B8D66C5321255730003960BD /* render_action_createbody.cpp in Sources */,
				B8D66BA92125572F003960BD /* table.cc in Sources */,
				B8D66C5521255730003960BD /* render_action_createfinish.cpp in Sources */,
				D334510D1D3E19B80083598A /* WXCanvasModule.m in Sources */,
				B8D66C1D21255730003960BD /* style.cpp in Sources */,
				B89543F520EB18B5006EAD63 /* WXJSCoreBridge.mm in Sources */,
				98399A8C21916A9800D83CCE /* exec_state_binary.cc in Sources */,
				741081241CED6756001BC6E5 /* WXComponentFactory.m in Sources */,
				D362F9501C83EDA20003F546 /* WXWebViewModule.m in Sources */,
				745B2D711E5A8E1E0092D38A /* WXSectionDataController.m in Sources */,
				DCE2CF9A1F46D4220021BDC4 /* WXVoiceOverModule.m in Sources */,
				2A1F57B81C75C6A600B58017 /* WXTextInputComponent.m in Sources */,
				74CC7A1D1C2BC5F800829368 /* WXCellComponent.mm in Sources */,
				B8D66BA72125572F003960BD /* string_table.cc in Sources */,
				74862F821E03A24500B7A041 /* WXComponentMethod.m in Sources */,
				77E65A121C155EA8008B8775 /* WXImageComponent.m in Sources */,
				74CFDD3E1F459400007A1A66 /* WXRecycleListDataManager.m in Sources */,
				4532670B213FC84A00DAA620 /* WXDisplayLinkManager.m in Sources */,
				2A837AB31CD9DE9200AEDF03 /* WXLoadingComponent.mm in Sources */,
				2AE5B7531CAB7DBD0082FDDB /* WXAComponent.m in Sources */,
				B8D66C9521255730003960BD /* dom_wson.cpp in Sources */,
				B8F2C70C2133A83C00635B37 /* rax_parser.cc in Sources */,
				176BE43C209172330086B6AF /* WXComponent+Layout.mm in Sources */,
				74CFDD3A1F45939C007A1A66 /* WXRecycleListComponent.mm in Sources */,
				741DFE031DDD7D18009B020F /* WXRoundedRect.mm in Sources */,
				59A596301CB632050012CD52 /* WXBaseViewController.m in Sources */,
				98399A8D21916A9800D83CCE /* class_regex.cc in Sources */,
				74CC7A211C2BF9DC00829368 /* WXListComponent.mm in Sources */,
				7423899C1C3174EB00D748CA /* WXWeakObjectWrapper.m in Sources */,
				744BEA561D05178F00452B5D /* WXComponent+Display.m in Sources */,
				7408C48F1CFB345D000BCCD0 /* WXComponent+Events.m in Sources */,
				B89543F320EB18B5006EAD63 /* WXCoreBridge.mm in Sources */,
				C4F012871E150307003378D0 /* WXWebSocketLoader.m in Sources */,
				B8D66C2721255730003960BD /* render_page.cpp in Sources */,
				C4D872211E5DDEDA00E39BC1 /* WXInnerLayer.m in Sources */,
				B8D66C7121255730003960BD /* render_appbar.cpp in Sources */,
				B8D66CAD21255730003960BD /* wson_parser.cpp in Sources */,
				74BA4AB41F70F4B600AC29BF /* WXRecycleListLayout.m in Sources */,
				745ED2DB1C5F2C7E002DB5A8 /* WXView.m in Sources */,
				DC03ADB91D508719003F76E7 /* WXTextAreaComponent.mm in Sources */,
				59A596231CB6311F0012CD52 /* WXNavigatorModule.m in Sources */,
				B8D66CA721255730003960BD /* wson.c in Sources */,
				37B51EE51E97804D0040A743 /* WXCycleSliderComponent.mm in Sources */,
				77D161211C02DDB40010B15B /* WXSDKEngine.m in Sources */,
				D33451091D3E19480083598A /* WXCanvasComponent.m in Sources */,
				74A4BA971CB365D100195969 /* WXAppConfiguration.m in Sources */,
				17B122212090AA9300387E33 /* WXSDKInstance_performance.m in Sources */,
				B8D66C3921255730003960BD /* render_action_layout.cpp in Sources */,
				59A583091CF5B2FD0081FD3E /* WXNavigationDefaultImpl.m in Sources */,
				B8D66BF52125572F003960BD /* token.cc in Sources */,
				746B923C1F46BE36009AE86B /* WXCellSlotComponent.mm in Sources */,
				77788B732229252D000D5102 /* render_page_base.cpp in Sources */,
				7463192A1C71B92600EFEBD4 /* WXModalUIModule.m in Sources */,
				77D161501C02E3880010B15B /* WXUtility.m in Sources */,
				98399A8F21916A9800D83CCE /* class_console.cc in Sources */,
				B8F2C6F42133A83C00635B37 /* rax_parser_statistics.cc in Sources */,
				1771795721416DF0006F39A9 /* WXApmForInstance.m in Sources */,
				74A4BA9F1CB3C0A100195969 /* WXHandlerFactory.m in Sources */,
				B8D66C3721255730003960BD /* render_action_update_attr.cpp in Sources */,
				B8F2C6F02133A83C00635B37 /* rax_jsx_ast.cc in Sources */,
				B8D66BBB2125572F003960BD /* vnode_render_context.cc in Sources */,
				841CD1031F9739890081196D /* WXExceptionUtils.m in Sources */,
				453F375E219A76FA00A03F1D /* vcomponent_lifecycle_listener.mm in Sources */,
				742AD72F1DF98C45007DC46C /* WXResourceRequest.m in Sources */,
				7461F8931CFB373100F62D44 /* WXLayer.m in Sources */,
				74D205211E091B8000128F44 /* WXCallJSMethod.m in Sources */,
				C41E1A981DC1FD15009C7F90 /* WXDatePickerManager.m in Sources */,
				77D1614C1C02E3790010B15B /* WXConvert.m in Sources */,
				749DC27C1D40827B009E1C91 /* WXMonitor.m in Sources */,
				C4B834271DE69B09007AD27E /* WXPickerModule.m in Sources */,
				745B2D691E5A8E1E0092D38A /* WXMultiColumnLayout.m in Sources */,
				77788B752229252D000D5102 /* render_page_custom.cpp in Sources */,
				77D161391C02DE940010B15B /* WXBridgeManager.m in Sources */,
				74BF19F91F5139BB00AEE3D7 /* WXJSASTParser.mm in Sources */,
			);
			runOnlyForDeploymentPostprocessing = 0;
		};
		DCA445201EFA555400D0CFA8 /* Sources */ = {
			isa = PBXSourcesBuildPhase;
			buildActionMask = 2147483647;
			files = (
				453F376F219A78D700A03F1D /* WXConvertUtility.mm in Sources */,
				453F376E219A789A00A03F1D /* default_request_handler.mm in Sources */,
				453F376A219A784F00A03F1D /* http_module.cc in Sources */,
				453F3765219A77FF00A03F1D /* vnode_on_event_listener.mm in Sources */,
				453F3764219A77EE00A03F1D /* vcomponent_lifecycle_listener.mm in Sources */,
				4505D12E219B22630083A1A2 /* op_code.cc in Sources */,
				4505D12C219B216D0083A1A2 /* class_window.cc in Sources */,
				4505D12A219B213B0083A1A2 /* class_regex.cc in Sources */,
				4505D128219B21110083A1A2 /* class_console.cc in Sources */,
				4505D126219B20DA0083A1A2 /* class_function.cc in Sources */,
				4505D124219B20A80083A1A2 /* exec_state_section.cc in Sources */,
				4505D121219B206B0083A1A2 /* exec_state_binary.cc in Sources */,
				4505D11F219B20290083A1A2 /* vcomponent.cc in Sources */,
				4505D11D219B1F9E0083A1A2 /* class_math.cc in Sources */,
				4547FD0F2153931000E79971 /* js_common_function.cc in Sources */,
				4547FD04215204AB00E79971 /* class_object.cc in Sources */,
				4532670D213FCFB400DAA620 /* WXDisplayLinkManager.m in Sources */,
				B863DF332107313400EA887D /* WXBridgeContext.m in Sources */,
				B82A159A20F857450098A509 /* WXWebSocketLoader.m in Sources */,
				B82A159920F857200098A509 /* WXSDKError.m in Sources */,
				B82A159820F8556F0098A509 /* WXSDKInstance_performance.m in Sources */,
				B82A159B20F857470098A509 /* WXWebSocketModule.m in Sources */,
				BA5F00F41FC6834C00F76B5C /* WXLocaleModule.m in Sources */,
				DCA4452F1EFA55B300D0CFA8 /* WXResourceLoader.m in Sources */,
				DCA445301EFA55B300D0CFA8 /* WXComponent+Events.m in Sources */,
				DCA445311EFA55B300D0CFA8 /* WXComponent+BoxShadow.m in Sources */,
				DCA445321EFA55B300D0CFA8 /* WXInnerLayer.m in Sources */,
				B8D66BFA2125572F003960BD /* exec_state.cc in Sources */,
				B8D66CAC21255730003960BD /* wson_util.cpp in Sources */,
				DCA445331EFA55B300D0CFA8 /* WXDisplayQueue.m in Sources */,
				DCA445341EFA55B300D0CFA8 /* WXLayer.m in Sources */,
				DCA445351EFA55B300D0CFA8 /* WXComponent+Display.m in Sources */,
				B8D66C0821255730003960BD /* core_environment.cpp in Sources */,
				DCA445361EFA55B300D0CFA8 /* WXRoundedRect.mm in Sources */,
				DCA445371EFA55B300D0CFA8 /* UIBezierPath+Weex.m in Sources */,
				B8D66C0E21255730003960BD /* core_side_in_platform.cpp in Sources */,
				B8D66C5E21255730003960BD /* render_action_appendtree_createfinish.cpp in Sources */,
				DCA445381EFA55B300D0CFA8 /* WXDebugTool.m in Sources */,
				DCA445391EFA55B300D0CFA8 /* WXComponent+PseudoClassManagement.m in Sources */,
				DCA4453A1EFA55B300D0CFA8 /* WXView.m in Sources */,
				DCA4453B1EFA55B300D0CFA8 /* WXErrorView.m in Sources */,
				74B81AEC1F73C3E900D3A61D /* WXRecycleListLayout.m in Sources */,
				DCA4453C1EFA55B300D0CFA8 /* WXComponent+ViewManagement.mm in Sources */,
				B8D66BD22125572F003960BD /* statement.cc in Sources */,
				B8F2C6F92133A83C00635B37 /* class.cc in Sources */,
				B8D66C4C21255730003960BD /* render_action_remove_event.cpp in Sources */,
				B8F2C6F32133A83C00635B37 /* class_factory.cc in Sources */,
				B8D66BD42125572F003960BD /* vm.cc in Sources */,
				74B81AE41F73C3E500D3A61D /* WXRecycleListComponent.mm in Sources */,
				B8D66BC02125572F003960BD /* vnode_render_manager.cc in Sources */,
				B8D66C6421255730003960BD /* render_text.cpp in Sources */,
				DC7764951F3C685200B5727E /* WXRecyclerDragController.m in Sources */,
				B89543F420EB18B5006EAD63 /* WXCoreBridge.mm in Sources */,
				DCA4453D1EFA55B300D0CFA8 /* WXRootView.m in Sources */,
				DCA4453E1EFA55B300D0CFA8 /* WXBaseViewController.m in Sources */,
				B8394F3A21468AF100CA1EFF /* render_action_trigger_vsync.cpp in Sources */,
				DCA4453F1EFA55B300D0CFA8 /* WXRootViewController.m in Sources */,
				B8F2C7112133A83C00635B37 /* ast_builder.cc in Sources */,
				B8F2C7052133A83C00635B37 /* class_array.cc in Sources */,
				DCA445401EFA55B300D0CFA8 /* WXEditComponent.mm in Sources */,
				B8D66BC62125572F003960BD /* tokenizer.cc in Sources */,
				B8D66C7421255730003960BD /* render_list.cpp in Sources */,
				B8D66BCA2125572F003960BD /* ast.cc in Sources */,
				DCA445411EFA55B300D0CFA8 /* WXMultiColumnLayout.m in Sources */,
				B8D66C6621255730003960BD /* render_mask.cpp in Sources */,
				DCA445421EFA55B300D0CFA8 /* WXRecyclerComponent.mm in Sources */,
				DCA445431EFA55B300D0CFA8 /* WXRecyclerDataController.m in Sources */,
				DCA445441EFA55B300D0CFA8 /* WXRecyclerUpdateController.m in Sources */,
				B8D66C7021255730003960BD /* render_object.cpp in Sources */,
				B8D66BBA2125572F003960BD /* vnode.cc in Sources */,
				DCA445451EFA55B300D0CFA8 /* WXSectionDataController.m in Sources */,
				B8F2C6FD2133A83C00635B37 /* rax_parser_builder.cc in Sources */,
				DCA445461EFA55B300D0CFA8 /* WXLoadingComponent.mm in Sources */,
				DCA445471EFA55B300D0CFA8 /* WXSliderNeighborComponent.mm in Sources */,
				DCA445481EFA55B300D0CFA8 /* WXLoadingIndicator.m in Sources */,
				DCA445491EFA55B300D0CFA8 /* WXRefreshComponent.mm in Sources */,
				B8D66CA021255730003960BD /* json11.cc in Sources */,
				B8D66BB82125572F003960BD /* vnode_exec_env.cc in Sources */,
				DCA4454A1EFA55B300D0CFA8 /* WXEmbedComponent.m in Sources */,
				74B81AE81F73C3E900D3A61D /* WXRecycleListTemplateManager.m in Sources */,
				DCA4454B1EFA55B300D0CFA8 /* WXVideoComponent.m in Sources */,
				B8F2C6EB2133A83C00635B37 /* rax_source_locator.cc in Sources */,
				74B81AE61F73C3E900D3A61D /* WXRecycleListDataManager.m in Sources */,
				DCA4454C1EFA55B300D0CFA8 /* WXComponent.mm in Sources */,
				B8D66C4821255730003960BD /* render_action_add_event.cpp in Sources */,
				B8D66BAE2125572F003960BD /* code_generator.cc in Sources */,
				7715EB6521A69DD9001F1108 /* WXRichText.mm in Sources */,
				DCA4454D1EFA55B300D0CFA8 /* WXDivComponent.m in Sources */,
				DCA4454E1EFA55B300D0CFA8 /* WXImageComponent.m in Sources */,
				B8D66BB02125572F003960BD /* ast_factory.cc in Sources */,
				DCA4454F1EFA55B300D0CFA8 /* WXTextComponent.mm in Sources */,
				DCA445501EFA55B300D0CFA8 /* WXScrollerComponent.mm in Sources */,
				B8D66BF42125572F003960BD /* object.cc in Sources */,
				DCA445511EFA55B300D0CFA8 /* WXCycleSliderComponent.mm in Sources */,
				DCE2CF9D1F46D4370021BDC4 /* WXVoiceOverModule.m in Sources */,
				B8D66C1221255730003960BD /* core_side_in_script.cpp in Sources */,
				B8D66C042125572F003960BD /* css_value_getter.cpp in Sources */,
				B8F2C6F72133A83C00635B37 /* rax_parser_context.cc in Sources */,
				B8A72C9F213F8BAE0024E7BE /* class_json.cc in Sources */,
				DCA445531EFA55B300D0CFA8 /* WXCellComponent.mm in Sources */,
				DCA445541EFA55B300D0CFA8 /* WXListComponent.mm in Sources */,
				DCA445551EFA55B300D0CFA8 /* WXIndicatorComponent.m in Sources */,
				17E5ACDB2091F05700EE81F1 /* WXComponent+Layout.mm in Sources */,
				DCA445561EFA55B300D0CFA8 /* WXTextInputComponent.m in Sources */,
				B8D66C4E21255730003960BD /* render_action_move_element.cpp in Sources */,
				DCA445571EFA55B300D0CFA8 /* WXTextAreaComponent.mm in Sources */,
				DCA445581EFA55B300D0CFA8 /* WXTransform.m in Sources */,
				DCA445591EFA55B300D0CFA8 /* WXWebComponent.m in Sources */,
				B8D66BB42125572F003960BD /* parser.cc in Sources */,
				DCA4455A1EFA55B300D0CFA8 /* WXSwitchComponent.mm in Sources */,
				77788B7F22292536000D5102 /* render_target.cpp in Sources */,
				B8D66C8421255730003960BD /* render_creator.cpp in Sources */,
				DCA4455B1EFA55B300D0CFA8 /* WXAComponent.m in Sources */,
				B8F2C7072133A83C00635B37 /* rax_parser_scope.cc in Sources */,
				DCA4455C1EFA55B300D0CFA8 /* WXCanvasComponent.m in Sources */,
				DCA4455D1EFA55B300D0CFA8 /* WXHeaderComponent.mm in Sources */,
				33CE19112153443000CF9670 /* WXJSFrameworkLoadDefaultImpl.m in Sources */,
				1771795821416DF1006F39A9 /* WXApmForInstance.m in Sources */,
				B8D66C6021255730003960BD /* render_action_render_success.cpp in Sources */,
				DCA4455E1EFA55B300D0CFA8 /* WXFooterComponent.m in Sources */,
				DCA4455F1EFA55B300D0CFA8 /* WXNavigationDefaultImpl.m in Sources */,
				74B81AF21F73C3E900D3A61D /* WXJSASTParser.mm in Sources */,
				B89543F620EB18B5006EAD63 /* WXJSCoreBridge.mm in Sources */,
				841CD1071F974E000081196D /* WXExceptionUtils.m in Sources */,
				DCA445601EFA55B300D0CFA8 /* WXURLRewriteDefaultImpl.m in Sources */,
				DCA445611EFA55B300D0CFA8 /* WXPrerenderManager.m in Sources */,
				DCA445631EFA55B300D0CFA8 /* WXPickerModule.m in Sources */,
				DCA445641EFA55B300D0CFA8 /* WXGlobalEventModule.m in Sources */,
				DCA445651EFA55B300D0CFA8 /* WXClipboardModule.m in Sources */,
				B8D66C4421255730003960BD /* render_action_remove_element.cpp in Sources */,
				B8D66BFC2125572F003960BD /* render_performance.cpp in Sources */,
				DCA445661EFA55B300D0CFA8 /* WXNavigatorModule.m in Sources */,
				DCA445671EFA55B300D0CFA8 /* WXStorageModule.m in Sources */,
				B8D66C2021255730003960BD /* layout.cpp in Sources */,
				B8D66C2C21255730003960BD /* render_manager.cpp in Sources */,
				DCA445681EFA55B300D0CFA8 /* WXStreamModule.m in Sources */,
				C42E8FAC1F3C7C3B001EBE9D /* WXExtendCallNativeManager.m in Sources */,
				B8D66C5021255730003960BD /* render_action_add_element.cpp in Sources */,
				B8D66C4021255730003960BD /* render_action_update_style.cpp in Sources */,
				DCA445691EFA55B300D0CFA8 /* WXAnimationModule.m in Sources */,
				DCA4456B1EFA55B300D0CFA8 /* WXInstanceWrap.m in Sources */,
				DCA4456C1EFA55B300D0CFA8 /* WXDomModule.m in Sources */,
				DCA4456D1EFA55B300D0CFA8 /* WXTimerModule.m in Sources */,
				B8A72CA1213F8BAE0024E7BE /* class_string.cc in Sources */,
				DCA4456E1EFA55B300D0CFA8 /* WXModalUIModule.m in Sources */,
				B8D66C6821255730003960BD /* render_scroller.cpp in Sources */,
				B8D66C5421255730003960BD /* render_action_createbody.cpp in Sources */,
				B8D66BAA2125572F003960BD /* table.cc in Sources */,
				B8D66C5621255730003960BD /* render_action_createfinish.cpp in Sources */,
				DCA4456F1EFA55B300D0CFA8 /* WXWebViewModule.m in Sources */,
				B8D66C1E21255730003960BD /* style.cpp in Sources */,
				DCA445701EFA55B300D0CFA8 /* WXCanvasModule.m in Sources */,
				170B4668208733E500562666 /* WXAnalyzerCenter.m in Sources */,
				DCA445711EFA55B300D0CFA8 /* WXMetaModule.m in Sources */,
				DCA445721EFA55B300D0CFA8 /* WXBoxShadow.m in Sources */,
				DCA445731EFA55B300D0CFA8 /* NSTimer+Weex.m in Sources */,
				74B81AEE1F73C3E900D3A61D /* WXCellSlotComponent.mm in Sources */,
				DCA445741EFA55B300D0CFA8 /* WXConvert.m in Sources */,
				B8D66BA82125572F003960BD /* string_table.cc in Sources */,
				DCA445751EFA55B300D0CFA8 /* WXUtility.m in Sources */,
				74B81AEA1F73C3E900D3A61D /* WXRecycleListUpdateManager.m in Sources */,
				74B81AF01F73C3E900D3A61D /* WXComponent+DataBinding.mm in Sources */,
				B87B9E8021539B3300B6DC61 /* WXVersion.m in Sources */,
				DCA445761EFA55B300D0CFA8 /* WXLog.m in Sources */,
				DCA445771EFA55B300D0CFA8 /* WXWeakObjectWrapper.m in Sources */,
				B8D66C9621255730003960BD /* dom_wson.cpp in Sources */,
				B8F2C70D2133A83C00635B37 /* rax_parser.cc in Sources */,
				DCA445781EFA55B300D0CFA8 /* NSArray+Weex.m in Sources */,
				DCA445791EFA55B300D0CFA8 /* WXThreadSafeCounter.m in Sources */,
				DCA4457A1EFA55B300D0CFA8 /* WXSimulatorShortcutManager.m in Sources */,
				DCA4457B1EFA55B300D0CFA8 /* WXAssert.m in Sources */,
				ED053503207F4DEB007B4568 /* JSContext+Weex.m in Sources */,
				DCA4457C1EFA55B300D0CFA8 /* WXAppConfiguration.m in Sources */,
				DCA4457D1EFA55B300D0CFA8 /* WXThreadSafeMutableDictionary.m in Sources */,
				DCA4457E1EFA55B300D0CFA8 /* WXThreadSafeMutableArray.m in Sources */,
				DCA4457F1EFA55B300D0CFA8 /* NSObject+WXSwizzle.m in Sources */,
				DCA445801EFA55B300D0CFA8 /* WXLength.m in Sources */,
				B8D66C2821255730003960BD /* render_page.cpp in Sources */,
				DCA445811EFA55B300D0CFA8 /* WXDiffUtil.m in Sources */,
				B8D66C7221255730003960BD /* render_appbar.cpp in Sources */,
				B8D66CAE21255730003960BD /* wson_parser.cpp in Sources */,
				DCA445821EFA55B300D0CFA8 /* WXSDKEngine.m in Sources */,
				DCA445831EFA55B300D0CFA8 /* WXBridgeMethod.m in Sources */,
				DCA445841EFA55B300D0CFA8 /* WXModuleMethod.m in Sources */,
				B8D66CA821255730003960BD /* wson.c in Sources */,
				DCA445851EFA55B300D0CFA8 /* WXComponentMethod.m in Sources */,
				DCA445861EFA55B300D0CFA8 /* WXCallJSMethod.m in Sources */,
				DCA4458A1EFA55B300D0CFA8 /* WXPolyfillSet.m in Sources */,
				333D9A2A1F41507A007CED39 /* WXTransition.mm in Sources */,
				DCA4458B1EFA55B300D0CFA8 /* JSValue+Weex.m in Sources */,
				B8D66C3A21255730003960BD /* render_action_layout.cpp in Sources */,
				DCA4458C1EFA55B300D0CFA8 /* WXServiceFactory.m in Sources */,
				77788B742229252D000D5102 /* render_page_base.cpp in Sources */,
				B8D66BF62125572F003960BD /* token.cc in Sources */,
				DCA4458D1EFA55B300D0CFA8 /* WXInvocationConfig.m in Sources */,
				DCA4458E1EFA55B300D0CFA8 /* WXDatePickerManager.m in Sources */,
				DCA4458F1EFA55B300D0CFA8 /* WXSDKManager.m in Sources */,
				B8F2C6F52133A83C00635B37 /* rax_parser_statistics.cc in Sources */,
				DCA445901EFA55B300D0CFA8 /* WXBridgeManager.m in Sources */,
				B8D66C3821255730003960BD /* render_action_update_attr.cpp in Sources */,
				B8F2C6F12133A83C00635B37 /* rax_jsx_ast.cc in Sources */,
				B8D66BBC2125572F003960BD /* vnode_render_context.cc in Sources */,
				DCA445911EFA55B300D0CFA8 /* WXModuleFactory.m in Sources */,
				DCA445921EFA55B300D0CFA8 /* WXHandlerFactory.m in Sources */,
				DCA445931EFA55B300D0CFA8 /* WXComponentManager.mm in Sources */,
				DCA445941EFA55B300D0CFA8 /* WXComponentFactory.m in Sources */,
				DCA445951EFA55B300D0CFA8 /* WXRuleManager.m in Sources */,
				DCA445961EFA55B300D0CFA8 /* WXMonitor.m in Sources */,
				DCA445971EFA55B300D0CFA8 /* WXComponent+Navigation.m in Sources */,
				DCA445981EFA55B300D0CFA8 /* WXSDKInstance.m in Sources */,
				DCA445991EFA55B300D0CFA8 /* WXJSExceptionInfo.m in Sources */,
				DCA4459A1EFA55B300D0CFA8 /* WXResourceRequest.m in Sources */,
				77788B762229252D000D5102 /* render_page_custom.cpp in Sources */,
				DCA4459B1EFA55B300D0CFA8 /* WXResourceRequestHandlerDefaultImpl.m in Sources */,
				DCA4459C1EFA55B300D0CFA8 /* WXResourceResponse.m in Sources */,
			);
			runOnlyForDeploymentPostprocessing = 0;
		};
/* End PBXSourcesBuildPhase section */

/* Begin PBXTargetDependency section */
		74C896441D2AC2210043B82A /* PBXTargetDependency */ = {
			isa = PBXTargetDependency;
			target = 77D160FC1C02DBE70010B15B /* WeexSDK */;
			targetProxy = 74C896431D2AC2210043B82A /* PBXContainerItemProxy */;
		};
/* End PBXTargetDependency section */

/* Begin XCBuildConfiguration section */
		2A42AF8C1C23B33E00818EA6 /* Debug */ = {
			isa = XCBuildConfiguration;
			buildSettings = {
				CLANG_ENABLE_MODULES = NO;
				CODE_SIGN_IDENTITY = "iPhone Developer";
				DEBUG_INFORMATION_FORMAT = "dwarf-with-dsym";
				IPHONEOS_DEPLOYMENT_TARGET = 8.0;
				OTHER_LDFLAGS = "-ObjC";
				PRODUCT_NAME = "$(TARGET_NAME)";
				SKIP_INSTALL = YES;
			};
			name = Debug;
		};
		2A42AF8D1C23B33E00818EA6 /* Release */ = {
			isa = XCBuildConfiguration;
			buildSettings = {
				CLANG_ENABLE_MODULES = NO;
				CODE_SIGN_IDENTITY = "iPhone Developer";
				IPHONEOS_DEPLOYMENT_TARGET = 8.0;
				OTHER_LDFLAGS = "-ObjC";
				PRODUCT_NAME = "$(TARGET_NAME)";
				SKIP_INSTALL = YES;
			};
			name = Release;
		};
		74C896461D2AC2210043B82A /* Debug */ = {
			isa = XCBuildConfiguration;
			buildSettings = {
				CLANG_ALLOW_NON_MODULAR_INCLUDES_IN_FRAMEWORK_MODULES = NO;
				CLANG_ANALYZER_NONNULL = YES;
				CLANG_WARN_DOCUMENTATION_COMMENTS = YES;
				DEVELOPMENT_TEAM = "";
				HEADER_SEARCH_PATHS = (
					"$(inherited)",
					"$(PROJECT_DIR)/WeexSDK/Dependency",
					"$(PROJECT_DIR)/WeexSDKTests/Dependency",
				);
				INFOPLIST_FILE = WeexSDKTests/Info.plist;
				IPHONEOS_DEPLOYMENT_TARGET = 10.0;
				LD_RUNPATH_SEARCH_PATHS = "$(inherited) @executable_path/Frameworks @loader_path/Frameworks";
				LIBRARY_SEARCH_PATHS = (
					"$(inherited)",
					"$(PROJECT_DIR)/WeexSDKTests/dependency",
				);
				OTHER_LDFLAGS = "-ObjC";
				PRODUCT_BUNDLE_IDENTIFIER = com.taobao.weex.WeexSDKTests;
				PRODUCT_NAME = "$(TARGET_NAME)";
			};
			name = Debug;
		};
		74C896471D2AC2210043B82A /* Release */ = {
			isa = XCBuildConfiguration;
			buildSettings = {
				CLANG_ALLOW_NON_MODULAR_INCLUDES_IN_FRAMEWORK_MODULES = NO;
				CLANG_ANALYZER_NONNULL = YES;
				CLANG_WARN_DOCUMENTATION_COMMENTS = YES;
				DEVELOPMENT_TEAM = "";
				HEADER_SEARCH_PATHS = (
					"$(inherited)",
					"$(PROJECT_DIR)/WeexSDK/Dependency",
					"$(PROJECT_DIR)/WeexSDKTests/Dependency",
				);
				INFOPLIST_FILE = WeexSDKTests/Info.plist;
				IPHONEOS_DEPLOYMENT_TARGET = 10.0;
				LD_RUNPATH_SEARCH_PATHS = "$(inherited) @executable_path/Frameworks @loader_path/Frameworks";
				LIBRARY_SEARCH_PATHS = (
					"$(inherited)",
					"$(PROJECT_DIR)/WeexSDKTests/dependency",
				);
				OTHER_LDFLAGS = "-ObjC";
				PRODUCT_BUNDLE_IDENTIFIER = com.taobao.weex.WeexSDKTests;
				PRODUCT_NAME = "$(TARGET_NAME)";
			};
			name = Release;
		};
		77D1610F1C02DBE70010B15B /* Debug */ = {
			isa = XCBuildConfiguration;
			buildSettings = {
				ALWAYS_SEARCH_USER_PATHS = NO;
				CLANG_CXX_LANGUAGE_STANDARD = "gnu++0x";
				CLANG_CXX_LIBRARY = "libc++";
				CLANG_ENABLE_MODULES = YES;
				CLANG_ENABLE_OBJC_ARC = YES;
				CLANG_WARN_BLOCK_CAPTURE_AUTORELEASING = YES;
				CLANG_WARN_BOOL_CONVERSION = YES;
				CLANG_WARN_COMMA = YES;
				CLANG_WARN_CONSTANT_CONVERSION = YES;
				CLANG_WARN_DEPRECATED_OBJC_IMPLEMENTATIONS = NO;
				CLANG_WARN_DIRECT_OBJC_ISA_USAGE = YES_ERROR;
				CLANG_WARN_EMPTY_BODY = YES;
				CLANG_WARN_ENUM_CONVERSION = YES;
				CLANG_WARN_INFINITE_RECURSION = YES;
				CLANG_WARN_INT_CONVERSION = YES;
				CLANG_WARN_NON_LITERAL_NULL_CONVERSION = YES;
				CLANG_WARN_OBJC_IMPLICIT_RETAIN_SELF = NO;
				CLANG_WARN_OBJC_LITERAL_CONVERSION = YES;
				CLANG_WARN_OBJC_ROOT_CLASS = YES_ERROR;
				CLANG_WARN_RANGE_LOOP_ANALYSIS = YES;
				CLANG_WARN_STRICT_PROTOTYPES = YES;
				CLANG_WARN_SUSPICIOUS_MOVE = YES;
				CLANG_WARN_UNREACHABLE_CODE = YES;
				CLANG_WARN__DUPLICATE_METHOD_MATCH = YES;
				"CODE_SIGN_IDENTITY[sdk=iphoneos*]" = "iPhone Developer";
				COPY_PHASE_STRIP = NO;
				CURRENT_PROJECT_VERSION = 1;
				DEBUG_INFORMATION_FORMAT = dwarf;
				ENABLE_STRICT_OBJC_MSGSEND = YES;
				ENABLE_TESTABILITY = YES;
				GCC_C_LANGUAGE_STANDARD = gnu99;
				GCC_DYNAMIC_NO_PIC = NO;
				GCC_NO_COMMON_BLOCKS = YES;
				GCC_OPTIMIZATION_LEVEL = 0;
				GCC_PREPROCESSOR_DEFINITIONS = (
					"DEBUG=1",
					"$(inherited)",
				);
				GCC_WARN_64_TO_32_BIT_CONVERSION = YES;
				GCC_WARN_ABOUT_RETURN_TYPE = YES_ERROR;
				GCC_WARN_UNDECLARED_SELECTOR = YES;
				GCC_WARN_UNINITIALIZED_AUTOS = YES_AGGRESSIVE;
				GCC_WARN_UNUSED_FUNCTION = YES;
				GCC_WARN_UNUSED_VARIABLE = YES;
				IPHONEOS_DEPLOYMENT_TARGET = 8.0;
				MTL_ENABLE_DEBUG_INFO = YES;
				ONLY_ACTIVE_ARCH = YES;
				OTHER_CFLAGS = "";
				PODS_ROOT = "";
				SDKROOT = iphoneos;
				TARGETED_DEVICE_FAMILY = "1,2";
				VALID_ARCHS = "arm64 armv7 x86_64 i386";
				VERSIONING_SYSTEM = "apple-generic";
				VERSION_INFO_PREFIX = "";
			};
			name = Debug;
		};
		77D161101C02DBE70010B15B /* Release */ = {
			isa = XCBuildConfiguration;
			buildSettings = {
				ALWAYS_SEARCH_USER_PATHS = NO;
				CLANG_CXX_LANGUAGE_STANDARD = "gnu++0x";
				CLANG_CXX_LIBRARY = "libc++";
				CLANG_ENABLE_MODULES = YES;
				CLANG_ENABLE_OBJC_ARC = YES;
				CLANG_WARN_BLOCK_CAPTURE_AUTORELEASING = YES;
				CLANG_WARN_BOOL_CONVERSION = YES;
				CLANG_WARN_COMMA = YES;
				CLANG_WARN_CONSTANT_CONVERSION = YES;
				CLANG_WARN_DEPRECATED_OBJC_IMPLEMENTATIONS = NO;
				CLANG_WARN_DIRECT_OBJC_ISA_USAGE = YES_ERROR;
				CLANG_WARN_EMPTY_BODY = YES;
				CLANG_WARN_ENUM_CONVERSION = YES;
				CLANG_WARN_INFINITE_RECURSION = YES;
				CLANG_WARN_INT_CONVERSION = YES;
				CLANG_WARN_NON_LITERAL_NULL_CONVERSION = YES;
				CLANG_WARN_OBJC_IMPLICIT_RETAIN_SELF = NO;
				CLANG_WARN_OBJC_LITERAL_CONVERSION = YES;
				CLANG_WARN_OBJC_ROOT_CLASS = YES_ERROR;
				CLANG_WARN_RANGE_LOOP_ANALYSIS = YES;
				CLANG_WARN_STRICT_PROTOTYPES = YES;
				CLANG_WARN_SUSPICIOUS_MOVE = YES;
				CLANG_WARN_UNREACHABLE_CODE = YES;
				CLANG_WARN__DUPLICATE_METHOD_MATCH = YES;
				"CODE_SIGN_IDENTITY[sdk=iphoneos*]" = "iPhone Developer";
				COPY_PHASE_STRIP = NO;
				CURRENT_PROJECT_VERSION = 1;
				DEBUG_INFORMATION_FORMAT = "dwarf-with-dsym";
				ENABLE_NS_ASSERTIONS = NO;
				ENABLE_STRICT_OBJC_MSGSEND = YES;
				GCC_C_LANGUAGE_STANDARD = gnu99;
				GCC_NO_COMMON_BLOCKS = YES;
				GCC_WARN_64_TO_32_BIT_CONVERSION = YES;
				GCC_WARN_ABOUT_RETURN_TYPE = YES_ERROR;
				GCC_WARN_UNDECLARED_SELECTOR = YES;
				GCC_WARN_UNINITIALIZED_AUTOS = YES_AGGRESSIVE;
				GCC_WARN_UNUSED_FUNCTION = YES;
				GCC_WARN_UNUSED_VARIABLE = YES;
				IPHONEOS_DEPLOYMENT_TARGET = 8.0;
				MTL_ENABLE_DEBUG_INFO = NO;
				OTHER_CFLAGS = (
					"-fembed-bitcode",
					"-Wno-unused-command-line-argument",
				);
				OTHER_CPLUSPLUSFLAGS = "$(OTHER_CFLAGS)";
				PODS_ROOT = "";
				SDKROOT = iphoneos;
				TARGETED_DEVICE_FAMILY = "1,2";
				VALIDATE_PRODUCT = YES;
				VALID_ARCHS = "arm64 armv7 i386 x86_64";
				VERSIONING_SYSTEM = "apple-generic";
				VERSION_INFO_PREFIX = "";
			};
			name = Release;
		};
		77D161121C02DBE70010B15B /* Debug */ = {
			isa = XCBuildConfiguration;
			buildSettings = {
				CLANG_ALLOW_NON_MODULAR_INCLUDES_IN_FRAMEWORK_MODULES = NO;
				CLANG_ENABLE_MODULES = NO;
				CLANG_WARN_COMMA = NO;
				CLANG_WARN_OBJC_IMPLICIT_RETAIN_SELF = NO;
				CODE_SIGN_IDENTITY = "iPhone Developer";
				"CODE_SIGN_IDENTITY[sdk=iphoneos*]" = "";
				DEBUG_INFORMATION_FORMAT = "dwarf-with-dsym";
				DEFINES_MODULE = YES;
				DEVELOPMENT_TEAM = "";
				DYLIB_COMPATIBILITY_VERSION = 1;
				DYLIB_CURRENT_VERSION = 1;
				DYLIB_INSTALL_NAME_BASE = "@rpath";
				GCC_PRECOMPILE_PREFIX_HEADER = YES;
				GCC_PREFIX_HEADER = "WeexSDK/Sources/Supporting Files/WeexSDK-Prefix.pch";
				GCC_PREPROCESSOR_DEFINITIONS = (
					"$(inherited)",
					"OS_IOS=1",
				);
				GCC_TREAT_WARNINGS_AS_ERRORS = YES;
				HEADER_SEARCH_PATHS = (
					"$(inherited)",
					"$(PROJECT_DIR)/WeexSDK/Dependency",
					"$(PROJECT_DIR)/../../weex_core/Source",
					"$(PROJECT_DIR)/../../weex_core/Source/core/layout",
				);
				INFOPLIST_FILE = WeexSDK/Info.plist;
				INSTALL_PATH = "$(LOCAL_LIBRARY_DIR)/Frameworks";
				IPHONEOS_DEPLOYMENT_TARGET = 8.0;
				LD_RUNPATH_SEARCH_PATHS = "$(inherited) @executable_path/Frameworks @loader_path/Frameworks";
				MACH_O_TYPE = staticlib;
				OTHER_CFLAGS = (
					"$(inherited)",
					"-isystem",
					"-isystem",
				);
				OTHER_LDFLAGS = (
					"-ObjC",
					"-framework",
					"\"CFNetwork\"",
					"-framework",
					"\"Security\"",
					"-lstdc++",
				);
				PODS_ROOT = "";
				PRODUCT_BUNDLE_IDENTIFIER = com.taobao.WeexSDK;
				PRODUCT_NAME = "$(TARGET_NAME)";
				SKIP_INSTALL = YES;
				VALID_ARCHS = "arm64 armv7 x86_64 i386";
				WARNING_CFLAGS = (
					"-Wno-documentation",
					"-Wno-c++14-extensions",
				);
			};
			name = Debug;
		};
		77D161131C02DBE70010B15B /* Release */ = {
			isa = XCBuildConfiguration;
			buildSettings = {
				CLANG_ALLOW_NON_MODULAR_INCLUDES_IN_FRAMEWORK_MODULES = NO;
				CLANG_ENABLE_MODULES = NO;
				CLANG_WARN_COMMA = NO;
				CLANG_WARN_OBJC_IMPLICIT_RETAIN_SELF = NO;
				CODE_SIGN_IDENTITY = "iPhone Developer";
				"CODE_SIGN_IDENTITY[sdk=iphoneos*]" = "";
				DEFINES_MODULE = YES;
				DEVELOPMENT_TEAM = "";
				DYLIB_COMPATIBILITY_VERSION = 1;
				DYLIB_CURRENT_VERSION = 1;
				DYLIB_INSTALL_NAME_BASE = "@rpath";
				GCC_PRECOMPILE_PREFIX_HEADER = YES;
				GCC_PREFIX_HEADER = "WeexSDK/Sources/Supporting Files/WeexSDK-Prefix.pch";
				GCC_PREPROCESSOR_DEFINITIONS = (
					"${inherited}",
					"OS_IOS=1",
				);
				GCC_TREAT_WARNINGS_AS_ERRORS = YES;
				HEADER_SEARCH_PATHS = (
					"$(inherited)",
					"$(PROJECT_DIR)/WeexSDK/Dependency",
					"$(PROJECT_DIR)/../../weex_core/Source",
					"$(PROJECT_DIR)/../../weex_core/Source/core/layout",
				);
				INFOPLIST_FILE = WeexSDK/Info.plist;
				INSTALL_PATH = "$(LOCAL_LIBRARY_DIR)/Frameworks";
				IPHONEOS_DEPLOYMENT_TARGET = 8.0;
				LD_RUNPATH_SEARCH_PATHS = "$(inherited) @executable_path/Frameworks @loader_path/Frameworks";
				MACH_O_TYPE = staticlib;
				OTHER_CFLAGS = (
					"$(inherited)",
					"-isystem",
					"-isystem",
				);
				OTHER_LDFLAGS = (
					"-ObjC",
					"-framework",
					"\"CFNetwork\"",
					"-framework",
					"\"Security\"",
					"-lstdc++",
				);
				PODS_ROOT = "";
				PRODUCT_BUNDLE_IDENTIFIER = com.taobao.WeexSDK;
				PRODUCT_NAME = "$(TARGET_NAME)";
				SKIP_INSTALL = YES;
				VALID_ARCHS = "arm64 armv7 x86_64 i386";
				WARNING_CFLAGS = (
					"-Wno-documentation",
					"-Wno-c++14-extensions",
				);
			};
			name = Release;
		};
		DCA4452A1EFA555400D0CFA8 /* Debug */ = {
			isa = XCBuildConfiguration;
			buildSettings = {
				CLANG_ANALYZER_NONNULL = YES;
				CLANG_ANALYZER_NUMBER_OBJECT_CONVERSION = YES_AGGRESSIVE;
				CLANG_WARN_COMMA = NO;
				CLANG_WARN_DOCUMENTATION_COMMENTS = YES;
				CLANG_WARN_INFINITE_RECURSION = YES;
				CLANG_WARN_OBJC_IMPLICIT_RETAIN_SELF = NO;
				CLANG_WARN_SUSPICIOUS_MOVE = YES;
				CODE_SIGN_IDENTITY = "";
				DEFINES_MODULE = YES;
				DYLIB_COMPATIBILITY_VERSION = 1;
				DYLIB_CURRENT_VERSION = 1;
				DYLIB_INSTALL_NAME_BASE = "@rpath";
				ENABLE_BITCODE = NO;
				GCC_PRECOMPILE_PREFIX_HEADER = YES;
				GCC_PREFIX_HEADER = "WeexSDK/Sources/Supporting Files/WeexSDK-Prefix.pch";
				GCC_PREPROCESSOR_DEFINITIONS = (
					"$(inherited)",
					"OS_IOS=1",
				);
				GCC_TREAT_WARNINGS_AS_ERRORS = YES;
				HEADER_SEARCH_PATHS = (
					"$(PROJECT_DIR)/../../weex_core/Source",
					"$(PROJECT_DIR)/../../weex_core/Source/core/layout",
				);
				INFOPLIST_FILE = "WeexSDK-Dynamic/Info.plist";
				INSTALL_PATH = "$(LOCAL_LIBRARY_DIR)/Frameworks";
				IPHONEOS_DEPLOYMENT_TARGET = 8.0;
				LD_RUNPATH_SEARCH_PATHS = "$(inherited) @executable_path/Frameworks @loader_path/Frameworks";
				OTHER_LDFLAGS = (
					"-ObjC",
					"-framework",
					"\"CFNetwork\"",
					"-framework",
					"\"Security\"",
					"-lstdc++",
				);
				PRODUCT_BUNDLE_IDENTIFIER = "com.taobao.WeexSDK-Dynamic";
				PRODUCT_NAME = WeexSDK;
				SKIP_INSTALL = YES;
				WARNING_CFLAGS = "-Wno-documentation";
			};
			name = Debug;
		};
		DCA4452B1EFA555400D0CFA8 /* Release */ = {
			isa = XCBuildConfiguration;
			buildSettings = {
				CLANG_ANALYZER_NONNULL = YES;
				CLANG_ANALYZER_NUMBER_OBJECT_CONVERSION = YES_AGGRESSIVE;
				CLANG_WARN_COMMA = NO;
				CLANG_WARN_DOCUMENTATION_COMMENTS = YES;
				CLANG_WARN_INFINITE_RECURSION = YES;
				CLANG_WARN_OBJC_IMPLICIT_RETAIN_SELF = NO;
				CLANG_WARN_SUSPICIOUS_MOVE = YES;
				CODE_SIGN_IDENTITY = "";
				DEFINES_MODULE = YES;
				DYLIB_COMPATIBILITY_VERSION = 1;
				DYLIB_CURRENT_VERSION = 1;
				DYLIB_INSTALL_NAME_BASE = "@rpath";
				ENABLE_BITCODE = NO;
				GCC_PRECOMPILE_PREFIX_HEADER = YES;
				GCC_PREFIX_HEADER = "WeexSDK/Sources/Supporting Files/WeexSDK-Prefix.pch";
				GCC_PREPROCESSOR_DEFINITIONS = (
					"${inherited}",
					"OS_IOS=1",
				);
				GCC_TREAT_WARNINGS_AS_ERRORS = YES;
				HEADER_SEARCH_PATHS = (
					"$(PROJECT_DIR)/../../weex_core/Source",
					"$(PROJECT_DIR)/../../weex_core/Source/core/layout",
				);
				INFOPLIST_FILE = "WeexSDK-Dynamic/Info.plist";
				INSTALL_PATH = "$(LOCAL_LIBRARY_DIR)/Frameworks";
				IPHONEOS_DEPLOYMENT_TARGET = 8.0;
				LD_RUNPATH_SEARCH_PATHS = "$(inherited) @executable_path/Frameworks @loader_path/Frameworks";
				OTHER_LDFLAGS = (
					"-ObjC",
					"-framework",
					"\"CFNetwork\"",
					"-framework",
					"\"Security\"",
					"-lstdc++",
				);
				PRODUCT_BUNDLE_IDENTIFIER = "com.taobao.WeexSDK-Dynamic";
				PRODUCT_NAME = WeexSDK;
				SKIP_INSTALL = YES;
				WARNING_CFLAGS = "-Wno-documentation";
			};
			name = Release;
		};
/* End XCBuildConfiguration section */

/* Begin XCConfigurationList section */
		2A42AF8B1C23B33E00818EA6 /* Build configuration list for PBXNativeTarget "WeexSDK_MTL" */ = {
			isa = XCConfigurationList;
			buildConfigurations = (
				2A42AF8C1C23B33E00818EA6 /* Debug */,
				2A42AF8D1C23B33E00818EA6 /* Release */,
			);
			defaultConfigurationIsVisible = 0;
			defaultConfigurationName = Release;
		};
		74C896451D2AC2210043B82A /* Build configuration list for PBXNativeTarget "WeexSDKTests" */ = {
			isa = XCConfigurationList;
			buildConfigurations = (
				74C896461D2AC2210043B82A /* Debug */,
				74C896471D2AC2210043B82A /* Release */,
			);
			defaultConfigurationIsVisible = 0;
			defaultConfigurationName = Release;
		};
		77D160F71C02DBE70010B15B /* Build configuration list for PBXProject "WeexSDK" */ = {
			isa = XCConfigurationList;
			buildConfigurations = (
				77D1610F1C02DBE70010B15B /* Debug */,
				77D161101C02DBE70010B15B /* Release */,
			);
			defaultConfigurationIsVisible = 0;
			defaultConfigurationName = Release;
		};
		77D161111C02DBE70010B15B /* Build configuration list for PBXNativeTarget "WeexSDK" */ = {
			isa = XCConfigurationList;
			buildConfigurations = (
				77D161121C02DBE70010B15B /* Debug */,
				77D161131C02DBE70010B15B /* Release */,
			);
			defaultConfigurationIsVisible = 0;
			defaultConfigurationName = Release;
		};
		DCA4452C1EFA555400D0CFA8 /* Build configuration list for PBXNativeTarget "WeexSDK-Dynamic" */ = {
			isa = XCConfigurationList;
			buildConfigurations = (
				DCA4452A1EFA555400D0CFA8 /* Debug */,
				DCA4452B1EFA555400D0CFA8 /* Release */,
			);
			defaultConfigurationIsVisible = 0;
			defaultConfigurationName = Release;
		};
/* End XCConfigurationList section */
	};
	rootObject = 77D160F41C02DBE70010B15B /* Project object */;
}<|MERGE_RESOLUTION|>--- conflicted
+++ resolved
@@ -2967,11 +2967,8 @@
 			isa = PBXHeadersBuildPhase;
 			buildActionMask = 2147483647;
 			files = (
-<<<<<<< HEAD
 				DCA4461D1EFA5AAA00D0CFA8 /* WXHandlerFactory.h in Headers */,
-=======
 				B85ED3032126715100EBEC11 /* WXRecyclerComponent.h in Headers */,
->>>>>>> ff7b42be
 				7715EB6321A69DD9001F1108 /* WXRichText.h in Headers */,
 				B8D66C1C21255730003960BD /* style.h in Headers */,
 				B8D66C2421255730003960BD /* layout.h in Headers */,
