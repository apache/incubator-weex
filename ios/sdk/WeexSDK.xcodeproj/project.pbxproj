// !$*UTF8*$!
{
	archiveVersion = 1;
	classes = {
	};
	objectVersion = 46;
	objects = {

/* Begin PBXBuildFile section */
		042013AD1E66CD6A001FC79C /* WXValidateProtocol.h in Headers */ = {isa = PBXBuildFile; fileRef = 042013AC1E66CD6A001FC79C /* WXValidateProtocol.h */; settings = {ATTRIBUTES = (Public, ); }; };
		17036A4E20FDE72F0029AE3D /* WXApmForInstance.h in Headers */ = {isa = PBXBuildFile; fileRef = 17036A4C20FDE72F0029AE3D /* WXApmForInstance.h */; settings = {ATTRIBUTES = (Public, ); }; };
		17036A4F20FDE72F0029AE3D /* WXApmForInstance.h in Headers */ = {isa = PBXBuildFile; fileRef = 17036A4C20FDE72F0029AE3D /* WXApmForInstance.h */; settings = {ATTRIBUTES = (Public, ); }; };
		17036A5320FDE7490029AE3D /* WXApmProtocol.h in Headers */ = {isa = PBXBuildFile; fileRef = 17036A5220FDE7490029AE3D /* WXApmProtocol.h */; settings = {ATTRIBUTES = (Public, ); }; };
		17036A5420FDE7490029AE3D /* WXApmProtocol.h in Headers */ = {isa = PBXBuildFile; fileRef = 17036A5220FDE7490029AE3D /* WXApmProtocol.h */; settings = {ATTRIBUTES = (Public, ); }; };
		170B4664208733AF00562666 /* WXAnalyzerCenter.h in Headers */ = {isa = PBXBuildFile; fileRef = 17C74F092072145000AB4CAB /* WXAnalyzerCenter.h */; settings = {ATTRIBUTES = (Public, ); }; };
		170B4665208733BF00562666 /* WXAnalyzerCenter+Transfer.h in Headers */ = {isa = PBXBuildFile; fileRef = 17C74F082072145000AB4CAB /* WXAnalyzerCenter+Transfer.h */; };
		170B4668208733E500562666 /* WXAnalyzerCenter.m in Sources */ = {isa = PBXBuildFile; fileRef = 17C74F0A2072145100AB4CAB /* WXAnalyzerCenter.m */; };
		1746EA7320E9D253007E55BD /* WXComponent_performance.h in Headers */ = {isa = PBXBuildFile; fileRef = 1746EA7220E9D253007E55BD /* WXComponent_performance.h */; };
		1746EA7420E9D253007E55BD /* WXComponent_performance.h in Headers */ = {isa = PBXBuildFile; fileRef = 1746EA7220E9D253007E55BD /* WXComponent_performance.h */; };
		1746EA7520E9D25E007E55BD /* WXSDKInstance_performance.h in Headers */ = {isa = PBXBuildFile; fileRef = 17B122202090AA9300387E33 /* WXSDKInstance_performance.h */; };
		176BE43C209172330086B6AF /* WXComponent+Layout.mm in Sources */ = {isa = PBXBuildFile; fileRef = 176BE43B209172330086B6AF /* WXComponent+Layout.mm */; };
		1771795721416DF0006F39A9 /* WXApmForInstance.m in Sources */ = {isa = PBXBuildFile; fileRef = 1771795421412A5D006F39A9 /* WXApmForInstance.m */; };
		1771795821416DF1006F39A9 /* WXApmForInstance.m in Sources */ = {isa = PBXBuildFile; fileRef = 1771795421412A5D006F39A9 /* WXApmForInstance.m */; };
		17B122212090AA9300387E33 /* WXSDKInstance_performance.m in Sources */ = {isa = PBXBuildFile; fileRef = 17B1221F2090AA9300387E33 /* WXSDKInstance_performance.m */; };
		17B122222090AA9300387E33 /* WXSDKInstance_performance.h in Headers */ = {isa = PBXBuildFile; fileRef = 17B122202090AA9300387E33 /* WXSDKInstance_performance.h */; };
		17B122252090AAB000387E33 /* WXSDKError.h in Headers */ = {isa = PBXBuildFile; fileRef = 17B122232090AAB000387E33 /* WXSDKError.h */; settings = {ATTRIBUTES = (Public, ); }; };
		17B122262090AAB000387E33 /* WXSDKError.m in Sources */ = {isa = PBXBuildFile; fileRef = 17B122242090AAB000387E33 /* WXSDKError.m */; };
		17B122272090ABAC00387E33 /* WXSDKError.h in Headers */ = {isa = PBXBuildFile; fileRef = 17B122232090AAB000387E33 /* WXSDKError.h */; settings = {ATTRIBUTES = (Public, ); }; };
		17C74F0B2072145100AB4CAB /* WXAnalyzerCenter+Transfer.h in Headers */ = {isa = PBXBuildFile; fileRef = 17C74F082072145000AB4CAB /* WXAnalyzerCenter+Transfer.h */; };
		17C74F0C2072145100AB4CAB /* WXAnalyzerCenter.h in Headers */ = {isa = PBXBuildFile; fileRef = 17C74F092072145000AB4CAB /* WXAnalyzerCenter.h */; settings = {ATTRIBUTES = (Public, ); }; };
		17C74F0D2072145100AB4CAB /* WXAnalyzerCenter.m in Sources */ = {isa = PBXBuildFile; fileRef = 17C74F0A2072145100AB4CAB /* WXAnalyzerCenter.m */; };
		17C74F0F2072147B00AB4CAB /* WXAnalyzerProtocol.h in Headers */ = {isa = PBXBuildFile; fileRef = 17C74F0E2072147A00AB4CAB /* WXAnalyzerProtocol.h */; settings = {ATTRIBUTES = (Public, ); }; };
		17E5ACDB2091F05700EE81F1 /* WXComponent+Layout.mm in Sources */ = {isa = PBXBuildFile; fileRef = 176BE43B209172330086B6AF /* WXComponent+Layout.mm */; };
		17E5ACE2209211BD00EE81F1 /* WXTransition.mm in Sources */ = {isa = PBXBuildFile; fileRef = 333D9A261F41507A007CED39 /* WXTransition.mm */; };
		17E5ACE3209211C200EE81F1 /* WXTransition.h in Headers */ = {isa = PBXBuildFile; fileRef = 333D9A251F41507A007CED39 /* WXTransition.h */; };
		17F2D6E72087227300084378 /* WXAnalyzerProtocol.h in Headers */ = {isa = PBXBuildFile; fileRef = 17C74F0E2072147A00AB4CAB /* WXAnalyzerProtocol.h */; settings = {ATTRIBUTES = (Public, ); }; };
		1C1A2BED1D91172800539AA1 /* WXConvertTests.m in Sources */ = {isa = PBXBuildFile; fileRef = 1C1A2BEC1D91172800539AA1 /* WXConvertTests.m */; };
		1D3000F11D40B9AC004F3B4F /* WXClipboardModule.h in Headers */ = {isa = PBXBuildFile; fileRef = 1D3000EF1D40B9AB004F3B4F /* WXClipboardModule.h */; };
		1D3000F21D40B9AC004F3B4F /* WXClipboardModule.m in Sources */ = {isa = PBXBuildFile; fileRef = 1D3000F01D40B9AB004F3B4F /* WXClipboardModule.m */; };
		2A1F57B71C75C6A600B58017 /* WXTextInputComponent.h in Headers */ = {isa = PBXBuildFile; fileRef = 2A1F57B51C75C6A600B58017 /* WXTextInputComponent.h */; };
		2A1F57B81C75C6A600B58017 /* WXTextInputComponent.m in Sources */ = {isa = PBXBuildFile; fileRef = 2A1F57B61C75C6A600B58017 /* WXTextInputComponent.m */; };
		2A42AF881C23B33E00818EA6 /* WeexSDK_MTL.h in Copy Files */ = {isa = PBXBuildFile; fileRef = 2A42AF871C23B33E00818EA6 /* WeexSDK_MTL.h */; };
		2A42AF8A1C23B33E00818EA6 /* WeexSDK_MTL.m in Sources */ = {isa = PBXBuildFile; fileRef = 2A42AF891C23B33E00818EA6 /* WeexSDK_MTL.m */; };
		2A4445BF1CA8FD56009E7C6D /* WXTextComponentProtocol.h in Headers */ = {isa = PBXBuildFile; fileRef = 2A4445BE1CA8FD56009E7C6D /* WXTextComponentProtocol.h */; };
		2A60CE9C1C91733E00857B9F /* WXSwitchComponent.h in Headers */ = {isa = PBXBuildFile; fileRef = 2A60CE9A1C91733E00857B9F /* WXSwitchComponent.h */; };
		2A60CE9D1C91733E00857B9F /* WXSwitchComponent.mm in Sources */ = {isa = PBXBuildFile; fileRef = 2A60CE9B1C91733E00857B9F /* WXSwitchComponent.mm */; };
		2A837AB21CD9DE9200AEDF03 /* WXLoadingComponent.h in Headers */ = {isa = PBXBuildFile; fileRef = 2A837AAC1CD9DE9200AEDF03 /* WXLoadingComponent.h */; };
		2A837AB31CD9DE9200AEDF03 /* WXLoadingComponent.mm in Sources */ = {isa = PBXBuildFile; fileRef = 2A837AAD1CD9DE9200AEDF03 /* WXLoadingComponent.mm */; };
		2A837AB41CD9DE9200AEDF03 /* WXLoadingIndicator.h in Headers */ = {isa = PBXBuildFile; fileRef = 2A837AAE1CD9DE9200AEDF03 /* WXLoadingIndicator.h */; };
		2A837AB51CD9DE9200AEDF03 /* WXLoadingIndicator.m in Sources */ = {isa = PBXBuildFile; fileRef = 2A837AAF1CD9DE9200AEDF03 /* WXLoadingIndicator.m */; };
		2A837AB61CD9DE9200AEDF03 /* WXRefreshComponent.h in Headers */ = {isa = PBXBuildFile; fileRef = 2A837AB01CD9DE9200AEDF03 /* WXRefreshComponent.h */; };
		2A837AB71CD9DE9200AEDF03 /* WXRefreshComponent.mm in Sources */ = {isa = PBXBuildFile; fileRef = 2A837AB11CD9DE9200AEDF03 /* WXRefreshComponent.mm */; };
		2A8E658A1C7C7AA20025C7B7 /* WXVideoComponent.h in Headers */ = {isa = PBXBuildFile; fileRef = 2A8E65881C7C7AA20025C7B7 /* WXVideoComponent.h */; };
		2A8E658B1C7C7AA20025C7B7 /* WXVideoComponent.m in Sources */ = {isa = PBXBuildFile; fileRef = 2A8E65891C7C7AA20025C7B7 /* WXVideoComponent.m */; };
		2A919DA61E321F1F006EB6B5 /* WXBridgeMethod.h in Headers */ = {isa = PBXBuildFile; fileRef = 2A919DA41E321F1F006EB6B5 /* WXBridgeMethod.h */; settings = {ATTRIBUTES = (Public, ); }; };
		2A919DA71E321F1F006EB6B5 /* WXBridgeMethod.m in Sources */ = {isa = PBXBuildFile; fileRef = 2A919DA51E321F1F006EB6B5 /* WXBridgeMethod.m */; };
		2AC750241C7565690041D390 /* WXIndicatorComponent.h in Headers */ = {isa = PBXBuildFile; fileRef = 2AC750221C7565690041D390 /* WXIndicatorComponent.h */; settings = {ATTRIBUTES = (Public, ); }; };
		2AC750251C7565690041D390 /* WXIndicatorComponent.m in Sources */ = {isa = PBXBuildFile; fileRef = 2AC750231C7565690041D390 /* WXIndicatorComponent.m */; };
		2AE5B7521CAB7DBD0082FDDB /* WXAComponent.h in Headers */ = {isa = PBXBuildFile; fileRef = 2AE5B7501CAB7DBD0082FDDB /* WXAComponent.h */; settings = {ATTRIBUTES = (Public, ); }; };
		2AE5B7531CAB7DBD0082FDDB /* WXAComponent.m in Sources */ = {isa = PBXBuildFile; fileRef = 2AE5B7511CAB7DBD0082FDDB /* WXAComponent.m */; };
		2AE5B7561CABA04E0082FDDB /* WXEventModuleProtocol.h in Headers */ = {isa = PBXBuildFile; fileRef = 2AE5B7551CABA04E0082FDDB /* WXEventModuleProtocol.h */; settings = {ATTRIBUTES = (Public, ); }; };
		2AFEB17B1C747139000507FA /* WXInstanceWrap.h in Headers */ = {isa = PBXBuildFile; fileRef = 2AFEB1791C747139000507FA /* WXInstanceWrap.h */; };
		2AFEB17C1C747139000507FA /* WXInstanceWrap.m in Sources */ = {isa = PBXBuildFile; fileRef = 2AFEB17A1C747139000507FA /* WXInstanceWrap.m */; };
		333D9A271F41507A007CED39 /* WXTransition.h in Headers */ = {isa = PBXBuildFile; fileRef = 333D9A251F41507A007CED39 /* WXTransition.h */; };
		333D9A2A1F41507A007CED39 /* WXTransition.mm in Sources */ = {isa = PBXBuildFile; fileRef = 333D9A261F41507A007CED39 /* WXTransition.mm */; };
		33CE190E2153443000CF9670 /* WXJSFrameworkLoadDefaultImpl.h in Headers */ = {isa = PBXBuildFile; fileRef = 33CE190C2153443000CF9670 /* WXJSFrameworkLoadDefaultImpl.h */; };
		33CE190F2153443000CF9670 /* WXJSFrameworkLoadDefaultImpl.h in Headers */ = {isa = PBXBuildFile; fileRef = 33CE190C2153443000CF9670 /* WXJSFrameworkLoadDefaultImpl.h */; };
		33CE19102153443000CF9670 /* WXJSFrameworkLoadDefaultImpl.m in Sources */ = {isa = PBXBuildFile; fileRef = 33CE190D2153443000CF9670 /* WXJSFrameworkLoadDefaultImpl.m */; };
		33CE19112153443000CF9670 /* WXJSFrameworkLoadDefaultImpl.m in Sources */ = {isa = PBXBuildFile; fileRef = 33CE190D2153443000CF9670 /* WXJSFrameworkLoadDefaultImpl.m */; };
		33CE19132153444900CF9670 /* WXJSFrameworkLoadProtocol.h in Headers */ = {isa = PBXBuildFile; fileRef = 33CE19122153444900CF9670 /* WXJSFrameworkLoadProtocol.h */; settings = {ATTRIBUTES = (Public, ); }; };
		33CE19142153444900CF9670 /* WXJSFrameworkLoadProtocol.h in Headers */ = {isa = PBXBuildFile; fileRef = 33CE19122153444900CF9670 /* WXJSFrameworkLoadProtocol.h */; settings = {ATTRIBUTES = (Public, ); }; };
		37B51EE41E97804D0040A743 /* WXCycleSliderComponent.h in Headers */ = {isa = PBXBuildFile; fileRef = 37B51EE21E97804D0040A743 /* WXCycleSliderComponent.h */; };
		37B51EE51E97804D0040A743 /* WXCycleSliderComponent.mm in Sources */ = {isa = PBXBuildFile; fileRef = 37B51EE31E97804D0040A743 /* WXCycleSliderComponent.mm */; };
		4505D11B219B1F720083A1A2 /* class_math.h in Headers */ = {isa = PBXBuildFile; fileRef = 4505D119219B1F710083A1A2 /* class_math.h */; };
		4505D11C219B1F720083A1A2 /* class_math.cc in Sources */ = {isa = PBXBuildFile; fileRef = 4505D11A219B1F710083A1A2 /* class_math.cc */; };
		4505D11D219B1F9E0083A1A2 /* class_math.cc in Sources */ = {isa = PBXBuildFile; fileRef = 4505D11A219B1F710083A1A2 /* class_math.cc */; };
		4505D11E219B1FAC0083A1A2 /* class_math.h in Headers */ = {isa = PBXBuildFile; fileRef = 4505D119219B1F710083A1A2 /* class_math.h */; };
		4505D11F219B20290083A1A2 /* vcomponent.cc in Sources */ = {isa = PBXBuildFile; fileRef = 453267132140E38900DAA620 /* vcomponent.cc */; };
		4505D120219B20310083A1A2 /* vcomponent.h in Headers */ = {isa = PBXBuildFile; fileRef = 453267122140E38900DAA620 /* vcomponent.h */; };
		4505D121219B206B0083A1A2 /* exec_state_binary.cc in Sources */ = {isa = PBXBuildFile; fileRef = 98399A7F21916A9600D83CCE /* exec_state_binary.cc */; };
		4505D122219B207D0083A1A2 /* exec_state_binary.h in Headers */ = {isa = PBXBuildFile; fileRef = 98399A8121916A9600D83CCE /* exec_state_binary.h */; };
		4505D124219B20A80083A1A2 /* exec_state_section.cc in Sources */ = {isa = PBXBuildFile; fileRef = 98399A7E21916A9600D83CCE /* exec_state_section.cc */; };
		4505D125219B20B20083A1A2 /* exec_state_section.h in Headers */ = {isa = PBXBuildFile; fileRef = 98399A8821916A9700D83CCE /* exec_state_section.h */; };
		4505D126219B20DA0083A1A2 /* class_function.cc in Sources */ = {isa = PBXBuildFile; fileRef = 98399A8421916A9700D83CCE /* class_function.cc */; };
		4505D127219B20E70083A1A2 /* class_function.h in Headers */ = {isa = PBXBuildFile; fileRef = 98399A8921916A9800D83CCE /* class_function.h */; };
		4505D128219B21110083A1A2 /* class_console.cc in Sources */ = {isa = PBXBuildFile; fileRef = 98399A8221916A9700D83CCE /* class_console.cc */; };
		4505D129219B211D0083A1A2 /* class_console.h in Headers */ = {isa = PBXBuildFile; fileRef = 98399A8621916A9700D83CCE /* class_console.h */; };
		4505D12A219B213B0083A1A2 /* class_regex.cc in Sources */ = {isa = PBXBuildFile; fileRef = 98399A8021916A9600D83CCE /* class_regex.cc */; };
		4505D12B219B21470083A1A2 /* class_regex.h in Headers */ = {isa = PBXBuildFile; fileRef = 98399A8721916A9700D83CCE /* class_regex.h */; };
		4505D12C219B216D0083A1A2 /* class_window.cc in Sources */ = {isa = PBXBuildFile; fileRef = 98399A8321916A9700D83CCE /* class_window.cc */; };
		4505D12D219B21760083A1A2 /* class_window.h in Headers */ = {isa = PBXBuildFile; fileRef = 98399A8521916A9700D83CCE /* class_window.h */; };
		4505D12E219B22630083A1A2 /* op_code.cc in Sources */ = {isa = PBXBuildFile; fileRef = 98399A8A21916A9800D83CCE /* op_code.cc */; };
		4532670A213FC84A00DAA620 /* WXDisplayLinkManager.h in Headers */ = {isa = PBXBuildFile; fileRef = 45326708213FC84900DAA620 /* WXDisplayLinkManager.h */; };
		4532670B213FC84A00DAA620 /* WXDisplayLinkManager.m in Sources */ = {isa = PBXBuildFile; fileRef = 45326709213FC84900DAA620 /* WXDisplayLinkManager.m */; };
		4532670C213FCF2300DAA620 /* WXDisplayLinkManager.h in Headers */ = {isa = PBXBuildFile; fileRef = 45326708213FC84900DAA620 /* WXDisplayLinkManager.h */; };
		4532670D213FCFB400DAA620 /* WXDisplayLinkManager.m in Sources */ = {isa = PBXBuildFile; fileRef = 45326709213FC84900DAA620 /* WXDisplayLinkManager.m */; };
		453267142140E38900DAA620 /* vcomponent.h in Headers */ = {isa = PBXBuildFile; fileRef = 453267122140E38900DAA620 /* vcomponent.h */; };
		453267152140E38900DAA620 /* vcomponent.cc in Sources */ = {isa = PBXBuildFile; fileRef = 453267132140E38900DAA620 /* vcomponent.cc */; };
		453F374E219A76A600A03F1D /* WXConvertUtility.mm in Sources */ = {isa = PBXBuildFile; fileRef = 453F374C219A76A500A03F1D /* WXConvertUtility.mm */; };
		453F3756219A76CA00A03F1D /* default_request_handler.h in Headers */ = {isa = PBXBuildFile; fileRef = 453F3750219A76CA00A03F1D /* default_request_handler.h */; };
		453F3757219A76CA00A03F1D /* http_module.cc in Sources */ = {isa = PBXBuildFile; fileRef = 453F3751219A76CA00A03F1D /* http_module.cc */; };
		453F3758219A76CA00A03F1D /* default_request_handler.mm in Sources */ = {isa = PBXBuildFile; fileRef = 453F3753219A76CA00A03F1D /* default_request_handler.mm */; };
		453F3759219A76CA00A03F1D /* request_handler.h in Headers */ = {isa = PBXBuildFile; fileRef = 453F3754219A76CA00A03F1D /* request_handler.h */; };
		453F375A219A76CA00A03F1D /* http_module.h in Headers */ = {isa = PBXBuildFile; fileRef = 453F3755219A76CA00A03F1D /* http_module.h */; };
		453F375E219A76FA00A03F1D /* vcomponent_lifecycle_listener.mm in Sources */ = {isa = PBXBuildFile; fileRef = 453F375C219A76FA00A03F1D /* vcomponent_lifecycle_listener.mm */; };
		453F375F219A76FA00A03F1D /* vnode_on_event_listener.mm in Sources */ = {isa = PBXBuildFile; fileRef = 453F375D219A76FA00A03F1D /* vnode_on_event_listener.mm */; };
		453F3762219A770900A03F1D /* vcomponent_lifecycle_listener.h in Headers */ = {isa = PBXBuildFile; fileRef = 453F3760219A770900A03F1D /* vcomponent_lifecycle_listener.h */; };
		453F3763219A770900A03F1D /* vnode_on_event_listener.h in Headers */ = {isa = PBXBuildFile; fileRef = 453F3761219A770900A03F1D /* vnode_on_event_listener.h */; };
		453F3764219A77EE00A03F1D /* vcomponent_lifecycle_listener.mm in Sources */ = {isa = PBXBuildFile; fileRef = 453F375C219A76FA00A03F1D /* vcomponent_lifecycle_listener.mm */; };
		453F3765219A77FF00A03F1D /* vnode_on_event_listener.mm in Sources */ = {isa = PBXBuildFile; fileRef = 453F375D219A76FA00A03F1D /* vnode_on_event_listener.mm */; };
		453F3767219A781900A03F1D /* vcomponent_lifecycle_listener.h in Headers */ = {isa = PBXBuildFile; fileRef = 453F3760219A770900A03F1D /* vcomponent_lifecycle_listener.h */; };
		453F3768219A782900A03F1D /* vnode_on_event_listener.h in Headers */ = {isa = PBXBuildFile; fileRef = 453F3761219A770900A03F1D /* vnode_on_event_listener.h */; };
		453F376A219A784F00A03F1D /* http_module.cc in Sources */ = {isa = PBXBuildFile; fileRef = 453F3751219A76CA00A03F1D /* http_module.cc */; };
		453F376B219A785C00A03F1D /* http_module.h in Headers */ = {isa = PBXBuildFile; fileRef = 453F3755219A76CA00A03F1D /* http_module.h */; };
		453F376C219A786F00A03F1D /* request_handler.h in Headers */ = {isa = PBXBuildFile; fileRef = 453F3754219A76CA00A03F1D /* request_handler.h */; };
		453F376D219A788800A03F1D /* default_request_handler.h in Headers */ = {isa = PBXBuildFile; fileRef = 453F3750219A76CA00A03F1D /* default_request_handler.h */; };
		453F376E219A789A00A03F1D /* default_request_handler.mm in Sources */ = {isa = PBXBuildFile; fileRef = 453F3753219A76CA00A03F1D /* default_request_handler.mm */; };
		453F376F219A78D700A03F1D /* WXConvertUtility.mm in Sources */ = {isa = PBXBuildFile; fileRef = 453F374C219A76A500A03F1D /* WXConvertUtility.mm */; };
		4547FD012152048700E79971 /* class_object.cc in Sources */ = {isa = PBXBuildFile; fileRef = 4547FCFF2152048600E79971 /* class_object.cc */; };
		4547FD022152048700E79971 /* class_object.h in Headers */ = {isa = PBXBuildFile; fileRef = 4547FD002152048600E79971 /* class_object.h */; };
		4547FD032152049F00E79971 /* class_object.h in Headers */ = {isa = PBXBuildFile; fileRef = 4547FD002152048600E79971 /* class_object.h */; };
		4547FD04215204AB00E79971 /* class_object.cc in Sources */ = {isa = PBXBuildFile; fileRef = 4547FCFF2152048600E79971 /* class_object.cc */; };
		4547FD0D215392FA00E79971 /* js_common_function.h in Headers */ = {isa = PBXBuildFile; fileRef = 4547FD0B215392F900E79971 /* js_common_function.h */; };
		4547FD0E215392FA00E79971 /* js_common_function.cc in Sources */ = {isa = PBXBuildFile; fileRef = 4547FD0C215392F900E79971 /* js_common_function.cc */; };
		4547FD0F2153931000E79971 /* js_common_function.cc in Sources */ = {isa = PBXBuildFile; fileRef = 4547FD0C215392F900E79971 /* js_common_function.cc */; };
		4547FD102153932A00E79971 /* js_common_function.h in Headers */ = {isa = PBXBuildFile; fileRef = 4547FD0B215392F900E79971 /* js_common_function.h */; };
		45E0B4C121CB7B82005D1B3B /* WXConvertUtility.h in Headers */ = {isa = PBXBuildFile; fileRef = 453F374B219A76A500A03F1D /* WXConvertUtility.h */; };
		45E0B4C221CB7B9C005D1B3B /* WXConvertUtility.h in Headers */ = {isa = PBXBuildFile; fileRef = 453F374B219A76A500A03F1D /* WXConvertUtility.h */; };
		591324A31D49B7F1004E89ED /* WXTimerModuleTests.m in Sources */ = {isa = PBXBuildFile; fileRef = 591324A21D49B7F1004E89ED /* WXTimerModuleTests.m */; };
		591DD3311D23AD5800BE8709 /* WXErrorView.m in Sources */ = {isa = PBXBuildFile; fileRef = 591DD32F1D23AD5800BE8709 /* WXErrorView.m */; };
		591DD3321D23AD5800BE8709 /* WXErrorView.h in Headers */ = {isa = PBXBuildFile; fileRef = 591DD3301D23AD5800BE8709 /* WXErrorView.h */; settings = {ATTRIBUTES = (Public, ); }; };
		594C28921CF9E61A009793A4 /* WXAnimationModule.m in Sources */ = {isa = PBXBuildFile; fileRef = 594C28901CF9E61A009793A4 /* WXAnimationModule.m */; };
		594C28931CF9E61A009793A4 /* WXAnimationModule.h in Headers */ = {isa = PBXBuildFile; fileRef = 594C28911CF9E61A009793A4 /* WXAnimationModule.h */; };
		596FDD661D3F52700082CD5B /* WXAnimationModuleTests.m in Sources */ = {isa = PBXBuildFile; fileRef = 596FDD651D3F52700082CD5B /* WXAnimationModuleTests.m */; };
		596FDD691D3F9EFF0082CD5B /* TestSupportUtils.m in Sources */ = {isa = PBXBuildFile; fileRef = 596FDD681D3F9EFF0082CD5B /* TestSupportUtils.m */; };
		597334B11D4D9E7F00988789 /* WXSDKManagerTests.m in Sources */ = {isa = PBXBuildFile; fileRef = 597334B01D4D9E7F00988789 /* WXSDKManagerTests.m */; };
		597334B31D4DE1A600988789 /* WXBridgeMethodTests.m in Sources */ = {isa = PBXBuildFile; fileRef = 597334B21D4DE1A600988789 /* WXBridgeMethodTests.m */; };
		598805AD1D52D8C800EDED2C /* WXStorageTests.m in Sources */ = {isa = PBXBuildFile; fileRef = 598805AC1D52D8C800EDED2C /* WXStorageTests.m */; };
		5996BD701D49EC0600C0FEA6 /* WXInstanceWrapTests.m in Sources */ = {isa = PBXBuildFile; fileRef = 5996BD6F1D49EC0600C0FEA6 /* WXInstanceWrapTests.m */; };
		5996BD751D4D8A0E00C0FEA6 /* WXSDKEngineTests.m in Sources */ = {isa = PBXBuildFile; fileRef = 5996BD741D4D8A0E00C0FEA6 /* WXSDKEngineTests.m */; };
		59A582D41CF481110081FD3E /* WXAppMonitorProtocol.h in Headers */ = {isa = PBXBuildFile; fileRef = 59A582D31CF481110081FD3E /* WXAppMonitorProtocol.h */; settings = {ATTRIBUTES = (Public, ); }; };
		59A582FC1CF5B17B0081FD3E /* WXBridgeContext.h in Headers */ = {isa = PBXBuildFile; fileRef = 59A582FA1CF5B17B0081FD3E /* WXBridgeContext.h */; };
		59A583081CF5B2FD0081FD3E /* WXNavigationDefaultImpl.h in Headers */ = {isa = PBXBuildFile; fileRef = 59A583041CF5B2FD0081FD3E /* WXNavigationDefaultImpl.h */; };
		59A583091CF5B2FD0081FD3E /* WXNavigationDefaultImpl.m in Sources */ = {isa = PBXBuildFile; fileRef = 59A583051CF5B2FD0081FD3E /* WXNavigationDefaultImpl.m */; };
		59A596191CB630E50012CD52 /* WXNavigationProtocol.h in Headers */ = {isa = PBXBuildFile; fileRef = 59A596171CB630E50012CD52 /* WXNavigationProtocol.h */; settings = {ATTRIBUTES = (Public, ); }; };
		59A5961C1CB630F10012CD52 /* WXComponent+Navigation.h in Headers */ = {isa = PBXBuildFile; fileRef = 59A5961A1CB630F10012CD52 /* WXComponent+Navigation.h */; };
		59A5961D1CB630F10012CD52 /* WXComponent+Navigation.m in Sources */ = {isa = PBXBuildFile; fileRef = 59A5961B1CB630F10012CD52 /* WXComponent+Navigation.m */; };
		59A596221CB6311F0012CD52 /* WXNavigatorModule.h in Headers */ = {isa = PBXBuildFile; fileRef = 59A5961E1CB6311F0012CD52 /* WXNavigatorModule.h */; };
		59A596231CB6311F0012CD52 /* WXNavigatorModule.m in Sources */ = {isa = PBXBuildFile; fileRef = 59A5961F1CB6311F0012CD52 /* WXNavigatorModule.m */; };
		59A596241CB6311F0012CD52 /* WXStorageModule.h in Headers */ = {isa = PBXBuildFile; fileRef = 59A596201CB6311F0012CD52 /* WXStorageModule.h */; };
		59A596251CB6311F0012CD52 /* WXStorageModule.m in Sources */ = {isa = PBXBuildFile; fileRef = 59A596211CB6311F0012CD52 /* WXStorageModule.m */; };
		59A5962F1CB632050012CD52 /* WXBaseViewController.h in Headers */ = {isa = PBXBuildFile; fileRef = 59A5962B1CB632050012CD52 /* WXBaseViewController.h */; settings = {ATTRIBUTES = (Public, ); }; };
		59A596301CB632050012CD52 /* WXBaseViewController.m in Sources */ = {isa = PBXBuildFile; fileRef = 59A5962C1CB632050012CD52 /* WXBaseViewController.m */; };
		59A596311CB632050012CD52 /* WXRootViewController.h in Headers */ = {isa = PBXBuildFile; fileRef = 59A5962D1CB632050012CD52 /* WXRootViewController.h */; settings = {ATTRIBUTES = (Public, ); }; };
		59A596321CB632050012CD52 /* WXRootViewController.m in Sources */ = {isa = PBXBuildFile; fileRef = 59A5962E1CB632050012CD52 /* WXRootViewController.m */; };
		59AC02511D2A7E6E00355112 /* wx_load_error@3x.png in Resources */ = {isa = PBXBuildFile; fileRef = 59AC02501D2A7E6E00355112 /* wx_load_error@3x.png */; };
		59CE27E81CC387DB000BE37A /* WXEmbedComponent.h in Headers */ = {isa = PBXBuildFile; fileRef = 59CE27E61CC387DB000BE37A /* WXEmbedComponent.h */; };
		59CE27E91CC387DB000BE37A /* WXEmbedComponent.m in Sources */ = {isa = PBXBuildFile; fileRef = 59CE27E71CC387DB000BE37A /* WXEmbedComponent.m */; };
		59D3CA4A1CFC3CE1008835DC /* NSTimer+Weex.h in Headers */ = {isa = PBXBuildFile; fileRef = 59D3CA481CFC3CE1008835DC /* NSTimer+Weex.h */; };
		59D3CA4B1CFC3CE1008835DC /* NSTimer+Weex.m in Sources */ = {isa = PBXBuildFile; fileRef = 59D3CA491CFC3CE1008835DC /* NSTimer+Weex.m */; };
		740451EA1E14BB26004157CB /* WXServiceFactory.h in Headers */ = {isa = PBXBuildFile; fileRef = 740451E81E14BB26004157CB /* WXServiceFactory.h */; };
		740451EB1E14BB26004157CB /* WXServiceFactory.m in Sources */ = {isa = PBXBuildFile; fileRef = 740451E91E14BB26004157CB /* WXServiceFactory.m */; };
		7408C48E1CFB345D000BCCD0 /* WXComponent+Events.h in Headers */ = {isa = PBXBuildFile; fileRef = 7408C48C1CFB345D000BCCD0 /* WXComponent+Events.h */; };
		7408C48F1CFB345D000BCCD0 /* WXComponent+Events.m in Sources */ = {isa = PBXBuildFile; fileRef = 7408C48D1CFB345D000BCCD0 /* WXComponent+Events.m */; };
		740938EE1D3D079100DBB801 /* JavaScriptCore.framework in Frameworks */ = {isa = PBXBuildFile; fileRef = 740938ED1D3D079100DBB801 /* JavaScriptCore.framework */; };
		740938EF1D3D083900DBB801 /* libicucore.tbd in Frameworks */ = {isa = PBXBuildFile; fileRef = 7469869B1C4DEAC20054A57E /* libicucore.tbd */; };
		740938F31D3D0D9300DBB801 /* WXComponentTests.m in Sources */ = {isa = PBXBuildFile; fileRef = 740938EA1D3D026600DBB801 /* WXComponentTests.m */; settings = {COMPILER_FLAGS = "-fno-objc-arc"; }; };
		740938F51D3D0DDE00DBB801 /* AVFoundation.framework in Frameworks */ = {isa = PBXBuildFile; fileRef = 740938F41D3D0DDE00DBB801 /* AVFoundation.framework */; };
		740938F71D3D0DFD00DBB801 /* CoreMedia.framework in Frameworks */ = {isa = PBXBuildFile; fileRef = 740938F61D3D0DFD00DBB801 /* CoreMedia.framework */; };
		740938F91D3D0E0300DBB801 /* MediaPlayer.framework in Frameworks */ = {isa = PBXBuildFile; fileRef = 740938F81D3D0E0300DBB801 /* MediaPlayer.framework */; };
		740938FB1D3D0E1700DBB801 /* AVKit.framework in Frameworks */ = {isa = PBXBuildFile; fileRef = 740938FA1D3D0E1700DBB801 /* AVKit.framework */; };
		7410811F1CED585A001BC6E5 /* WXComponentManager.h in Headers */ = {isa = PBXBuildFile; fileRef = 7410811D1CED585A001BC6E5 /* WXComponentManager.h */; settings = {ATTRIBUTES = (Public, ); }; };
		741081201CED585A001BC6E5 /* WXComponentManager.mm in Sources */ = {isa = PBXBuildFile; fileRef = 7410811E1CED585A001BC6E5 /* WXComponentManager.mm */; };
		741081231CED6756001BC6E5 /* WXComponentFactory.h in Headers */ = {isa = PBXBuildFile; fileRef = 741081211CED6756001BC6E5 /* WXComponentFactory.h */; settings = {ATTRIBUTES = (Public, ); }; };
		741081241CED6756001BC6E5 /* WXComponentFactory.m in Sources */ = {isa = PBXBuildFile; fileRef = 741081221CED6756001BC6E5 /* WXComponentFactory.m */; };
		741081261CEDB4EC001BC6E5 /* WXComponent_internal.h in Headers */ = {isa = PBXBuildFile; fileRef = 741081251CEDB4EC001BC6E5 /* WXComponent_internal.h */; };
		741DFE021DDD7D18009B020F /* WXRoundedRect.h in Headers */ = {isa = PBXBuildFile; fileRef = 741DFE001DDD7D18009B020F /* WXRoundedRect.h */; };
		741DFE031DDD7D18009B020F /* WXRoundedRect.mm in Sources */ = {isa = PBXBuildFile; fileRef = 741DFE011DDD7D18009B020F /* WXRoundedRect.mm */; };
		741DFE061DDD9B30009B020F /* UIBezierPath+Weex.h in Headers */ = {isa = PBXBuildFile; fileRef = 741DFE041DDD9B2F009B020F /* UIBezierPath+Weex.h */; };
		741DFE071DDD9B30009B020F /* UIBezierPath+Weex.m in Sources */ = {isa = PBXBuildFile; fileRef = 741DFE051DDD9B2F009B020F /* UIBezierPath+Weex.m */; };
		7423899B1C3174EB00D748CA /* WXWeakObjectWrapper.h in Headers */ = {isa = PBXBuildFile; fileRef = 742389991C3174EB00D748CA /* WXWeakObjectWrapper.h */; };
		7423899C1C3174EB00D748CA /* WXWeakObjectWrapper.m in Sources */ = {isa = PBXBuildFile; fileRef = 7423899A1C3174EB00D748CA /* WXWeakObjectWrapper.m */; };
		7423899F1C32733800D748CA /* WXType.h in Headers */ = {isa = PBXBuildFile; fileRef = 7423899D1C32733800D748CA /* WXType.h */; settings = {ATTRIBUTES = (Public, ); }; };
		7423EB511F4ADE30001662D1 /* WXComponent+DataBinding.h in Headers */ = {isa = PBXBuildFile; fileRef = 7423EB4F1F4ADE30001662D1 /* WXComponent+DataBinding.h */; };
		7423EB521F4ADE30001662D1 /* WXComponent+DataBinding.mm in Sources */ = {isa = PBXBuildFile; fileRef = 7423EB501F4ADE30001662D1 /* WXComponent+DataBinding.mm */; };
		742AD72E1DF98C45007DC46C /* WXResourceRequest.h in Headers */ = {isa = PBXBuildFile; fileRef = 742AD7251DF98C45007DC46C /* WXResourceRequest.h */; settings = {ATTRIBUTES = (Public, ); }; };
		742AD72F1DF98C45007DC46C /* WXResourceRequest.m in Sources */ = {isa = PBXBuildFile; fileRef = 742AD7261DF98C45007DC46C /* WXResourceRequest.m */; };
		742AD7301DF98C45007DC46C /* WXResourceRequestHandler.h in Headers */ = {isa = PBXBuildFile; fileRef = 742AD7271DF98C45007DC46C /* WXResourceRequestHandler.h */; settings = {ATTRIBUTES = (Public, ); }; };
		742AD7311DF98C45007DC46C /* WXResourceRequestHandlerDefaultImpl.h in Headers */ = {isa = PBXBuildFile; fileRef = 742AD7281DF98C45007DC46C /* WXResourceRequestHandlerDefaultImpl.h */; };
		742AD7321DF98C45007DC46C /* WXResourceRequestHandlerDefaultImpl.m in Sources */ = {isa = PBXBuildFile; fileRef = 742AD7291DF98C45007DC46C /* WXResourceRequestHandlerDefaultImpl.m */; };
		742AD7331DF98C45007DC46C /* WXResourceResponse.h in Headers */ = {isa = PBXBuildFile; fileRef = 742AD72A1DF98C45007DC46C /* WXResourceResponse.h */; settings = {ATTRIBUTES = (Public, ); }; };
		742AD7341DF98C45007DC46C /* WXResourceResponse.m in Sources */ = {isa = PBXBuildFile; fileRef = 742AD72B1DF98C45007DC46C /* WXResourceResponse.m */; };
		742AD73A1DF98C8B007DC46C /* WXResourceLoader.h in Headers */ = {isa = PBXBuildFile; fileRef = 742AD7381DF98C8B007DC46C /* WXResourceLoader.h */; settings = {ATTRIBUTES = (Public, ); }; };
		742AD73B1DF98C8B007DC46C /* WXResourceLoader.m in Sources */ = {isa = PBXBuildFile; fileRef = 742AD7391DF98C8B007DC46C /* WXResourceLoader.m */; };
		743933B41C7ED9AA00773BB7 /* WXSimulatorShortcutManager.h in Headers */ = {isa = PBXBuildFile; fileRef = 743933B21C7ED9AA00773BB7 /* WXSimulatorShortcutManager.h */; };
		743933B51C7ED9AA00773BB7 /* WXSimulatorShortcutManager.m in Sources */ = {isa = PBXBuildFile; fileRef = 743933B31C7ED9AA00773BB7 /* WXSimulatorShortcutManager.m */; };
		744BEA551D05178F00452B5D /* WXComponent+Display.h in Headers */ = {isa = PBXBuildFile; fileRef = 744BEA531D05178F00452B5D /* WXComponent+Display.h */; };
		744BEA561D05178F00452B5D /* WXComponent+Display.m in Sources */ = {isa = PBXBuildFile; fileRef = 744BEA541D05178F00452B5D /* WXComponent+Display.m */; };
		744BEA591D0520F300452B5D /* WXComponent+Layout.h in Headers */ = {isa = PBXBuildFile; fileRef = 744BEA571D0520F300452B5D /* WXComponent+Layout.h */; settings = {ATTRIBUTES = (Public, ); }; };
		744D610C1E49978200B624B3 /* WXHeaderComponent.h in Headers */ = {isa = PBXBuildFile; fileRef = 744D610A1E49978200B624B3 /* WXHeaderComponent.h */; };
		744D610D1E49978200B624B3 /* WXHeaderComponent.mm in Sources */ = {isa = PBXBuildFile; fileRef = 744D610B1E49978200B624B3 /* WXHeaderComponent.mm */; };
		744D61101E49979000B624B3 /* WXFooterComponent.h in Headers */ = {isa = PBXBuildFile; fileRef = 744D610E1E49979000B624B3 /* WXFooterComponent.h */; };
		744D61111E49979000B624B3 /* WXFooterComponent.m in Sources */ = {isa = PBXBuildFile; fileRef = 744D610F1E49979000B624B3 /* WXFooterComponent.m */; };
		744D61141E4AF23E00B624B3 /* WXDiffUtil.h in Headers */ = {isa = PBXBuildFile; fileRef = 744D61121E4AF23E00B624B3 /* WXDiffUtil.h */; };
		744D61151E4AF23E00B624B3 /* WXDiffUtil.m in Sources */ = {isa = PBXBuildFile; fileRef = 744D61131E4AF23E00B624B3 /* WXDiffUtil.m */; };
		745B2D681E5A8E1E0092D38A /* WXMultiColumnLayout.h in Headers */ = {isa = PBXBuildFile; fileRef = 745B2D5E1E5A8E1E0092D38A /* WXMultiColumnLayout.h */; };
		745B2D691E5A8E1E0092D38A /* WXMultiColumnLayout.m in Sources */ = {isa = PBXBuildFile; fileRef = 745B2D5F1E5A8E1E0092D38A /* WXMultiColumnLayout.m */; };
		745B2D6A1E5A8E1E0092D38A /* WXRecyclerComponent.h in Headers */ = {isa = PBXBuildFile; fileRef = 745B2D601E5A8E1E0092D38A /* WXRecyclerComponent.h */; settings = {ATTRIBUTES = (Public, ); }; };
		745B2D6B1E5A8E1E0092D38A /* WXRecyclerComponent.mm in Sources */ = {isa = PBXBuildFile; fileRef = 745B2D611E5A8E1E0092D38A /* WXRecyclerComponent.mm */; };
		745B2D6C1E5A8E1E0092D38A /* WXRecyclerDataController.h in Headers */ = {isa = PBXBuildFile; fileRef = 745B2D621E5A8E1E0092D38A /* WXRecyclerDataController.h */; };
		745B2D6D1E5A8E1E0092D38A /* WXRecyclerDataController.m in Sources */ = {isa = PBXBuildFile; fileRef = 745B2D631E5A8E1E0092D38A /* WXRecyclerDataController.m */; };
		745B2D6E1E5A8E1E0092D38A /* WXRecyclerUpdateController.h in Headers */ = {isa = PBXBuildFile; fileRef = 745B2D641E5A8E1E0092D38A /* WXRecyclerUpdateController.h */; };
		745B2D6F1E5A8E1E0092D38A /* WXRecyclerUpdateController.m in Sources */ = {isa = PBXBuildFile; fileRef = 745B2D651E5A8E1E0092D38A /* WXRecyclerUpdateController.m */; };
		745B2D701E5A8E1E0092D38A /* WXSectionDataController.h in Headers */ = {isa = PBXBuildFile; fileRef = 745B2D661E5A8E1E0092D38A /* WXSectionDataController.h */; };
		745B2D711E5A8E1E0092D38A /* WXSectionDataController.m in Sources */ = {isa = PBXBuildFile; fileRef = 745B2D671E5A8E1E0092D38A /* WXSectionDataController.m */; };
		745ED2DA1C5F2C7E002DB5A8 /* WXView.h in Headers */ = {isa = PBXBuildFile; fileRef = 745ED2D61C5F2C7E002DB5A8 /* WXView.h */; settings = {ATTRIBUTES = (Public, ); }; };
		745ED2DB1C5F2C7E002DB5A8 /* WXView.m in Sources */ = {isa = PBXBuildFile; fileRef = 745ED2D71C5F2C7E002DB5A8 /* WXView.m */; };
		7461F8901CFB373100F62D44 /* WXDisplayQueue.h in Headers */ = {isa = PBXBuildFile; fileRef = 7461F88C1CFB373100F62D44 /* WXDisplayQueue.h */; };
		7461F8911CFB373100F62D44 /* WXDisplayQueue.m in Sources */ = {isa = PBXBuildFile; fileRef = 7461F88D1CFB373100F62D44 /* WXDisplayQueue.m */; };
		7461F8921CFB373100F62D44 /* WXLayer.h in Headers */ = {isa = PBXBuildFile; fileRef = 7461F88E1CFB373100F62D44 /* WXLayer.h */; };
		7461F8931CFB373100F62D44 /* WXLayer.m in Sources */ = {isa = PBXBuildFile; fileRef = 7461F88F1CFB373100F62D44 /* WXLayer.m */; };
		7461F8A81CFC33A800F62D44 /* WXThreadSafeMutableArray.h in Headers */ = {isa = PBXBuildFile; fileRef = 7461F8A61CFC33A800F62D44 /* WXThreadSafeMutableArray.h */; };
		7461F8A91CFC33A800F62D44 /* WXThreadSafeMutableArray.m in Sources */ = {isa = PBXBuildFile; fileRef = 7461F8A71CFC33A800F62D44 /* WXThreadSafeMutableArray.m */; };
		746319021C60AFC100EFEBD4 /* WXThreadSafeCounter.h in Headers */ = {isa = PBXBuildFile; fileRef = 746319001C60AFC100EFEBD4 /* WXThreadSafeCounter.h */; };
		746319031C60AFC100EFEBD4 /* WXThreadSafeCounter.m in Sources */ = {isa = PBXBuildFile; fileRef = 746319011C60AFC100EFEBD4 /* WXThreadSafeCounter.m */; };
		746319291C71B92600EFEBD4 /* WXModalUIModule.h in Headers */ = {isa = PBXBuildFile; fileRef = 746319271C71B92600EFEBD4 /* WXModalUIModule.h */; settings = {ATTRIBUTES = (Public, ); }; };
		7463192A1C71B92600EFEBD4 /* WXModalUIModule.m in Sources */ = {isa = PBXBuildFile; fileRef = 746319281C71B92600EFEBD4 /* WXModalUIModule.m */; };
		7469869F1C4E2C000054A57E /* NSArray+Weex.h in Headers */ = {isa = PBXBuildFile; fileRef = 7469869D1C4E2C000054A57E /* NSArray+Weex.h */; };
		746986A01C4E2C010054A57E /* NSArray+Weex.m in Sources */ = {isa = PBXBuildFile; fileRef = 7469869E1C4E2C000054A57E /* NSArray+Weex.m */; };
		746B923B1F46BE36009AE86B /* WXCellSlotComponent.h in Headers */ = {isa = PBXBuildFile; fileRef = 746B92391F46BE36009AE86B /* WXCellSlotComponent.h */; };
		746B923C1F46BE36009AE86B /* WXCellSlotComponent.mm in Sources */ = {isa = PBXBuildFile; fileRef = 746B923A1F46BE36009AE86B /* WXCellSlotComponent.mm */; };
		747A787C1D1BAAC900DED9D0 /* WXComponent+ViewManagement.h in Headers */ = {isa = PBXBuildFile; fileRef = 747A787A1D1BAAC900DED9D0 /* WXComponent+ViewManagement.h */; };
		747A787D1D1BAAC900DED9D0 /* WXComponent+ViewManagement.mm in Sources */ = {isa = PBXBuildFile; fileRef = 747A787B1D1BAAC900DED9D0 /* WXComponent+ViewManagement.mm */; };
		747DF6821E31AEE4005C53A8 /* WXLength.h in Headers */ = {isa = PBXBuildFile; fileRef = 747DF6801E31AEE4005C53A8 /* WXLength.h */; };
		747DF6831E31AEE4005C53A8 /* WXLength.m in Sources */ = {isa = PBXBuildFile; fileRef = 747DF6811E31AEE4005C53A8 /* WXLength.m */; };
		74862F791E02B88D00B7A041 /* JSValue+Weex.h in Headers */ = {isa = PBXBuildFile; fileRef = 74862F771E02B88D00B7A041 /* JSValue+Weex.h */; };
		74862F7A1E02B88D00B7A041 /* JSValue+Weex.m in Sources */ = {isa = PBXBuildFile; fileRef = 74862F781E02B88D00B7A041 /* JSValue+Weex.m */; };
		74862F7D1E03A0F300B7A041 /* WXModuleMethod.h in Headers */ = {isa = PBXBuildFile; fileRef = 74862F7B1E03A0F300B7A041 /* WXModuleMethod.h */; };
		74862F7E1E03A0F300B7A041 /* WXModuleMethod.m in Sources */ = {isa = PBXBuildFile; fileRef = 74862F7C1E03A0F300B7A041 /* WXModuleMethod.m */; };
		74862F811E03A24500B7A041 /* WXComponentMethod.h in Headers */ = {isa = PBXBuildFile; fileRef = 74862F7F1E03A24500B7A041 /* WXComponentMethod.h */; };
		74862F821E03A24500B7A041 /* WXComponentMethod.m in Sources */ = {isa = PBXBuildFile; fileRef = 74862F801E03A24500B7A041 /* WXComponentMethod.m */; };
		74896F301D1AC79400D1D593 /* NSObject+WXSwizzle.h in Headers */ = {isa = PBXBuildFile; fileRef = 74896F2E1D1AC79400D1D593 /* NSObject+WXSwizzle.h */; settings = {ATTRIBUTES = (Public, ); }; };
		74896F311D1AC79400D1D593 /* NSObject+WXSwizzle.m in Sources */ = {isa = PBXBuildFile; fileRef = 74896F2F1D1AC79400D1D593 /* NSObject+WXSwizzle.m */; };
		748B25181C44A6F9005D491E /* WXSDKInstance_private.h in Headers */ = {isa = PBXBuildFile; fileRef = 748B25161C44A6F9005D491E /* WXSDKInstance_private.h */; };
		74915F471C8EB02B00BEBCC0 /* WXAssert.h in Headers */ = {isa = PBXBuildFile; fileRef = 74915F451C8EB02B00BEBCC0 /* WXAssert.h */; };
		74915F481C8EB02B00BEBCC0 /* WXAssert.m in Sources */ = {isa = PBXBuildFile; fileRef = 74915F461C8EB02B00BEBCC0 /* WXAssert.m */; };
		749DC27B1D40827B009E1C91 /* WXMonitor.h in Headers */ = {isa = PBXBuildFile; fileRef = 749DC2791D40827B009E1C91 /* WXMonitor.h */; settings = {ATTRIBUTES = (Public, ); }; };
		749DC27C1D40827B009E1C91 /* WXMonitor.m in Sources */ = {isa = PBXBuildFile; fileRef = 749DC27A1D40827B009E1C91 /* WXMonitor.m */; };
		74A4BA5B1CABBBD000195969 /* WXDebugTool.h in Headers */ = {isa = PBXBuildFile; fileRef = 74A4BA591CABBBD000195969 /* WXDebugTool.h */; settings = {ATTRIBUTES = (Public, ); }; };
		74A4BA5C1CABBBD000195969 /* WXDebugTool.m in Sources */ = {isa = PBXBuildFile; fileRef = 74A4BA5A1CABBBD000195969 /* WXDebugTool.m */; };
		74A4BA851CAD453400195969 /* WXNetworkProtocol.h in Headers */ = {isa = PBXBuildFile; fileRef = 74A4BA841CAD453400195969 /* WXNetworkProtocol.h */; settings = {ATTRIBUTES = (Public, ); }; };
		74A4BA961CB365D100195969 /* WXAppConfiguration.h in Headers */ = {isa = PBXBuildFile; fileRef = 74A4BA941CB365D100195969 /* WXAppConfiguration.h */; settings = {ATTRIBUTES = (Public, ); }; };
		74A4BA971CB365D100195969 /* WXAppConfiguration.m in Sources */ = {isa = PBXBuildFile; fileRef = 74A4BA951CB365D100195969 /* WXAppConfiguration.m */; };
		74A4BA9A1CB3BAA100195969 /* WXThreadSafeMutableDictionary.h in Headers */ = {isa = PBXBuildFile; fileRef = 74A4BA981CB3BAA100195969 /* WXThreadSafeMutableDictionary.h */; };
		74A4BA9B1CB3BAA100195969 /* WXThreadSafeMutableDictionary.m in Sources */ = {isa = PBXBuildFile; fileRef = 74A4BA991CB3BAA100195969 /* WXThreadSafeMutableDictionary.m */; };
		74A4BA9E1CB3C0A100195969 /* WXHandlerFactory.h in Headers */ = {isa = PBXBuildFile; fileRef = 74A4BA9C1CB3C0A100195969 /* WXHandlerFactory.h */; settings = {ATTRIBUTES = (Public, ); }; };
		74A4BA9F1CB3C0A100195969 /* WXHandlerFactory.m in Sources */ = {isa = PBXBuildFile; fileRef = 74A4BA9D1CB3C0A100195969 /* WXHandlerFactory.m */; };
		74A4BAA61CB4F98300195969 /* WXStreamModule.h in Headers */ = {isa = PBXBuildFile; fileRef = 74A4BAA41CB4F98300195969 /* WXStreamModule.h */; };
		74A4BAA71CB4F98300195969 /* WXStreamModule.m in Sources */ = {isa = PBXBuildFile; fileRef = 74A4BAA51CB4F98300195969 /* WXStreamModule.m */; };
		74AD99841D5B0E59008F0336 /* WXPolyfillSet.h in Headers */ = {isa = PBXBuildFile; fileRef = 74AD99821D5B0E59008F0336 /* WXPolyfillSet.h */; };
		74AD99851D5B0E59008F0336 /* WXPolyfillSet.m in Sources */ = {isa = PBXBuildFile; fileRef = 74AD99831D5B0E59008F0336 /* WXPolyfillSet.m */; };
		74B81AE31F73C3E300D3A61D /* WXRecycleListComponent.h in Headers */ = {isa = PBXBuildFile; fileRef = 74CFDD371F45939C007A1A66 /* WXRecycleListComponent.h */; };
		74B81AE41F73C3E500D3A61D /* WXRecycleListComponent.mm in Sources */ = {isa = PBXBuildFile; fileRef = 74CFDD381F45939C007A1A66 /* WXRecycleListComponent.mm */; };
		74B81AE51F73C3E900D3A61D /* WXRecycleListDataManager.h in Headers */ = {isa = PBXBuildFile; fileRef = 74CFDD3B1F459400007A1A66 /* WXRecycleListDataManager.h */; };
		74B81AE61F73C3E900D3A61D /* WXRecycleListDataManager.m in Sources */ = {isa = PBXBuildFile; fileRef = 74CFDD3C1F459400007A1A66 /* WXRecycleListDataManager.m */; };
		74B81AE71F73C3E900D3A61D /* WXRecycleListTemplateManager.h in Headers */ = {isa = PBXBuildFile; fileRef = 74CFDD3F1F45941E007A1A66 /* WXRecycleListTemplateManager.h */; };
		74B81AE81F73C3E900D3A61D /* WXRecycleListTemplateManager.m in Sources */ = {isa = PBXBuildFile; fileRef = 74CFDD401F45941E007A1A66 /* WXRecycleListTemplateManager.m */; };
		74B81AE91F73C3E900D3A61D /* WXRecycleListUpdateManager.h in Headers */ = {isa = PBXBuildFile; fileRef = 74CFDD431F459443007A1A66 /* WXRecycleListUpdateManager.h */; };
		74B81AEA1F73C3E900D3A61D /* WXRecycleListUpdateManager.m in Sources */ = {isa = PBXBuildFile; fileRef = 74CFDD441F459443007A1A66 /* WXRecycleListUpdateManager.m */; };
		74B81AEB1F73C3E900D3A61D /* WXRecycleListLayout.h in Headers */ = {isa = PBXBuildFile; fileRef = 74BA4AB11F70F4B600AC29BF /* WXRecycleListLayout.h */; };
		74B81AEC1F73C3E900D3A61D /* WXRecycleListLayout.m in Sources */ = {isa = PBXBuildFile; fileRef = 74BA4AB21F70F4B600AC29BF /* WXRecycleListLayout.m */; };
		74B81AED1F73C3E900D3A61D /* WXCellSlotComponent.h in Headers */ = {isa = PBXBuildFile; fileRef = 746B92391F46BE36009AE86B /* WXCellSlotComponent.h */; };
		74B81AEE1F73C3E900D3A61D /* WXCellSlotComponent.mm in Sources */ = {isa = PBXBuildFile; fileRef = 746B923A1F46BE36009AE86B /* WXCellSlotComponent.mm */; };
		74B81AEF1F73C3E900D3A61D /* WXComponent+DataBinding.h in Headers */ = {isa = PBXBuildFile; fileRef = 7423EB4F1F4ADE30001662D1 /* WXComponent+DataBinding.h */; };
		74B81AF01F73C3E900D3A61D /* WXComponent+DataBinding.mm in Sources */ = {isa = PBXBuildFile; fileRef = 7423EB501F4ADE30001662D1 /* WXComponent+DataBinding.mm */; };
		74B81AF11F73C3E900D3A61D /* WXJSASTParser.h in Headers */ = {isa = PBXBuildFile; fileRef = 74BF19F61F5139BB00AEE3D7 /* WXJSASTParser.h */; };
		74B81AF21F73C3E900D3A61D /* WXJSASTParser.mm in Sources */ = {isa = PBXBuildFile; fileRef = 74BF19F71F5139BB00AEE3D7 /* WXJSASTParser.mm */; };
		74B8BEFE1DC47B72004A6027 /* WXRootView.h in Headers */ = {isa = PBXBuildFile; fileRef = 74B8BEFC1DC47B72004A6027 /* WXRootView.h */; };
		74B8BEFF1DC47B72004A6027 /* WXRootView.m in Sources */ = {isa = PBXBuildFile; fileRef = 74B8BEFD1DC47B72004A6027 /* WXRootView.m */; };
		74B8BF011DC49AFE004A6027 /* WXRootViewTests.m in Sources */ = {isa = PBXBuildFile; fileRef = 74B8BF001DC49AFE004A6027 /* WXRootViewTests.m */; };
		74BA4AB31F70F4B600AC29BF /* WXRecycleListLayout.h in Headers */ = {isa = PBXBuildFile; fileRef = 74BA4AB11F70F4B600AC29BF /* WXRecycleListLayout.h */; };
		74BA4AB41F70F4B600AC29BF /* WXRecycleListLayout.m in Sources */ = {isa = PBXBuildFile; fileRef = 74BA4AB21F70F4B600AC29BF /* WXRecycleListLayout.m */; };
		74BB5FB91DFEE81A004FC3DF /* WXMetaModule.h in Headers */ = {isa = PBXBuildFile; fileRef = 74BB5FB71DFEE81A004FC3DF /* WXMetaModule.h */; };
		74BB5FBA1DFEE81A004FC3DF /* WXMetaModule.m in Sources */ = {isa = PBXBuildFile; fileRef = 74BB5FB81DFEE81A004FC3DF /* WXMetaModule.m */; };
		74BF19F81F5139BB00AEE3D7 /* WXJSASTParser.h in Headers */ = {isa = PBXBuildFile; fileRef = 74BF19F61F5139BB00AEE3D7 /* WXJSASTParser.h */; };
		74BF19F91F5139BB00AEE3D7 /* WXJSASTParser.mm in Sources */ = {isa = PBXBuildFile; fileRef = 74BF19F71F5139BB00AEE3D7 /* WXJSASTParser.mm */; };
		74C896401D2AC2210043B82A /* WeexSDKTests.m in Sources */ = {isa = PBXBuildFile; fileRef = 74C8963F1D2AC2210043B82A /* WeexSDKTests.m */; };
		74C896421D2AC2210043B82A /* WeexSDK.framework in Frameworks */ = {isa = PBXBuildFile; fileRef = 77D160FD1C02DBE70010B15B /* WeexSDK.framework */; };
		74CC7A1C1C2BC5F800829368 /* WXCellComponent.h in Headers */ = {isa = PBXBuildFile; fileRef = 74CC7A1A1C2BC5F800829368 /* WXCellComponent.h */; };
		74CC7A1D1C2BC5F800829368 /* WXCellComponent.mm in Sources */ = {isa = PBXBuildFile; fileRef = 74CC7A1B1C2BC5F800829368 /* WXCellComponent.mm */; };
		74CC7A201C2BF9DC00829368 /* WXListComponent.h in Headers */ = {isa = PBXBuildFile; fileRef = 74CC7A1E1C2BF9DC00829368 /* WXListComponent.h */; settings = {ATTRIBUTES = (Public, ); }; };
		74CC7A211C2BF9DC00829368 /* WXListComponent.mm in Sources */ = {isa = PBXBuildFile; fileRef = 74CC7A1F1C2BF9DC00829368 /* WXListComponent.mm */; };
		74CFDD391F45939C007A1A66 /* WXRecycleListComponent.h in Headers */ = {isa = PBXBuildFile; fileRef = 74CFDD371F45939C007A1A66 /* WXRecycleListComponent.h */; };
		74CFDD3A1F45939C007A1A66 /* WXRecycleListComponent.mm in Sources */ = {isa = PBXBuildFile; fileRef = 74CFDD381F45939C007A1A66 /* WXRecycleListComponent.mm */; };
		74CFDD3D1F459400007A1A66 /* WXRecycleListDataManager.h in Headers */ = {isa = PBXBuildFile; fileRef = 74CFDD3B1F459400007A1A66 /* WXRecycleListDataManager.h */; };
		74CFDD3E1F459400007A1A66 /* WXRecycleListDataManager.m in Sources */ = {isa = PBXBuildFile; fileRef = 74CFDD3C1F459400007A1A66 /* WXRecycleListDataManager.m */; };
		74CFDD411F45941E007A1A66 /* WXRecycleListTemplateManager.h in Headers */ = {isa = PBXBuildFile; fileRef = 74CFDD3F1F45941E007A1A66 /* WXRecycleListTemplateManager.h */; };
		74CFDD421F45941E007A1A66 /* WXRecycleListTemplateManager.m in Sources */ = {isa = PBXBuildFile; fileRef = 74CFDD401F45941E007A1A66 /* WXRecycleListTemplateManager.m */; };
		74CFDD451F459443007A1A66 /* WXRecycleListUpdateManager.h in Headers */ = {isa = PBXBuildFile; fileRef = 74CFDD431F459443007A1A66 /* WXRecycleListUpdateManager.h */; };
		74CFDD461F459443007A1A66 /* WXRecycleListUpdateManager.m in Sources */ = {isa = PBXBuildFile; fileRef = 74CFDD441F459443007A1A66 /* WXRecycleListUpdateManager.m */; };
		74D205201E091B8000128F44 /* WXCallJSMethod.h in Headers */ = {isa = PBXBuildFile; fileRef = 74D2051E1E091B8000128F44 /* WXCallJSMethod.h */; };
		74D205211E091B8000128F44 /* WXCallJSMethod.m in Sources */ = {isa = PBXBuildFile; fileRef = 74D2051F1E091B8000128F44 /* WXCallJSMethod.m */; };
		74EF31AA1DE58AE600667A07 /* WXURLRewriteProtocol.h in Headers */ = {isa = PBXBuildFile; fileRef = 74EF31A91DE58AE600667A07 /* WXURLRewriteProtocol.h */; settings = {ATTRIBUTES = (Public, ); }; };
		74EF31AD1DE58BE200667A07 /* WXURLRewriteDefaultImpl.h in Headers */ = {isa = PBXBuildFile; fileRef = 74EF31AB1DE58BE200667A07 /* WXURLRewriteDefaultImpl.h */; };
		74EF31AE1DE58BE200667A07 /* WXURLRewriteDefaultImpl.m in Sources */ = {isa = PBXBuildFile; fileRef = 74EF31AC1DE58BE200667A07 /* WXURLRewriteDefaultImpl.m */; };
		74EF31C01DE5ED6F00667A07 /* libstdc++.tbd in Frameworks */ = {isa = PBXBuildFile; fileRef = 74EF31BE1DE5ED5900667A07 /* libstdc++.tbd */; };
		74EF31C31DE6935600667A07 /* WXURLRewriteTests.m in Sources */ = {isa = PBXBuildFile; fileRef = 74EF31C21DE6935600667A07 /* WXURLRewriteTests.m */; };
		74F7BFF51DC782EC004D0871 /* testRootView.js in Resources */ = {isa = PBXBuildFile; fileRef = 74F7BFF41DC782EC004D0871 /* testRootView.js */; };
		74FD6E041C7C0E9600DBEB6D /* WXScrollerProtocol.h in Headers */ = {isa = PBXBuildFile; fileRef = 74FD6E031C7C0E9600DBEB6D /* WXScrollerProtocol.h */; settings = {ATTRIBUTES = (Public, ); }; };
		7715EB6221A69DD9001F1108 /* WXRichText.h in Headers */ = {isa = PBXBuildFile; fileRef = 7715EB6021A69DD8001F1108 /* WXRichText.h */; settings = {ATTRIBUTES = (Public, ); }; };
		7715EB6321A69DD9001F1108 /* WXRichText.h in Headers */ = {isa = PBXBuildFile; fileRef = 7715EB6021A69DD8001F1108 /* WXRichText.h */; settings = {ATTRIBUTES = (Public, ); }; };
		7715EB6421A69DD9001F1108 /* WXRichText.mm in Sources */ = {isa = PBXBuildFile; fileRef = 7715EB6121A69DD9001F1108 /* WXRichText.mm */; };
		7715EB6521A69DD9001F1108 /* WXRichText.mm in Sources */ = {isa = PBXBuildFile; fileRef = 7715EB6121A69DD9001F1108 /* WXRichText.mm */; };
		775BEE4E1C16F993008D1629 /* WXDefine.h in Headers */ = {isa = PBXBuildFile; fileRef = 775BEE4D1C16F993008D1629 /* WXDefine.h */; settings = {ATTRIBUTES = (Public, ); }; };
		775BEE6E1C1BD8F4008D1629 /* WXImgLoaderProtocol.h in Headers */ = {isa = PBXBuildFile; fileRef = 775BEE6C1C1BD8F4008D1629 /* WXImgLoaderProtocol.h */; settings = {ATTRIBUTES = (Public, ); }; };
		775BEE711C1BD977008D1629 /* WXModuleProtocol.h in Headers */ = {isa = PBXBuildFile; fileRef = 775BEE701C1BD977008D1629 /* WXModuleProtocol.h */; settings = {ATTRIBUTES = (Public, ); }; };
		77788B712229252D000D5102 /* render_page_custom.h in Headers */ = {isa = PBXBuildFile; fileRef = 77788B6D2229252C000D5102 /* render_page_custom.h */; };
		77788B722229252D000D5102 /* render_page_custom.h in Headers */ = {isa = PBXBuildFile; fileRef = 77788B6D2229252C000D5102 /* render_page_custom.h */; };
		77788B732229252D000D5102 /* render_page_base.cpp in Sources */ = {isa = PBXBuildFile; fileRef = 77788B6E2229252C000D5102 /* render_page_base.cpp */; };
		77788B742229252D000D5102 /* render_page_base.cpp in Sources */ = {isa = PBXBuildFile; fileRef = 77788B6E2229252C000D5102 /* render_page_base.cpp */; };
		77788B752229252D000D5102 /* render_page_custom.cpp in Sources */ = {isa = PBXBuildFile; fileRef = 77788B6F2229252C000D5102 /* render_page_custom.cpp */; };
		77788B762229252D000D5102 /* render_page_custom.cpp in Sources */ = {isa = PBXBuildFile; fileRef = 77788B6F2229252C000D5102 /* render_page_custom.cpp */; };
		77788B772229252D000D5102 /* render_page_base.h in Headers */ = {isa = PBXBuildFile; fileRef = 77788B702229252C000D5102 /* render_page_base.h */; };
		77788B782229252D000D5102 /* render_page_base.h in Headers */ = {isa = PBXBuildFile; fileRef = 77788B702229252C000D5102 /* render_page_base.h */; };
		77788B7C22292536000D5102 /* render_target.h in Headers */ = {isa = PBXBuildFile; fileRef = 77788B7A22292536000D5102 /* render_target.h */; };
		77788B7D22292536000D5102 /* render_target.h in Headers */ = {isa = PBXBuildFile; fileRef = 77788B7A22292536000D5102 /* render_target.h */; };
		77788B7E22292536000D5102 /* render_target.cpp in Sources */ = {isa = PBXBuildFile; fileRef = 77788B7B22292536000D5102 /* render_target.cpp */; };
		77788B7F22292536000D5102 /* render_target.cpp in Sources */ = {isa = PBXBuildFile; fileRef = 77788B7B22292536000D5102 /* render_target.cpp */; };
		77A3D66E222F9F5B0078A6F5 /* WeexApiValue.h in Headers */ = {isa = PBXBuildFile; fileRef = 77A3D66D222F9F5B0078A6F5 /* WeexApiValue.h */; };
		77A3D66F222F9F5B0078A6F5 /* WeexApiValue.h in Headers */ = {isa = PBXBuildFile; fileRef = 77A3D66D222F9F5B0078A6F5 /* WeexApiValue.h */; };
		77CF6A5621E6E47E00BA8634 /* core_constants.h in Headers */ = {isa = PBXBuildFile; fileRef = 77CF6A5421E6E47D00BA8634 /* core_constants.h */; };
		77CF6A5721E6E47E00BA8634 /* core_constants.h in Headers */ = {isa = PBXBuildFile; fileRef = 77CF6A5421E6E47D00BA8634 /* core_constants.h */; };
		77CF6A5821E6E47E00BA8634 /* log_defines.h in Headers */ = {isa = PBXBuildFile; fileRef = 77CF6A5521E6E47D00BA8634 /* log_defines.h */; };
		77CF6A5921E6E47E00BA8634 /* log_defines.h in Headers */ = {isa = PBXBuildFile; fileRef = 77CF6A5521E6E47D00BA8634 /* log_defines.h */; };
		77D161201C02DDB40010B15B /* WXSDKEngine.h in Headers */ = {isa = PBXBuildFile; fileRef = 77D1611E1C02DDB40010B15B /* WXSDKEngine.h */; settings = {ATTRIBUTES = (Public, ); }; };
		77D161211C02DDB40010B15B /* WXSDKEngine.m in Sources */ = {isa = PBXBuildFile; fileRef = 77D1611F1C02DDB40010B15B /* WXSDKEngine.m */; };
		77D161241C02DDD10010B15B /* WXSDKInstance.h in Headers */ = {isa = PBXBuildFile; fileRef = 77D161221C02DDD10010B15B /* WXSDKInstance.h */; settings = {ATTRIBUTES = (Public, ); }; };
		77D161251C02DDD10010B15B /* WXSDKInstance.m in Sources */ = {isa = PBXBuildFile; fileRef = 77D161231C02DDD10010B15B /* WXSDKInstance.m */; };
		77D161281C02DE1A0010B15B /* WXSDKManager.h in Headers */ = {isa = PBXBuildFile; fileRef = 77D161261C02DE1A0010B15B /* WXSDKManager.h */; settings = {ATTRIBUTES = (Public, ); }; };
		77D161291C02DE1A0010B15B /* WXSDKManager.m in Sources */ = {isa = PBXBuildFile; fileRef = 77D161271C02DE1A0010B15B /* WXSDKManager.m */; };
		77D161301C02DE4E0010B15B /* WXComponent.h in Headers */ = {isa = PBXBuildFile; fileRef = 77D1612E1C02DE4E0010B15B /* WXComponent.h */; settings = {ATTRIBUTES = (Public, ); }; };
		77D161311C02DE4E0010B15B /* WXComponent.mm in Sources */ = {isa = PBXBuildFile; fileRef = 77D1612F1C02DE4E0010B15B /* WXComponent.mm */; };
		77D161381C02DE940010B15B /* WXBridgeManager.h in Headers */ = {isa = PBXBuildFile; fileRef = 77D161361C02DE940010B15B /* WXBridgeManager.h */; settings = {ATTRIBUTES = (Public, ); }; };
		77D161391C02DE940010B15B /* WXBridgeManager.m in Sources */ = {isa = PBXBuildFile; fileRef = 77D161371C02DE940010B15B /* WXBridgeManager.m */; };
		77D1613C1C02DEA60010B15B /* WXJSCoreBridge.h in Headers */ = {isa = PBXBuildFile; fileRef = 77D1613A1C02DEA60010B15B /* WXJSCoreBridge.h */; };
		77D161431C02DEE40010B15B /* WXBridgeProtocol.h in Headers */ = {isa = PBXBuildFile; fileRef = 77D161421C02DEE40010B15B /* WXBridgeProtocol.h */; settings = {ATTRIBUTES = (Public, ); }; };
		77D1614B1C02E3790010B15B /* WXConvert.h in Headers */ = {isa = PBXBuildFile; fileRef = 77D161491C02E3790010B15B /* WXConvert.h */; settings = {ATTRIBUTES = (Public, ); }; };
		77D1614C1C02E3790010B15B /* WXConvert.m in Sources */ = {isa = PBXBuildFile; fileRef = 77D1614A1C02E3790010B15B /* WXConvert.m */; };
		77D1614F1C02E3880010B15B /* WXUtility.h in Headers */ = {isa = PBXBuildFile; fileRef = 77D1614D1C02E3880010B15B /* WXUtility.h */; settings = {ATTRIBUTES = (Public, ); }; };
		77D161501C02E3880010B15B /* WXUtility.m in Sources */ = {isa = PBXBuildFile; fileRef = 77D1614E1C02E3880010B15B /* WXUtility.m */; };
		77D161621C02ED790010B15B /* WXLog.h in Headers */ = {isa = PBXBuildFile; fileRef = 77D161601C02ED790010B15B /* WXLog.h */; settings = {ATTRIBUTES = (Public, ); }; };
		77D161631C02ED790010B15B /* WXLog.m in Sources */ = {isa = PBXBuildFile; fileRef = 77D161611C02ED790010B15B /* WXLog.m */; };
		77E659DA1C07F594008B8775 /* WXDomModule.h in Headers */ = {isa = PBXBuildFile; fileRef = 77E659D81C07F594008B8775 /* WXDomModule.h */; };
		77E659DB1C07F594008B8775 /* WXDomModule.m in Sources */ = {isa = PBXBuildFile; fileRef = 77E659D91C07F594008B8775 /* WXDomModule.m */; };
		77E659F11C0C3612008B8775 /* WXModuleFactory.h in Headers */ = {isa = PBXBuildFile; fileRef = 77E659EF1C0C3612008B8775 /* WXModuleFactory.h */; };
		77E659F21C0C3612008B8775 /* WXModuleFactory.m in Sources */ = {isa = PBXBuildFile; fileRef = 77E659F01C0C3612008B8775 /* WXModuleFactory.m */; };
		77E65A0D1C155E99008B8775 /* WXDivComponent.h in Headers */ = {isa = PBXBuildFile; fileRef = 77E65A0B1C155E99008B8775 /* WXDivComponent.h */; };
		77E65A0E1C155E99008B8775 /* WXDivComponent.m in Sources */ = {isa = PBXBuildFile; fileRef = 77E65A0C1C155E99008B8775 /* WXDivComponent.m */; };
		77E65A111C155EA8008B8775 /* WXImageComponent.h in Headers */ = {isa = PBXBuildFile; fileRef = 77E65A0F1C155EA8008B8775 /* WXImageComponent.h */; };
		77E65A121C155EA8008B8775 /* WXImageComponent.m in Sources */ = {isa = PBXBuildFile; fileRef = 77E65A101C155EA8008B8775 /* WXImageComponent.m */; };
		77E65A151C155EB5008B8775 /* WXTextComponent.h in Headers */ = {isa = PBXBuildFile; fileRef = 77E65A131C155EB5008B8775 /* WXTextComponent.h */; };
		77E65A161C155EB5008B8775 /* WXTextComponent.mm in Sources */ = {isa = PBXBuildFile; fileRef = 77E65A141C155EB5008B8775 /* WXTextComponent.mm */; };
		77E65A191C155F25008B8775 /* WXScrollerComponent.h in Headers */ = {isa = PBXBuildFile; fileRef = 77E65A171C155F25008B8775 /* WXScrollerComponent.h */; settings = {ATTRIBUTES = (Public, ); }; };
		77E65A1A1C155F25008B8775 /* WXScrollerComponent.mm in Sources */ = {isa = PBXBuildFile; fileRef = 77E65A181C155F25008B8775 /* WXScrollerComponent.mm */; };
		841CD1031F9739890081196D /* WXExceptionUtils.m in Sources */ = {isa = PBXBuildFile; fileRef = 841CD1021F9739890081196D /* WXExceptionUtils.m */; };
		841CD1051F974DFA0081196D /* WXExceptionUtils.h in Headers */ = {isa = PBXBuildFile; fileRef = 841CD1041F97399C0081196D /* WXExceptionUtils.h */; settings = {ATTRIBUTES = (Public, ); }; };
		841CD1061F974DFA0081196D /* WXExceptionUtils.h in Headers */ = {isa = PBXBuildFile; fileRef = 841CD1041F97399C0081196D /* WXExceptionUtils.h */; settings = {ATTRIBUTES = (Public, ); }; };
		841CD1071F974E000081196D /* WXExceptionUtils.m in Sources */ = {isa = PBXBuildFile; fileRef = 841CD1021F9739890081196D /* WXExceptionUtils.m */; };
		98399A8B21916A9800D83CCE /* exec_state_section.cc in Sources */ = {isa = PBXBuildFile; fileRef = 98399A7E21916A9600D83CCE /* exec_state_section.cc */; };
		98399A8C21916A9800D83CCE /* exec_state_binary.cc in Sources */ = {isa = PBXBuildFile; fileRef = 98399A7F21916A9600D83CCE /* exec_state_binary.cc */; };
		98399A8D21916A9800D83CCE /* class_regex.cc in Sources */ = {isa = PBXBuildFile; fileRef = 98399A8021916A9600D83CCE /* class_regex.cc */; };
		98399A8E21916A9800D83CCE /* exec_state_binary.h in Headers */ = {isa = PBXBuildFile; fileRef = 98399A8121916A9600D83CCE /* exec_state_binary.h */; };
		98399A8F21916A9800D83CCE /* class_console.cc in Sources */ = {isa = PBXBuildFile; fileRef = 98399A8221916A9700D83CCE /* class_console.cc */; };
		98399A9021916A9800D83CCE /* class_window.cc in Sources */ = {isa = PBXBuildFile; fileRef = 98399A8321916A9700D83CCE /* class_window.cc */; };
		98399A9121916A9800D83CCE /* class_function.cc in Sources */ = {isa = PBXBuildFile; fileRef = 98399A8421916A9700D83CCE /* class_function.cc */; };
		98399A9221916A9800D83CCE /* class_window.h in Headers */ = {isa = PBXBuildFile; fileRef = 98399A8521916A9700D83CCE /* class_window.h */; };
		98399A9321916A9800D83CCE /* class_console.h in Headers */ = {isa = PBXBuildFile; fileRef = 98399A8621916A9700D83CCE /* class_console.h */; };
		98399A9421916A9800D83CCE /* class_regex.h in Headers */ = {isa = PBXBuildFile; fileRef = 98399A8721916A9700D83CCE /* class_regex.h */; };
		98399A9521916A9800D83CCE /* exec_state_section.h in Headers */ = {isa = PBXBuildFile; fileRef = 98399A8821916A9700D83CCE /* exec_state_section.h */; };
		98399A9621916A9800D83CCE /* class_function.h in Headers */ = {isa = PBXBuildFile; fileRef = 98399A8921916A9800D83CCE /* class_function.h */; };
		98399A9721916A9800D83CCE /* op_code.cc in Sources */ = {isa = PBXBuildFile; fileRef = 98399A8A21916A9800D83CCE /* op_code.cc */; };
		9B9E74791FA2DB5800DAAEA9 /* WXTestBridgeMethodDummy.m in Sources */ = {isa = PBXBuildFile; fileRef = 9B9E74781FA2DB5800DAAEA9 /* WXTestBridgeMethodDummy.m */; };
		B82A159820F8556F0098A509 /* WXSDKInstance_performance.m in Sources */ = {isa = PBXBuildFile; fileRef = 17B1221F2090AA9300387E33 /* WXSDKInstance_performance.m */; };
		B82A159920F857200098A509 /* WXSDKError.m in Sources */ = {isa = PBXBuildFile; fileRef = 17B122242090AAB000387E33 /* WXSDKError.m */; };
		B82A159A20F857450098A509 /* WXWebSocketLoader.m in Sources */ = {isa = PBXBuildFile; fileRef = C4F012851E150307003378D0 /* WXWebSocketLoader.m */; };
		B82A159B20F857470098A509 /* WXWebSocketModule.m in Sources */ = {isa = PBXBuildFile; fileRef = C4F012811E1502E9003378D0 /* WXWebSocketModule.m */; };
		B8394F3721468AF100CA1EFF /* render_action_trigger_vsync.h in Headers */ = {isa = PBXBuildFile; fileRef = B8394F3521468AF100CA1EFF /* render_action_trigger_vsync.h */; };
		B8394F3821468AF100CA1EFF /* render_action_trigger_vsync.h in Headers */ = {isa = PBXBuildFile; fileRef = B8394F3521468AF100CA1EFF /* render_action_trigger_vsync.h */; };
		B8394F3921468AF100CA1EFF /* render_action_trigger_vsync.cpp in Sources */ = {isa = PBXBuildFile; fileRef = B8394F3621468AF100CA1EFF /* render_action_trigger_vsync.cpp */; };
		B8394F3A21468AF100CA1EFF /* render_action_trigger_vsync.cpp in Sources */ = {isa = PBXBuildFile; fileRef = B8394F3621468AF100CA1EFF /* render_action_trigger_vsync.cpp */; };
		B85ED3032126715100EBEC11 /* WXRecyclerComponent.h in Headers */ = {isa = PBXBuildFile; fileRef = 745B2D601E5A8E1E0092D38A /* WXRecyclerComponent.h */; settings = {ATTRIBUTES = (Public, ); }; };
		B863DF322107308000EA887D /* WXBridgeContext.m in Sources */ = {isa = PBXBuildFile; fileRef = B863DF312107307F00EA887D /* WXBridgeContext.m */; };
		B863DF332107313400EA887D /* WXBridgeContext.m in Sources */ = {isa = PBXBuildFile; fileRef = B863DF312107307F00EA887D /* WXBridgeContext.m */; };
		B87B9E7D21539B3300B6DC61 /* WXVersion.h in Headers */ = {isa = PBXBuildFile; fileRef = B87B9E7B21539B3300B6DC61 /* WXVersion.h */; };
		B87B9E7E21539B3300B6DC61 /* WXVersion.h in Headers */ = {isa = PBXBuildFile; fileRef = B87B9E7B21539B3300B6DC61 /* WXVersion.h */; };
		B87B9E7F21539B3300B6DC61 /* WXVersion.m in Sources */ = {isa = PBXBuildFile; fileRef = B87B9E7C21539B3300B6DC61 /* WXVersion.m */; };
		B87B9E8021539B3300B6DC61 /* WXVersion.m in Sources */ = {isa = PBXBuildFile; fileRef = B87B9E7C21539B3300B6DC61 /* WXVersion.m */; };
		B89543F320EB18B5006EAD63 /* WXCoreBridge.mm in Sources */ = {isa = PBXBuildFile; fileRef = B89543ED20EB18B4006EAD63 /* WXCoreBridge.mm */; };
		B89543F420EB18B5006EAD63 /* WXCoreBridge.mm in Sources */ = {isa = PBXBuildFile; fileRef = B89543ED20EB18B4006EAD63 /* WXCoreBridge.mm */; };
		B89543F520EB18B5006EAD63 /* WXJSCoreBridge.mm in Sources */ = {isa = PBXBuildFile; fileRef = B89543EE20EB18B4006EAD63 /* WXJSCoreBridge.mm */; };
		B89543F620EB18B5006EAD63 /* WXJSCoreBridge.mm in Sources */ = {isa = PBXBuildFile; fileRef = B89543EE20EB18B4006EAD63 /* WXJSCoreBridge.mm */; };
		B89543F720EB18B5006EAD63 /* WXCoreBridge.h in Headers */ = {isa = PBXBuildFile; fileRef = B89543EF20EB18B4006EAD63 /* WXCoreBridge.h */; };
		B89543F820EB18B5006EAD63 /* WXCoreBridge.h in Headers */ = {isa = PBXBuildFile; fileRef = B89543EF20EB18B4006EAD63 /* WXCoreBridge.h */; };
		B8A72C9A213F8BAE0024E7BE /* class_json.h in Headers */ = {isa = PBXBuildFile; fileRef = B8A72C96213F8BAD0024E7BE /* class_json.h */; };
		B8A72C9B213F8BAE0024E7BE /* class_json.h in Headers */ = {isa = PBXBuildFile; fileRef = B8A72C96213F8BAD0024E7BE /* class_json.h */; };
		B8A72C9C213F8BAE0024E7BE /* class_string.h in Headers */ = {isa = PBXBuildFile; fileRef = B8A72C97213F8BAD0024E7BE /* class_string.h */; };
		B8A72C9D213F8BAE0024E7BE /* class_string.h in Headers */ = {isa = PBXBuildFile; fileRef = B8A72C97213F8BAD0024E7BE /* class_string.h */; };
		B8A72C9E213F8BAE0024E7BE /* class_json.cc in Sources */ = {isa = PBXBuildFile; fileRef = B8A72C98213F8BAD0024E7BE /* class_json.cc */; };
		B8A72C9F213F8BAE0024E7BE /* class_json.cc in Sources */ = {isa = PBXBuildFile; fileRef = B8A72C98213F8BAD0024E7BE /* class_json.cc */; };
		B8A72CA0213F8BAE0024E7BE /* class_string.cc in Sources */ = {isa = PBXBuildFile; fileRef = B8A72C99213F8BAD0024E7BE /* class_string.cc */; };
		B8A72CA1213F8BAE0024E7BE /* class_string.cc in Sources */ = {isa = PBXBuildFile; fileRef = B8A72C99213F8BAD0024E7BE /* class_string.cc */; };
		B8D66BA72125572F003960BD /* string_table.cc in Sources */ = {isa = PBXBuildFile; fileRef = B8D66AEE2125572F003960BD /* string_table.cc */; };
		B8D66BA82125572F003960BD /* string_table.cc in Sources */ = {isa = PBXBuildFile; fileRef = B8D66AEE2125572F003960BD /* string_table.cc */; };
		B8D66BA92125572F003960BD /* table.cc in Sources */ = {isa = PBXBuildFile; fileRef = B8D66AEF2125572F003960BD /* table.cc */; };
		B8D66BAA2125572F003960BD /* table.cc in Sources */ = {isa = PBXBuildFile; fileRef = B8D66AEF2125572F003960BD /* table.cc */; };
		B8D66BAB2125572F003960BD /* code_generator.h in Headers */ = {isa = PBXBuildFile; fileRef = B8D66AF02125572F003960BD /* code_generator.h */; };
		B8D66BAC2125572F003960BD /* code_generator.h in Headers */ = {isa = PBXBuildFile; fileRef = B8D66AF02125572F003960BD /* code_generator.h */; };
		B8D66BAD2125572F003960BD /* code_generator.cc in Sources */ = {isa = PBXBuildFile; fileRef = B8D66AF12125572F003960BD /* code_generator.cc */; };
		B8D66BAE2125572F003960BD /* code_generator.cc in Sources */ = {isa = PBXBuildFile; fileRef = B8D66AF12125572F003960BD /* code_generator.cc */; };
		B8D66BAF2125572F003960BD /* ast_factory.cc in Sources */ = {isa = PBXBuildFile; fileRef = B8D66AF22125572F003960BD /* ast_factory.cc */; };
		B8D66BB02125572F003960BD /* ast_factory.cc in Sources */ = {isa = PBXBuildFile; fileRef = B8D66AF22125572F003960BD /* ast_factory.cc */; };
		B8D66BB12125572F003960BD /* parser.h in Headers */ = {isa = PBXBuildFile; fileRef = B8D66AF32125572F003960BD /* parser.h */; };
		B8D66BB22125572F003960BD /* parser.h in Headers */ = {isa = PBXBuildFile; fileRef = B8D66AF32125572F003960BD /* parser.h */; };
		B8D66BB32125572F003960BD /* parser.cc in Sources */ = {isa = PBXBuildFile; fileRef = B8D66AF42125572F003960BD /* parser.cc */; };
		B8D66BB42125572F003960BD /* parser.cc in Sources */ = {isa = PBXBuildFile; fileRef = B8D66AF42125572F003960BD /* parser.cc */; };
		B8D66BB52125572F003960BD /* vnode.h in Headers */ = {isa = PBXBuildFile; fileRef = B8D66AF62125572F003960BD /* vnode.h */; };
		B8D66BB62125572F003960BD /* vnode.h in Headers */ = {isa = PBXBuildFile; fileRef = B8D66AF62125572F003960BD /* vnode.h */; };
		B8D66BB72125572F003960BD /* vnode_exec_env.cc in Sources */ = {isa = PBXBuildFile; fileRef = B8D66AF72125572F003960BD /* vnode_exec_env.cc */; };
		B8D66BB82125572F003960BD /* vnode_exec_env.cc in Sources */ = {isa = PBXBuildFile; fileRef = B8D66AF72125572F003960BD /* vnode_exec_env.cc */; };
		B8D66BB92125572F003960BD /* vnode.cc in Sources */ = {isa = PBXBuildFile; fileRef = B8D66AF82125572F003960BD /* vnode.cc */; };
		B8D66BBA2125572F003960BD /* vnode.cc in Sources */ = {isa = PBXBuildFile; fileRef = B8D66AF82125572F003960BD /* vnode.cc */; };
		B8D66BBB2125572F003960BD /* vnode_render_context.cc in Sources */ = {isa = PBXBuildFile; fileRef = B8D66AF92125572F003960BD /* vnode_render_context.cc */; };
		B8D66BBC2125572F003960BD /* vnode_render_context.cc in Sources */ = {isa = PBXBuildFile; fileRef = B8D66AF92125572F003960BD /* vnode_render_context.cc */; };
		B8D66BBD2125572F003960BD /* vnode_exec_env.h in Headers */ = {isa = PBXBuildFile; fileRef = B8D66AFA2125572F003960BD /* vnode_exec_env.h */; };
		B8D66BBE2125572F003960BD /* vnode_exec_env.h in Headers */ = {isa = PBXBuildFile; fileRef = B8D66AFA2125572F003960BD /* vnode_exec_env.h */; };
		B8D66BBF2125572F003960BD /* vnode_render_manager.cc in Sources */ = {isa = PBXBuildFile; fileRef = B8D66AFB2125572F003960BD /* vnode_render_manager.cc */; };
		B8D66BC02125572F003960BD /* vnode_render_manager.cc in Sources */ = {isa = PBXBuildFile; fileRef = B8D66AFB2125572F003960BD /* vnode_render_manager.cc */; };
		B8D66BC12125572F003960BD /* vnode_render_manager.h in Headers */ = {isa = PBXBuildFile; fileRef = B8D66AFC2125572F003960BD /* vnode_render_manager.h */; };
		B8D66BC22125572F003960BD /* vnode_render_manager.h in Headers */ = {isa = PBXBuildFile; fileRef = B8D66AFC2125572F003960BD /* vnode_render_manager.h */; };
		B8D66BC32125572F003960BD /* vnode_render_context.h in Headers */ = {isa = PBXBuildFile; fileRef = B8D66AFD2125572F003960BD /* vnode_render_context.h */; };
		B8D66BC42125572F003960BD /* vnode_render_context.h in Headers */ = {isa = PBXBuildFile; fileRef = B8D66AFD2125572F003960BD /* vnode_render_context.h */; };
		B8D66BC52125572F003960BD /* tokenizer.cc in Sources */ = {isa = PBXBuildFile; fileRef = B8D66AFE2125572F003960BD /* tokenizer.cc */; };
		B8D66BC62125572F003960BD /* tokenizer.cc in Sources */ = {isa = PBXBuildFile; fileRef = B8D66AFE2125572F003960BD /* tokenizer.cc */; };
		B8D66BC72125572F003960BD /* ast_factory.h in Headers */ = {isa = PBXBuildFile; fileRef = B8D66AFF2125572F003960BD /* ast_factory.h */; };
		B8D66BC82125572F003960BD /* ast_factory.h in Headers */ = {isa = PBXBuildFile; fileRef = B8D66AFF2125572F003960BD /* ast_factory.h */; };
		B8D66BC92125572F003960BD /* ast.cc in Sources */ = {isa = PBXBuildFile; fileRef = B8D66B002125572F003960BD /* ast.cc */; };
		B8D66BCA2125572F003960BD /* ast.cc in Sources */ = {isa = PBXBuildFile; fileRef = B8D66B002125572F003960BD /* ast.cc */; };
		B8D66BCD2125572F003960BD /* statement.h in Headers */ = {isa = PBXBuildFile; fileRef = B8D66B022125572F003960BD /* statement.h */; };
		B8D66BCE2125572F003960BD /* statement.h in Headers */ = {isa = PBXBuildFile; fileRef = B8D66B022125572F003960BD /* statement.h */; };
		B8D66BCF2125572F003960BD /* tokenizer.h in Headers */ = {isa = PBXBuildFile; fileRef = B8D66B032125572F003960BD /* tokenizer.h */; };
		B8D66BD02125572F003960BD /* tokenizer.h in Headers */ = {isa = PBXBuildFile; fileRef = B8D66B032125572F003960BD /* tokenizer.h */; };
		B8D66BD12125572F003960BD /* statement.cc in Sources */ = {isa = PBXBuildFile; fileRef = B8D66B042125572F003960BD /* statement.cc */; };
		B8D66BD22125572F003960BD /* statement.cc in Sources */ = {isa = PBXBuildFile; fileRef = B8D66B042125572F003960BD /* statement.cc */; };
		B8D66BD32125572F003960BD /* vm.cc in Sources */ = {isa = PBXBuildFile; fileRef = B8D66B052125572F003960BD /* vm.cc */; };
		B8D66BD42125572F003960BD /* vm.cc in Sources */ = {isa = PBXBuildFile; fileRef = B8D66B052125572F003960BD /* vm.cc */; };
		B8D66BD52125572F003960BD /* string_table.h in Headers */ = {isa = PBXBuildFile; fileRef = B8D66B062125572F003960BD /* string_table.h */; };
		B8D66BD62125572F003960BD /* string_table.h in Headers */ = {isa = PBXBuildFile; fileRef = B8D66B062125572F003960BD /* string_table.h */; };
		B8D66BD72125572F003960BD /* ast.h in Headers */ = {isa = PBXBuildFile; fileRef = B8D66B072125572F003960BD /* ast.h */; };
		B8D66BD82125572F003960BD /* ast.h in Headers */ = {isa = PBXBuildFile; fileRef = B8D66B072125572F003960BD /* ast.h */; };
		B8D66BDD2125572F003960BD /* scanner.h in Headers */ = {isa = PBXBuildFile; fileRef = B8D66B0A2125572F003960BD /* scanner.h */; };
		B8D66BDE2125572F003960BD /* scanner.h in Headers */ = {isa = PBXBuildFile; fileRef = B8D66B0A2125572F003960BD /* scanner.h */; };
		B8D66BE12125572F003960BD /* handle.h in Headers */ = {isa = PBXBuildFile; fileRef = B8D66B0C2125572F003960BD /* handle.h */; };
		B8D66BE22125572F003960BD /* handle.h in Headers */ = {isa = PBXBuildFile; fileRef = B8D66B0C2125572F003960BD /* handle.h */; };
		B8D66BE32125572F003960BD /* exec_state.h in Headers */ = {isa = PBXBuildFile; fileRef = B8D66B0D2125572F003960BD /* exec_state.h */; };
		B8D66BE42125572F003960BD /* exec_state.h in Headers */ = {isa = PBXBuildFile; fileRef = B8D66B0D2125572F003960BD /* exec_state.h */; };
		B8D66BE52125572F003960BD /* object.h in Headers */ = {isa = PBXBuildFile; fileRef = B8D66B0E2125572F003960BD /* object.h */; };
		B8D66BE62125572F003960BD /* object.h in Headers */ = {isa = PBXBuildFile; fileRef = B8D66B0E2125572F003960BD /* object.h */; };
		B8D66BE72125572F003960BD /* table.h in Headers */ = {isa = PBXBuildFile; fileRef = B8D66B0F2125572F003960BD /* table.h */; };
		B8D66BE82125572F003960BD /* table.h in Headers */ = {isa = PBXBuildFile; fileRef = B8D66B0F2125572F003960BD /* table.h */; };
		B8D66BEB2125572F003960BD /* token.h in Headers */ = {isa = PBXBuildFile; fileRef = B8D66B112125572F003960BD /* token.h */; };
		B8D66BEC2125572F003960BD /* token.h in Headers */ = {isa = PBXBuildFile; fileRef = B8D66B112125572F003960BD /* token.h */; };
		B8D66BED2125572F003960BD /* vm.h in Headers */ = {isa = PBXBuildFile; fileRef = B8D66B122125572F003960BD /* vm.h */; };
		B8D66BEE2125572F003960BD /* vm.h in Headers */ = {isa = PBXBuildFile; fileRef = B8D66B122125572F003960BD /* vm.h */; };
		B8D66BEF2125572F003960BD /* op_code.h in Headers */ = {isa = PBXBuildFile; fileRef = B8D66B132125572F003960BD /* op_code.h */; };
		B8D66BF02125572F003960BD /* op_code.h in Headers */ = {isa = PBXBuildFile; fileRef = B8D66B132125572F003960BD /* op_code.h */; };
		B8D66BF12125572F003960BD /* ast_visitor.h in Headers */ = {isa = PBXBuildFile; fileRef = B8D66B142125572F003960BD /* ast_visitor.h */; };
		B8D66BF22125572F003960BD /* ast_visitor.h in Headers */ = {isa = PBXBuildFile; fileRef = B8D66B142125572F003960BD /* ast_visitor.h */; };
		B8D66BF32125572F003960BD /* object.cc in Sources */ = {isa = PBXBuildFile; fileRef = B8D66B152125572F003960BD /* object.cc */; };
		B8D66BF42125572F003960BD /* object.cc in Sources */ = {isa = PBXBuildFile; fileRef = B8D66B152125572F003960BD /* object.cc */; };
		B8D66BF52125572F003960BD /* token.cc in Sources */ = {isa = PBXBuildFile; fileRef = B8D66B162125572F003960BD /* token.cc */; };
		B8D66BF62125572F003960BD /* token.cc in Sources */ = {isa = PBXBuildFile; fileRef = B8D66B162125572F003960BD /* token.cc */; };
		B8D66BF92125572F003960BD /* exec_state.cc in Sources */ = {isa = PBXBuildFile; fileRef = B8D66B182125572F003960BD /* exec_state.cc */; };
		B8D66BFA2125572F003960BD /* exec_state.cc in Sources */ = {isa = PBXBuildFile; fileRef = B8D66B182125572F003960BD /* exec_state.cc */; };
		B8D66BFB2125572F003960BD /* render_performance.cpp in Sources */ = {isa = PBXBuildFile; fileRef = B8D66B1A2125572F003960BD /* render_performance.cpp */; };
		B8D66BFC2125572F003960BD /* render_performance.cpp in Sources */ = {isa = PBXBuildFile; fileRef = B8D66B1A2125572F003960BD /* render_performance.cpp */; };
		B8D66BFD2125572F003960BD /* render_performance.h in Headers */ = {isa = PBXBuildFile; fileRef = B8D66B1B2125572F003960BD /* render_performance.h */; };
		B8D66BFE2125572F003960BD /* render_performance.h in Headers */ = {isa = PBXBuildFile; fileRef = B8D66B1B2125572F003960BD /* render_performance.h */; };
		B8D66BFF2125572F003960BD /* constants_name.h in Headers */ = {isa = PBXBuildFile; fileRef = B8D66B1D2125572F003960BD /* constants_name.h */; };
		B8D66C002125572F003960BD /* constants_name.h in Headers */ = {isa = PBXBuildFile; fileRef = B8D66B1D2125572F003960BD /* constants_name.h */; };
		B8D66C012125572F003960BD /* constants_value.h in Headers */ = {isa = PBXBuildFile; fileRef = B8D66B1E2125572F003960BD /* constants_value.h */; };
		B8D66C022125572F003960BD /* constants_value.h in Headers */ = {isa = PBXBuildFile; fileRef = B8D66B1E2125572F003960BD /* constants_value.h */; };
		B8D66C032125572F003960BD /* css_value_getter.cpp in Sources */ = {isa = PBXBuildFile; fileRef = B8D66B1F2125572F003960BD /* css_value_getter.cpp */; };
		B8D66C042125572F003960BD /* css_value_getter.cpp in Sources */ = {isa = PBXBuildFile; fileRef = B8D66B1F2125572F003960BD /* css_value_getter.cpp */; };
		B8D66C052125572F003960BD /* css_value_getter.h in Headers */ = {isa = PBXBuildFile; fileRef = B8D66B202125572F003960BD /* css_value_getter.h */; };
		B8D66C0621255730003960BD /* css_value_getter.h in Headers */ = {isa = PBXBuildFile; fileRef = B8D66B202125572F003960BD /* css_value_getter.h */; };
		B8D66C0721255730003960BD /* core_environment.cpp in Sources */ = {isa = PBXBuildFile; fileRef = B8D66B222125572F003960BD /* core_environment.cpp */; };
		B8D66C0821255730003960BD /* core_environment.cpp in Sources */ = {isa = PBXBuildFile; fileRef = B8D66B222125572F003960BD /* core_environment.cpp */; };
		B8D66C0921255730003960BD /* core_environment.h in Headers */ = {isa = PBXBuildFile; fileRef = B8D66B232125572F003960BD /* core_environment.h */; };
		B8D66C0A21255730003960BD /* core_environment.h in Headers */ = {isa = PBXBuildFile; fileRef = B8D66B232125572F003960BD /* core_environment.h */; };
		B8D66C0B21255730003960BD /* platform_bridge.h in Headers */ = {isa = PBXBuildFile; fileRef = B8D66B252125572F003960BD /* platform_bridge.h */; };
		B8D66C0C21255730003960BD /* platform_bridge.h in Headers */ = {isa = PBXBuildFile; fileRef = B8D66B252125572F003960BD /* platform_bridge.h */; };
		B8D66C0D21255730003960BD /* core_side_in_platform.cpp in Sources */ = {isa = PBXBuildFile; fileRef = B8D66B272125572F003960BD /* core_side_in_platform.cpp */; };
		B8D66C0E21255730003960BD /* core_side_in_platform.cpp in Sources */ = {isa = PBXBuildFile; fileRef = B8D66B272125572F003960BD /* core_side_in_platform.cpp */; };
		B8D66C0F21255730003960BD /* core_side_in_platform.h in Headers */ = {isa = PBXBuildFile; fileRef = B8D66B282125572F003960BD /* core_side_in_platform.h */; };
		B8D66C1021255730003960BD /* core_side_in_platform.h in Headers */ = {isa = PBXBuildFile; fileRef = B8D66B282125572F003960BD /* core_side_in_platform.h */; };
		B8D66C1121255730003960BD /* core_side_in_script.cpp in Sources */ = {isa = PBXBuildFile; fileRef = B8D66B2A2125572F003960BD /* core_side_in_script.cpp */; };
		B8D66C1221255730003960BD /* core_side_in_script.cpp in Sources */ = {isa = PBXBuildFile; fileRef = B8D66B2A2125572F003960BD /* core_side_in_script.cpp */; };
		B8D66C1321255730003960BD /* core_side_in_script.h in Headers */ = {isa = PBXBuildFile; fileRef = B8D66B2B2125572F003960BD /* core_side_in_script.h */; };
		B8D66C1421255730003960BD /* core_side_in_script.h in Headers */ = {isa = PBXBuildFile; fileRef = B8D66B2B2125572F003960BD /* core_side_in_script.h */; };
		B8D66C1521255730003960BD /* wx_type_define.h in Headers */ = {isa = PBXBuildFile; fileRef = B8D66B2C2125572F003960BD /* wx_type_define.h */; };
		B8D66C1621255730003960BD /* wx_type_define.h in Headers */ = {isa = PBXBuildFile; fileRef = B8D66B2C2125572F003960BD /* wx_type_define.h */; };
		B8D66C1721255730003960BD /* script_bridge.h in Headers */ = {isa = PBXBuildFile; fileRef = B8D66B2D2125572F003960BD /* script_bridge.h */; };
		B8D66C1821255730003960BD /* script_bridge.h in Headers */ = {isa = PBXBuildFile; fileRef = B8D66B2D2125572F003960BD /* script_bridge.h */; };
		B8D66C1921255730003960BD /* measure_func_adapter.h in Headers */ = {isa = PBXBuildFile; fileRef = B8D66B2F2125572F003960BD /* measure_func_adapter.h */; };
		B8D66C1A21255730003960BD /* measure_func_adapter.h in Headers */ = {isa = PBXBuildFile; fileRef = B8D66B2F2125572F003960BD /* measure_func_adapter.h */; };
		B8D66C1B21255730003960BD /* style.h in Headers */ = {isa = PBXBuildFile; fileRef = B8D66B302125572F003960BD /* style.h */; settings = {ATTRIBUTES = (Public, ); }; };
		B8D66C1C21255730003960BD /* style.h in Headers */ = {isa = PBXBuildFile; fileRef = B8D66B302125572F003960BD /* style.h */; settings = {ATTRIBUTES = (Public, ); }; };
		B8D66C1D21255730003960BD /* style.cpp in Sources */ = {isa = PBXBuildFile; fileRef = B8D66B312125572F003960BD /* style.cpp */; };
		B8D66C1E21255730003960BD /* style.cpp in Sources */ = {isa = PBXBuildFile; fileRef = B8D66B312125572F003960BD /* style.cpp */; };
		B8D66C1F21255730003960BD /* layout.cpp in Sources */ = {isa = PBXBuildFile; fileRef = B8D66B322125572F003960BD /* layout.cpp */; };
		B8D66C2021255730003960BD /* layout.cpp in Sources */ = {isa = PBXBuildFile; fileRef = B8D66B322125572F003960BD /* layout.cpp */; };
		B8D66C2321255730003960BD /* layout.h in Headers */ = {isa = PBXBuildFile; fileRef = B8D66B342125572F003960BD /* layout.h */; settings = {ATTRIBUTES = (Public, ); }; };
		B8D66C2421255730003960BD /* layout.h in Headers */ = {isa = PBXBuildFile; fileRef = B8D66B342125572F003960BD /* layout.h */; settings = {ATTRIBUTES = (Public, ); }; };
		B8D66C2521255730003960BD /* flex_enum.h in Headers */ = {isa = PBXBuildFile; fileRef = B8D66B352125572F003960BD /* flex_enum.h */; settings = {ATTRIBUTES = (Public, ); }; };
		B8D66C2621255730003960BD /* flex_enum.h in Headers */ = {isa = PBXBuildFile; fileRef = B8D66B352125572F003960BD /* flex_enum.h */; settings = {ATTRIBUTES = (Public, ); }; };
		B8D66C2721255730003960BD /* render_page.cpp in Sources */ = {isa = PBXBuildFile; fileRef = B8D66B382125572F003960BD /* render_page.cpp */; };
		B8D66C2821255730003960BD /* render_page.cpp in Sources */ = {isa = PBXBuildFile; fileRef = B8D66B382125572F003960BD /* render_page.cpp */; };
		B8D66C2921255730003960BD /* render_page.h in Headers */ = {isa = PBXBuildFile; fileRef = B8D66B392125572F003960BD /* render_page.h */; };
		B8D66C2A21255730003960BD /* render_page.h in Headers */ = {isa = PBXBuildFile; fileRef = B8D66B392125572F003960BD /* render_page.h */; };
		B8D66C2B21255730003960BD /* render_manager.cpp in Sources */ = {isa = PBXBuildFile; fileRef = B8D66B3B2125572F003960BD /* render_manager.cpp */; };
		B8D66C2C21255730003960BD /* render_manager.cpp in Sources */ = {isa = PBXBuildFile; fileRef = B8D66B3B2125572F003960BD /* render_manager.cpp */; };
		B8D66C2D21255730003960BD /* render_manager.h in Headers */ = {isa = PBXBuildFile; fileRef = B8D66B3C2125572F003960BD /* render_manager.h */; };
		B8D66C2E21255730003960BD /* render_manager.h in Headers */ = {isa = PBXBuildFile; fileRef = B8D66B3C2125572F003960BD /* render_manager.h */; };
		B8D66C2F21255730003960BD /* render_action_render_success.h in Headers */ = {isa = PBXBuildFile; fileRef = B8D66B3E2125572F003960BD /* render_action_render_success.h */; };
		B8D66C3021255730003960BD /* render_action_render_success.h in Headers */ = {isa = PBXBuildFile; fileRef = B8D66B3E2125572F003960BD /* render_action_render_success.h */; };
		B8D66C3121255730003960BD /* render_action_appendtree_createfinish.h in Headers */ = {isa = PBXBuildFile; fileRef = B8D66B3F2125572F003960BD /* render_action_appendtree_createfinish.h */; };
		B8D66C3221255730003960BD /* render_action_appendtree_createfinish.h in Headers */ = {isa = PBXBuildFile; fileRef = B8D66B3F2125572F003960BD /* render_action_appendtree_createfinish.h */; };
		B8D66C3321255730003960BD /* render_action_update_attr.h in Headers */ = {isa = PBXBuildFile; fileRef = B8D66B402125572F003960BD /* render_action_update_attr.h */; };
		B8D66C3421255730003960BD /* render_action_update_attr.h in Headers */ = {isa = PBXBuildFile; fileRef = B8D66B402125572F003960BD /* render_action_update_attr.h */; };
		B8D66C3521255730003960BD /* render_action_move_element.h in Headers */ = {isa = PBXBuildFile; fileRef = B8D66B412125572F003960BD /* render_action_move_element.h */; };
		B8D66C3621255730003960BD /* render_action_move_element.h in Headers */ = {isa = PBXBuildFile; fileRef = B8D66B412125572F003960BD /* render_action_move_element.h */; };
		B8D66C3721255730003960BD /* render_action_update_attr.cpp in Sources */ = {isa = PBXBuildFile; fileRef = B8D66B422125572F003960BD /* render_action_update_attr.cpp */; };
		B8D66C3821255730003960BD /* render_action_update_attr.cpp in Sources */ = {isa = PBXBuildFile; fileRef = B8D66B422125572F003960BD /* render_action_update_attr.cpp */; };
		B8D66C3921255730003960BD /* render_action_layout.cpp in Sources */ = {isa = PBXBuildFile; fileRef = B8D66B432125572F003960BD /* render_action_layout.cpp */; };
		B8D66C3A21255730003960BD /* render_action_layout.cpp in Sources */ = {isa = PBXBuildFile; fileRef = B8D66B432125572F003960BD /* render_action_layout.cpp */; };
		B8D66C3B21255730003960BD /* render_action_update_style.h in Headers */ = {isa = PBXBuildFile; fileRef = B8D66B442125572F003960BD /* render_action_update_style.h */; };
		B8D66C3C21255730003960BD /* render_action_update_style.h in Headers */ = {isa = PBXBuildFile; fileRef = B8D66B442125572F003960BD /* render_action_update_style.h */; };
		B8D66C3D21255730003960BD /* render_action_createfinish.h in Headers */ = {isa = PBXBuildFile; fileRef = B8D66B452125572F003960BD /* render_action_createfinish.h */; };
		B8D66C3E21255730003960BD /* render_action_createfinish.h in Headers */ = {isa = PBXBuildFile; fileRef = B8D66B452125572F003960BD /* render_action_createfinish.h */; };
		B8D66C3F21255730003960BD /* render_action_update_style.cpp in Sources */ = {isa = PBXBuildFile; fileRef = B8D66B462125572F003960BD /* render_action_update_style.cpp */; };
		B8D66C4021255730003960BD /* render_action_update_style.cpp in Sources */ = {isa = PBXBuildFile; fileRef = B8D66B462125572F003960BD /* render_action_update_style.cpp */; };
		B8D66C4121255730003960BD /* render_action_add_event.h in Headers */ = {isa = PBXBuildFile; fileRef = B8D66B472125572F003960BD /* render_action_add_event.h */; };
		B8D66C4221255730003960BD /* render_action_add_event.h in Headers */ = {isa = PBXBuildFile; fileRef = B8D66B472125572F003960BD /* render_action_add_event.h */; };
		B8D66C4321255730003960BD /* render_action_remove_element.cpp in Sources */ = {isa = PBXBuildFile; fileRef = B8D66B482125572F003960BD /* render_action_remove_element.cpp */; };
		B8D66C4421255730003960BD /* render_action_remove_element.cpp in Sources */ = {isa = PBXBuildFile; fileRef = B8D66B482125572F003960BD /* render_action_remove_element.cpp */; };
		B8D66C4521255730003960BD /* render_action_createbody.h in Headers */ = {isa = PBXBuildFile; fileRef = B8D66B492125572F003960BD /* render_action_createbody.h */; };
		B8D66C4621255730003960BD /* render_action_createbody.h in Headers */ = {isa = PBXBuildFile; fileRef = B8D66B492125572F003960BD /* render_action_createbody.h */; };
		B8D66C4721255730003960BD /* render_action_add_event.cpp in Sources */ = {isa = PBXBuildFile; fileRef = B8D66B4A2125572F003960BD /* render_action_add_event.cpp */; };
		B8D66C4821255730003960BD /* render_action_add_event.cpp in Sources */ = {isa = PBXBuildFile; fileRef = B8D66B4A2125572F003960BD /* render_action_add_event.cpp */; };
		B8D66C4921255730003960BD /* render_action_interface.h in Headers */ = {isa = PBXBuildFile; fileRef = B8D66B4B2125572F003960BD /* render_action_interface.h */; };
		B8D66C4A21255730003960BD /* render_action_interface.h in Headers */ = {isa = PBXBuildFile; fileRef = B8D66B4B2125572F003960BD /* render_action_interface.h */; };
		B8D66C4B21255730003960BD /* render_action_remove_event.cpp in Sources */ = {isa = PBXBuildFile; fileRef = B8D66B4C2125572F003960BD /* render_action_remove_event.cpp */; };
		B8D66C4C21255730003960BD /* render_action_remove_event.cpp in Sources */ = {isa = PBXBuildFile; fileRef = B8D66B4C2125572F003960BD /* render_action_remove_event.cpp */; };
		B8D66C4D21255730003960BD /* render_action_move_element.cpp in Sources */ = {isa = PBXBuildFile; fileRef = B8D66B4D2125572F003960BD /* render_action_move_element.cpp */; };
		B8D66C4E21255730003960BD /* render_action_move_element.cpp in Sources */ = {isa = PBXBuildFile; fileRef = B8D66B4D2125572F003960BD /* render_action_move_element.cpp */; };
		B8D66C4F21255730003960BD /* render_action_add_element.cpp in Sources */ = {isa = PBXBuildFile; fileRef = B8D66B4E2125572F003960BD /* render_action_add_element.cpp */; };
		B8D66C5021255730003960BD /* render_action_add_element.cpp in Sources */ = {isa = PBXBuildFile; fileRef = B8D66B4E2125572F003960BD /* render_action_add_element.cpp */; };
		B8D66C5121255730003960BD /* render_action_remove_event.h in Headers */ = {isa = PBXBuildFile; fileRef = B8D66B4F2125572F003960BD /* render_action_remove_event.h */; };
		B8D66C5221255730003960BD /* render_action_remove_event.h in Headers */ = {isa = PBXBuildFile; fileRef = B8D66B4F2125572F003960BD /* render_action_remove_event.h */; };
		B8D66C5321255730003960BD /* render_action_createbody.cpp in Sources */ = {isa = PBXBuildFile; fileRef = B8D66B502125572F003960BD /* render_action_createbody.cpp */; };
		B8D66C5421255730003960BD /* render_action_createbody.cpp in Sources */ = {isa = PBXBuildFile; fileRef = B8D66B502125572F003960BD /* render_action_createbody.cpp */; };
		B8D66C5521255730003960BD /* render_action_createfinish.cpp in Sources */ = {isa = PBXBuildFile; fileRef = B8D66B512125572F003960BD /* render_action_createfinish.cpp */; };
		B8D66C5621255730003960BD /* render_action_createfinish.cpp in Sources */ = {isa = PBXBuildFile; fileRef = B8D66B512125572F003960BD /* render_action_createfinish.cpp */; };
		B8D66C5721255730003960BD /* render_action_layout.h in Headers */ = {isa = PBXBuildFile; fileRef = B8D66B522125572F003960BD /* render_action_layout.h */; };
		B8D66C5821255730003960BD /* render_action_layout.h in Headers */ = {isa = PBXBuildFile; fileRef = B8D66B522125572F003960BD /* render_action_layout.h */; };
		B8D66C5921255730003960BD /* render_action_remove_element.h in Headers */ = {isa = PBXBuildFile; fileRef = B8D66B532125572F003960BD /* render_action_remove_element.h */; };
		B8D66C5A21255730003960BD /* render_action_remove_element.h in Headers */ = {isa = PBXBuildFile; fileRef = B8D66B532125572F003960BD /* render_action_remove_element.h */; };
		B8D66C5B21255730003960BD /* render_action_add_element.h in Headers */ = {isa = PBXBuildFile; fileRef = B8D66B542125572F003960BD /* render_action_add_element.h */; };
		B8D66C5C21255730003960BD /* render_action_add_element.h in Headers */ = {isa = PBXBuildFile; fileRef = B8D66B542125572F003960BD /* render_action_add_element.h */; };
		B8D66C5D21255730003960BD /* render_action_appendtree_createfinish.cpp in Sources */ = {isa = PBXBuildFile; fileRef = B8D66B552125572F003960BD /* render_action_appendtree_createfinish.cpp */; };
		B8D66C5E21255730003960BD /* render_action_appendtree_createfinish.cpp in Sources */ = {isa = PBXBuildFile; fileRef = B8D66B552125572F003960BD /* render_action_appendtree_createfinish.cpp */; };
		B8D66C5F21255730003960BD /* render_action_render_success.cpp in Sources */ = {isa = PBXBuildFile; fileRef = B8D66B562125572F003960BD /* render_action_render_success.cpp */; };
		B8D66C6021255730003960BD /* render_action_render_success.cpp in Sources */ = {isa = PBXBuildFile; fileRef = B8D66B562125572F003960BD /* render_action_render_success.cpp */; };
		B8D66C6121255730003960BD /* render_cell.h in Headers */ = {isa = PBXBuildFile; fileRef = B8D66B582125572F003960BD /* render_cell.h */; };
		B8D66C6221255730003960BD /* render_cell.h in Headers */ = {isa = PBXBuildFile; fileRef = B8D66B582125572F003960BD /* render_cell.h */; };
		B8D66C6321255730003960BD /* render_text.cpp in Sources */ = {isa = PBXBuildFile; fileRef = B8D66B592125572F003960BD /* render_text.cpp */; };
		B8D66C6421255730003960BD /* render_text.cpp in Sources */ = {isa = PBXBuildFile; fileRef = B8D66B592125572F003960BD /* render_text.cpp */; };
		B8D66C6521255730003960BD /* render_mask.cpp in Sources */ = {isa = PBXBuildFile; fileRef = B8D66B5A2125572F003960BD /* render_mask.cpp */; };
		B8D66C6621255730003960BD /* render_mask.cpp in Sources */ = {isa = PBXBuildFile; fileRef = B8D66B5A2125572F003960BD /* render_mask.cpp */; };
		B8D66C6721255730003960BD /* render_scroller.cpp in Sources */ = {isa = PBXBuildFile; fileRef = B8D66B5B2125572F003960BD /* render_scroller.cpp */; };
		B8D66C6821255730003960BD /* render_scroller.cpp in Sources */ = {isa = PBXBuildFile; fileRef = B8D66B5B2125572F003960BD /* render_scroller.cpp */; };
		B8D66C6921255730003960BD /* render_mask.h in Headers */ = {isa = PBXBuildFile; fileRef = B8D66B5C2125572F003960BD /* render_mask.h */; };
		B8D66C6A21255730003960BD /* render_mask.h in Headers */ = {isa = PBXBuildFile; fileRef = B8D66B5C2125572F003960BD /* render_mask.h */; };
		B8D66C6B21255730003960BD /* render_scroller.h in Headers */ = {isa = PBXBuildFile; fileRef = B8D66B5D2125572F003960BD /* render_scroller.h */; };
		B8D66C6C21255730003960BD /* render_scroller.h in Headers */ = {isa = PBXBuildFile; fileRef = B8D66B5D2125572F003960BD /* render_scroller.h */; };
		B8D66C6D21255730003960BD /* render_text.h in Headers */ = {isa = PBXBuildFile; fileRef = B8D66B5E2125572F003960BD /* render_text.h */; };
		B8D66C6E21255730003960BD /* render_text.h in Headers */ = {isa = PBXBuildFile; fileRef = B8D66B5E2125572F003960BD /* render_text.h */; };
		B8D66C6F21255730003960BD /* render_object.cpp in Sources */ = {isa = PBXBuildFile; fileRef = B8D66B5F2125572F003960BD /* render_object.cpp */; };
		B8D66C7021255730003960BD /* render_object.cpp in Sources */ = {isa = PBXBuildFile; fileRef = B8D66B5F2125572F003960BD /* render_object.cpp */; };
		B8D66C7121255730003960BD /* render_appbar.cpp in Sources */ = {isa = PBXBuildFile; fileRef = B8D66B602125572F003960BD /* render_appbar.cpp */; };
		B8D66C7221255730003960BD /* render_appbar.cpp in Sources */ = {isa = PBXBuildFile; fileRef = B8D66B602125572F003960BD /* render_appbar.cpp */; };
		B8D66C7321255730003960BD /* render_list.cpp in Sources */ = {isa = PBXBuildFile; fileRef = B8D66B612125572F003960BD /* render_list.cpp */; };
		B8D66C7421255730003960BD /* render_list.cpp in Sources */ = {isa = PBXBuildFile; fileRef = B8D66B612125572F003960BD /* render_list.cpp */; };
		B8D66C7521255730003960BD /* render_object.h in Headers */ = {isa = PBXBuildFile; fileRef = B8D66B622125572F003960BD /* render_object.h */; };
		B8D66C7621255730003960BD /* render_object.h in Headers */ = {isa = PBXBuildFile; fileRef = B8D66B622125572F003960BD /* render_object.h */; };
		B8D66C7721255730003960BD /* render_appbar.h in Headers */ = {isa = PBXBuildFile; fileRef = B8D66B632125572F003960BD /* render_appbar.h */; };
		B8D66C7821255730003960BD /* render_appbar.h in Headers */ = {isa = PBXBuildFile; fileRef = B8D66B632125572F003960BD /* render_appbar.h */; };
		B8D66C7921255730003960BD /* render_list.h in Headers */ = {isa = PBXBuildFile; fileRef = B8D66B642125572F003960BD /* render_list.h */; };
		B8D66C7A21255730003960BD /* render_list.h in Headers */ = {isa = PBXBuildFile; fileRef = B8D66B642125572F003960BD /* render_list.h */; };
		B8D66C7B21255730003960BD /* render_mask_factory.h in Headers */ = {isa = PBXBuildFile; fileRef = B8D66B662125572F003960BD /* render_mask_factory.h */; };
		B8D66C7C21255730003960BD /* render_mask_factory.h in Headers */ = {isa = PBXBuildFile; fileRef = B8D66B662125572F003960BD /* render_mask_factory.h */; };
		B8D66C7D21255730003960BD /* render_text_factory.h in Headers */ = {isa = PBXBuildFile; fileRef = B8D66B672125572F003960BD /* render_text_factory.h */; };
		B8D66C7E21255730003960BD /* render_text_factory.h in Headers */ = {isa = PBXBuildFile; fileRef = B8D66B672125572F003960BD /* render_text_factory.h */; };
		B8D66C7F21255730003960BD /* render_scroller_factory.h in Headers */ = {isa = PBXBuildFile; fileRef = B8D66B682125572F003960BD /* render_scroller_factory.h */; };
		B8D66C8021255730003960BD /* render_scroller_factory.h in Headers */ = {isa = PBXBuildFile; fileRef = B8D66B682125572F003960BD /* render_scroller_factory.h */; };
		B8D66C8121255730003960BD /* render_type.h in Headers */ = {isa = PBXBuildFile; fileRef = B8D66B692125572F003960BD /* render_type.h */; };
		B8D66C8221255730003960BD /* render_type.h in Headers */ = {isa = PBXBuildFile; fileRef = B8D66B692125572F003960BD /* render_type.h */; };
		B8D66C8321255730003960BD /* render_creator.cpp in Sources */ = {isa = PBXBuildFile; fileRef = B8D66B6A2125572F003960BD /* render_creator.cpp */; };
		B8D66C8421255730003960BD /* render_creator.cpp in Sources */ = {isa = PBXBuildFile; fileRef = B8D66B6A2125572F003960BD /* render_creator.cpp */; };
		B8D66C8521255730003960BD /* render_appbar_factory.h in Headers */ = {isa = PBXBuildFile; fileRef = B8D66B6B2125572F003960BD /* render_appbar_factory.h */; };
		B8D66C8621255730003960BD /* render_appbar_factory.h in Headers */ = {isa = PBXBuildFile; fileRef = B8D66B6B2125572F003960BD /* render_appbar_factory.h */; };
		B8D66C8721255730003960BD /* simple_render_factory.h in Headers */ = {isa = PBXBuildFile; fileRef = B8D66B6C2125572F003960BD /* simple_render_factory.h */; };
		B8D66C8821255730003960BD /* simple_render_factory.h in Headers */ = {isa = PBXBuildFile; fileRef = B8D66B6C2125572F003960BD /* simple_render_factory.h */; };
		B8D66C8921255730003960BD /* render_object_interface.h in Headers */ = {isa = PBXBuildFile; fileRef = B8D66B6D2125572F003960BD /* render_object_interface.h */; };
		B8D66C8A21255730003960BD /* render_object_interface.h in Headers */ = {isa = PBXBuildFile; fileRef = B8D66B6D2125572F003960BD /* render_object_interface.h */; };
		B8D66C8B21255730003960BD /* render_list_factory.h in Headers */ = {isa = PBXBuildFile; fileRef = B8D66B6E2125572F003960BD /* render_list_factory.h */; };
		B8D66C8C21255730003960BD /* render_list_factory.h in Headers */ = {isa = PBXBuildFile; fileRef = B8D66B6E2125572F003960BD /* render_list_factory.h */; };
		B8D66C8D21255730003960BD /* render_creator.h in Headers */ = {isa = PBXBuildFile; fileRef = B8D66B6F2125572F003960BD /* render_creator.h */; };
		B8D66C8E21255730003960BD /* render_creator.h in Headers */ = {isa = PBXBuildFile; fileRef = B8D66B6F2125572F003960BD /* render_creator.h */; };
		B8D66C8F21255730003960BD /* render_cell_factory.h in Headers */ = {isa = PBXBuildFile; fileRef = B8D66B702125572F003960BD /* render_cell_factory.h */; };
		B8D66C9021255730003960BD /* render_cell_factory.h in Headers */ = {isa = PBXBuildFile; fileRef = B8D66B702125572F003960BD /* render_cell_factory.h */; };
		B8D66C9121255730003960BD /* render_factory_interface.h in Headers */ = {isa = PBXBuildFile; fileRef = B8D66B712125572F003960BD /* render_factory_interface.h */; };
		B8D66C9221255730003960BD /* render_factory_interface.h in Headers */ = {isa = PBXBuildFile; fileRef = B8D66B712125572F003960BD /* render_factory_interface.h */; };
		B8D66C9321255730003960BD /* dom_wson.h in Headers */ = {isa = PBXBuildFile; fileRef = B8D66B732125572F003960BD /* dom_wson.h */; };
		B8D66C9421255730003960BD /* dom_wson.h in Headers */ = {isa = PBXBuildFile; fileRef = B8D66B732125572F003960BD /* dom_wson.h */; };
		B8D66C9521255730003960BD /* dom_wson.cpp in Sources */ = {isa = PBXBuildFile; fileRef = B8D66B742125572F003960BD /* dom_wson.cpp */; };
		B8D66C9621255730003960BD /* dom_wson.cpp in Sources */ = {isa = PBXBuildFile; fileRef = B8D66B742125572F003960BD /* dom_wson.cpp */; };
		B8D66C9921255730003960BD /* weex_core_manager.h in Headers */ = {isa = PBXBuildFile; fileRef = B8D66B772125572F003960BD /* weex_core_manager.h */; };
		B8D66C9A21255730003960BD /* weex_core_manager.h in Headers */ = {isa = PBXBuildFile; fileRef = B8D66B772125572F003960BD /* weex_core_manager.h */; };
		B8D66C9D21255730003960BD /* json11.hpp in Headers */ = {isa = PBXBuildFile; fileRef = B8D66B7B2125572F003960BD /* json11.hpp */; };
		B8D66C9E21255730003960BD /* json11.hpp in Headers */ = {isa = PBXBuildFile; fileRef = B8D66B7B2125572F003960BD /* json11.hpp */; };
		B8D66C9F21255730003960BD /* json11.cc in Sources */ = {isa = PBXBuildFile; fileRef = B8D66B7C2125572F003960BD /* json11.cc */; };
		B8D66CA021255730003960BD /* json11.cc in Sources */ = {isa = PBXBuildFile; fileRef = B8D66B7C2125572F003960BD /* json11.cc */; };
		B8D66CA121255730003960BD /* WeexApiHeader.h in Headers */ = {isa = PBXBuildFile; fileRef = B8D66B7E2125572F003960BD /* WeexApiHeader.h */; };
		B8D66CA221255730003960BD /* WeexApiHeader.h in Headers */ = {isa = PBXBuildFile; fileRef = B8D66B7E2125572F003960BD /* WeexApiHeader.h */; };
		B8D66CA321255730003960BD /* wson.h in Headers */ = {isa = PBXBuildFile; fileRef = B8D66B802125572F003960BD /* wson.h */; };
		B8D66CA421255730003960BD /* wson.h in Headers */ = {isa = PBXBuildFile; fileRef = B8D66B802125572F003960BD /* wson.h */; };
		B8D66CA721255730003960BD /* wson.c in Sources */ = {isa = PBXBuildFile; fileRef = B8D66B822125572F003960BD /* wson.c */; };
		B8D66CA821255730003960BD /* wson.c in Sources */ = {isa = PBXBuildFile; fileRef = B8D66B822125572F003960BD /* wson.c */; };
		B8D66CA921255730003960BD /* wson_util.h in Headers */ = {isa = PBXBuildFile; fileRef = B8D66B832125572F003960BD /* wson_util.h */; };
		B8D66CAA21255730003960BD /* wson_util.h in Headers */ = {isa = PBXBuildFile; fileRef = B8D66B832125572F003960BD /* wson_util.h */; };
		B8D66CAB21255730003960BD /* wson_util.cpp in Sources */ = {isa = PBXBuildFile; fileRef = B8D66B842125572F003960BD /* wson_util.cpp */; };
		B8D66CAC21255730003960BD /* wson_util.cpp in Sources */ = {isa = PBXBuildFile; fileRef = B8D66B842125572F003960BD /* wson_util.cpp */; };
		B8D66CAD21255730003960BD /* wson_parser.cpp in Sources */ = {isa = PBXBuildFile; fileRef = B8D66B852125572F003960BD /* wson_parser.cpp */; };
		B8D66CAE21255730003960BD /* wson_parser.cpp in Sources */ = {isa = PBXBuildFile; fileRef = B8D66B852125572F003960BD /* wson_parser.cpp */; };
		B8D66CAF21255730003960BD /* wson_parser.h in Headers */ = {isa = PBXBuildFile; fileRef = B8D66B862125572F003960BD /* wson_parser.h */; };
		B8D66CB021255730003960BD /* wson_parser.h in Headers */ = {isa = PBXBuildFile; fileRef = B8D66B862125572F003960BD /* wson_parser.h */; };
		B8D66CB321255730003960BD /* make_copyable.h in Headers */ = {isa = PBXBuildFile; fileRef = B8D66B892125572F003960BD /* make_copyable.h */; };
		B8D66CB421255730003960BD /* make_copyable.h in Headers */ = {isa = PBXBuildFile; fileRef = B8D66B892125572F003960BD /* make_copyable.h */; };
		B8D66CB721255730003960BD /* common.h in Headers */ = {isa = PBXBuildFile; fileRef = B8D66B8B2125572F003960BD /* common.h */; };
		B8D66CB821255730003960BD /* common.h in Headers */ = {isa = PBXBuildFile; fileRef = B8D66B8B2125572F003960BD /* common.h */; };
		B8D66CBD21255730003960BD /* closure.h in Headers */ = {isa = PBXBuildFile; fileRef = B8D66B8E2125572F003960BD /* closure.h */; };
		B8D66CBE21255730003960BD /* closure.h in Headers */ = {isa = PBXBuildFile; fileRef = B8D66B8E2125572F003960BD /* closure.h */; };
		B8D66CEB21255B2A003960BD /* WXWebSocketLoader.h in Headers */ = {isa = PBXBuildFile; fileRef = C4F012841E150307003378D0 /* WXWebSocketLoader.h */; };
		B8F2C6E42133A83C00635B37 /* rax_source_locator.h in Headers */ = {isa = PBXBuildFile; fileRef = B8F2C6CD2133A83900635B37 /* rax_source_locator.h */; };
		B8F2C6E52133A83C00635B37 /* rax_source_locator.h in Headers */ = {isa = PBXBuildFile; fileRef = B8F2C6CD2133A83900635B37 /* rax_source_locator.h */; };
		B8F2C6E62133A83C00635B37 /* common_error.h in Headers */ = {isa = PBXBuildFile; fileRef = B8F2C6CE2133A83A00635B37 /* common_error.h */; };
		B8F2C6E72133A83C00635B37 /* common_error.h in Headers */ = {isa = PBXBuildFile; fileRef = B8F2C6CE2133A83A00635B37 /* common_error.h */; };
		B8F2C6E82133A83C00635B37 /* class_array.h in Headers */ = {isa = PBXBuildFile; fileRef = B8F2C6CF2133A83A00635B37 /* class_array.h */; };
		B8F2C6E92133A83C00635B37 /* class_array.h in Headers */ = {isa = PBXBuildFile; fileRef = B8F2C6CF2133A83A00635B37 /* class_array.h */; };
		B8F2C6EA2133A83C00635B37 /* rax_source_locator.cc in Sources */ = {isa = PBXBuildFile; fileRef = B8F2C6D02133A83A00635B37 /* rax_source_locator.cc */; };
		B8F2C6EB2133A83C00635B37 /* rax_source_locator.cc in Sources */ = {isa = PBXBuildFile; fileRef = B8F2C6D02133A83A00635B37 /* rax_source_locator.cc */; };
		B8F2C6EC2133A83C00635B37 /* rax_jsx_ast.h in Headers */ = {isa = PBXBuildFile; fileRef = B8F2C6D12133A83A00635B37 /* rax_jsx_ast.h */; };
		B8F2C6ED2133A83C00635B37 /* rax_jsx_ast.h in Headers */ = {isa = PBXBuildFile; fileRef = B8F2C6D12133A83A00635B37 /* rax_jsx_ast.h */; };
		B8F2C6EE2133A83C00635B37 /* class.h in Headers */ = {isa = PBXBuildFile; fileRef = B8F2C6D22133A83A00635B37 /* class.h */; };
		B8F2C6EF2133A83C00635B37 /* class.h in Headers */ = {isa = PBXBuildFile; fileRef = B8F2C6D22133A83A00635B37 /* class.h */; };
		B8F2C6F02133A83C00635B37 /* rax_jsx_ast.cc in Sources */ = {isa = PBXBuildFile; fileRef = B8F2C6D32133A83A00635B37 /* rax_jsx_ast.cc */; };
		B8F2C6F12133A83C00635B37 /* rax_jsx_ast.cc in Sources */ = {isa = PBXBuildFile; fileRef = B8F2C6D32133A83A00635B37 /* rax_jsx_ast.cc */; };
		B8F2C6F22133A83C00635B37 /* class_factory.cc in Sources */ = {isa = PBXBuildFile; fileRef = B8F2C6D42133A83A00635B37 /* class_factory.cc */; };
		B8F2C6F32133A83C00635B37 /* class_factory.cc in Sources */ = {isa = PBXBuildFile; fileRef = B8F2C6D42133A83A00635B37 /* class_factory.cc */; };
		B8F2C6F42133A83C00635B37 /* rax_parser_statistics.cc in Sources */ = {isa = PBXBuildFile; fileRef = B8F2C6D52133A83A00635B37 /* rax_parser_statistics.cc */; };
		B8F2C6F52133A83C00635B37 /* rax_parser_statistics.cc in Sources */ = {isa = PBXBuildFile; fileRef = B8F2C6D52133A83A00635B37 /* rax_parser_statistics.cc */; };
		B8F2C6F62133A83C00635B37 /* rax_parser_context.cc in Sources */ = {isa = PBXBuildFile; fileRef = B8F2C6D62133A83B00635B37 /* rax_parser_context.cc */; };
		B8F2C6F72133A83C00635B37 /* rax_parser_context.cc in Sources */ = {isa = PBXBuildFile; fileRef = B8F2C6D62133A83B00635B37 /* rax_parser_context.cc */; };
		B8F2C6F82133A83C00635B37 /* class.cc in Sources */ = {isa = PBXBuildFile; fileRef = B8F2C6D72133A83B00635B37 /* class.cc */; };
		B8F2C6F92133A83C00635B37 /* class.cc in Sources */ = {isa = PBXBuildFile; fileRef = B8F2C6D72133A83B00635B37 /* class.cc */; };
		B8F2C6FA2133A83C00635B37 /* class_factory.h in Headers */ = {isa = PBXBuildFile; fileRef = B8F2C6D82133A83B00635B37 /* class_factory.h */; };
		B8F2C6FB2133A83C00635B37 /* class_factory.h in Headers */ = {isa = PBXBuildFile; fileRef = B8F2C6D82133A83B00635B37 /* class_factory.h */; };
		B8F2C6FC2133A83C00635B37 /* rax_parser_builder.cc in Sources */ = {isa = PBXBuildFile; fileRef = B8F2C6D92133A83B00635B37 /* rax_parser_builder.cc */; };
		B8F2C6FD2133A83C00635B37 /* rax_parser_builder.cc in Sources */ = {isa = PBXBuildFile; fileRef = B8F2C6D92133A83B00635B37 /* rax_parser_builder.cc */; };
		B8F2C6FE2133A83C00635B37 /* rax_parser_builder.h in Headers */ = {isa = PBXBuildFile; fileRef = B8F2C6DA2133A83B00635B37 /* rax_parser_builder.h */; };
		B8F2C6FF2133A83C00635B37 /* rax_parser_builder.h in Headers */ = {isa = PBXBuildFile; fileRef = B8F2C6DA2133A83B00635B37 /* rax_parser_builder.h */; };
		B8F2C7002133A83C00635B37 /* ast_builder.h in Headers */ = {isa = PBXBuildFile; fileRef = B8F2C6DB2133A83B00635B37 /* ast_builder.h */; };
		B8F2C7012133A83C00635B37 /* ast_builder.h in Headers */ = {isa = PBXBuildFile; fileRef = B8F2C6DB2133A83B00635B37 /* ast_builder.h */; };
		B8F2C7022133A83C00635B37 /* rax_parser_scope.h in Headers */ = {isa = PBXBuildFile; fileRef = B8F2C6DC2133A83B00635B37 /* rax_parser_scope.h */; };
		B8F2C7032133A83C00635B37 /* rax_parser_scope.h in Headers */ = {isa = PBXBuildFile; fileRef = B8F2C6DC2133A83B00635B37 /* rax_parser_scope.h */; };
		B8F2C7042133A83C00635B37 /* class_array.cc in Sources */ = {isa = PBXBuildFile; fileRef = B8F2C6DD2133A83B00635B37 /* class_array.cc */; };
		B8F2C7052133A83C00635B37 /* class_array.cc in Sources */ = {isa = PBXBuildFile; fileRef = B8F2C6DD2133A83B00635B37 /* class_array.cc */; };
		B8F2C7062133A83C00635B37 /* rax_parser_scope.cc in Sources */ = {isa = PBXBuildFile; fileRef = B8F2C6DE2133A83B00635B37 /* rax_parser_scope.cc */; };
		B8F2C7072133A83C00635B37 /* rax_parser_scope.cc in Sources */ = {isa = PBXBuildFile; fileRef = B8F2C6DE2133A83B00635B37 /* rax_parser_scope.cc */; };
		B8F2C7082133A83C00635B37 /* rax_parser_context.h in Headers */ = {isa = PBXBuildFile; fileRef = B8F2C6DF2133A83B00635B37 /* rax_parser_context.h */; };
		B8F2C7092133A83C00635B37 /* rax_parser_context.h in Headers */ = {isa = PBXBuildFile; fileRef = B8F2C6DF2133A83B00635B37 /* rax_parser_context.h */; };
		B8F2C70A2133A83C00635B37 /* rax_parser_statistics.h in Headers */ = {isa = PBXBuildFile; fileRef = B8F2C6E02133A83B00635B37 /* rax_parser_statistics.h */; };
		B8F2C70B2133A83C00635B37 /* rax_parser_statistics.h in Headers */ = {isa = PBXBuildFile; fileRef = B8F2C6E02133A83B00635B37 /* rax_parser_statistics.h */; };
		B8F2C70C2133A83C00635B37 /* rax_parser.cc in Sources */ = {isa = PBXBuildFile; fileRef = B8F2C6E12133A83C00635B37 /* rax_parser.cc */; };
		B8F2C70D2133A83C00635B37 /* rax_parser.cc in Sources */ = {isa = PBXBuildFile; fileRef = B8F2C6E12133A83C00635B37 /* rax_parser.cc */; };
		B8F2C70E2133A83C00635B37 /* rax_parser.h in Headers */ = {isa = PBXBuildFile; fileRef = B8F2C6E22133A83C00635B37 /* rax_parser.h */; };
		B8F2C70F2133A83C00635B37 /* rax_parser.h in Headers */ = {isa = PBXBuildFile; fileRef = B8F2C6E22133A83C00635B37 /* rax_parser.h */; };
		B8F2C7102133A83C00635B37 /* ast_builder.cc in Sources */ = {isa = PBXBuildFile; fileRef = B8F2C6E32133A83C00635B37 /* ast_builder.cc */; };
		B8F2C7112133A83C00635B37 /* ast_builder.cc in Sources */ = {isa = PBXBuildFile; fileRef = B8F2C6E32133A83C00635B37 /* ast_builder.cc */; };
		B8F2C7142133A8BC00635B37 /* vm_monitor.h in Headers */ = {isa = PBXBuildFile; fileRef = B8F2C7132133A8BC00635B37 /* vm_monitor.h */; };
		B8F2C7152133A8BC00635B37 /* vm_monitor.h in Headers */ = {isa = PBXBuildFile; fileRef = B8F2C7132133A8BC00635B37 /* vm_monitor.h */; };
		B8F3323C2141A4C600701BA0 /* string_util.h in Headers */ = {isa = PBXBuildFile; fileRef = B8F3323B2141A4C500701BA0 /* string_util.h */; };
		B8F3323D2141A4C600701BA0 /* string_util.h in Headers */ = {isa = PBXBuildFile; fileRef = B8F3323B2141A4C500701BA0 /* string_util.h */; };
		BA5F00F11FC5AFFE00F76B5C /* WXLocaleModule.h in Headers */ = {isa = PBXBuildFile; fileRef = BA5F00EF1FC5AFFE00F76B5C /* WXLocaleModule.h */; };
		BA5F00F21FC5AFFE00F76B5C /* WXLocaleModule.m in Sources */ = {isa = PBXBuildFile; fileRef = BA5F00F01FC5AFFE00F76B5C /* WXLocaleModule.m */; };
		BA5F00F31FC6834900F76B5C /* WXLocaleModule.h in Headers */ = {isa = PBXBuildFile; fileRef = BA5F00EF1FC5AFFE00F76B5C /* WXLocaleModule.h */; };
		BA5F00F41FC6834C00F76B5C /* WXLocaleModule.m in Sources */ = {isa = PBXBuildFile; fileRef = BA5F00F01FC5AFFE00F76B5C /* WXLocaleModule.m */; };
		C401945E1E344E8300D19C31 /* WXFloatCompareTests.m in Sources */ = {isa = PBXBuildFile; fileRef = C401945D1E344E8300D19C31 /* WXFloatCompareTests.m */; };
		C41E1A971DC1FD15009C7F90 /* WXDatePickerManager.h in Headers */ = {isa = PBXBuildFile; fileRef = C41E1A951DC1FD15009C7F90 /* WXDatePickerManager.h */; };
		C41E1A981DC1FD15009C7F90 /* WXDatePickerManager.m in Sources */ = {isa = PBXBuildFile; fileRef = C41E1A961DC1FD15009C7F90 /* WXDatePickerManager.m */; };
		C42E8FAB1F3C7C09001EBE9D /* WXExtendCallNativeProtocol.h in Headers */ = {isa = PBXBuildFile; fileRef = C4424E591F24DA3D009F52E2 /* WXExtendCallNativeProtocol.h */; settings = {ATTRIBUTES = (Public, ); }; };
		C42E8FAC1F3C7C3B001EBE9D /* WXExtendCallNativeManager.m in Sources */ = {isa = PBXBuildFile; fileRef = C47B78CD1F2998EE001D3B0C /* WXExtendCallNativeManager.m */; };
		C42E8FAD1F3C7C3F001EBE9D /* WXExtendCallNativeManager.h in Headers */ = {isa = PBXBuildFile; fileRef = C47B78CC1F2998EE001D3B0C /* WXExtendCallNativeManager.h */; };
		C43C03E81EC8ACA40044C7FF /* WXPrerenderManager.h in Headers */ = {isa = PBXBuildFile; fileRef = C43C03E41EC8ACA40044C7FF /* WXPrerenderManager.h */; settings = {ATTRIBUTES = (Public, ); }; };
		C43C03E91EC8ACA40044C7FF /* WXPrerenderManager.m in Sources */ = {isa = PBXBuildFile; fileRef = C43C03E51EC8ACA40044C7FF /* WXPrerenderManager.m */; };
		C4424E5B1F24DA3D009F52E2 /* WXExtendCallNativeProtocol.h in Headers */ = {isa = PBXBuildFile; fileRef = C4424E591F24DA3D009F52E2 /* WXExtendCallNativeProtocol.h */; settings = {ATTRIBUTES = (Public, ); }; };
		C47B78CE1F2998EE001D3B0C /* WXExtendCallNativeManager.h in Headers */ = {isa = PBXBuildFile; fileRef = C47B78CC1F2998EE001D3B0C /* WXExtendCallNativeManager.h */; };
		C47B78CF1F2998EE001D3B0C /* WXExtendCallNativeManager.m in Sources */ = {isa = PBXBuildFile; fileRef = C47B78CD1F2998EE001D3B0C /* WXExtendCallNativeManager.m */; };
		C49642EC1F73E6DF0092CC5A /* WXWebSocketHandler.h in Headers */ = {isa = PBXBuildFile; fileRef = C4F012761E1502A6003378D0 /* WXWebSocketHandler.h */; settings = {ATTRIBUTES = (Public, ); }; };
		C4B3D6D41E6954300013F38D /* WXEditComponent.h in Headers */ = {isa = PBXBuildFile; fileRef = C4B3D6D21E6954300013F38D /* WXEditComponent.h */; };
		C4B3D6D51E6954300013F38D /* WXEditComponent.mm in Sources */ = {isa = PBXBuildFile; fileRef = C4B3D6D31E6954300013F38D /* WXEditComponent.mm */; };
		C4B834271DE69B09007AD27E /* WXPickerModule.m in Sources */ = {isa = PBXBuildFile; fileRef = C4B834251DE69B09007AD27E /* WXPickerModule.m */; };
		C4B834281DE69B09007AD27E /* WXPickerModule.h in Headers */ = {isa = PBXBuildFile; fileRef = C4B834261DE69B09007AD27E /* WXPickerModule.h */; };
		C4C30DE81E1B833D00786B6C /* WXComponent+PseudoClassManagement.m in Sources */ = {isa = PBXBuildFile; fileRef = C4C30DE61E1B833D00786B6C /* WXComponent+PseudoClassManagement.m */; };
		C4C30DE91E1B833D00786B6C /* WXComponent+PseudoClassManagement.h in Headers */ = {isa = PBXBuildFile; fileRef = C4C30DE71E1B833D00786B6C /* WXComponent+PseudoClassManagement.h */; };
		C4D872211E5DDEDA00E39BC1 /* WXInnerLayer.m in Sources */ = {isa = PBXBuildFile; fileRef = C4D8721F1E5DDEDA00E39BC1 /* WXInnerLayer.m */; };
		C4D872221E5DDEDA00E39BC1 /* WXInnerLayer.h in Headers */ = {isa = PBXBuildFile; fileRef = C4D872201E5DDEDA00E39BC1 /* WXInnerLayer.h */; };
		C4D872251E5DDF7500E39BC1 /* WXBoxShadow.h in Headers */ = {isa = PBXBuildFile; fileRef = C4D872231E5DDF7500E39BC1 /* WXBoxShadow.h */; };
		C4D872261E5DDF7500E39BC1 /* WXBoxShadow.m in Sources */ = {isa = PBXBuildFile; fileRef = C4D872241E5DDF7500E39BC1 /* WXBoxShadow.m */; };
		C4E375371E5FCBD3009B2D9C /* WXComponent+BoxShadow.m in Sources */ = {isa = PBXBuildFile; fileRef = C4E375351E5FCBD3009B2D9C /* WXComponent+BoxShadow.m */; };
		C4E375381E5FCBD3009B2D9C /* WXComponent+BoxShadow.h in Headers */ = {isa = PBXBuildFile; fileRef = C4E375361E5FCBD3009B2D9C /* WXComponent+BoxShadow.h */; };
		C4F0127D1E1502A6003378D0 /* WXWebSocketHandler.h in Headers */ = {isa = PBXBuildFile; fileRef = C4F012761E1502A6003378D0 /* WXWebSocketHandler.h */; settings = {ATTRIBUTES = (Public, ); }; };
		C4F012821E1502E9003378D0 /* WXWebSocketModule.h in Headers */ = {isa = PBXBuildFile; fileRef = C4F012801E1502E9003378D0 /* WXWebSocketModule.h */; };
		C4F012831E1502E9003378D0 /* WXWebSocketModule.m in Sources */ = {isa = PBXBuildFile; fileRef = C4F012811E1502E9003378D0 /* WXWebSocketModule.m */; };
		C4F012861E150307003378D0 /* WXWebSocketLoader.h in Headers */ = {isa = PBXBuildFile; fileRef = C4F012841E150307003378D0 /* WXWebSocketLoader.h */; };
		C4F012871E150307003378D0 /* WXWebSocketLoader.m in Sources */ = {isa = PBXBuildFile; fileRef = C4F012851E150307003378D0 /* WXWebSocketLoader.m */; };
		D312CE3B1C730DEB00046D68 /* WXWebComponent.h in Headers */ = {isa = PBXBuildFile; fileRef = D312CE391C730DEB00046D68 /* WXWebComponent.h */; };
		D312CE3C1C730DEB00046D68 /* WXWebComponent.m in Sources */ = {isa = PBXBuildFile; fileRef = D312CE3A1C730DEB00046D68 /* WXWebComponent.m */; };
		D317338C1C57257000BB7539 /* WXTransform.h in Headers */ = {isa = PBXBuildFile; fileRef = D317338A1C57257000BB7539 /* WXTransform.h */; };
		D317338D1C57257000BB7539 /* WXTransform.m in Sources */ = {isa = PBXBuildFile; fileRef = D317338B1C57257000BB7539 /* WXTransform.m */; };
		D33451081D3E19480083598A /* WXCanvasComponent.h in Headers */ = {isa = PBXBuildFile; fileRef = D33451061D3E19480083598A /* WXCanvasComponent.h */; };
		D33451091D3E19480083598A /* WXCanvasComponent.m in Sources */ = {isa = PBXBuildFile; fileRef = D33451071D3E19480083598A /* WXCanvasComponent.m */; };
		D334510C1D3E19B80083598A /* WXCanvasModule.h in Headers */ = {isa = PBXBuildFile; fileRef = D334510A1D3E19B80083598A /* WXCanvasModule.h */; };
		D334510D1D3E19B80083598A /* WXCanvasModule.m in Sources */ = {isa = PBXBuildFile; fileRef = D334510B1D3E19B80083598A /* WXCanvasModule.m */; };
		D362F94F1C83EDA20003F546 /* WXWebViewModule.h in Headers */ = {isa = PBXBuildFile; fileRef = D362F94D1C83EDA20003F546 /* WXWebViewModule.h */; };
		D362F9501C83EDA20003F546 /* WXWebViewModule.m in Sources */ = {isa = PBXBuildFile; fileRef = D362F94E1C83EDA20003F546 /* WXWebViewModule.m */; };
		D3FC0DF71C508B2A002B9E31 /* WXTimerModule.h in Headers */ = {isa = PBXBuildFile; fileRef = D3FC0DF51C508B2A002B9E31 /* WXTimerModule.h */; };
		D3FC0DF81C508B2A002B9E31 /* WXTimerModule.m in Sources */ = {isa = PBXBuildFile; fileRef = D3FC0DF61C508B2A002B9E31 /* WXTimerModule.m */; };
		DC03ADB91D508719003F76E7 /* WXTextAreaComponent.mm in Sources */ = {isa = PBXBuildFile; fileRef = DC03ADB71D508719003F76E7 /* WXTextAreaComponent.mm */; };
		DC03ADBA1D508719003F76E7 /* WXTextAreaComponent.h in Headers */ = {isa = PBXBuildFile; fileRef = DC03ADB81D508719003F76E7 /* WXTextAreaComponent.h */; };
		DC15A3DB2010BC93009C8977 /* weex-main-jsfm.js in Resources */ = {isa = PBXBuildFile; fileRef = DC15A3D92010BC93009C8977 /* weex-main-jsfm.js */; };
		DC15A3DC2010BC93009C8977 /* weex-rax-api.js in Resources */ = {isa = PBXBuildFile; fileRef = DC15A3DA2010BC93009C8977 /* weex-rax-api.js */; };
		DC6836E61EBB12B200AD2D84 /* WXConfigCenterProtocol.h in Headers */ = {isa = PBXBuildFile; fileRef = DC6836E51EBB12B200AD2D84 /* WXConfigCenterProtocol.h */; settings = {ATTRIBUTES = (Public, ); }; };
		DC7764931F3C2CA300B5727E /* WXRecyclerDragController.m in Sources */ = {isa = PBXBuildFile; fileRef = DC7764911F3C2CA300B5727E /* WXRecyclerDragController.m */; };
		DC7764941F3C2CA300B5727E /* WXRecyclerDragController.h in Headers */ = {isa = PBXBuildFile; fileRef = DC7764921F3C2CA300B5727E /* WXRecyclerDragController.h */; };
		DC7764951F3C685200B5727E /* WXRecyclerDragController.m in Sources */ = {isa = PBXBuildFile; fileRef = DC7764911F3C2CA300B5727E /* WXRecyclerDragController.m */; };
		DC7764961F3C685600B5727E /* WXRecyclerDragController.h in Headers */ = {isa = PBXBuildFile; fileRef = DC7764921F3C2CA300B5727E /* WXRecyclerDragController.h */; };
		DC9867441D826D1E000AF388 /* GLKit.framework in Frameworks */ = {isa = PBXBuildFile; fileRef = DC9867431D826D1E000AF388 /* GLKit.framework */; };
		DC9F46831D61AC8800A88239 /* WXStreamModuleTests.m in Sources */ = {isa = PBXBuildFile; fileRef = DC9F46821D61AC8800A88239 /* WXStreamModuleTests.m */; };
		DC9F46871D61BA8C00A88239 /* wx_load_error@3x.png in Resources */ = {isa = PBXBuildFile; fileRef = 59AC02501D2A7E6E00355112 /* wx_load_error@3x.png */; };
		DCA0EF641D6EED6F00CB18B9 /* WXGlobalEventModule.h in Headers */ = {isa = PBXBuildFile; fileRef = DCA0EF621D6EED6F00CB18B9 /* WXGlobalEventModule.h */; };
		DCA0EF651D6EED6F00CB18B9 /* WXGlobalEventModule.m in Sources */ = {isa = PBXBuildFile; fileRef = DCA0EF631D6EED6F00CB18B9 /* WXGlobalEventModule.m */; };
		DCA4452F1EFA55B300D0CFA8 /* WXResourceLoader.m in Sources */ = {isa = PBXBuildFile; fileRef = 742AD7391DF98C8B007DC46C /* WXResourceLoader.m */; };
		DCA445301EFA55B300D0CFA8 /* WXComponent+Events.m in Sources */ = {isa = PBXBuildFile; fileRef = 7408C48D1CFB345D000BCCD0 /* WXComponent+Events.m */; };
		DCA445311EFA55B300D0CFA8 /* WXComponent+BoxShadow.m in Sources */ = {isa = PBXBuildFile; fileRef = C4E375351E5FCBD3009B2D9C /* WXComponent+BoxShadow.m */; };
		DCA445321EFA55B300D0CFA8 /* WXInnerLayer.m in Sources */ = {isa = PBXBuildFile; fileRef = C4D8721F1E5DDEDA00E39BC1 /* WXInnerLayer.m */; };
		DCA445331EFA55B300D0CFA8 /* WXDisplayQueue.m in Sources */ = {isa = PBXBuildFile; fileRef = 7461F88D1CFB373100F62D44 /* WXDisplayQueue.m */; };
		DCA445341EFA55B300D0CFA8 /* WXLayer.m in Sources */ = {isa = PBXBuildFile; fileRef = 7461F88F1CFB373100F62D44 /* WXLayer.m */; };
		DCA445351EFA55B300D0CFA8 /* WXComponent+Display.m in Sources */ = {isa = PBXBuildFile; fileRef = 744BEA541D05178F00452B5D /* WXComponent+Display.m */; };
		DCA445361EFA55B300D0CFA8 /* WXRoundedRect.mm in Sources */ = {isa = PBXBuildFile; fileRef = 741DFE011DDD7D18009B020F /* WXRoundedRect.mm */; };
		DCA445371EFA55B300D0CFA8 /* UIBezierPath+Weex.m in Sources */ = {isa = PBXBuildFile; fileRef = 741DFE051DDD9B2F009B020F /* UIBezierPath+Weex.m */; };
		DCA445381EFA55B300D0CFA8 /* WXDebugTool.m in Sources */ = {isa = PBXBuildFile; fileRef = 74A4BA5A1CABBBD000195969 /* WXDebugTool.m */; };
		DCA445391EFA55B300D0CFA8 /* WXComponent+PseudoClassManagement.m in Sources */ = {isa = PBXBuildFile; fileRef = C4C30DE61E1B833D00786B6C /* WXComponent+PseudoClassManagement.m */; };
		DCA4453A1EFA55B300D0CFA8 /* WXView.m in Sources */ = {isa = PBXBuildFile; fileRef = 745ED2D71C5F2C7E002DB5A8 /* WXView.m */; };
		DCA4453B1EFA55B300D0CFA8 /* WXErrorView.m in Sources */ = {isa = PBXBuildFile; fileRef = 591DD32F1D23AD5800BE8709 /* WXErrorView.m */; };
		DCA4453C1EFA55B300D0CFA8 /* WXComponent+ViewManagement.mm in Sources */ = {isa = PBXBuildFile; fileRef = 747A787B1D1BAAC900DED9D0 /* WXComponent+ViewManagement.mm */; };
		DCA4453D1EFA55B300D0CFA8 /* WXRootView.m in Sources */ = {isa = PBXBuildFile; fileRef = 74B8BEFD1DC47B72004A6027 /* WXRootView.m */; };
		DCA4453E1EFA55B300D0CFA8 /* WXBaseViewController.m in Sources */ = {isa = PBXBuildFile; fileRef = 59A5962C1CB632050012CD52 /* WXBaseViewController.m */; };
		DCA4453F1EFA55B300D0CFA8 /* WXRootViewController.m in Sources */ = {isa = PBXBuildFile; fileRef = 59A5962E1CB632050012CD52 /* WXRootViewController.m */; };
		DCA445401EFA55B300D0CFA8 /* WXEditComponent.mm in Sources */ = {isa = PBXBuildFile; fileRef = C4B3D6D31E6954300013F38D /* WXEditComponent.mm */; };
		DCA445411EFA55B300D0CFA8 /* WXMultiColumnLayout.m in Sources */ = {isa = PBXBuildFile; fileRef = 745B2D5F1E5A8E1E0092D38A /* WXMultiColumnLayout.m */; };
		DCA445421EFA55B300D0CFA8 /* WXRecyclerComponent.mm in Sources */ = {isa = PBXBuildFile; fileRef = 745B2D611E5A8E1E0092D38A /* WXRecyclerComponent.mm */; };
		DCA445431EFA55B300D0CFA8 /* WXRecyclerDataController.m in Sources */ = {isa = PBXBuildFile; fileRef = 745B2D631E5A8E1E0092D38A /* WXRecyclerDataController.m */; };
		DCA445441EFA55B300D0CFA8 /* WXRecyclerUpdateController.m in Sources */ = {isa = PBXBuildFile; fileRef = 745B2D651E5A8E1E0092D38A /* WXRecyclerUpdateController.m */; };
		DCA445451EFA55B300D0CFA8 /* WXSectionDataController.m in Sources */ = {isa = PBXBuildFile; fileRef = 745B2D671E5A8E1E0092D38A /* WXSectionDataController.m */; };
		DCA445461EFA55B300D0CFA8 /* WXLoadingComponent.mm in Sources */ = {isa = PBXBuildFile; fileRef = 2A837AAD1CD9DE9200AEDF03 /* WXLoadingComponent.mm */; };
		DCA445471EFA55B300D0CFA8 /* WXSliderNeighborComponent.mm in Sources */ = {isa = PBXBuildFile; fileRef = DCC77C111D770AE300CE7288 /* WXSliderNeighborComponent.mm */; };
		DCA445481EFA55B300D0CFA8 /* WXLoadingIndicator.m in Sources */ = {isa = PBXBuildFile; fileRef = 2A837AAF1CD9DE9200AEDF03 /* WXLoadingIndicator.m */; };
		DCA445491EFA55B300D0CFA8 /* WXRefreshComponent.mm in Sources */ = {isa = PBXBuildFile; fileRef = 2A837AB11CD9DE9200AEDF03 /* WXRefreshComponent.mm */; };
		DCA4454A1EFA55B300D0CFA8 /* WXEmbedComponent.m in Sources */ = {isa = PBXBuildFile; fileRef = 59CE27E71CC387DB000BE37A /* WXEmbedComponent.m */; };
		DCA4454B1EFA55B300D0CFA8 /* WXVideoComponent.m in Sources */ = {isa = PBXBuildFile; fileRef = 2A8E65891C7C7AA20025C7B7 /* WXVideoComponent.m */; };
		DCA4454C1EFA55B300D0CFA8 /* WXComponent.mm in Sources */ = {isa = PBXBuildFile; fileRef = 77D1612F1C02DE4E0010B15B /* WXComponent.mm */; };
		DCA4454D1EFA55B300D0CFA8 /* WXDivComponent.m in Sources */ = {isa = PBXBuildFile; fileRef = 77E65A0C1C155E99008B8775 /* WXDivComponent.m */; };
		DCA4454E1EFA55B300D0CFA8 /* WXImageComponent.m in Sources */ = {isa = PBXBuildFile; fileRef = 77E65A101C155EA8008B8775 /* WXImageComponent.m */; };
		DCA4454F1EFA55B300D0CFA8 /* WXTextComponent.mm in Sources */ = {isa = PBXBuildFile; fileRef = 77E65A141C155EB5008B8775 /* WXTextComponent.mm */; };
		DCA445501EFA55B300D0CFA8 /* WXScrollerComponent.mm in Sources */ = {isa = PBXBuildFile; fileRef = 77E65A181C155F25008B8775 /* WXScrollerComponent.mm */; };
		DCA445511EFA55B300D0CFA8 /* WXCycleSliderComponent.mm in Sources */ = {isa = PBXBuildFile; fileRef = 37B51EE31E97804D0040A743 /* WXCycleSliderComponent.mm */; };
		DCA445531EFA55B300D0CFA8 /* WXCellComponent.mm in Sources */ = {isa = PBXBuildFile; fileRef = 74CC7A1B1C2BC5F800829368 /* WXCellComponent.mm */; };
		DCA445541EFA55B300D0CFA8 /* WXListComponent.mm in Sources */ = {isa = PBXBuildFile; fileRef = 74CC7A1F1C2BF9DC00829368 /* WXListComponent.mm */; };
		DCA445551EFA55B300D0CFA8 /* WXIndicatorComponent.m in Sources */ = {isa = PBXBuildFile; fileRef = 2AC750231C7565690041D390 /* WXIndicatorComponent.m */; };
		DCA445561EFA55B300D0CFA8 /* WXTextInputComponent.m in Sources */ = {isa = PBXBuildFile; fileRef = 2A1F57B61C75C6A600B58017 /* WXTextInputComponent.m */; };
		DCA445571EFA55B300D0CFA8 /* WXTextAreaComponent.mm in Sources */ = {isa = PBXBuildFile; fileRef = DC03ADB71D508719003F76E7 /* WXTextAreaComponent.mm */; };
		DCA445581EFA55B300D0CFA8 /* WXTransform.m in Sources */ = {isa = PBXBuildFile; fileRef = D317338B1C57257000BB7539 /* WXTransform.m */; };
		DCA445591EFA55B300D0CFA8 /* WXWebComponent.m in Sources */ = {isa = PBXBuildFile; fileRef = D312CE3A1C730DEB00046D68 /* WXWebComponent.m */; };
		DCA4455A1EFA55B300D0CFA8 /* WXSwitchComponent.mm in Sources */ = {isa = PBXBuildFile; fileRef = 2A60CE9B1C91733E00857B9F /* WXSwitchComponent.mm */; };
		DCA4455B1EFA55B300D0CFA8 /* WXAComponent.m in Sources */ = {isa = PBXBuildFile; fileRef = 2AE5B7511CAB7DBD0082FDDB /* WXAComponent.m */; };
		DCA4455C1EFA55B300D0CFA8 /* WXCanvasComponent.m in Sources */ = {isa = PBXBuildFile; fileRef = D33451071D3E19480083598A /* WXCanvasComponent.m */; };
		DCA4455D1EFA55B300D0CFA8 /* WXHeaderComponent.mm in Sources */ = {isa = PBXBuildFile; fileRef = 744D610B1E49978200B624B3 /* WXHeaderComponent.mm */; };
		DCA4455E1EFA55B300D0CFA8 /* WXFooterComponent.m in Sources */ = {isa = PBXBuildFile; fileRef = 744D610F1E49979000B624B3 /* WXFooterComponent.m */; };
		DCA4455F1EFA55B300D0CFA8 /* WXNavigationDefaultImpl.m in Sources */ = {isa = PBXBuildFile; fileRef = 59A583051CF5B2FD0081FD3E /* WXNavigationDefaultImpl.m */; };
		DCA445601EFA55B300D0CFA8 /* WXURLRewriteDefaultImpl.m in Sources */ = {isa = PBXBuildFile; fileRef = 74EF31AC1DE58BE200667A07 /* WXURLRewriteDefaultImpl.m */; };
		DCA445611EFA55B300D0CFA8 /* WXPrerenderManager.m in Sources */ = {isa = PBXBuildFile; fileRef = C43C03E51EC8ACA40044C7FF /* WXPrerenderManager.m */; };
		DCA445631EFA55B300D0CFA8 /* WXPickerModule.m in Sources */ = {isa = PBXBuildFile; fileRef = C4B834251DE69B09007AD27E /* WXPickerModule.m */; };
		DCA445641EFA55B300D0CFA8 /* WXGlobalEventModule.m in Sources */ = {isa = PBXBuildFile; fileRef = DCA0EF631D6EED6F00CB18B9 /* WXGlobalEventModule.m */; };
		DCA445651EFA55B300D0CFA8 /* WXClipboardModule.m in Sources */ = {isa = PBXBuildFile; fileRef = 1D3000F01D40B9AB004F3B4F /* WXClipboardModule.m */; };
		DCA445661EFA55B300D0CFA8 /* WXNavigatorModule.m in Sources */ = {isa = PBXBuildFile; fileRef = 59A5961F1CB6311F0012CD52 /* WXNavigatorModule.m */; };
		DCA445671EFA55B300D0CFA8 /* WXStorageModule.m in Sources */ = {isa = PBXBuildFile; fileRef = 59A596211CB6311F0012CD52 /* WXStorageModule.m */; };
		DCA445681EFA55B300D0CFA8 /* WXStreamModule.m in Sources */ = {isa = PBXBuildFile; fileRef = 74A4BAA51CB4F98300195969 /* WXStreamModule.m */; };
		DCA445691EFA55B300D0CFA8 /* WXAnimationModule.m in Sources */ = {isa = PBXBuildFile; fileRef = 594C28901CF9E61A009793A4 /* WXAnimationModule.m */; };
		DCA4456B1EFA55B300D0CFA8 /* WXInstanceWrap.m in Sources */ = {isa = PBXBuildFile; fileRef = 2AFEB17A1C747139000507FA /* WXInstanceWrap.m */; };
		DCA4456C1EFA55B300D0CFA8 /* WXDomModule.m in Sources */ = {isa = PBXBuildFile; fileRef = 77E659D91C07F594008B8775 /* WXDomModule.m */; };
		DCA4456D1EFA55B300D0CFA8 /* WXTimerModule.m in Sources */ = {isa = PBXBuildFile; fileRef = D3FC0DF61C508B2A002B9E31 /* WXTimerModule.m */; };
		DCA4456E1EFA55B300D0CFA8 /* WXModalUIModule.m in Sources */ = {isa = PBXBuildFile; fileRef = 746319281C71B92600EFEBD4 /* WXModalUIModule.m */; };
		DCA4456F1EFA55B300D0CFA8 /* WXWebViewModule.m in Sources */ = {isa = PBXBuildFile; fileRef = D362F94E1C83EDA20003F546 /* WXWebViewModule.m */; };
		DCA445701EFA55B300D0CFA8 /* WXCanvasModule.m in Sources */ = {isa = PBXBuildFile; fileRef = D334510B1D3E19B80083598A /* WXCanvasModule.m */; };
		DCA445711EFA55B300D0CFA8 /* WXMetaModule.m in Sources */ = {isa = PBXBuildFile; fileRef = 74BB5FB81DFEE81A004FC3DF /* WXMetaModule.m */; };
		DCA445721EFA55B300D0CFA8 /* WXBoxShadow.m in Sources */ = {isa = PBXBuildFile; fileRef = C4D872241E5DDF7500E39BC1 /* WXBoxShadow.m */; };
		DCA445731EFA55B300D0CFA8 /* NSTimer+Weex.m in Sources */ = {isa = PBXBuildFile; fileRef = 59D3CA491CFC3CE1008835DC /* NSTimer+Weex.m */; };
		DCA445741EFA55B300D0CFA8 /* WXConvert.m in Sources */ = {isa = PBXBuildFile; fileRef = 77D1614A1C02E3790010B15B /* WXConvert.m */; };
		DCA445751EFA55B300D0CFA8 /* WXUtility.m in Sources */ = {isa = PBXBuildFile; fileRef = 77D1614E1C02E3880010B15B /* WXUtility.m */; };
		DCA445761EFA55B300D0CFA8 /* WXLog.m in Sources */ = {isa = PBXBuildFile; fileRef = 77D161611C02ED790010B15B /* WXLog.m */; };
		DCA445771EFA55B300D0CFA8 /* WXWeakObjectWrapper.m in Sources */ = {isa = PBXBuildFile; fileRef = 7423899A1C3174EB00D748CA /* WXWeakObjectWrapper.m */; };
		DCA445781EFA55B300D0CFA8 /* NSArray+Weex.m in Sources */ = {isa = PBXBuildFile; fileRef = 7469869E1C4E2C000054A57E /* NSArray+Weex.m */; };
		DCA445791EFA55B300D0CFA8 /* WXThreadSafeCounter.m in Sources */ = {isa = PBXBuildFile; fileRef = 746319011C60AFC100EFEBD4 /* WXThreadSafeCounter.m */; };
		DCA4457A1EFA55B300D0CFA8 /* WXSimulatorShortcutManager.m in Sources */ = {isa = PBXBuildFile; fileRef = 743933B31C7ED9AA00773BB7 /* WXSimulatorShortcutManager.m */; };
		DCA4457B1EFA55B300D0CFA8 /* WXAssert.m in Sources */ = {isa = PBXBuildFile; fileRef = 74915F461C8EB02B00BEBCC0 /* WXAssert.m */; };
		DCA4457C1EFA55B300D0CFA8 /* WXAppConfiguration.m in Sources */ = {isa = PBXBuildFile; fileRef = 74A4BA951CB365D100195969 /* WXAppConfiguration.m */; };
		DCA4457D1EFA55B300D0CFA8 /* WXThreadSafeMutableDictionary.m in Sources */ = {isa = PBXBuildFile; fileRef = 74A4BA991CB3BAA100195969 /* WXThreadSafeMutableDictionary.m */; };
		DCA4457E1EFA55B300D0CFA8 /* WXThreadSafeMutableArray.m in Sources */ = {isa = PBXBuildFile; fileRef = 7461F8A71CFC33A800F62D44 /* WXThreadSafeMutableArray.m */; };
		DCA4457F1EFA55B300D0CFA8 /* NSObject+WXSwizzle.m in Sources */ = {isa = PBXBuildFile; fileRef = 74896F2F1D1AC79400D1D593 /* NSObject+WXSwizzle.m */; };
		DCA445801EFA55B300D0CFA8 /* WXLength.m in Sources */ = {isa = PBXBuildFile; fileRef = 747DF6811E31AEE4005C53A8 /* WXLength.m */; };
		DCA445811EFA55B300D0CFA8 /* WXDiffUtil.m in Sources */ = {isa = PBXBuildFile; fileRef = 744D61131E4AF23E00B624B3 /* WXDiffUtil.m */; };
		DCA445821EFA55B300D0CFA8 /* WXSDKEngine.m in Sources */ = {isa = PBXBuildFile; fileRef = 77D1611F1C02DDB40010B15B /* WXSDKEngine.m */; };
		DCA445831EFA55B300D0CFA8 /* WXBridgeMethod.m in Sources */ = {isa = PBXBuildFile; fileRef = 2A919DA51E321F1F006EB6B5 /* WXBridgeMethod.m */; };
		DCA445841EFA55B300D0CFA8 /* WXModuleMethod.m in Sources */ = {isa = PBXBuildFile; fileRef = 74862F7C1E03A0F300B7A041 /* WXModuleMethod.m */; };
		DCA445851EFA55B300D0CFA8 /* WXComponentMethod.m in Sources */ = {isa = PBXBuildFile; fileRef = 74862F801E03A24500B7A041 /* WXComponentMethod.m */; };
		DCA445861EFA55B300D0CFA8 /* WXCallJSMethod.m in Sources */ = {isa = PBXBuildFile; fileRef = 74D2051F1E091B8000128F44 /* WXCallJSMethod.m */; };
		DCA4458A1EFA55B300D0CFA8 /* WXPolyfillSet.m in Sources */ = {isa = PBXBuildFile; fileRef = 74AD99831D5B0E59008F0336 /* WXPolyfillSet.m */; };
		DCA4458B1EFA55B300D0CFA8 /* JSValue+Weex.m in Sources */ = {isa = PBXBuildFile; fileRef = 74862F781E02B88D00B7A041 /* JSValue+Weex.m */; };
		DCA4458C1EFA55B300D0CFA8 /* WXServiceFactory.m in Sources */ = {isa = PBXBuildFile; fileRef = 740451E91E14BB26004157CB /* WXServiceFactory.m */; };
		DCA4458D1EFA55B300D0CFA8 /* WXInvocationConfig.m in Sources */ = {isa = PBXBuildFile; fileRef = DCF087601DCAE161005CD6EB /* WXInvocationConfig.m */; };
		DCA4458E1EFA55B300D0CFA8 /* WXDatePickerManager.m in Sources */ = {isa = PBXBuildFile; fileRef = C41E1A961DC1FD15009C7F90 /* WXDatePickerManager.m */; };
		DCA4458F1EFA55B300D0CFA8 /* WXSDKManager.m in Sources */ = {isa = PBXBuildFile; fileRef = 77D161271C02DE1A0010B15B /* WXSDKManager.m */; };
		DCA445901EFA55B300D0CFA8 /* WXBridgeManager.m in Sources */ = {isa = PBXBuildFile; fileRef = 77D161371C02DE940010B15B /* WXBridgeManager.m */; };
		DCA445911EFA55B300D0CFA8 /* WXModuleFactory.m in Sources */ = {isa = PBXBuildFile; fileRef = 77E659F01C0C3612008B8775 /* WXModuleFactory.m */; };
		DCA445921EFA55B300D0CFA8 /* WXHandlerFactory.m in Sources */ = {isa = PBXBuildFile; fileRef = 74A4BA9D1CB3C0A100195969 /* WXHandlerFactory.m */; };
		DCA445931EFA55B300D0CFA8 /* WXComponentManager.mm in Sources */ = {isa = PBXBuildFile; fileRef = 7410811E1CED585A001BC6E5 /* WXComponentManager.mm */; };
		DCA445941EFA55B300D0CFA8 /* WXComponentFactory.m in Sources */ = {isa = PBXBuildFile; fileRef = 741081221CED6756001BC6E5 /* WXComponentFactory.m */; };
		DCA445951EFA55B300D0CFA8 /* WXRuleManager.m in Sources */ = {isa = PBXBuildFile; fileRef = DCAB35FD1D658EB700C0EA70 /* WXRuleManager.m */; };
		DCA445961EFA55B300D0CFA8 /* WXMonitor.m in Sources */ = {isa = PBXBuildFile; fileRef = 749DC27A1D40827B009E1C91 /* WXMonitor.m */; };
		DCA445971EFA55B300D0CFA8 /* WXComponent+Navigation.m in Sources */ = {isa = PBXBuildFile; fileRef = 59A5961B1CB630F10012CD52 /* WXComponent+Navigation.m */; };
		DCA445981EFA55B300D0CFA8 /* WXSDKInstance.m in Sources */ = {isa = PBXBuildFile; fileRef = 77D161231C02DDD10010B15B /* WXSDKInstance.m */; };
		DCA445991EFA55B300D0CFA8 /* WXJSExceptionInfo.m in Sources */ = {isa = PBXBuildFile; fileRef = DCF343661E49CAEE00A2FB34 /* WXJSExceptionInfo.m */; };
		DCA4459A1EFA55B300D0CFA8 /* WXResourceRequest.m in Sources */ = {isa = PBXBuildFile; fileRef = 742AD7261DF98C45007DC46C /* WXResourceRequest.m */; };
		DCA4459B1EFA55B300D0CFA8 /* WXResourceRequestHandlerDefaultImpl.m in Sources */ = {isa = PBXBuildFile; fileRef = 742AD7291DF98C45007DC46C /* WXResourceRequestHandlerDefaultImpl.m */; };
		DCA4459C1EFA55B300D0CFA8 /* WXResourceResponse.m in Sources */ = {isa = PBXBuildFile; fileRef = 742AD72B1DF98C45007DC46C /* WXResourceResponse.m */; };
		DCA4459D1EFA56DB00D0CFA8 /* WXValidateProtocol.h in Headers */ = {isa = PBXBuildFile; fileRef = 042013AC1E66CD6A001FC79C /* WXValidateProtocol.h */; settings = {ATTRIBUTES = (Public, ); }; };
		DCA4459E1EFA56E500D0CFA8 /* WXUtility.h in Headers */ = {isa = PBXBuildFile; fileRef = 77D1614D1C02E3880010B15B /* WXUtility.h */; settings = {ATTRIBUTES = (Public, ); }; };
		DCA4459F1EFA56EC00D0CFA8 /* WXURLRewriteProtocol.h in Headers */ = {isa = PBXBuildFile; fileRef = 74EF31A91DE58AE600667A07 /* WXURLRewriteProtocol.h */; settings = {ATTRIBUTES = (Public, ); }; };
		DCA445A01EFA56F400D0CFA8 /* WXType.h in Headers */ = {isa = PBXBuildFile; fileRef = 7423899D1C32733800D748CA /* WXType.h */; settings = {ATTRIBUTES = (Public, ); }; };
		DCA445A11EFA56FA00D0CFA8 /* WXScrollerProtocol.h in Headers */ = {isa = PBXBuildFile; fileRef = 74FD6E031C7C0E9600DBEB6D /* WXScrollerProtocol.h */; settings = {ATTRIBUTES = (Public, ); }; };
		DCA445A21EFA570100D0CFA8 /* WXScrollerComponent.h in Headers */ = {isa = PBXBuildFile; fileRef = 77E65A171C155F25008B8775 /* WXScrollerComponent.h */; settings = {ATTRIBUTES = (Public, ); }; };
		DCA445A31EFA570800D0CFA8 /* WXSDKManager.h in Headers */ = {isa = PBXBuildFile; fileRef = 77D161261C02DE1A0010B15B /* WXSDKManager.h */; settings = {ATTRIBUTES = (Public, ); }; };
		DCA445A41EFA570E00D0CFA8 /* WXSDKInstance.h in Headers */ = {isa = PBXBuildFile; fileRef = 77D161221C02DDD10010B15B /* WXSDKInstance.h */; settings = {ATTRIBUTES = (Public, ); }; };
		DCA445A61EFA571E00D0CFA8 /* WXSDKEngine.h in Headers */ = {isa = PBXBuildFile; fileRef = 77D1611E1C02DDB40010B15B /* WXSDKEngine.h */; settings = {ATTRIBUTES = (Public, ); }; };
		DCA445A71EFA572300D0CFA8 /* WXRootViewController.h in Headers */ = {isa = PBXBuildFile; fileRef = 59A5962D1CB632050012CD52 /* WXRootViewController.h */; settings = {ATTRIBUTES = (Public, ); }; };
		DCA445A81EFA572B00D0CFA8 /* WXResourceResponse.h in Headers */ = {isa = PBXBuildFile; fileRef = 742AD72A1DF98C45007DC46C /* WXResourceResponse.h */; settings = {ATTRIBUTES = (Public, ); }; };
		DCA445A91EFA573200D0CFA8 /* WXResourceRequestHandler.h in Headers */ = {isa = PBXBuildFile; fileRef = 742AD7271DF98C45007DC46C /* WXResourceRequestHandler.h */; settings = {ATTRIBUTES = (Public, ); }; };
		DCA445AA1EFA573900D0CFA8 /* WXResourceRequest.h in Headers */ = {isa = PBXBuildFile; fileRef = 742AD7251DF98C45007DC46C /* WXResourceRequest.h */; settings = {ATTRIBUTES = (Public, ); }; };
		DCA445AB1EFA574100D0CFA8 /* WXPrerenderManager.h in Headers */ = {isa = PBXBuildFile; fileRef = C43C03E41EC8ACA40044C7FF /* WXPrerenderManager.h */; settings = {ATTRIBUTES = (Public, ); }; };
		DCA445AC1EFA574A00D0CFA8 /* WXNetworkProtocol.h in Headers */ = {isa = PBXBuildFile; fileRef = 74A4BA841CAD453400195969 /* WXNetworkProtocol.h */; settings = {ATTRIBUTES = (Public, ); }; };
		DCA445AD1EFA575100D0CFA8 /* WXNavigationProtocol.h in Headers */ = {isa = PBXBuildFile; fileRef = 59A596171CB630E50012CD52 /* WXNavigationProtocol.h */; settings = {ATTRIBUTES = (Public, ); }; };
		DCA445AE1EFA575700D0CFA8 /* WXMonitor.h in Headers */ = {isa = PBXBuildFile; fileRef = 749DC2791D40827B009E1C91 /* WXMonitor.h */; settings = {ATTRIBUTES = (Public, ); }; };
		DCA445AF1EFA575D00D0CFA8 /* WXModuleProtocol.h in Headers */ = {isa = PBXBuildFile; fileRef = 775BEE701C1BD977008D1629 /* WXModuleProtocol.h */; settings = {ATTRIBUTES = (Public, ); }; };
		DCA445B01EFA576200D0CFA8 /* WXModalUIModule.h in Headers */ = {isa = PBXBuildFile; fileRef = 746319271C71B92600EFEBD4 /* WXModalUIModule.h */; settings = {ATTRIBUTES = (Public, ); }; };
		DCA445B11EFA576800D0CFA8 /* WXLog.h in Headers */ = {isa = PBXBuildFile; fileRef = 77D161601C02ED790010B15B /* WXLog.h */; settings = {ATTRIBUTES = (Public, ); }; };
		DCA445B21EFA576D00D0CFA8 /* WXListComponent.h in Headers */ = {isa = PBXBuildFile; fileRef = 74CC7A1E1C2BF9DC00829368 /* WXListComponent.h */; settings = {ATTRIBUTES = (Public, ); }; };
		DCA445B41EFA577F00D0CFA8 /* WXJSExceptionProtocol.h in Headers */ = {isa = PBXBuildFile; fileRef = DCDFED001E68238F00C228D7 /* WXJSExceptionProtocol.h */; settings = {ATTRIBUTES = (Public, ); }; };
		DCA445B51EFA578400D0CFA8 /* WXJSExceptionInfo.h in Headers */ = {isa = PBXBuildFile; fileRef = DCF343651E49CAEE00A2FB34 /* WXJSExceptionInfo.h */; settings = {ATTRIBUTES = (Public, ); }; };
		DCA445B61EFA578B00D0CFA8 /* WXIndicatorComponent.h in Headers */ = {isa = PBXBuildFile; fileRef = 2AC750221C7565690041D390 /* WXIndicatorComponent.h */; settings = {ATTRIBUTES = (Public, ); }; };
		DCA445B71EFA579200D0CFA8 /* WXImgLoaderProtocol.h in Headers */ = {isa = PBXBuildFile; fileRef = 775BEE6C1C1BD8F4008D1629 /* WXImgLoaderProtocol.h */; settings = {ATTRIBUTES = (Public, ); }; };
		DCA445B81EFA579800D0CFA8 /* WXEventModuleProtocol.h in Headers */ = {isa = PBXBuildFile; fileRef = 2AE5B7551CABA04E0082FDDB /* WXEventModuleProtocol.h */; settings = {ATTRIBUTES = (Public, ); }; };
		DCA445B91EFA579D00D0CFA8 /* WXErrorView.h in Headers */ = {isa = PBXBuildFile; fileRef = 591DD3301D23AD5800BE8709 /* WXErrorView.h */; settings = {ATTRIBUTES = (Public, ); }; };
		DCA445BA1EFA57A200D0CFA8 /* WXDefine.h in Headers */ = {isa = PBXBuildFile; fileRef = 775BEE4D1C16F993008D1629 /* WXDefine.h */; settings = {ATTRIBUTES = (Public, ); }; };
		DCA445BB1EFA57AA00D0CFA8 /* WXDebugTool.h in Headers */ = {isa = PBXBuildFile; fileRef = 74A4BA591CABBBD000195969 /* WXDebugTool.h */; settings = {ATTRIBUTES = (Public, ); }; };
		DCA445BC1EFA57B000D0CFA8 /* WXConvert.h in Headers */ = {isa = PBXBuildFile; fileRef = 77D161491C02E3790010B15B /* WXConvert.h */; settings = {ATTRIBUTES = (Public, ); }; };
		DCA445BD1EFA57B500D0CFA8 /* WXConfigCenterProtocol.h in Headers */ = {isa = PBXBuildFile; fileRef = DC6836E51EBB12B200AD2D84 /* WXConfigCenterProtocol.h */; settings = {ATTRIBUTES = (Public, ); }; };
		DCA445BE1EFA57BB00D0CFA8 /* WXComponentManager.h in Headers */ = {isa = PBXBuildFile; fileRef = 7410811D1CED585A001BC6E5 /* WXComponentManager.h */; settings = {ATTRIBUTES = (Public, ); }; };
		DCA445BF1EFA57C300D0CFA8 /* WXComponent.h in Headers */ = {isa = PBXBuildFile; fileRef = 77D1612E1C02DE4E0010B15B /* WXComponent.h */; settings = {ATTRIBUTES = (Public, ); }; };
		DCA445C01EFA57C900D0CFA8 /* WXBridgeProtocol.h in Headers */ = {isa = PBXBuildFile; fileRef = 77D161421C02DEE40010B15B /* WXBridgeProtocol.h */; settings = {ATTRIBUTES = (Public, ); }; };
		DCA445C11EFA57D000D0CFA8 /* WXBridgeManager.h in Headers */ = {isa = PBXBuildFile; fileRef = 77D161361C02DE940010B15B /* WXBridgeManager.h */; settings = {ATTRIBUTES = (Public, ); }; };
		DCA445C21EFA57D700D0CFA8 /* WXBaseViewController.h in Headers */ = {isa = PBXBuildFile; fileRef = 59A5962B1CB632050012CD52 /* WXBaseViewController.h */; settings = {ATTRIBUTES = (Public, ); }; };
		DCA445C31EFA57DC00D0CFA8 /* WXAppMonitorProtocol.h in Headers */ = {isa = PBXBuildFile; fileRef = 59A582D31CF481110081FD3E /* WXAppMonitorProtocol.h */; settings = {ATTRIBUTES = (Public, ); }; };
		DCA445C41EFA57E300D0CFA8 /* WXAppConfiguration.h in Headers */ = {isa = PBXBuildFile; fileRef = 74A4BA941CB365D100195969 /* WXAppConfiguration.h */; settings = {ATTRIBUTES = (Public, ); }; };
		DCA445C51EFA57E800D0CFA8 /* WXAComponent.h in Headers */ = {isa = PBXBuildFile; fileRef = 2AE5B7501CAB7DBD0082FDDB /* WXAComponent.h */; settings = {ATTRIBUTES = (Public, ); }; };
		DCA445C61EFA57EE00D0CFA8 /* NSObject+WXSwizzle.h in Headers */ = {isa = PBXBuildFile; fileRef = 74896F2E1D1AC79400D1D593 /* NSObject+WXSwizzle.h */; settings = {ATTRIBUTES = (Public, ); }; };
		DCA445CA1EFA58CE00D0CFA8 /* wx_load_error@3x.png in Resources */ = {isa = PBXBuildFile; fileRef = 59AC02501D2A7E6E00355112 /* wx_load_error@3x.png */; };
		DCA445CB1EFA590600D0CFA8 /* WXComponent+Layout.h in Headers */ = {isa = PBXBuildFile; fileRef = 744BEA571D0520F300452B5D /* WXComponent+Layout.h */; settings = {ATTRIBUTES = (Public, ); }; };
		DCA445CC1EFA592800D0CFA8 /* WXResourceLoader.h in Headers */ = {isa = PBXBuildFile; fileRef = 742AD7381DF98C8B007DC46C /* WXResourceLoader.h */; settings = {ATTRIBUTES = (Public, ); }; };
		DCA445CD1EFA592E00D0CFA8 /* WXComponent+Events.h in Headers */ = {isa = PBXBuildFile; fileRef = 7408C48C1CFB345D000BCCD0 /* WXComponent+Events.h */; };
		DCA445CE1EFA593500D0CFA8 /* WXComponent+BoxShadow.h in Headers */ = {isa = PBXBuildFile; fileRef = C4E375361E5FCBD3009B2D9C /* WXComponent+BoxShadow.h */; };
		DCA445CF1EFA593A00D0CFA8 /* WXInnerLayer.h in Headers */ = {isa = PBXBuildFile; fileRef = C4D872201E5DDEDA00E39BC1 /* WXInnerLayer.h */; };
		DCA445D01EFA593E00D0CFA8 /* WXDisplayQueue.h in Headers */ = {isa = PBXBuildFile; fileRef = 7461F88C1CFB373100F62D44 /* WXDisplayQueue.h */; };
		DCA445D11EFA594200D0CFA8 /* WXLayer.h in Headers */ = {isa = PBXBuildFile; fileRef = 7461F88E1CFB373100F62D44 /* WXLayer.h */; };
		DCA445D21EFA594600D0CFA8 /* WXComponent+Display.h in Headers */ = {isa = PBXBuildFile; fileRef = 744BEA531D05178F00452B5D /* WXComponent+Display.h */; };
		DCA445D31EFA594A00D0CFA8 /* WXRoundedRect.h in Headers */ = {isa = PBXBuildFile; fileRef = 741DFE001DDD7D18009B020F /* WXRoundedRect.h */; };
		DCA445D41EFA594E00D0CFA8 /* UIBezierPath+Weex.h in Headers */ = {isa = PBXBuildFile; fileRef = 741DFE041DDD9B2F009B020F /* UIBezierPath+Weex.h */; };
		DCA445D51EFA598200D0CFA8 /* WXComponent+PseudoClassManagement.h in Headers */ = {isa = PBXBuildFile; fileRef = C4C30DE71E1B833D00786B6C /* WXComponent+PseudoClassManagement.h */; };
		DCA445D61EFA598600D0CFA8 /* WXView.h in Headers */ = {isa = PBXBuildFile; fileRef = 745ED2D61C5F2C7E002DB5A8 /* WXView.h */; settings = {ATTRIBUTES = (Public, ); }; };
		DCA445D71EFA598D00D0CFA8 /* WXComponent+ViewManagement.h in Headers */ = {isa = PBXBuildFile; fileRef = 747A787A1D1BAAC900DED9D0 /* WXComponent+ViewManagement.h */; };
		DCA445D81EFA599400D0CFA8 /* WXRootView.h in Headers */ = {isa = PBXBuildFile; fileRef = 74B8BEFC1DC47B72004A6027 /* WXRootView.h */; };
		DCA445D91EFA59A100D0CFA8 /* WXEditComponent.h in Headers */ = {isa = PBXBuildFile; fileRef = C4B3D6D21E6954300013F38D /* WXEditComponent.h */; };
		DCA445DA1EFA59A600D0CFA8 /* WXMultiColumnLayout.h in Headers */ = {isa = PBXBuildFile; fileRef = 745B2D5E1E5A8E1E0092D38A /* WXMultiColumnLayout.h */; };
		DCA445DC1EFA59AD00D0CFA8 /* WXRecyclerDataController.h in Headers */ = {isa = PBXBuildFile; fileRef = 745B2D621E5A8E1E0092D38A /* WXRecyclerDataController.h */; };
		DCA445DD1EFA59B300D0CFA8 /* WXRecyclerUpdateController.h in Headers */ = {isa = PBXBuildFile; fileRef = 745B2D641E5A8E1E0092D38A /* WXRecyclerUpdateController.h */; };
		DCA445DE1EFA59B800D0CFA8 /* WXSectionDataController.h in Headers */ = {isa = PBXBuildFile; fileRef = 745B2D661E5A8E1E0092D38A /* WXSectionDataController.h */; };
		DCA445DF1EFA59BC00D0CFA8 /* WXLoadingComponent.h in Headers */ = {isa = PBXBuildFile; fileRef = 2A837AAC1CD9DE9200AEDF03 /* WXLoadingComponent.h */; };
		DCA445E01EFA59CD00D0CFA8 /* WXLoadingIndicator.h in Headers */ = {isa = PBXBuildFile; fileRef = 2A837AAE1CD9DE9200AEDF03 /* WXLoadingIndicator.h */; };
		DCA445E11EFA59D100D0CFA8 /* WXSliderNeighborComponent.h in Headers */ = {isa = PBXBuildFile; fileRef = DCC77C121D770AE300CE7288 /* WXSliderNeighborComponent.h */; };
		DCA445E21EFA59D700D0CFA8 /* WXRefreshComponent.h in Headers */ = {isa = PBXBuildFile; fileRef = 2A837AB01CD9DE9200AEDF03 /* WXRefreshComponent.h */; };
		DCA445E31EFA59DA00D0CFA8 /* WXEmbedComponent.h in Headers */ = {isa = PBXBuildFile; fileRef = 59CE27E61CC387DB000BE37A /* WXEmbedComponent.h */; };
		DCA445E41EFA59DC00D0CFA8 /* WXVideoComponent.h in Headers */ = {isa = PBXBuildFile; fileRef = 2A8E65881C7C7AA20025C7B7 /* WXVideoComponent.h */; };
		DCA445E51EFA59E100D0CFA8 /* WXDivComponent.h in Headers */ = {isa = PBXBuildFile; fileRef = 77E65A0B1C155E99008B8775 /* WXDivComponent.h */; };
		DCA445E61EFA59E500D0CFA8 /* WXImageComponent.h in Headers */ = {isa = PBXBuildFile; fileRef = 77E65A0F1C155EA8008B8775 /* WXImageComponent.h */; };
		DCA445E71EFA59E900D0CFA8 /* WXTextComponent.h in Headers */ = {isa = PBXBuildFile; fileRef = 77E65A131C155EB5008B8775 /* WXTextComponent.h */; };
		DCA445E81EFA59EF00D0CFA8 /* WXCycleSliderComponent.h in Headers */ = {isa = PBXBuildFile; fileRef = 37B51EE21E97804D0040A743 /* WXCycleSliderComponent.h */; };
		DCA445EA1EFA5A0300D0CFA8 /* WXCellComponent.h in Headers */ = {isa = PBXBuildFile; fileRef = 74CC7A1A1C2BC5F800829368 /* WXCellComponent.h */; };
		DCA445EB1EFA5A0B00D0CFA8 /* WXTextInputComponent.h in Headers */ = {isa = PBXBuildFile; fileRef = 2A1F57B51C75C6A600B58017 /* WXTextInputComponent.h */; };
		DCA445EC1EFA5A0E00D0CFA8 /* WXTextAreaComponent.h in Headers */ = {isa = PBXBuildFile; fileRef = DC03ADB81D508719003F76E7 /* WXTextAreaComponent.h */; };
		DCA445ED1EFA5A1200D0CFA8 /* WXTransform.h in Headers */ = {isa = PBXBuildFile; fileRef = D317338A1C57257000BB7539 /* WXTransform.h */; };
		DCA445EE1EFA5A1500D0CFA8 /* WXWebComponent.h in Headers */ = {isa = PBXBuildFile; fileRef = D312CE391C730DEB00046D68 /* WXWebComponent.h */; };
		DCA445EF1EFA5A1800D0CFA8 /* WXSwitchComponent.h in Headers */ = {isa = PBXBuildFile; fileRef = 2A60CE9A1C91733E00857B9F /* WXSwitchComponent.h */; };
		DCA445F01EFA5A1D00D0CFA8 /* WXComponent_internal.h in Headers */ = {isa = PBXBuildFile; fileRef = 741081251CEDB4EC001BC6E5 /* WXComponent_internal.h */; };
		DCA445F11EFA5A2000D0CFA8 /* WXCanvasComponent.h in Headers */ = {isa = PBXBuildFile; fileRef = D33451061D3E19480083598A /* WXCanvasComponent.h */; };
		DCA445F21EFA5A2300D0CFA8 /* WXHeaderComponent.h in Headers */ = {isa = PBXBuildFile; fileRef = 744D610A1E49978200B624B3 /* WXHeaderComponent.h */; };
		DCA445F31EFA5A2500D0CFA8 /* WXFooterComponent.h in Headers */ = {isa = PBXBuildFile; fileRef = 744D610E1E49979000B624B3 /* WXFooterComponent.h */; };
		DCA445F41EFA5A2800D0CFA8 /* WXNavigationDefaultImpl.h in Headers */ = {isa = PBXBuildFile; fileRef = 59A583041CF5B2FD0081FD3E /* WXNavigationDefaultImpl.h */; };
		DCA445F51EFA5A2A00D0CFA8 /* WXURLRewriteDefaultImpl.h in Headers */ = {isa = PBXBuildFile; fileRef = 74EF31AB1DE58BE200667A07 /* WXURLRewriteDefaultImpl.h */; };
		DCA445F71EFA5A3100D0CFA8 /* WXPickerModule.h in Headers */ = {isa = PBXBuildFile; fileRef = C4B834261DE69B09007AD27E /* WXPickerModule.h */; };
		DCA445F81EFA5A3500D0CFA8 /* WXGlobalEventModule.h in Headers */ = {isa = PBXBuildFile; fileRef = DCA0EF621D6EED6F00CB18B9 /* WXGlobalEventModule.h */; };
		DCA445F91EFA5A3700D0CFA8 /* WXClipboardModule.h in Headers */ = {isa = PBXBuildFile; fileRef = 1D3000EF1D40B9AB004F3B4F /* WXClipboardModule.h */; };
		DCA445FA1EFA5A3A00D0CFA8 /* WXNavigatorModule.h in Headers */ = {isa = PBXBuildFile; fileRef = 59A5961E1CB6311F0012CD52 /* WXNavigatorModule.h */; };
		DCA445FB1EFA5A3C00D0CFA8 /* WXStorageModule.h in Headers */ = {isa = PBXBuildFile; fileRef = 59A596201CB6311F0012CD52 /* WXStorageModule.h */; };
		DCA445FC1EFA5A3E00D0CFA8 /* WXStreamModule.h in Headers */ = {isa = PBXBuildFile; fileRef = 74A4BAA41CB4F98300195969 /* WXStreamModule.h */; };
		DCA445FD1EFA5A4000D0CFA8 /* WXAnimationModule.h in Headers */ = {isa = PBXBuildFile; fileRef = 594C28911CF9E61A009793A4 /* WXAnimationModule.h */; };
		DCA445FF1EFA5A4600D0CFA8 /* WXInstanceWrap.h in Headers */ = {isa = PBXBuildFile; fileRef = 2AFEB1791C747139000507FA /* WXInstanceWrap.h */; };
		DCA446001EFA5A4800D0CFA8 /* WXDomModule.h in Headers */ = {isa = PBXBuildFile; fileRef = 77E659D81C07F594008B8775 /* WXDomModule.h */; };
		DCA446011EFA5A4B00D0CFA8 /* WXTimerModule.h in Headers */ = {isa = PBXBuildFile; fileRef = D3FC0DF51C508B2A002B9E31 /* WXTimerModule.h */; };
		DCA446021EFA5A5000D0CFA8 /* WXWebViewModule.h in Headers */ = {isa = PBXBuildFile; fileRef = D362F94D1C83EDA20003F546 /* WXWebViewModule.h */; };
		DCA446031EFA5A5200D0CFA8 /* WXCanvasModule.h in Headers */ = {isa = PBXBuildFile; fileRef = D334510A1D3E19B80083598A /* WXCanvasModule.h */; };
		DCA446041EFA5A5500D0CFA8 /* WXMetaModule.h in Headers */ = {isa = PBXBuildFile; fileRef = 74BB5FB71DFEE81A004FC3DF /* WXMetaModule.h */; };
		DCA446051EFA5A5800D0CFA8 /* WXBoxShadow.h in Headers */ = {isa = PBXBuildFile; fileRef = C4D872231E5DDF7500E39BC1 /* WXBoxShadow.h */; };
		DCA446061EFA5A5B00D0CFA8 /* NSTimer+Weex.h in Headers */ = {isa = PBXBuildFile; fileRef = 59D3CA481CFC3CE1008835DC /* NSTimer+Weex.h */; };
		DCA446071EFA5A6500D0CFA8 /* WXWeakObjectWrapper.h in Headers */ = {isa = PBXBuildFile; fileRef = 742389991C3174EB00D748CA /* WXWeakObjectWrapper.h */; };
		DCA446081EFA5A6A00D0CFA8 /* NSArray+Weex.h in Headers */ = {isa = PBXBuildFile; fileRef = 7469869D1C4E2C000054A57E /* NSArray+Weex.h */; };
		DCA446091EFA5A6D00D0CFA8 /* WXThreadSafeCounter.h in Headers */ = {isa = PBXBuildFile; fileRef = 746319001C60AFC100EFEBD4 /* WXThreadSafeCounter.h */; };
		DCA4460A1EFA5A6F00D0CFA8 /* WXSimulatorShortcutManager.h in Headers */ = {isa = PBXBuildFile; fileRef = 743933B21C7ED9AA00773BB7 /* WXSimulatorShortcutManager.h */; };
		DCA4460B1EFA5A7200D0CFA8 /* WXAssert.h in Headers */ = {isa = PBXBuildFile; fileRef = 74915F451C8EB02B00BEBCC0 /* WXAssert.h */; };
		DCA4460C1EFA5A7600D0CFA8 /* WXThreadSafeMutableDictionary.h in Headers */ = {isa = PBXBuildFile; fileRef = 74A4BA981CB3BAA100195969 /* WXThreadSafeMutableDictionary.h */; };
		DCA4460D1EFA5A7900D0CFA8 /* WXThreadSafeMutableArray.h in Headers */ = {isa = PBXBuildFile; fileRef = 7461F8A61CFC33A800F62D44 /* WXThreadSafeMutableArray.h */; };
		DCA4460E1EFA5A7E00D0CFA8 /* WXLength.h in Headers */ = {isa = PBXBuildFile; fileRef = 747DF6801E31AEE4005C53A8 /* WXLength.h */; };
		DCA4460F1EFA5A8100D0CFA8 /* WXDiffUtil.h in Headers */ = {isa = PBXBuildFile; fileRef = 744D61121E4AF23E00B624B3 /* WXDiffUtil.h */; };
		DCA446101EFA5A8500D0CFA8 /* WXBridgeMethod.h in Headers */ = {isa = PBXBuildFile; fileRef = 2A919DA41E321F1F006EB6B5 /* WXBridgeMethod.h */; settings = {ATTRIBUTES = (Public, ); }; };
		DCA446111EFA5A8800D0CFA8 /* WXModuleMethod.h in Headers */ = {isa = PBXBuildFile; fileRef = 74862F7B1E03A0F300B7A041 /* WXModuleMethod.h */; };
		DCA446121EFA5A8A00D0CFA8 /* WXComponentMethod.h in Headers */ = {isa = PBXBuildFile; fileRef = 74862F7F1E03A24500B7A041 /* WXComponentMethod.h */; };
		DCA446131EFA5A8C00D0CFA8 /* WXCallJSMethod.h in Headers */ = {isa = PBXBuildFile; fileRef = 74D2051E1E091B8000128F44 /* WXCallJSMethod.h */; };
		DCA446151EFA5A9000D0CFA8 /* WXBridgeContext.h in Headers */ = {isa = PBXBuildFile; fileRef = 59A582FA1CF5B17B0081FD3E /* WXBridgeContext.h */; };
		DCA446161EFA5A9600D0CFA8 /* WXJSCoreBridge.h in Headers */ = {isa = PBXBuildFile; fileRef = 77D1613A1C02DEA60010B15B /* WXJSCoreBridge.h */; };
		DCA446171EFA5A9900D0CFA8 /* WXPolyfillSet.h in Headers */ = {isa = PBXBuildFile; fileRef = 74AD99821D5B0E59008F0336 /* WXPolyfillSet.h */; };
		DCA446181EFA5A9B00D0CFA8 /* JSValue+Weex.h in Headers */ = {isa = PBXBuildFile; fileRef = 74862F771E02B88D00B7A041 /* JSValue+Weex.h */; };
		DCA446191EFA5A9E00D0CFA8 /* WXServiceFactory.h in Headers */ = {isa = PBXBuildFile; fileRef = 740451E81E14BB26004157CB /* WXServiceFactory.h */; };
		DCA4461A1EFA5AA000D0CFA8 /* WXInvocationConfig.h in Headers */ = {isa = PBXBuildFile; fileRef = DCF0875F1DCAE161005CD6EB /* WXInvocationConfig.h */; settings = {ATTRIBUTES = (Public, ); }; };
		DCA4461B1EFA5AA200D0CFA8 /* WXDatePickerManager.h in Headers */ = {isa = PBXBuildFile; fileRef = C41E1A951DC1FD15009C7F90 /* WXDatePickerManager.h */; };
		DCA4461C1EFA5AA600D0CFA8 /* WXModuleFactory.h in Headers */ = {isa = PBXBuildFile; fileRef = 77E659EF1C0C3612008B8775 /* WXModuleFactory.h */; };
<<<<<<< HEAD
		DCA4461D1EFA5AAA00D0CFA8 /* WXHandlerFactory.h in Headers */ = {isa = PBXBuildFile; fileRef = 74A4BA9C1CB3C0A100195969 /* WXHandlerFactory.h */; settings = {ATTRIBUTES = (Public, ); }; };
		DCA4461E1EFA5AAF00D0CFA8 /* WXComponentFactory.h in Headers */ = {isa = PBXBuildFile; fileRef = 741081211CED6756001BC6E5 /* WXComponentFactory.h */; };
=======
		DCA4461D1EFA5AAA00D0CFA8 /* WXHandlerFactory.h in Headers */ = {isa = PBXBuildFile; fileRef = 74A4BA9C1CB3C0A100195969 /* WXHandlerFactory.h */; };
		DCA4461E1EFA5AAF00D0CFA8 /* WXComponentFactory.h in Headers */ = {isa = PBXBuildFile; fileRef = 741081211CED6756001BC6E5 /* WXComponentFactory.h */; settings = {ATTRIBUTES = (Public, ); }; };
>>>>>>> c259ff8e
		DCA4461F1EFA5AB100D0CFA8 /* WXRuleManager.h in Headers */ = {isa = PBXBuildFile; fileRef = DCAB35FC1D658EB700C0EA70 /* WXRuleManager.h */; };
		DCA446201EFA5AB800D0CFA8 /* WXComponent+Navigation.h in Headers */ = {isa = PBXBuildFile; fileRef = 59A5961A1CB630F10012CD52 /* WXComponent+Navigation.h */; };
		DCA446211EFA5ABA00D0CFA8 /* WXSDKInstance_private.h in Headers */ = {isa = PBXBuildFile; fileRef = 748B25161C44A6F9005D491E /* WXSDKInstance_private.h */; };
		DCA446221EFA5AC400D0CFA8 /* WXResourceRequestHandlerDefaultImpl.h in Headers */ = {isa = PBXBuildFile; fileRef = 742AD7281DF98C45007DC46C /* WXResourceRequestHandlerDefaultImpl.h */; };
		DCA446241EFA5AFE00D0CFA8 /* UIKit.framework in Frameworks */ = {isa = PBXBuildFile; fileRef = DCA446231EFA5AFE00D0CFA8 /* UIKit.framework */; };
		DCA446271EFA5DAF00D0CFA8 /* WeexSDK.h in Headers */ = {isa = PBXBuildFile; fileRef = DCA446261EFA5DAF00D0CFA8 /* WeexSDK.h */; settings = {ATTRIBUTES = (Public, ); }; };
		DCA446291EFA688B00D0CFA8 /* WeexSDK.h in Headers */ = {isa = PBXBuildFile; fileRef = DCA446261EFA5DAF00D0CFA8 /* WeexSDK.h */; settings = {ATTRIBUTES = (Public, ); }; };
		DCAB35FE1D658EB700C0EA70 /* WXRuleManager.h in Headers */ = {isa = PBXBuildFile; fileRef = DCAB35FC1D658EB700C0EA70 /* WXRuleManager.h */; };
		DCAB35FF1D658EB700C0EA70 /* WXRuleManager.m in Sources */ = {isa = PBXBuildFile; fileRef = DCAB35FD1D658EB700C0EA70 /* WXRuleManager.m */; };
		DCC77C131D770AE300CE7288 /* WXSliderNeighborComponent.mm in Sources */ = {isa = PBXBuildFile; fileRef = DCC77C111D770AE300CE7288 /* WXSliderNeighborComponent.mm */; };
		DCC77C141D770AE300CE7288 /* WXSliderNeighborComponent.h in Headers */ = {isa = PBXBuildFile; fileRef = DCC77C121D770AE300CE7288 /* WXSliderNeighborComponent.h */; };
		DCD8D0F32073392A0002C420 /* weex-polyfill.js in Resources */ = {isa = PBXBuildFile; fileRef = DCD8D0F22073392A0002C420 /* weex-polyfill.js */; };
		DCD8D0F42073392A0002C420 /* weex-polyfill.js in Resources */ = {isa = PBXBuildFile; fileRef = DCD8D0F22073392A0002C420 /* weex-polyfill.js */; };
		DCD8D0F52073393B0002C420 /* weex-main-jsfm.js in Resources */ = {isa = PBXBuildFile; fileRef = DC15A3D92010BC93009C8977 /* weex-main-jsfm.js */; };
		DCD8D0F62073393B0002C420 /* weex-rax-api.js in Resources */ = {isa = PBXBuildFile; fileRef = DC15A3DA2010BC93009C8977 /* weex-rax-api.js */; };
		DCDFED011E68238F00C228D7 /* WXJSExceptionProtocol.h in Headers */ = {isa = PBXBuildFile; fileRef = DCDFED001E68238F00C228D7 /* WXJSExceptionProtocol.h */; settings = {ATTRIBUTES = (Public, ); }; };
		DCE2CF9A1F46D4220021BDC4 /* WXVoiceOverModule.m in Sources */ = {isa = PBXBuildFile; fileRef = DCE2CF981F46D4220021BDC4 /* WXVoiceOverModule.m */; };
		DCE2CF9B1F46D4220021BDC4 /* WXVoiceOverModule.h in Headers */ = {isa = PBXBuildFile; fileRef = DCE2CF991F46D4220021BDC4 /* WXVoiceOverModule.h */; settings = {ATTRIBUTES = (Public, ); }; };
		DCE2CF9C1F46D4310021BDC4 /* WXVoiceOverModule.h in Headers */ = {isa = PBXBuildFile; fileRef = DCE2CF991F46D4220021BDC4 /* WXVoiceOverModule.h */; settings = {ATTRIBUTES = (Public, ); }; };
		DCE2CF9D1F46D4370021BDC4 /* WXVoiceOverModule.m in Sources */ = {isa = PBXBuildFile; fileRef = DCE2CF981F46D4220021BDC4 /* WXVoiceOverModule.m */; };
		DCE7F1EF20AD358A00D471E7 /* WXPageEventNotifyEvent.h in Headers */ = {isa = PBXBuildFile; fileRef = DCE7F1EE20AD358A00D471E7 /* WXPageEventNotifyEvent.h */; settings = {ATTRIBUTES = (Public, ); }; };
		DCE7F1F020AD358A00D471E7 /* WXPageEventNotifyEvent.h in Headers */ = {isa = PBXBuildFile; fileRef = DCE7F1EE20AD358A00D471E7 /* WXPageEventNotifyEvent.h */; settings = {ATTRIBUTES = (Public, ); }; };
		DCF087611DCAE161005CD6EB /* WXInvocationConfig.h in Headers */ = {isa = PBXBuildFile; fileRef = DCF0875F1DCAE161005CD6EB /* WXInvocationConfig.h */; settings = {ATTRIBUTES = (Public, ); }; };
		DCF087621DCAE161005CD6EB /* WXInvocationConfig.m in Sources */ = {isa = PBXBuildFile; fileRef = DCF087601DCAE161005CD6EB /* WXInvocationConfig.m */; };
		DCF343671E49CAEE00A2FB34 /* WXJSExceptionInfo.h in Headers */ = {isa = PBXBuildFile; fileRef = DCF343651E49CAEE00A2FB34 /* WXJSExceptionInfo.h */; settings = {ATTRIBUTES = (Public, ); }; };
		DCF343681E49CAEE00A2FB34 /* WXJSExceptionInfo.m in Sources */ = {isa = PBXBuildFile; fileRef = DCF343661E49CAEE00A2FB34 /* WXJSExceptionInfo.m */; };
		ED053500207F4DEB007B4568 /* JSContext+Weex.h in Headers */ = {isa = PBXBuildFile; fileRef = ED0534FE207F4DEB007B4568 /* JSContext+Weex.h */; settings = {ATTRIBUTES = (Public, ); }; };
		ED053501207F4DEB007B4568 /* JSContext+Weex.h in Headers */ = {isa = PBXBuildFile; fileRef = ED0534FE207F4DEB007B4568 /* JSContext+Weex.h */; settings = {ATTRIBUTES = (Public, ); }; };
		ED053502207F4DEB007B4568 /* JSContext+Weex.m in Sources */ = {isa = PBXBuildFile; fileRef = ED0534FF207F4DEB007B4568 /* JSContext+Weex.m */; };
		ED053503207F4DEB007B4568 /* JSContext+Weex.m in Sources */ = {isa = PBXBuildFile; fileRef = ED0534FF207F4DEB007B4568 /* JSContext+Weex.m */; };
/* End PBXBuildFile section */

/* Begin PBXContainerItemProxy section */
		74C896431D2AC2210043B82A /* PBXContainerItemProxy */ = {
			isa = PBXContainerItemProxy;
			containerPortal = 77D160F41C02DBE70010B15B /* Project object */;
			proxyType = 1;
			remoteGlobalIDString = 77D160FC1C02DBE70010B15B;
			remoteInfo = WeexSDK;
		};
/* End PBXContainerItemProxy section */

/* Begin PBXCopyFilesBuildPhase section */
		2A42AF831C23B33E00818EA6 /* Copy Files */ = {
			isa = PBXCopyFilesBuildPhase;
			buildActionMask = 2147483647;
			dstPath = "include/$(PRODUCT_NAME)";
			dstSubfolderSpec = 16;
			files = (
				2A42AF881C23B33E00818EA6 /* WeexSDK_MTL.h in Copy Files */,
			);
			name = "Copy Files";
			runOnlyForDeploymentPostprocessing = 0;
		};
/* End PBXCopyFilesBuildPhase section */

/* Begin PBXFileReference section */
		042013AC1E66CD6A001FC79C /* WXValidateProtocol.h */ = {isa = PBXFileReference; fileEncoding = 4; lastKnownFileType = sourcecode.c.h; path = WXValidateProtocol.h; sourceTree = "<group>"; };
		17036A4C20FDE72F0029AE3D /* WXApmForInstance.h */ = {isa = PBXFileReference; fileEncoding = 4; lastKnownFileType = sourcecode.c.h; path = WXApmForInstance.h; sourceTree = "<group>"; };
		17036A5220FDE7490029AE3D /* WXApmProtocol.h */ = {isa = PBXFileReference; fileEncoding = 4; lastKnownFileType = sourcecode.c.h; path = WXApmProtocol.h; sourceTree = "<group>"; };
		1746EA7220E9D253007E55BD /* WXComponent_performance.h */ = {isa = PBXFileReference; fileEncoding = 4; lastKnownFileType = sourcecode.c.h; path = WXComponent_performance.h; sourceTree = "<group>"; };
		176BE43B209172330086B6AF /* WXComponent+Layout.mm */ = {isa = PBXFileReference; fileEncoding = 4; lastKnownFileType = sourcecode.cpp.objcpp; name = "WXComponent+Layout.mm"; path = "Layout/WXComponent+Layout.mm"; sourceTree = "<group>"; };
		1771795421412A5D006F39A9 /* WXApmForInstance.m */ = {isa = PBXFileReference; fileEncoding = 4; lastKnownFileType = sourcecode.c.objc; path = WXApmForInstance.m; sourceTree = "<group>"; };
		17B1221F2090AA9300387E33 /* WXSDKInstance_performance.m */ = {isa = PBXFileReference; fileEncoding = 4; lastKnownFileType = sourcecode.c.objc; path = WXSDKInstance_performance.m; sourceTree = "<group>"; };
		17B122202090AA9300387E33 /* WXSDKInstance_performance.h */ = {isa = PBXFileReference; fileEncoding = 4; lastKnownFileType = sourcecode.c.h; path = WXSDKInstance_performance.h; sourceTree = "<group>"; };
		17B122232090AAB000387E33 /* WXSDKError.h */ = {isa = PBXFileReference; fileEncoding = 4; lastKnownFileType = sourcecode.c.h; path = WXSDKError.h; sourceTree = "<group>"; };
		17B122242090AAB000387E33 /* WXSDKError.m */ = {isa = PBXFileReference; fileEncoding = 4; lastKnownFileType = sourcecode.c.objc; path = WXSDKError.m; sourceTree = "<group>"; };
		17C74F082072145000AB4CAB /* WXAnalyzerCenter+Transfer.h */ = {isa = PBXFileReference; fileEncoding = 4; lastKnownFileType = sourcecode.c.h; path = "WXAnalyzerCenter+Transfer.h"; sourceTree = "<group>"; };
		17C74F092072145000AB4CAB /* WXAnalyzerCenter.h */ = {isa = PBXFileReference; fileEncoding = 4; lastKnownFileType = sourcecode.c.h; path = WXAnalyzerCenter.h; sourceTree = "<group>"; };
		17C74F0A2072145100AB4CAB /* WXAnalyzerCenter.m */ = {isa = PBXFileReference; fileEncoding = 4; lastKnownFileType = sourcecode.c.objc; path = WXAnalyzerCenter.m; sourceTree = "<group>"; };
		17C74F0E2072147A00AB4CAB /* WXAnalyzerProtocol.h */ = {isa = PBXFileReference; fileEncoding = 4; lastKnownFileType = sourcecode.c.h; path = WXAnalyzerProtocol.h; sourceTree = "<group>"; };
		1C1A2BEC1D91172800539AA1 /* WXConvertTests.m */ = {isa = PBXFileReference; fileEncoding = 4; lastKnownFileType = sourcecode.c.objc; path = WXConvertTests.m; sourceTree = "<group>"; };
		1D3000EF1D40B9AB004F3B4F /* WXClipboardModule.h */ = {isa = PBXFileReference; fileEncoding = 4; lastKnownFileType = sourcecode.c.h; path = WXClipboardModule.h; sourceTree = "<group>"; };
		1D3000F01D40B9AB004F3B4F /* WXClipboardModule.m */ = {isa = PBXFileReference; fileEncoding = 4; lastKnownFileType = sourcecode.c.objc; path = WXClipboardModule.m; sourceTree = "<group>"; };
		2A1F57B51C75C6A600B58017 /* WXTextInputComponent.h */ = {isa = PBXFileReference; fileEncoding = 4; lastKnownFileType = sourcecode.c.h; path = WXTextInputComponent.h; sourceTree = "<group>"; };
		2A1F57B61C75C6A600B58017 /* WXTextInputComponent.m */ = {isa = PBXFileReference; fileEncoding = 4; lastKnownFileType = sourcecode.c.objc; path = WXTextInputComponent.m; sourceTree = "<group>"; };
		2A42AF851C23B33E00818EA6 /* libWeexSDK_MTL.a */ = {isa = PBXFileReference; explicitFileType = archive.ar; includeInIndex = 0; path = libWeexSDK_MTL.a; sourceTree = BUILT_PRODUCTS_DIR; };
		2A42AF871C23B33E00818EA6 /* WeexSDK_MTL.h */ = {isa = PBXFileReference; lastKnownFileType = sourcecode.c.h; path = WeexSDK_MTL.h; sourceTree = "<group>"; };
		2A42AF891C23B33E00818EA6 /* WeexSDK_MTL.m */ = {isa = PBXFileReference; lastKnownFileType = sourcecode.c.objc; path = WeexSDK_MTL.m; sourceTree = "<group>"; };
		2A4445BE1CA8FD56009E7C6D /* WXTextComponentProtocol.h */ = {isa = PBXFileReference; fileEncoding = 4; lastKnownFileType = sourcecode.c.h; path = WXTextComponentProtocol.h; sourceTree = "<group>"; };
		2A60CE9A1C91733E00857B9F /* WXSwitchComponent.h */ = {isa = PBXFileReference; fileEncoding = 4; lastKnownFileType = sourcecode.c.h; path = WXSwitchComponent.h; sourceTree = "<group>"; };
		2A60CE9B1C91733E00857B9F /* WXSwitchComponent.mm */ = {isa = PBXFileReference; fileEncoding = 4; lastKnownFileType = sourcecode.cpp.objcpp; path = WXSwitchComponent.mm; sourceTree = "<group>"; };
		2A837AAC1CD9DE9200AEDF03 /* WXLoadingComponent.h */ = {isa = PBXFileReference; fileEncoding = 4; lastKnownFileType = sourcecode.c.h; path = WXLoadingComponent.h; sourceTree = "<group>"; };
		2A837AAD1CD9DE9200AEDF03 /* WXLoadingComponent.mm */ = {isa = PBXFileReference; fileEncoding = 4; lastKnownFileType = sourcecode.cpp.objcpp; path = WXLoadingComponent.mm; sourceTree = "<group>"; };
		2A837AAE1CD9DE9200AEDF03 /* WXLoadingIndicator.h */ = {isa = PBXFileReference; fileEncoding = 4; lastKnownFileType = sourcecode.c.h; path = WXLoadingIndicator.h; sourceTree = "<group>"; };
		2A837AAF1CD9DE9200AEDF03 /* WXLoadingIndicator.m */ = {isa = PBXFileReference; fileEncoding = 4; lastKnownFileType = sourcecode.c.objc; path = WXLoadingIndicator.m; sourceTree = "<group>"; };
		2A837AB01CD9DE9200AEDF03 /* WXRefreshComponent.h */ = {isa = PBXFileReference; fileEncoding = 4; lastKnownFileType = sourcecode.c.h; path = WXRefreshComponent.h; sourceTree = "<group>"; };
		2A837AB11CD9DE9200AEDF03 /* WXRefreshComponent.mm */ = {isa = PBXFileReference; fileEncoding = 4; lastKnownFileType = sourcecode.cpp.objcpp; path = WXRefreshComponent.mm; sourceTree = "<group>"; };
		2A8E65881C7C7AA20025C7B7 /* WXVideoComponent.h */ = {isa = PBXFileReference; fileEncoding = 4; lastKnownFileType = sourcecode.c.h; path = WXVideoComponent.h; sourceTree = "<group>"; };
		2A8E65891C7C7AA20025C7B7 /* WXVideoComponent.m */ = {isa = PBXFileReference; fileEncoding = 4; lastKnownFileType = sourcecode.c.objc; path = WXVideoComponent.m; sourceTree = "<group>"; };
		2A919DA41E321F1F006EB6B5 /* WXBridgeMethod.h */ = {isa = PBXFileReference; fileEncoding = 4; lastKnownFileType = sourcecode.c.h; path = WXBridgeMethod.h; sourceTree = "<group>"; };
		2A919DA51E321F1F006EB6B5 /* WXBridgeMethod.m */ = {isa = PBXFileReference; fileEncoding = 4; lastKnownFileType = sourcecode.c.objc; path = WXBridgeMethod.m; sourceTree = "<group>"; };
		2AC750221C7565690041D390 /* WXIndicatorComponent.h */ = {isa = PBXFileReference; fileEncoding = 4; lastKnownFileType = sourcecode.c.h; path = WXIndicatorComponent.h; sourceTree = "<group>"; };
		2AC750231C7565690041D390 /* WXIndicatorComponent.m */ = {isa = PBXFileReference; fileEncoding = 4; lastKnownFileType = sourcecode.c.objc; path = WXIndicatorComponent.m; sourceTree = "<group>"; };
		2AE5B7501CAB7DBD0082FDDB /* WXAComponent.h */ = {isa = PBXFileReference; fileEncoding = 4; lastKnownFileType = sourcecode.c.h; path = WXAComponent.h; sourceTree = "<group>"; };
		2AE5B7511CAB7DBD0082FDDB /* WXAComponent.m */ = {isa = PBXFileReference; fileEncoding = 4; lastKnownFileType = sourcecode.c.objc; path = WXAComponent.m; sourceTree = "<group>"; };
		2AE5B7551CABA04E0082FDDB /* WXEventModuleProtocol.h */ = {isa = PBXFileReference; fileEncoding = 4; lastKnownFileType = sourcecode.c.h; path = WXEventModuleProtocol.h; sourceTree = "<group>"; };
		2AFEB1791C747139000507FA /* WXInstanceWrap.h */ = {isa = PBXFileReference; fileEncoding = 4; lastKnownFileType = sourcecode.c.h; path = WXInstanceWrap.h; sourceTree = "<group>"; };
		2AFEB17A1C747139000507FA /* WXInstanceWrap.m */ = {isa = PBXFileReference; fileEncoding = 4; lastKnownFileType = sourcecode.c.objc; path = WXInstanceWrap.m; sourceTree = "<group>"; };
		333D9A251F41507A007CED39 /* WXTransition.h */ = {isa = PBXFileReference; fileEncoding = 4; lastKnownFileType = sourcecode.c.h; path = WXTransition.h; sourceTree = "<group>"; };
		333D9A261F41507A007CED39 /* WXTransition.mm */ = {isa = PBXFileReference; fileEncoding = 4; lastKnownFileType = sourcecode.cpp.objcpp; path = WXTransition.mm; sourceTree = "<group>"; };
		33CE190C2153443000CF9670 /* WXJSFrameworkLoadDefaultImpl.h */ = {isa = PBXFileReference; fileEncoding = 4; lastKnownFileType = sourcecode.c.h; path = WXJSFrameworkLoadDefaultImpl.h; sourceTree = "<group>"; };
		33CE190D2153443000CF9670 /* WXJSFrameworkLoadDefaultImpl.m */ = {isa = PBXFileReference; fileEncoding = 4; lastKnownFileType = sourcecode.c.objc; path = WXJSFrameworkLoadDefaultImpl.m; sourceTree = "<group>"; };
		33CE19122153444900CF9670 /* WXJSFrameworkLoadProtocol.h */ = {isa = PBXFileReference; fileEncoding = 4; lastKnownFileType = sourcecode.c.h; path = WXJSFrameworkLoadProtocol.h; sourceTree = "<group>"; };
		37B51EE21E97804D0040A743 /* WXCycleSliderComponent.h */ = {isa = PBXFileReference; fileEncoding = 4; lastKnownFileType = sourcecode.c.h; path = WXCycleSliderComponent.h; sourceTree = "<group>"; };
		37B51EE31E97804D0040A743 /* WXCycleSliderComponent.mm */ = {isa = PBXFileReference; fileEncoding = 4; lastKnownFileType = sourcecode.cpp.objcpp; path = WXCycleSliderComponent.mm; sourceTree = "<group>"; };
		4505D119219B1F710083A1A2 /* class_math.h */ = {isa = PBXFileReference; fileEncoding = 4; lastKnownFileType = sourcecode.c.h; path = class_math.h; sourceTree = "<group>"; };
		4505D11A219B1F710083A1A2 /* class_math.cc */ = {isa = PBXFileReference; fileEncoding = 4; lastKnownFileType = sourcecode.cpp.cpp; path = class_math.cc; sourceTree = "<group>"; };
		45326708213FC84900DAA620 /* WXDisplayLinkManager.h */ = {isa = PBXFileReference; fileEncoding = 4; lastKnownFileType = sourcecode.c.h; path = WXDisplayLinkManager.h; sourceTree = "<group>"; };
		45326709213FC84900DAA620 /* WXDisplayLinkManager.m */ = {isa = PBXFileReference; fileEncoding = 4; lastKnownFileType = sourcecode.c.objc; path = WXDisplayLinkManager.m; sourceTree = "<group>"; };
		453267122140E38900DAA620 /* vcomponent.h */ = {isa = PBXFileReference; fileEncoding = 4; lastKnownFileType = sourcecode.c.h; path = vcomponent.h; sourceTree = "<group>"; };
		453267132140E38900DAA620 /* vcomponent.cc */ = {isa = PBXFileReference; fileEncoding = 4; lastKnownFileType = sourcecode.cpp.cpp; path = vcomponent.cc; sourceTree = "<group>"; };
		453F374B219A76A500A03F1D /* WXConvertUtility.h */ = {isa = PBXFileReference; fileEncoding = 4; lastKnownFileType = sourcecode.c.h; path = WXConvertUtility.h; sourceTree = "<group>"; };
		453F374C219A76A500A03F1D /* WXConvertUtility.mm */ = {isa = PBXFileReference; fileEncoding = 4; lastKnownFileType = sourcecode.cpp.objcpp; path = WXConvertUtility.mm; sourceTree = "<group>"; };
		453F3750219A76CA00A03F1D /* default_request_handler.h */ = {isa = PBXFileReference; fileEncoding = 4; lastKnownFileType = sourcecode.c.h; path = default_request_handler.h; sourceTree = "<group>"; };
		453F3751219A76CA00A03F1D /* http_module.cc */ = {isa = PBXFileReference; fileEncoding = 4; lastKnownFileType = sourcecode.cpp.cpp; path = http_module.cc; sourceTree = "<group>"; };
		453F3753219A76CA00A03F1D /* default_request_handler.mm */ = {isa = PBXFileReference; fileEncoding = 4; lastKnownFileType = sourcecode.cpp.objcpp; path = default_request_handler.mm; sourceTree = "<group>"; };
		453F3754219A76CA00A03F1D /* request_handler.h */ = {isa = PBXFileReference; fileEncoding = 4; lastKnownFileType = sourcecode.c.h; path = request_handler.h; sourceTree = "<group>"; };
		453F3755219A76CA00A03F1D /* http_module.h */ = {isa = PBXFileReference; fileEncoding = 4; lastKnownFileType = sourcecode.c.h; path = http_module.h; sourceTree = "<group>"; };
		453F375C219A76FA00A03F1D /* vcomponent_lifecycle_listener.mm */ = {isa = PBXFileReference; fileEncoding = 4; lastKnownFileType = sourcecode.cpp.objcpp; path = vcomponent_lifecycle_listener.mm; sourceTree = "<group>"; };
		453F375D219A76FA00A03F1D /* vnode_on_event_listener.mm */ = {isa = PBXFileReference; fileEncoding = 4; lastKnownFileType = sourcecode.cpp.objcpp; path = vnode_on_event_listener.mm; sourceTree = "<group>"; };
		453F3760219A770900A03F1D /* vcomponent_lifecycle_listener.h */ = {isa = PBXFileReference; fileEncoding = 4; lastKnownFileType = sourcecode.c.h; path = vcomponent_lifecycle_listener.h; sourceTree = "<group>"; };
		453F3761219A770900A03F1D /* vnode_on_event_listener.h */ = {isa = PBXFileReference; fileEncoding = 4; lastKnownFileType = sourcecode.c.h; path = vnode_on_event_listener.h; sourceTree = "<group>"; };
		4547FCFF2152048600E79971 /* class_object.cc */ = {isa = PBXFileReference; fileEncoding = 4; lastKnownFileType = sourcecode.cpp.cpp; path = class_object.cc; sourceTree = "<group>"; };
		4547FD002152048600E79971 /* class_object.h */ = {isa = PBXFileReference; fileEncoding = 4; lastKnownFileType = sourcecode.c.h; path = class_object.h; sourceTree = "<group>"; };
		4547FD0B215392F900E79971 /* js_common_function.h */ = {isa = PBXFileReference; fileEncoding = 4; lastKnownFileType = sourcecode.c.h; path = js_common_function.h; sourceTree = "<group>"; };
		4547FD0C215392F900E79971 /* js_common_function.cc */ = {isa = PBXFileReference; fileEncoding = 4; lastKnownFileType = sourcecode.cpp.cpp; path = js_common_function.cc; sourceTree = "<group>"; };
		591324A21D49B7F1004E89ED /* WXTimerModuleTests.m */ = {isa = PBXFileReference; fileEncoding = 4; lastKnownFileType = sourcecode.c.objc; path = WXTimerModuleTests.m; sourceTree = "<group>"; };
		591DD32F1D23AD5800BE8709 /* WXErrorView.m */ = {isa = PBXFileReference; fileEncoding = 4; lastKnownFileType = sourcecode.c.objc; path = WXErrorView.m; sourceTree = "<group>"; };
		591DD3301D23AD5800BE8709 /* WXErrorView.h */ = {isa = PBXFileReference; fileEncoding = 4; lastKnownFileType = sourcecode.c.h; path = WXErrorView.h; sourceTree = "<group>"; };
		594C28901CF9E61A009793A4 /* WXAnimationModule.m */ = {isa = PBXFileReference; fileEncoding = 4; lastKnownFileType = sourcecode.c.objc; path = WXAnimationModule.m; sourceTree = "<group>"; };
		594C28911CF9E61A009793A4 /* WXAnimationModule.h */ = {isa = PBXFileReference; fileEncoding = 4; lastKnownFileType = sourcecode.c.h; path = WXAnimationModule.h; sourceTree = "<group>"; };
		596FDD651D3F52700082CD5B /* WXAnimationModuleTests.m */ = {isa = PBXFileReference; fileEncoding = 4; lastKnownFileType = sourcecode.c.objc; path = WXAnimationModuleTests.m; sourceTree = "<group>"; };
		596FDD671D3F9EFF0082CD5B /* TestSupportUtils.h */ = {isa = PBXFileReference; fileEncoding = 4; lastKnownFileType = sourcecode.c.h; path = TestSupportUtils.h; sourceTree = "<group>"; };
		596FDD681D3F9EFF0082CD5B /* TestSupportUtils.m */ = {isa = PBXFileReference; fileEncoding = 4; lastKnownFileType = sourcecode.c.objc; path = TestSupportUtils.m; sourceTree = "<group>"; };
		597334B01D4D9E7F00988789 /* WXSDKManagerTests.m */ = {isa = PBXFileReference; fileEncoding = 4; lastKnownFileType = sourcecode.c.objc; path = WXSDKManagerTests.m; sourceTree = "<group>"; };
		597334B21D4DE1A600988789 /* WXBridgeMethodTests.m */ = {isa = PBXFileReference; fileEncoding = 4; lastKnownFileType = sourcecode.c.objc; path = WXBridgeMethodTests.m; sourceTree = "<group>"; };
		598805AC1D52D8C800EDED2C /* WXStorageTests.m */ = {isa = PBXFileReference; fileEncoding = 4; lastKnownFileType = sourcecode.c.objc; path = WXStorageTests.m; sourceTree = "<group>"; };
		5996BD6F1D49EC0600C0FEA6 /* WXInstanceWrapTests.m */ = {isa = PBXFileReference; fileEncoding = 4; lastKnownFileType = sourcecode.c.objc; path = WXInstanceWrapTests.m; sourceTree = "<group>"; };
		5996BD741D4D8A0E00C0FEA6 /* WXSDKEngineTests.m */ = {isa = PBXFileReference; fileEncoding = 4; lastKnownFileType = sourcecode.c.objc; path = WXSDKEngineTests.m; sourceTree = "<group>"; };
		59A582D31CF481110081FD3E /* WXAppMonitorProtocol.h */ = {isa = PBXFileReference; fileEncoding = 4; lastKnownFileType = sourcecode.c.h; path = WXAppMonitorProtocol.h; sourceTree = "<group>"; };
		59A582FA1CF5B17B0081FD3E /* WXBridgeContext.h */ = {isa = PBXFileReference; fileEncoding = 4; lastKnownFileType = sourcecode.c.h; path = WXBridgeContext.h; sourceTree = "<group>"; };
		59A583041CF5B2FD0081FD3E /* WXNavigationDefaultImpl.h */ = {isa = PBXFileReference; fileEncoding = 4; lastKnownFileType = sourcecode.c.h; path = WXNavigationDefaultImpl.h; sourceTree = "<group>"; };
		59A583051CF5B2FD0081FD3E /* WXNavigationDefaultImpl.m */ = {isa = PBXFileReference; fileEncoding = 4; lastKnownFileType = sourcecode.c.objc; path = WXNavigationDefaultImpl.m; sourceTree = "<group>"; };
		59A596171CB630E50012CD52 /* WXNavigationProtocol.h */ = {isa = PBXFileReference; fileEncoding = 4; lastKnownFileType = sourcecode.c.h; path = WXNavigationProtocol.h; sourceTree = "<group>"; };
		59A5961A1CB630F10012CD52 /* WXComponent+Navigation.h */ = {isa = PBXFileReference; fileEncoding = 4; lastKnownFileType = sourcecode.c.h; path = "WXComponent+Navigation.h"; sourceTree = "<group>"; };
		59A5961B1CB630F10012CD52 /* WXComponent+Navigation.m */ = {isa = PBXFileReference; fileEncoding = 4; lastKnownFileType = sourcecode.c.objc; path = "WXComponent+Navigation.m"; sourceTree = "<group>"; };
		59A5961E1CB6311F0012CD52 /* WXNavigatorModule.h */ = {isa = PBXFileReference; fileEncoding = 4; lastKnownFileType = sourcecode.c.h; path = WXNavigatorModule.h; sourceTree = "<group>"; };
		59A5961F1CB6311F0012CD52 /* WXNavigatorModule.m */ = {isa = PBXFileReference; fileEncoding = 4; lastKnownFileType = sourcecode.c.objc; path = WXNavigatorModule.m; sourceTree = "<group>"; };
		59A596201CB6311F0012CD52 /* WXStorageModule.h */ = {isa = PBXFileReference; fileEncoding = 4; lastKnownFileType = sourcecode.c.h; path = WXStorageModule.h; sourceTree = "<group>"; };
		59A596211CB6311F0012CD52 /* WXStorageModule.m */ = {isa = PBXFileReference; fileEncoding = 4; lastKnownFileType = sourcecode.c.objc; path = WXStorageModule.m; sourceTree = "<group>"; };
		59A5962B1CB632050012CD52 /* WXBaseViewController.h */ = {isa = PBXFileReference; fileEncoding = 4; lastKnownFileType = sourcecode.c.h; path = WXBaseViewController.h; sourceTree = "<group>"; };
		59A5962C1CB632050012CD52 /* WXBaseViewController.m */ = {isa = PBXFileReference; fileEncoding = 4; lastKnownFileType = sourcecode.c.objc; path = WXBaseViewController.m; sourceTree = "<group>"; };
		59A5962D1CB632050012CD52 /* WXRootViewController.h */ = {isa = PBXFileReference; fileEncoding = 4; lastKnownFileType = sourcecode.c.h; path = WXRootViewController.h; sourceTree = "<group>"; };
		59A5962E1CB632050012CD52 /* WXRootViewController.m */ = {isa = PBXFileReference; fileEncoding = 4; lastKnownFileType = sourcecode.c.objc; path = WXRootViewController.m; sourceTree = "<group>"; };
		59AC02501D2A7E6E00355112 /* wx_load_error@3x.png */ = {isa = PBXFileReference; lastKnownFileType = image.png; path = "wx_load_error@3x.png"; sourceTree = "<group>"; };
		59CE27E61CC387DB000BE37A /* WXEmbedComponent.h */ = {isa = PBXFileReference; fileEncoding = 4; lastKnownFileType = sourcecode.c.h; path = WXEmbedComponent.h; sourceTree = "<group>"; };
		59CE27E71CC387DB000BE37A /* WXEmbedComponent.m */ = {isa = PBXFileReference; fileEncoding = 4; lastKnownFileType = sourcecode.c.objc; path = WXEmbedComponent.m; sourceTree = "<group>"; };
		59D3CA481CFC3CE1008835DC /* NSTimer+Weex.h */ = {isa = PBXFileReference; fileEncoding = 4; lastKnownFileType = sourcecode.c.h; path = "NSTimer+Weex.h"; sourceTree = "<group>"; };
		59D3CA491CFC3CE1008835DC /* NSTimer+Weex.m */ = {isa = PBXFileReference; fileEncoding = 4; lastKnownFileType = sourcecode.c.objc; path = "NSTimer+Weex.m"; sourceTree = "<group>"; };
		740451E81E14BB26004157CB /* WXServiceFactory.h */ = {isa = PBXFileReference; fileEncoding = 4; lastKnownFileType = sourcecode.c.h; path = WXServiceFactory.h; sourceTree = "<group>"; };
		740451E91E14BB26004157CB /* WXServiceFactory.m */ = {isa = PBXFileReference; fileEncoding = 4; lastKnownFileType = sourcecode.c.objc; path = WXServiceFactory.m; sourceTree = "<group>"; };
		7408C48C1CFB345D000BCCD0 /* WXComponent+Events.h */ = {isa = PBXFileReference; fileEncoding = 4; lastKnownFileType = sourcecode.c.h; path = "WXComponent+Events.h"; sourceTree = "<group>"; };
		7408C48D1CFB345D000BCCD0 /* WXComponent+Events.m */ = {isa = PBXFileReference; fileEncoding = 4; lastKnownFileType = sourcecode.c.objc; path = "WXComponent+Events.m"; sourceTree = "<group>"; };
		740938EA1D3D026600DBB801 /* WXComponentTests.m */ = {isa = PBXFileReference; fileEncoding = 4; lastKnownFileType = sourcecode.c.objc; path = WXComponentTests.m; sourceTree = "<group>"; };
		740938ED1D3D079100DBB801 /* JavaScriptCore.framework */ = {isa = PBXFileReference; lastKnownFileType = wrapper.framework; name = JavaScriptCore.framework; path = System/Library/Frameworks/JavaScriptCore.framework; sourceTree = SDKROOT; };
		740938F41D3D0DDE00DBB801 /* AVFoundation.framework */ = {isa = PBXFileReference; lastKnownFileType = wrapper.framework; name = AVFoundation.framework; path = System/Library/Frameworks/AVFoundation.framework; sourceTree = SDKROOT; };
		740938F61D3D0DFD00DBB801 /* CoreMedia.framework */ = {isa = PBXFileReference; lastKnownFileType = wrapper.framework; name = CoreMedia.framework; path = System/Library/Frameworks/CoreMedia.framework; sourceTree = SDKROOT; };
		740938F81D3D0E0300DBB801 /* MediaPlayer.framework */ = {isa = PBXFileReference; lastKnownFileType = wrapper.framework; name = MediaPlayer.framework; path = System/Library/Frameworks/MediaPlayer.framework; sourceTree = SDKROOT; };
		740938FA1D3D0E1700DBB801 /* AVKit.framework */ = {isa = PBXFileReference; lastKnownFileType = wrapper.framework; name = AVKit.framework; path = System/Library/Frameworks/AVKit.framework; sourceTree = SDKROOT; };
		7410811D1CED585A001BC6E5 /* WXComponentManager.h */ = {isa = PBXFileReference; fileEncoding = 4; lastKnownFileType = sourcecode.c.h; path = WXComponentManager.h; sourceTree = "<group>"; };
		7410811E1CED585A001BC6E5 /* WXComponentManager.mm */ = {isa = PBXFileReference; fileEncoding = 4; lastKnownFileType = sourcecode.cpp.objcpp; path = WXComponentManager.mm; sourceTree = "<group>"; };
		741081211CED6756001BC6E5 /* WXComponentFactory.h */ = {isa = PBXFileReference; fileEncoding = 4; lastKnownFileType = sourcecode.c.h; path = WXComponentFactory.h; sourceTree = "<group>"; };
		741081221CED6756001BC6E5 /* WXComponentFactory.m */ = {isa = PBXFileReference; fileEncoding = 4; lastKnownFileType = sourcecode.c.objc; path = WXComponentFactory.m; sourceTree = "<group>"; };
		741081251CEDB4EC001BC6E5 /* WXComponent_internal.h */ = {isa = PBXFileReference; fileEncoding = 4; lastKnownFileType = sourcecode.c.h; path = WXComponent_internal.h; sourceTree = "<group>"; };
		741DFE001DDD7D18009B020F /* WXRoundedRect.h */ = {isa = PBXFileReference; fileEncoding = 4; lastKnownFileType = sourcecode.c.h; path = WXRoundedRect.h; sourceTree = "<group>"; };
		741DFE011DDD7D18009B020F /* WXRoundedRect.mm */ = {isa = PBXFileReference; fileEncoding = 4; lastKnownFileType = sourcecode.cpp.objcpp; path = WXRoundedRect.mm; sourceTree = "<group>"; };
		741DFE041DDD9B2F009B020F /* UIBezierPath+Weex.h */ = {isa = PBXFileReference; fileEncoding = 4; lastKnownFileType = sourcecode.c.h; path = "UIBezierPath+Weex.h"; sourceTree = "<group>"; };
		741DFE051DDD9B2F009B020F /* UIBezierPath+Weex.m */ = {isa = PBXFileReference; fileEncoding = 4; lastKnownFileType = sourcecode.c.objc; path = "UIBezierPath+Weex.m"; sourceTree = "<group>"; };
		742389991C3174EB00D748CA /* WXWeakObjectWrapper.h */ = {isa = PBXFileReference; fileEncoding = 4; lastKnownFileType = sourcecode.c.h; path = WXWeakObjectWrapper.h; sourceTree = "<group>"; };
		7423899A1C3174EB00D748CA /* WXWeakObjectWrapper.m */ = {isa = PBXFileReference; fileEncoding = 4; lastKnownFileType = sourcecode.c.objc; path = WXWeakObjectWrapper.m; sourceTree = "<group>"; };
		7423899D1C32733800D748CA /* WXType.h */ = {isa = PBXFileReference; fileEncoding = 4; lastKnownFileType = sourcecode.c.h; path = WXType.h; sourceTree = "<group>"; };
		7423EB4F1F4ADE30001662D1 /* WXComponent+DataBinding.h */ = {isa = PBXFileReference; lastKnownFileType = sourcecode.c.h; path = "WXComponent+DataBinding.h"; sourceTree = "<group>"; };
		7423EB501F4ADE30001662D1 /* WXComponent+DataBinding.mm */ = {isa = PBXFileReference; lastKnownFileType = sourcecode.cpp.objcpp; path = "WXComponent+DataBinding.mm"; sourceTree = "<group>"; };
		742AD7251DF98C45007DC46C /* WXResourceRequest.h */ = {isa = PBXFileReference; fileEncoding = 4; lastKnownFileType = sourcecode.c.h; name = WXResourceRequest.h; path = Network/WXResourceRequest.h; sourceTree = "<group>"; };
		742AD7261DF98C45007DC46C /* WXResourceRequest.m */ = {isa = PBXFileReference; fileEncoding = 4; lastKnownFileType = sourcecode.c.objc; name = WXResourceRequest.m; path = Network/WXResourceRequest.m; sourceTree = "<group>"; };
		742AD7271DF98C45007DC46C /* WXResourceRequestHandler.h */ = {isa = PBXFileReference; fileEncoding = 4; lastKnownFileType = sourcecode.c.h; name = WXResourceRequestHandler.h; path = Network/WXResourceRequestHandler.h; sourceTree = "<group>"; };
		742AD7281DF98C45007DC46C /* WXResourceRequestHandlerDefaultImpl.h */ = {isa = PBXFileReference; fileEncoding = 4; lastKnownFileType = sourcecode.c.h; name = WXResourceRequestHandlerDefaultImpl.h; path = Network/WXResourceRequestHandlerDefaultImpl.h; sourceTree = "<group>"; };
		742AD7291DF98C45007DC46C /* WXResourceRequestHandlerDefaultImpl.m */ = {isa = PBXFileReference; fileEncoding = 4; lastKnownFileType = sourcecode.c.objc; name = WXResourceRequestHandlerDefaultImpl.m; path = Network/WXResourceRequestHandlerDefaultImpl.m; sourceTree = "<group>"; };
		742AD72A1DF98C45007DC46C /* WXResourceResponse.h */ = {isa = PBXFileReference; fileEncoding = 4; lastKnownFileType = sourcecode.c.h; name = WXResourceResponse.h; path = Network/WXResourceResponse.h; sourceTree = "<group>"; };
		742AD72B1DF98C45007DC46C /* WXResourceResponse.m */ = {isa = PBXFileReference; fileEncoding = 4; lastKnownFileType = sourcecode.c.objc; name = WXResourceResponse.m; path = Network/WXResourceResponse.m; sourceTree = "<group>"; };
		742AD7381DF98C8B007DC46C /* WXResourceLoader.h */ = {isa = PBXFileReference; fileEncoding = 4; lastKnownFileType = sourcecode.c.h; name = WXResourceLoader.h; path = Loader/WXResourceLoader.h; sourceTree = "<group>"; };
		742AD7391DF98C8B007DC46C /* WXResourceLoader.m */ = {isa = PBXFileReference; fileEncoding = 4; lastKnownFileType = sourcecode.c.objc; name = WXResourceLoader.m; path = Loader/WXResourceLoader.m; sourceTree = "<group>"; };
		743933B21C7ED9AA00773BB7 /* WXSimulatorShortcutManager.h */ = {isa = PBXFileReference; fileEncoding = 4; lastKnownFileType = sourcecode.c.h; path = WXSimulatorShortcutManager.h; sourceTree = "<group>"; };
		743933B31C7ED9AA00773BB7 /* WXSimulatorShortcutManager.m */ = {isa = PBXFileReference; fileEncoding = 4; lastKnownFileType = sourcecode.c.objc; path = WXSimulatorShortcutManager.m; sourceTree = "<group>"; };
		744BEA531D05178F00452B5D /* WXComponent+Display.h */ = {isa = PBXFileReference; fileEncoding = 4; lastKnownFileType = sourcecode.c.h; path = "WXComponent+Display.h"; sourceTree = "<group>"; };
		744BEA541D05178F00452B5D /* WXComponent+Display.m */ = {isa = PBXFileReference; fileEncoding = 4; lastKnownFileType = sourcecode.c.objc; path = "WXComponent+Display.m"; sourceTree = "<group>"; };
		744BEA571D0520F300452B5D /* WXComponent+Layout.h */ = {isa = PBXFileReference; fileEncoding = 4; lastKnownFileType = sourcecode.c.h; name = "WXComponent+Layout.h"; path = "Layout/WXComponent+Layout.h"; sourceTree = "<group>"; };
		744D610A1E49978200B624B3 /* WXHeaderComponent.h */ = {isa = PBXFileReference; fileEncoding = 4; lastKnownFileType = sourcecode.c.h; path = WXHeaderComponent.h; sourceTree = "<group>"; };
		744D610B1E49978200B624B3 /* WXHeaderComponent.mm */ = {isa = PBXFileReference; fileEncoding = 4; lastKnownFileType = sourcecode.cpp.objcpp; path = WXHeaderComponent.mm; sourceTree = "<group>"; };
		744D610E1E49979000B624B3 /* WXFooterComponent.h */ = {isa = PBXFileReference; fileEncoding = 4; lastKnownFileType = sourcecode.c.h; path = WXFooterComponent.h; sourceTree = "<group>"; };
		744D610F1E49979000B624B3 /* WXFooterComponent.m */ = {isa = PBXFileReference; fileEncoding = 4; lastKnownFileType = sourcecode.c.objc; path = WXFooterComponent.m; sourceTree = "<group>"; };
		744D61121E4AF23E00B624B3 /* WXDiffUtil.h */ = {isa = PBXFileReference; fileEncoding = 4; lastKnownFileType = sourcecode.c.h; path = WXDiffUtil.h; sourceTree = "<group>"; };
		744D61131E4AF23E00B624B3 /* WXDiffUtil.m */ = {isa = PBXFileReference; fileEncoding = 4; lastKnownFileType = sourcecode.c.objc; path = WXDiffUtil.m; sourceTree = "<group>"; };
		745B2D5E1E5A8E1E0092D38A /* WXMultiColumnLayout.h */ = {isa = PBXFileReference; fileEncoding = 4; lastKnownFileType = sourcecode.c.h; name = WXMultiColumnLayout.h; path = WeexSDK/Sources/Component/Recycler/WXMultiColumnLayout.h; sourceTree = SOURCE_ROOT; };
		745B2D5F1E5A8E1E0092D38A /* WXMultiColumnLayout.m */ = {isa = PBXFileReference; fileEncoding = 4; lastKnownFileType = sourcecode.c.objc; name = WXMultiColumnLayout.m; path = WeexSDK/Sources/Component/Recycler/WXMultiColumnLayout.m; sourceTree = SOURCE_ROOT; };
		745B2D601E5A8E1E0092D38A /* WXRecyclerComponent.h */ = {isa = PBXFileReference; fileEncoding = 4; lastKnownFileType = sourcecode.c.h; name = WXRecyclerComponent.h; path = WeexSDK/Sources/Component/Recycler/WXRecyclerComponent.h; sourceTree = SOURCE_ROOT; };
		745B2D611E5A8E1E0092D38A /* WXRecyclerComponent.mm */ = {isa = PBXFileReference; fileEncoding = 4; lastKnownFileType = sourcecode.cpp.objcpp; name = WXRecyclerComponent.mm; path = WeexSDK/Sources/Component/Recycler/WXRecyclerComponent.mm; sourceTree = SOURCE_ROOT; };
		745B2D621E5A8E1E0092D38A /* WXRecyclerDataController.h */ = {isa = PBXFileReference; fileEncoding = 4; lastKnownFileType = sourcecode.c.h; name = WXRecyclerDataController.h; path = WeexSDK/Sources/Component/Recycler/WXRecyclerDataController.h; sourceTree = SOURCE_ROOT; };
		745B2D631E5A8E1E0092D38A /* WXRecyclerDataController.m */ = {isa = PBXFileReference; fileEncoding = 4; lastKnownFileType = sourcecode.c.objc; name = WXRecyclerDataController.m; path = WeexSDK/Sources/Component/Recycler/WXRecyclerDataController.m; sourceTree = SOURCE_ROOT; };
		745B2D641E5A8E1E0092D38A /* WXRecyclerUpdateController.h */ = {isa = PBXFileReference; fileEncoding = 4; lastKnownFileType = sourcecode.c.h; name = WXRecyclerUpdateController.h; path = WeexSDK/Sources/Component/Recycler/WXRecyclerUpdateController.h; sourceTree = SOURCE_ROOT; };
		745B2D651E5A8E1E0092D38A /* WXRecyclerUpdateController.m */ = {isa = PBXFileReference; fileEncoding = 4; lastKnownFileType = sourcecode.c.objc; name = WXRecyclerUpdateController.m; path = WeexSDK/Sources/Component/Recycler/WXRecyclerUpdateController.m; sourceTree = SOURCE_ROOT; };
		745B2D661E5A8E1E0092D38A /* WXSectionDataController.h */ = {isa = PBXFileReference; fileEncoding = 4; lastKnownFileType = sourcecode.c.h; name = WXSectionDataController.h; path = WeexSDK/Sources/Component/Recycler/WXSectionDataController.h; sourceTree = SOURCE_ROOT; };
		745B2D671E5A8E1E0092D38A /* WXSectionDataController.m */ = {isa = PBXFileReference; fileEncoding = 4; lastKnownFileType = sourcecode.c.objc; name = WXSectionDataController.m; path = WeexSDK/Sources/Component/Recycler/WXSectionDataController.m; sourceTree = SOURCE_ROOT; };
		745ED2D61C5F2C7E002DB5A8 /* WXView.h */ = {isa = PBXFileReference; fileEncoding = 4; lastKnownFileType = sourcecode.c.h; path = WXView.h; sourceTree = "<group>"; };
		745ED2D71C5F2C7E002DB5A8 /* WXView.m */ = {isa = PBXFileReference; fileEncoding = 4; lastKnownFileType = sourcecode.c.objc; path = WXView.m; sourceTree = "<group>"; };
		7461F88C1CFB373100F62D44 /* WXDisplayQueue.h */ = {isa = PBXFileReference; fileEncoding = 4; lastKnownFileType = sourcecode.c.h; path = WXDisplayQueue.h; sourceTree = "<group>"; };
		7461F88D1CFB373100F62D44 /* WXDisplayQueue.m */ = {isa = PBXFileReference; fileEncoding = 4; lastKnownFileType = sourcecode.c.objc; path = WXDisplayQueue.m; sourceTree = "<group>"; };
		7461F88E1CFB373100F62D44 /* WXLayer.h */ = {isa = PBXFileReference; fileEncoding = 4; lastKnownFileType = sourcecode.c.h; path = WXLayer.h; sourceTree = "<group>"; };
		7461F88F1CFB373100F62D44 /* WXLayer.m */ = {isa = PBXFileReference; fileEncoding = 4; lastKnownFileType = sourcecode.c.objc; path = WXLayer.m; sourceTree = "<group>"; };
		7461F8A61CFC33A800F62D44 /* WXThreadSafeMutableArray.h */ = {isa = PBXFileReference; fileEncoding = 4; lastKnownFileType = sourcecode.c.h; path = WXThreadSafeMutableArray.h; sourceTree = "<group>"; };
		7461F8A71CFC33A800F62D44 /* WXThreadSafeMutableArray.m */ = {isa = PBXFileReference; fileEncoding = 4; lastKnownFileType = sourcecode.c.objc; path = WXThreadSafeMutableArray.m; sourceTree = "<group>"; };
		746319001C60AFC100EFEBD4 /* WXThreadSafeCounter.h */ = {isa = PBXFileReference; fileEncoding = 4; lastKnownFileType = sourcecode.c.h; path = WXThreadSafeCounter.h; sourceTree = "<group>"; };
		746319011C60AFC100EFEBD4 /* WXThreadSafeCounter.m */ = {isa = PBXFileReference; fileEncoding = 4; lastKnownFileType = sourcecode.c.objc; path = WXThreadSafeCounter.m; sourceTree = "<group>"; };
		746319271C71B92600EFEBD4 /* WXModalUIModule.h */ = {isa = PBXFileReference; fileEncoding = 4; lastKnownFileType = sourcecode.c.h; path = WXModalUIModule.h; sourceTree = "<group>"; };
		746319281C71B92600EFEBD4 /* WXModalUIModule.m */ = {isa = PBXFileReference; fileEncoding = 4; lastKnownFileType = sourcecode.c.objc; path = WXModalUIModule.m; sourceTree = "<group>"; };
		7469869B1C4DEAC20054A57E /* libicucore.tbd */ = {isa = PBXFileReference; lastKnownFileType = "sourcecode.text-based-dylib-definition"; name = libicucore.tbd; path = usr/lib/libicucore.tbd; sourceTree = SDKROOT; };
		7469869D1C4E2C000054A57E /* NSArray+Weex.h */ = {isa = PBXFileReference; fileEncoding = 4; lastKnownFileType = sourcecode.c.h; path = "NSArray+Weex.h"; sourceTree = "<group>"; };
		7469869E1C4E2C000054A57E /* NSArray+Weex.m */ = {isa = PBXFileReference; fileEncoding = 4; lastKnownFileType = sourcecode.c.objc; path = "NSArray+Weex.m"; sourceTree = "<group>"; };
		746B92391F46BE36009AE86B /* WXCellSlotComponent.h */ = {isa = PBXFileReference; lastKnownFileType = sourcecode.c.h; path = WXCellSlotComponent.h; sourceTree = "<group>"; };
		746B923A1F46BE36009AE86B /* WXCellSlotComponent.mm */ = {isa = PBXFileReference; lastKnownFileType = sourcecode.cpp.objcpp; path = WXCellSlotComponent.mm; sourceTree = "<group>"; };
		747A787A1D1BAAC900DED9D0 /* WXComponent+ViewManagement.h */ = {isa = PBXFileReference; fileEncoding = 4; lastKnownFileType = sourcecode.c.h; path = "WXComponent+ViewManagement.h"; sourceTree = "<group>"; };
		747A787B1D1BAAC900DED9D0 /* WXComponent+ViewManagement.mm */ = {isa = PBXFileReference; fileEncoding = 4; lastKnownFileType = sourcecode.cpp.objcpp; path = "WXComponent+ViewManagement.mm"; sourceTree = "<group>"; };
		747DF6801E31AEE4005C53A8 /* WXLength.h */ = {isa = PBXFileReference; fileEncoding = 4; lastKnownFileType = sourcecode.c.h; path = WXLength.h; sourceTree = "<group>"; };
		747DF6811E31AEE4005C53A8 /* WXLength.m */ = {isa = PBXFileReference; fileEncoding = 4; lastKnownFileType = sourcecode.c.objc; path = WXLength.m; sourceTree = "<group>"; };
		74862F771E02B88D00B7A041 /* JSValue+Weex.h */ = {isa = PBXFileReference; fileEncoding = 4; lastKnownFileType = sourcecode.c.h; path = "JSValue+Weex.h"; sourceTree = "<group>"; };
		74862F781E02B88D00B7A041 /* JSValue+Weex.m */ = {isa = PBXFileReference; fileEncoding = 4; lastKnownFileType = sourcecode.c.objc; path = "JSValue+Weex.m"; sourceTree = "<group>"; };
		74862F7B1E03A0F300B7A041 /* WXModuleMethod.h */ = {isa = PBXFileReference; fileEncoding = 4; lastKnownFileType = sourcecode.c.h; path = WXModuleMethod.h; sourceTree = "<group>"; };
		74862F7C1E03A0F300B7A041 /* WXModuleMethod.m */ = {isa = PBXFileReference; fileEncoding = 4; lastKnownFileType = sourcecode.c.objc; path = WXModuleMethod.m; sourceTree = "<group>"; };
		74862F7F1E03A24500B7A041 /* WXComponentMethod.h */ = {isa = PBXFileReference; fileEncoding = 4; lastKnownFileType = sourcecode.c.h; path = WXComponentMethod.h; sourceTree = "<group>"; };
		74862F801E03A24500B7A041 /* WXComponentMethod.m */ = {isa = PBXFileReference; fileEncoding = 4; lastKnownFileType = sourcecode.c.objc; path = WXComponentMethod.m; sourceTree = "<group>"; };
		74896F2E1D1AC79400D1D593 /* NSObject+WXSwizzle.h */ = {isa = PBXFileReference; fileEncoding = 4; lastKnownFileType = sourcecode.c.h; path = "NSObject+WXSwizzle.h"; sourceTree = "<group>"; };
		74896F2F1D1AC79400D1D593 /* NSObject+WXSwizzle.m */ = {isa = PBXFileReference; fileEncoding = 4; lastKnownFileType = sourcecode.c.objc; path = "NSObject+WXSwizzle.m"; sourceTree = "<group>"; };
		748B25161C44A6F9005D491E /* WXSDKInstance_private.h */ = {isa = PBXFileReference; fileEncoding = 4; lastKnownFileType = sourcecode.c.h; path = WXSDKInstance_private.h; sourceTree = "<group>"; };
		74915F451C8EB02B00BEBCC0 /* WXAssert.h */ = {isa = PBXFileReference; fileEncoding = 4; lastKnownFileType = sourcecode.c.h; path = WXAssert.h; sourceTree = "<group>"; };
		74915F461C8EB02B00BEBCC0 /* WXAssert.m */ = {isa = PBXFileReference; fileEncoding = 4; lastKnownFileType = sourcecode.c.objc; path = WXAssert.m; sourceTree = "<group>"; };
		749DC2791D40827B009E1C91 /* WXMonitor.h */ = {isa = PBXFileReference; fileEncoding = 4; lastKnownFileType = sourcecode.c.h; path = WXMonitor.h; sourceTree = "<group>"; };
		749DC27A1D40827B009E1C91 /* WXMonitor.m */ = {isa = PBXFileReference; fileEncoding = 4; lastKnownFileType = sourcecode.c.objc; path = WXMonitor.m; sourceTree = "<group>"; };
		74A4BA591CABBBD000195969 /* WXDebugTool.h */ = {isa = PBXFileReference; fileEncoding = 4; lastKnownFileType = sourcecode.c.h; path = WXDebugTool.h; sourceTree = "<group>"; };
		74A4BA5A1CABBBD000195969 /* WXDebugTool.m */ = {isa = PBXFileReference; fileEncoding = 4; lastKnownFileType = sourcecode.c.objc; path = WXDebugTool.m; sourceTree = "<group>"; };
		74A4BA841CAD453400195969 /* WXNetworkProtocol.h */ = {isa = PBXFileReference; fileEncoding = 4; lastKnownFileType = sourcecode.c.h; path = WXNetworkProtocol.h; sourceTree = "<group>"; };
		74A4BA941CB365D100195969 /* WXAppConfiguration.h */ = {isa = PBXFileReference; fileEncoding = 4; lastKnownFileType = sourcecode.c.h; path = WXAppConfiguration.h; sourceTree = "<group>"; };
		74A4BA951CB365D100195969 /* WXAppConfiguration.m */ = {isa = PBXFileReference; fileEncoding = 4; lastKnownFileType = sourcecode.c.objc; path = WXAppConfiguration.m; sourceTree = "<group>"; };
		74A4BA981CB3BAA100195969 /* WXThreadSafeMutableDictionary.h */ = {isa = PBXFileReference; fileEncoding = 4; lastKnownFileType = sourcecode.c.h; path = WXThreadSafeMutableDictionary.h; sourceTree = "<group>"; };
		74A4BA991CB3BAA100195969 /* WXThreadSafeMutableDictionary.m */ = {isa = PBXFileReference; fileEncoding = 4; lastKnownFileType = sourcecode.c.objc; path = WXThreadSafeMutableDictionary.m; sourceTree = "<group>"; };
		74A4BA9C1CB3C0A100195969 /* WXHandlerFactory.h */ = {isa = PBXFileReference; fileEncoding = 4; lastKnownFileType = sourcecode.c.h; path = WXHandlerFactory.h; sourceTree = "<group>"; };
		74A4BA9D1CB3C0A100195969 /* WXHandlerFactory.m */ = {isa = PBXFileReference; fileEncoding = 4; lastKnownFileType = sourcecode.c.objc; path = WXHandlerFactory.m; sourceTree = "<group>"; };
		74A4BAA41CB4F98300195969 /* WXStreamModule.h */ = {isa = PBXFileReference; fileEncoding = 4; lastKnownFileType = sourcecode.c.h; path = WXStreamModule.h; sourceTree = "<group>"; };
		74A4BAA51CB4F98300195969 /* WXStreamModule.m */ = {isa = PBXFileReference; fileEncoding = 4; lastKnownFileType = sourcecode.c.objc; path = WXStreamModule.m; sourceTree = "<group>"; };
		74AD99821D5B0E59008F0336 /* WXPolyfillSet.h */ = {isa = PBXFileReference; fileEncoding = 4; lastKnownFileType = sourcecode.c.h; path = WXPolyfillSet.h; sourceTree = "<group>"; };
		74AD99831D5B0E59008F0336 /* WXPolyfillSet.m */ = {isa = PBXFileReference; fileEncoding = 4; lastKnownFileType = sourcecode.c.objc; path = WXPolyfillSet.m; sourceTree = "<group>"; };
		74B8BEFC1DC47B72004A6027 /* WXRootView.h */ = {isa = PBXFileReference; fileEncoding = 4; lastKnownFileType = sourcecode.c.h; path = WXRootView.h; sourceTree = "<group>"; };
		74B8BEFD1DC47B72004A6027 /* WXRootView.m */ = {isa = PBXFileReference; fileEncoding = 4; lastKnownFileType = sourcecode.c.objc; path = WXRootView.m; sourceTree = "<group>"; };
		74B8BF001DC49AFE004A6027 /* WXRootViewTests.m */ = {isa = PBXFileReference; fileEncoding = 4; lastKnownFileType = sourcecode.c.objc; path = WXRootViewTests.m; sourceTree = "<group>"; };
		74BA4AB11F70F4B600AC29BF /* WXRecycleListLayout.h */ = {isa = PBXFileReference; lastKnownFileType = sourcecode.c.h; path = WXRecycleListLayout.h; sourceTree = "<group>"; };
		74BA4AB21F70F4B600AC29BF /* WXRecycleListLayout.m */ = {isa = PBXFileReference; lastKnownFileType = sourcecode.c.objc; path = WXRecycleListLayout.m; sourceTree = "<group>"; };
		74BB5FB71DFEE81A004FC3DF /* WXMetaModule.h */ = {isa = PBXFileReference; fileEncoding = 4; lastKnownFileType = sourcecode.c.h; path = WXMetaModule.h; sourceTree = "<group>"; };
		74BB5FB81DFEE81A004FC3DF /* WXMetaModule.m */ = {isa = PBXFileReference; fileEncoding = 4; lastKnownFileType = sourcecode.c.objc; path = WXMetaModule.m; sourceTree = "<group>"; };
		74BF19F61F5139BB00AEE3D7 /* WXJSASTParser.h */ = {isa = PBXFileReference; lastKnownFileType = sourcecode.c.h; path = WXJSASTParser.h; sourceTree = "<group>"; };
		74BF19F71F5139BB00AEE3D7 /* WXJSASTParser.mm */ = {isa = PBXFileReference; lastKnownFileType = sourcecode.cpp.objcpp; path = WXJSASTParser.mm; sourceTree = "<group>"; };
		74C27A011CEC441D004E488E /* WeexSDK-Prefix.pch */ = {isa = PBXFileReference; lastKnownFileType = sourcecode.c.h; path = "WeexSDK-Prefix.pch"; sourceTree = "<group>"; };
		74C8963D1D2AC2210043B82A /* WeexSDKTests.xctest */ = {isa = PBXFileReference; explicitFileType = wrapper.cfbundle; includeInIndex = 0; path = WeexSDKTests.xctest; sourceTree = BUILT_PRODUCTS_DIR; };
		74C8963F1D2AC2210043B82A /* WeexSDKTests.m */ = {isa = PBXFileReference; lastKnownFileType = sourcecode.c.objc; path = WeexSDKTests.m; sourceTree = "<group>"; };
		74C896411D2AC2210043B82A /* Info.plist */ = {isa = PBXFileReference; lastKnownFileType = text.plist.xml; path = Info.plist; sourceTree = "<group>"; };
		74CC7A1A1C2BC5F800829368 /* WXCellComponent.h */ = {isa = PBXFileReference; fileEncoding = 4; lastKnownFileType = sourcecode.c.h; path = WXCellComponent.h; sourceTree = "<group>"; };
		74CC7A1B1C2BC5F800829368 /* WXCellComponent.mm */ = {isa = PBXFileReference; fileEncoding = 4; lastKnownFileType = sourcecode.cpp.objcpp; path = WXCellComponent.mm; sourceTree = "<group>"; };
		74CC7A1E1C2BF9DC00829368 /* WXListComponent.h */ = {isa = PBXFileReference; fileEncoding = 4; lastKnownFileType = sourcecode.c.h; path = WXListComponent.h; sourceTree = "<group>"; };
		74CC7A1F1C2BF9DC00829368 /* WXListComponent.mm */ = {isa = PBXFileReference; fileEncoding = 4; lastKnownFileType = sourcecode.cpp.objcpp; path = WXListComponent.mm; sourceTree = "<group>"; };
		74CFDD371F45939C007A1A66 /* WXRecycleListComponent.h */ = {isa = PBXFileReference; lastKnownFileType = sourcecode.c.h; path = WXRecycleListComponent.h; sourceTree = "<group>"; };
		74CFDD381F45939C007A1A66 /* WXRecycleListComponent.mm */ = {isa = PBXFileReference; lastKnownFileType = sourcecode.cpp.objcpp; path = WXRecycleListComponent.mm; sourceTree = "<group>"; };
		74CFDD3B1F459400007A1A66 /* WXRecycleListDataManager.h */ = {isa = PBXFileReference; lastKnownFileType = sourcecode.c.h; path = WXRecycleListDataManager.h; sourceTree = "<group>"; };
		74CFDD3C1F459400007A1A66 /* WXRecycleListDataManager.m */ = {isa = PBXFileReference; lastKnownFileType = sourcecode.c.objc; path = WXRecycleListDataManager.m; sourceTree = "<group>"; };
		74CFDD3F1F45941E007A1A66 /* WXRecycleListTemplateManager.h */ = {isa = PBXFileReference; lastKnownFileType = sourcecode.c.h; path = WXRecycleListTemplateManager.h; sourceTree = "<group>"; };
		74CFDD401F45941E007A1A66 /* WXRecycleListTemplateManager.m */ = {isa = PBXFileReference; lastKnownFileType = sourcecode.c.objc; path = WXRecycleListTemplateManager.m; sourceTree = "<group>"; };
		74CFDD431F459443007A1A66 /* WXRecycleListUpdateManager.h */ = {isa = PBXFileReference; lastKnownFileType = sourcecode.c.h; path = WXRecycleListUpdateManager.h; sourceTree = "<group>"; };
		74CFDD441F459443007A1A66 /* WXRecycleListUpdateManager.m */ = {isa = PBXFileReference; lastKnownFileType = sourcecode.c.objc; path = WXRecycleListUpdateManager.m; sourceTree = "<group>"; };
		74D2051E1E091B8000128F44 /* WXCallJSMethod.h */ = {isa = PBXFileReference; fileEncoding = 4; lastKnownFileType = sourcecode.c.h; path = WXCallJSMethod.h; sourceTree = "<group>"; };
		74D2051F1E091B8000128F44 /* WXCallJSMethod.m */ = {isa = PBXFileReference; fileEncoding = 4; lastKnownFileType = sourcecode.c.objc; path = WXCallJSMethod.m; sourceTree = "<group>"; };
		74EF31A91DE58AE600667A07 /* WXURLRewriteProtocol.h */ = {isa = PBXFileReference; fileEncoding = 4; lastKnownFileType = sourcecode.c.h; path = WXURLRewriteProtocol.h; sourceTree = "<group>"; };
		74EF31AB1DE58BE200667A07 /* WXURLRewriteDefaultImpl.h */ = {isa = PBXFileReference; fileEncoding = 4; lastKnownFileType = sourcecode.c.h; path = WXURLRewriteDefaultImpl.h; sourceTree = "<group>"; };
		74EF31AC1DE58BE200667A07 /* WXURLRewriteDefaultImpl.m */ = {isa = PBXFileReference; fileEncoding = 4; lastKnownFileType = sourcecode.c.objc; path = WXURLRewriteDefaultImpl.m; sourceTree = "<group>"; };
		74EF31BE1DE5ED5900667A07 /* libstdc++.tbd */ = {isa = PBXFileReference; lastKnownFileType = "sourcecode.text-based-dylib-definition"; name = "libstdc++.tbd"; path = "usr/lib/libstdc++.tbd"; sourceTree = SDKROOT; };
		74EF31C21DE6935600667A07 /* WXURLRewriteTests.m */ = {isa = PBXFileReference; fileEncoding = 4; lastKnownFileType = sourcecode.c.objc; path = WXURLRewriteTests.m; sourceTree = "<group>"; };
		74F7BFF41DC782EC004D0871 /* testRootView.js */ = {isa = PBXFileReference; fileEncoding = 4; lastKnownFileType = sourcecode.javascript; path = testRootView.js; sourceTree = "<group>"; };
		74FD6E031C7C0E9600DBEB6D /* WXScrollerProtocol.h */ = {isa = PBXFileReference; fileEncoding = 4; lastKnownFileType = sourcecode.c.h; path = WXScrollerProtocol.h; sourceTree = "<group>"; };
		7715EB6021A69DD8001F1108 /* WXRichText.h */ = {isa = PBXFileReference; fileEncoding = 4; lastKnownFileType = sourcecode.c.h; path = WXRichText.h; sourceTree = "<group>"; };
		7715EB6121A69DD9001F1108 /* WXRichText.mm */ = {isa = PBXFileReference; fileEncoding = 4; lastKnownFileType = sourcecode.cpp.objcpp; path = WXRichText.mm; sourceTree = "<group>"; };
		775BEE4D1C16F993008D1629 /* WXDefine.h */ = {isa = PBXFileReference; fileEncoding = 4; lastKnownFileType = sourcecode.c.h; path = WXDefine.h; sourceTree = "<group>"; };
		775BEE6C1C1BD8F4008D1629 /* WXImgLoaderProtocol.h */ = {isa = PBXFileReference; fileEncoding = 4; lastKnownFileType = sourcecode.c.h; path = WXImgLoaderProtocol.h; sourceTree = "<group>"; };
		775BEE701C1BD977008D1629 /* WXModuleProtocol.h */ = {isa = PBXFileReference; fileEncoding = 4; lastKnownFileType = sourcecode.c.h; path = WXModuleProtocol.h; sourceTree = "<group>"; };
		77788B6D2229252C000D5102 /* render_page_custom.h */ = {isa = PBXFileReference; fileEncoding = 4; lastKnownFileType = sourcecode.c.h; path = render_page_custom.h; sourceTree = "<group>"; };
		77788B6E2229252C000D5102 /* render_page_base.cpp */ = {isa = PBXFileReference; fileEncoding = 4; lastKnownFileType = sourcecode.cpp.cpp; path = render_page_base.cpp; sourceTree = "<group>"; };
		77788B6F2229252C000D5102 /* render_page_custom.cpp */ = {isa = PBXFileReference; fileEncoding = 4; lastKnownFileType = sourcecode.cpp.cpp; path = render_page_custom.cpp; sourceTree = "<group>"; };
		77788B702229252C000D5102 /* render_page_base.h */ = {isa = PBXFileReference; fileEncoding = 4; lastKnownFileType = sourcecode.c.h; path = render_page_base.h; sourceTree = "<group>"; };
		77788B7A22292536000D5102 /* render_target.h */ = {isa = PBXFileReference; fileEncoding = 4; lastKnownFileType = sourcecode.c.h; path = render_target.h; sourceTree = "<group>"; };
		77788B7B22292536000D5102 /* render_target.cpp */ = {isa = PBXFileReference; fileEncoding = 4; lastKnownFileType = sourcecode.cpp.cpp; path = render_target.cpp; sourceTree = "<group>"; };
		77A3D66D222F9F5B0078A6F5 /* WeexApiValue.h */ = {isa = PBXFileReference; fileEncoding = 4; lastKnownFileType = sourcecode.c.h; path = WeexApiValue.h; sourceTree = "<group>"; };
		77CF6A5421E6E47D00BA8634 /* core_constants.h */ = {isa = PBXFileReference; fileEncoding = 4; lastKnownFileType = sourcecode.c.h; path = core_constants.h; sourceTree = "<group>"; };
		77CF6A5521E6E47D00BA8634 /* log_defines.h */ = {isa = PBXFileReference; fileEncoding = 4; lastKnownFileType = sourcecode.c.h; path = log_defines.h; sourceTree = "<group>"; };
		77D160FD1C02DBE70010B15B /* WeexSDK.framework */ = {isa = PBXFileReference; explicitFileType = wrapper.framework; includeInIndex = 0; path = WeexSDK.framework; sourceTree = BUILT_PRODUCTS_DIR; };
		77D161021C02DBE70010B15B /* Info.plist */ = {isa = PBXFileReference; lastKnownFileType = text.plist.xml; name = Info.plist; path = ../../Info.plist; sourceTree = "<group>"; };
		77D1611E1C02DDB40010B15B /* WXSDKEngine.h */ = {isa = PBXFileReference; fileEncoding = 4; lastKnownFileType = sourcecode.c.h; path = WXSDKEngine.h; sourceTree = "<group>"; };
		77D1611F1C02DDB40010B15B /* WXSDKEngine.m */ = {isa = PBXFileReference; fileEncoding = 4; lastKnownFileType = sourcecode.c.objc; path = WXSDKEngine.m; sourceTree = "<group>"; };
		77D161221C02DDD10010B15B /* WXSDKInstance.h */ = {isa = PBXFileReference; fileEncoding = 4; lastKnownFileType = sourcecode.c.h; path = WXSDKInstance.h; sourceTree = "<group>"; };
		77D161231C02DDD10010B15B /* WXSDKInstance.m */ = {isa = PBXFileReference; fileEncoding = 4; lastKnownFileType = sourcecode.c.objc; path = WXSDKInstance.m; sourceTree = "<group>"; };
		77D161261C02DE1A0010B15B /* WXSDKManager.h */ = {isa = PBXFileReference; fileEncoding = 4; lastKnownFileType = sourcecode.c.h; path = WXSDKManager.h; sourceTree = "<group>"; };
		77D161271C02DE1A0010B15B /* WXSDKManager.m */ = {isa = PBXFileReference; fileEncoding = 4; lastKnownFileType = sourcecode.c.objc; path = WXSDKManager.m; sourceTree = "<group>"; };
		77D1612E1C02DE4E0010B15B /* WXComponent.h */ = {isa = PBXFileReference; fileEncoding = 4; lastKnownFileType = sourcecode.c.h; name = WXComponent.h; path = ../Model/WXComponent.h; sourceTree = "<group>"; };
		77D1612F1C02DE4E0010B15B /* WXComponent.mm */ = {isa = PBXFileReference; fileEncoding = 4; lastKnownFileType = sourcecode.cpp.objcpp; name = WXComponent.mm; path = ../Model/WXComponent.mm; sourceTree = "<group>"; };
		77D161361C02DE940010B15B /* WXBridgeManager.h */ = {isa = PBXFileReference; fileEncoding = 4; lastKnownFileType = sourcecode.c.h; path = WXBridgeManager.h; sourceTree = "<group>"; };
		77D161371C02DE940010B15B /* WXBridgeManager.m */ = {isa = PBXFileReference; fileEncoding = 4; lastKnownFileType = sourcecode.c.objc; path = WXBridgeManager.m; sourceTree = "<group>"; };
		77D1613A1C02DEA60010B15B /* WXJSCoreBridge.h */ = {isa = PBXFileReference; fileEncoding = 4; lastKnownFileType = sourcecode.c.h; path = WXJSCoreBridge.h; sourceTree = "<group>"; };
		77D161421C02DEE40010B15B /* WXBridgeProtocol.h */ = {isa = PBXFileReference; fileEncoding = 4; lastKnownFileType = sourcecode.c.h; path = WXBridgeProtocol.h; sourceTree = "<group>"; };
		77D161491C02E3790010B15B /* WXConvert.h */ = {isa = PBXFileReference; fileEncoding = 4; lastKnownFileType = sourcecode.c.h; path = WXConvert.h; sourceTree = "<group>"; };
		77D1614A1C02E3790010B15B /* WXConvert.m */ = {isa = PBXFileReference; fileEncoding = 4; lastKnownFileType = sourcecode.c.objc; path = WXConvert.m; sourceTree = "<group>"; };
		77D1614D1C02E3880010B15B /* WXUtility.h */ = {isa = PBXFileReference; fileEncoding = 4; lastKnownFileType = sourcecode.c.h; path = WXUtility.h; sourceTree = "<group>"; };
		77D1614E1C02E3880010B15B /* WXUtility.m */ = {isa = PBXFileReference; fileEncoding = 4; lastKnownFileType = sourcecode.c.objc; path = WXUtility.m; sourceTree = "<group>"; };
		77D161601C02ED790010B15B /* WXLog.h */ = {isa = PBXFileReference; fileEncoding = 4; lastKnownFileType = sourcecode.c.h; path = WXLog.h; sourceTree = "<group>"; };
		77D161611C02ED790010B15B /* WXLog.m */ = {isa = PBXFileReference; fileEncoding = 4; lastKnownFileType = sourcecode.c.objc; path = WXLog.m; sourceTree = "<group>"; };
		77E659D81C07F594008B8775 /* WXDomModule.h */ = {isa = PBXFileReference; fileEncoding = 4; lastKnownFileType = sourcecode.c.h; path = WXDomModule.h; sourceTree = "<group>"; };
		77E659D91C07F594008B8775 /* WXDomModule.m */ = {isa = PBXFileReference; fileEncoding = 4; lastKnownFileType = sourcecode.c.objc; path = WXDomModule.m; sourceTree = "<group>"; };
		77E659EF1C0C3612008B8775 /* WXModuleFactory.h */ = {isa = PBXFileReference; fileEncoding = 4; lastKnownFileType = sourcecode.c.h; path = WXModuleFactory.h; sourceTree = "<group>"; };
		77E659F01C0C3612008B8775 /* WXModuleFactory.m */ = {isa = PBXFileReference; fileEncoding = 4; lastKnownFileType = sourcecode.c.objc; path = WXModuleFactory.m; sourceTree = "<group>"; };
		77E65A0B1C155E99008B8775 /* WXDivComponent.h */ = {isa = PBXFileReference; fileEncoding = 4; lastKnownFileType = sourcecode.c.h; path = WXDivComponent.h; sourceTree = "<group>"; };
		77E65A0C1C155E99008B8775 /* WXDivComponent.m */ = {isa = PBXFileReference; fileEncoding = 4; lastKnownFileType = sourcecode.c.objc; path = WXDivComponent.m; sourceTree = "<group>"; };
		77E65A0F1C155EA8008B8775 /* WXImageComponent.h */ = {isa = PBXFileReference; fileEncoding = 4; lastKnownFileType = sourcecode.c.h; path = WXImageComponent.h; sourceTree = "<group>"; };
		77E65A101C155EA8008B8775 /* WXImageComponent.m */ = {isa = PBXFileReference; fileEncoding = 4; lastKnownFileType = sourcecode.c.objc; path = WXImageComponent.m; sourceTree = "<group>"; };
		77E65A131C155EB5008B8775 /* WXTextComponent.h */ = {isa = PBXFileReference; fileEncoding = 4; lastKnownFileType = sourcecode.c.h; path = WXTextComponent.h; sourceTree = "<group>"; };
		77E65A141C155EB5008B8775 /* WXTextComponent.mm */ = {isa = PBXFileReference; fileEncoding = 4; lastKnownFileType = sourcecode.cpp.objcpp; path = WXTextComponent.mm; sourceTree = "<group>"; };
		77E65A171C155F25008B8775 /* WXScrollerComponent.h */ = {isa = PBXFileReference; fileEncoding = 4; lastKnownFileType = sourcecode.c.h; path = WXScrollerComponent.h; sourceTree = "<group>"; };
		77E65A181C155F25008B8775 /* WXScrollerComponent.mm */ = {isa = PBXFileReference; fileEncoding = 4; lastKnownFileType = sourcecode.cpp.objcpp; path = WXScrollerComponent.mm; sourceTree = "<group>"; };
		841CD1021F9739890081196D /* WXExceptionUtils.m */ = {isa = PBXFileReference; fileEncoding = 4; lastKnownFileType = sourcecode.c.objc; path = WXExceptionUtils.m; sourceTree = "<group>"; };
		841CD1041F97399C0081196D /* WXExceptionUtils.h */ = {isa = PBXFileReference; lastKnownFileType = sourcecode.c.h; path = WXExceptionUtils.h; sourceTree = "<group>"; };
		98399A7E21916A9600D83CCE /* exec_state_section.cc */ = {isa = PBXFileReference; fileEncoding = 4; lastKnownFileType = sourcecode.cpp.cpp; path = exec_state_section.cc; sourceTree = "<group>"; };
		98399A7F21916A9600D83CCE /* exec_state_binary.cc */ = {isa = PBXFileReference; fileEncoding = 4; lastKnownFileType = sourcecode.cpp.cpp; path = exec_state_binary.cc; sourceTree = "<group>"; };
		98399A8021916A9600D83CCE /* class_regex.cc */ = {isa = PBXFileReference; fileEncoding = 4; lastKnownFileType = sourcecode.cpp.cpp; path = class_regex.cc; sourceTree = "<group>"; };
		98399A8121916A9600D83CCE /* exec_state_binary.h */ = {isa = PBXFileReference; fileEncoding = 4; lastKnownFileType = sourcecode.c.h; path = exec_state_binary.h; sourceTree = "<group>"; };
		98399A8221916A9700D83CCE /* class_console.cc */ = {isa = PBXFileReference; fileEncoding = 4; lastKnownFileType = sourcecode.cpp.cpp; path = class_console.cc; sourceTree = "<group>"; };
		98399A8321916A9700D83CCE /* class_window.cc */ = {isa = PBXFileReference; fileEncoding = 4; lastKnownFileType = sourcecode.cpp.cpp; path = class_window.cc; sourceTree = "<group>"; };
		98399A8421916A9700D83CCE /* class_function.cc */ = {isa = PBXFileReference; fileEncoding = 4; lastKnownFileType = sourcecode.cpp.cpp; path = class_function.cc; sourceTree = "<group>"; };
		98399A8521916A9700D83CCE /* class_window.h */ = {isa = PBXFileReference; fileEncoding = 4; lastKnownFileType = sourcecode.c.h; path = class_window.h; sourceTree = "<group>"; };
		98399A8621916A9700D83CCE /* class_console.h */ = {isa = PBXFileReference; fileEncoding = 4; lastKnownFileType = sourcecode.c.h; path = class_console.h; sourceTree = "<group>"; };
		98399A8721916A9700D83CCE /* class_regex.h */ = {isa = PBXFileReference; fileEncoding = 4; lastKnownFileType = sourcecode.c.h; path = class_regex.h; sourceTree = "<group>"; };
		98399A8821916A9700D83CCE /* exec_state_section.h */ = {isa = PBXFileReference; fileEncoding = 4; lastKnownFileType = sourcecode.c.h; path = exec_state_section.h; sourceTree = "<group>"; };
		98399A8921916A9800D83CCE /* class_function.h */ = {isa = PBXFileReference; fileEncoding = 4; lastKnownFileType = sourcecode.c.h; path = class_function.h; sourceTree = "<group>"; };
		98399A8A21916A9800D83CCE /* op_code.cc */ = {isa = PBXFileReference; fileEncoding = 4; lastKnownFileType = sourcecode.cpp.cpp; path = op_code.cc; sourceTree = "<group>"; };
		9B9E74771FA2DB5800DAAEA9 /* WXTestBridgeMethodDummy.h */ = {isa = PBXFileReference; fileEncoding = 4; lastKnownFileType = sourcecode.c.h; path = WXTestBridgeMethodDummy.h; sourceTree = "<group>"; };
		9B9E74781FA2DB5800DAAEA9 /* WXTestBridgeMethodDummy.m */ = {isa = PBXFileReference; fileEncoding = 4; lastKnownFileType = sourcecode.c.objc; path = WXTestBridgeMethodDummy.m; sourceTree = "<group>"; };
		B8394F3521468AF100CA1EFF /* render_action_trigger_vsync.h */ = {isa = PBXFileReference; fileEncoding = 4; lastKnownFileType = sourcecode.c.h; path = render_action_trigger_vsync.h; sourceTree = "<group>"; };
		B8394F3621468AF100CA1EFF /* render_action_trigger_vsync.cpp */ = {isa = PBXFileReference; fileEncoding = 4; lastKnownFileType = sourcecode.cpp.cpp; path = render_action_trigger_vsync.cpp; sourceTree = "<group>"; };
		B863DF312107307F00EA887D /* WXBridgeContext.m */ = {isa = PBXFileReference; fileEncoding = 4; lastKnownFileType = sourcecode.c.objc; path = WXBridgeContext.m; sourceTree = "<group>"; };
		B87B9E7B21539B3300B6DC61 /* WXVersion.h */ = {isa = PBXFileReference; lastKnownFileType = sourcecode.c.h; path = WXVersion.h; sourceTree = "<group>"; };
		B87B9E7C21539B3300B6DC61 /* WXVersion.m */ = {isa = PBXFileReference; lastKnownFileType = sourcecode.c.objc; path = WXVersion.m; sourceTree = "<group>"; };
		B89543ED20EB18B4006EAD63 /* WXCoreBridge.mm */ = {isa = PBXFileReference; fileEncoding = 4; lastKnownFileType = sourcecode.cpp.objcpp; path = WXCoreBridge.mm; sourceTree = "<group>"; };
		B89543EE20EB18B4006EAD63 /* WXJSCoreBridge.mm */ = {isa = PBXFileReference; fileEncoding = 4; lastKnownFileType = sourcecode.cpp.objcpp; path = WXJSCoreBridge.mm; sourceTree = "<group>"; };
		B89543EF20EB18B4006EAD63 /* WXCoreBridge.h */ = {isa = PBXFileReference; fileEncoding = 4; lastKnownFileType = sourcecode.c.h; path = WXCoreBridge.h; sourceTree = "<group>"; };
		B8A72C96213F8BAD0024E7BE /* class_json.h */ = {isa = PBXFileReference; fileEncoding = 4; lastKnownFileType = sourcecode.c.h; path = class_json.h; sourceTree = "<group>"; };
		B8A72C97213F8BAD0024E7BE /* class_string.h */ = {isa = PBXFileReference; fileEncoding = 4; lastKnownFileType = sourcecode.c.h; path = class_string.h; sourceTree = "<group>"; };
		B8A72C98213F8BAD0024E7BE /* class_json.cc */ = {isa = PBXFileReference; fileEncoding = 4; lastKnownFileType = sourcecode.cpp.cpp; path = class_json.cc; sourceTree = "<group>"; };
		B8A72C99213F8BAD0024E7BE /* class_string.cc */ = {isa = PBXFileReference; fileEncoding = 4; lastKnownFileType = sourcecode.cpp.cpp; path = class_string.cc; sourceTree = "<group>"; };
		B8D66AEE2125572F003960BD /* string_table.cc */ = {isa = PBXFileReference; fileEncoding = 4; lastKnownFileType = sourcecode.cpp.cpp; path = string_table.cc; sourceTree = "<group>"; };
		B8D66AEF2125572F003960BD /* table.cc */ = {isa = PBXFileReference; fileEncoding = 4; lastKnownFileType = sourcecode.cpp.cpp; path = table.cc; sourceTree = "<group>"; };
		B8D66AF02125572F003960BD /* code_generator.h */ = {isa = PBXFileReference; fileEncoding = 4; lastKnownFileType = sourcecode.c.h; path = code_generator.h; sourceTree = "<group>"; };
		B8D66AF12125572F003960BD /* code_generator.cc */ = {isa = PBXFileReference; fileEncoding = 4; lastKnownFileType = sourcecode.cpp.cpp; path = code_generator.cc; sourceTree = "<group>"; };
		B8D66AF22125572F003960BD /* ast_factory.cc */ = {isa = PBXFileReference; fileEncoding = 4; lastKnownFileType = sourcecode.cpp.cpp; path = ast_factory.cc; sourceTree = "<group>"; };
		B8D66AF32125572F003960BD /* parser.h */ = {isa = PBXFileReference; fileEncoding = 4; lastKnownFileType = sourcecode.c.h; path = parser.h; sourceTree = "<group>"; };
		B8D66AF42125572F003960BD /* parser.cc */ = {isa = PBXFileReference; fileEncoding = 4; lastKnownFileType = sourcecode.cpp.cpp; path = parser.cc; sourceTree = "<group>"; };
		B8D66AF62125572F003960BD /* vnode.h */ = {isa = PBXFileReference; fileEncoding = 4; lastKnownFileType = sourcecode.c.h; path = vnode.h; sourceTree = "<group>"; };
		B8D66AF72125572F003960BD /* vnode_exec_env.cc */ = {isa = PBXFileReference; fileEncoding = 4; lastKnownFileType = sourcecode.cpp.cpp; path = vnode_exec_env.cc; sourceTree = "<group>"; };
		B8D66AF82125572F003960BD /* vnode.cc */ = {isa = PBXFileReference; fileEncoding = 4; lastKnownFileType = sourcecode.cpp.cpp; path = vnode.cc; sourceTree = "<group>"; };
		B8D66AF92125572F003960BD /* vnode_render_context.cc */ = {isa = PBXFileReference; fileEncoding = 4; lastKnownFileType = sourcecode.cpp.cpp; path = vnode_render_context.cc; sourceTree = "<group>"; };
		B8D66AFA2125572F003960BD /* vnode_exec_env.h */ = {isa = PBXFileReference; fileEncoding = 4; lastKnownFileType = sourcecode.c.h; path = vnode_exec_env.h; sourceTree = "<group>"; };
		B8D66AFB2125572F003960BD /* vnode_render_manager.cc */ = {isa = PBXFileReference; fileEncoding = 4; lastKnownFileType = sourcecode.cpp.cpp; path = vnode_render_manager.cc; sourceTree = "<group>"; };
		B8D66AFC2125572F003960BD /* vnode_render_manager.h */ = {isa = PBXFileReference; fileEncoding = 4; lastKnownFileType = sourcecode.c.h; path = vnode_render_manager.h; sourceTree = "<group>"; };
		B8D66AFD2125572F003960BD /* vnode_render_context.h */ = {isa = PBXFileReference; fileEncoding = 4; lastKnownFileType = sourcecode.c.h; path = vnode_render_context.h; sourceTree = "<group>"; };
		B8D66AFE2125572F003960BD /* tokenizer.cc */ = {isa = PBXFileReference; fileEncoding = 4; lastKnownFileType = sourcecode.cpp.cpp; path = tokenizer.cc; sourceTree = "<group>"; };
		B8D66AFF2125572F003960BD /* ast_factory.h */ = {isa = PBXFileReference; fileEncoding = 4; lastKnownFileType = sourcecode.c.h; path = ast_factory.h; sourceTree = "<group>"; };
		B8D66B002125572F003960BD /* ast.cc */ = {isa = PBXFileReference; fileEncoding = 4; lastKnownFileType = sourcecode.cpp.cpp; path = ast.cc; sourceTree = "<group>"; };
		B8D66B022125572F003960BD /* statement.h */ = {isa = PBXFileReference; fileEncoding = 4; lastKnownFileType = sourcecode.c.h; path = statement.h; sourceTree = "<group>"; };
		B8D66B032125572F003960BD /* tokenizer.h */ = {isa = PBXFileReference; fileEncoding = 4; lastKnownFileType = sourcecode.c.h; path = tokenizer.h; sourceTree = "<group>"; };
		B8D66B042125572F003960BD /* statement.cc */ = {isa = PBXFileReference; fileEncoding = 4; lastKnownFileType = sourcecode.cpp.cpp; path = statement.cc; sourceTree = "<group>"; };
		B8D66B052125572F003960BD /* vm.cc */ = {isa = PBXFileReference; fileEncoding = 4; lastKnownFileType = sourcecode.cpp.cpp; path = vm.cc; sourceTree = "<group>"; };
		B8D66B062125572F003960BD /* string_table.h */ = {isa = PBXFileReference; fileEncoding = 4; lastKnownFileType = sourcecode.c.h; path = string_table.h; sourceTree = "<group>"; };
		B8D66B072125572F003960BD /* ast.h */ = {isa = PBXFileReference; fileEncoding = 4; lastKnownFileType = sourcecode.c.h; path = ast.h; sourceTree = "<group>"; };
		B8D66B0A2125572F003960BD /* scanner.h */ = {isa = PBXFileReference; fileEncoding = 4; lastKnownFileType = sourcecode.c.h; path = scanner.h; sourceTree = "<group>"; };
		B8D66B0C2125572F003960BD /* handle.h */ = {isa = PBXFileReference; fileEncoding = 4; lastKnownFileType = sourcecode.c.h; path = handle.h; sourceTree = "<group>"; };
		B8D66B0D2125572F003960BD /* exec_state.h */ = {isa = PBXFileReference; fileEncoding = 4; lastKnownFileType = sourcecode.c.h; path = exec_state.h; sourceTree = "<group>"; };
		B8D66B0E2125572F003960BD /* object.h */ = {isa = PBXFileReference; fileEncoding = 4; lastKnownFileType = sourcecode.c.h; path = object.h; sourceTree = "<group>"; };
		B8D66B0F2125572F003960BD /* table.h */ = {isa = PBXFileReference; fileEncoding = 4; lastKnownFileType = sourcecode.c.h; path = table.h; sourceTree = "<group>"; };
		B8D66B112125572F003960BD /* token.h */ = {isa = PBXFileReference; fileEncoding = 4; lastKnownFileType = sourcecode.c.h; path = token.h; sourceTree = "<group>"; };
		B8D66B122125572F003960BD /* vm.h */ = {isa = PBXFileReference; fileEncoding = 4; lastKnownFileType = sourcecode.c.h; path = vm.h; sourceTree = "<group>"; };
		B8D66B132125572F003960BD /* op_code.h */ = {isa = PBXFileReference; fileEncoding = 4; lastKnownFileType = sourcecode.c.h; path = op_code.h; sourceTree = "<group>"; };
		B8D66B142125572F003960BD /* ast_visitor.h */ = {isa = PBXFileReference; fileEncoding = 4; lastKnownFileType = sourcecode.c.h; path = ast_visitor.h; sourceTree = "<group>"; };
		B8D66B152125572F003960BD /* object.cc */ = {isa = PBXFileReference; fileEncoding = 4; lastKnownFileType = sourcecode.cpp.cpp; path = object.cc; sourceTree = "<group>"; };
		B8D66B162125572F003960BD /* token.cc */ = {isa = PBXFileReference; fileEncoding = 4; lastKnownFileType = sourcecode.cpp.cpp; path = token.cc; sourceTree = "<group>"; };
		B8D66B182125572F003960BD /* exec_state.cc */ = {isa = PBXFileReference; fileEncoding = 4; lastKnownFileType = sourcecode.cpp.cpp; path = exec_state.cc; sourceTree = "<group>"; };
		B8D66B1A2125572F003960BD /* render_performance.cpp */ = {isa = PBXFileReference; fileEncoding = 4; lastKnownFileType = sourcecode.cpp.cpp; path = render_performance.cpp; sourceTree = "<group>"; };
		B8D66B1B2125572F003960BD /* render_performance.h */ = {isa = PBXFileReference; fileEncoding = 4; lastKnownFileType = sourcecode.c.h; path = render_performance.h; sourceTree = "<group>"; };
		B8D66B1D2125572F003960BD /* constants_name.h */ = {isa = PBXFileReference; fileEncoding = 4; lastKnownFileType = sourcecode.c.h; path = constants_name.h; sourceTree = "<group>"; };
		B8D66B1E2125572F003960BD /* constants_value.h */ = {isa = PBXFileReference; fileEncoding = 4; lastKnownFileType = sourcecode.c.h; path = constants_value.h; sourceTree = "<group>"; };
		B8D66B1F2125572F003960BD /* css_value_getter.cpp */ = {isa = PBXFileReference; fileEncoding = 4; lastKnownFileType = sourcecode.cpp.cpp; path = css_value_getter.cpp; sourceTree = "<group>"; };
		B8D66B202125572F003960BD /* css_value_getter.h */ = {isa = PBXFileReference; fileEncoding = 4; lastKnownFileType = sourcecode.c.h; path = css_value_getter.h; sourceTree = "<group>"; };
		B8D66B222125572F003960BD /* core_environment.cpp */ = {isa = PBXFileReference; fileEncoding = 4; lastKnownFileType = sourcecode.cpp.cpp; path = core_environment.cpp; sourceTree = "<group>"; };
		B8D66B232125572F003960BD /* core_environment.h */ = {isa = PBXFileReference; fileEncoding = 4; lastKnownFileType = sourcecode.c.h; path = core_environment.h; sourceTree = "<group>"; };
		B8D66B252125572F003960BD /* platform_bridge.h */ = {isa = PBXFileReference; fileEncoding = 4; lastKnownFileType = sourcecode.c.h; path = platform_bridge.h; sourceTree = "<group>"; };
		B8D66B272125572F003960BD /* core_side_in_platform.cpp */ = {isa = PBXFileReference; fileEncoding = 4; lastKnownFileType = sourcecode.cpp.cpp; path = core_side_in_platform.cpp; sourceTree = "<group>"; };
		B8D66B282125572F003960BD /* core_side_in_platform.h */ = {isa = PBXFileReference; fileEncoding = 4; lastKnownFileType = sourcecode.c.h; path = core_side_in_platform.h; sourceTree = "<group>"; };
		B8D66B2A2125572F003960BD /* core_side_in_script.cpp */ = {isa = PBXFileReference; fileEncoding = 4; lastKnownFileType = sourcecode.cpp.cpp; path = core_side_in_script.cpp; sourceTree = "<group>"; };
		B8D66B2B2125572F003960BD /* core_side_in_script.h */ = {isa = PBXFileReference; fileEncoding = 4; lastKnownFileType = sourcecode.c.h; path = core_side_in_script.h; sourceTree = "<group>"; };
		B8D66B2C2125572F003960BD /* wx_type_define.h */ = {isa = PBXFileReference; fileEncoding = 4; lastKnownFileType = sourcecode.c.h; path = wx_type_define.h; sourceTree = "<group>"; };
		B8D66B2D2125572F003960BD /* script_bridge.h */ = {isa = PBXFileReference; fileEncoding = 4; lastKnownFileType = sourcecode.c.h; path = script_bridge.h; sourceTree = "<group>"; };
		B8D66B2F2125572F003960BD /* measure_func_adapter.h */ = {isa = PBXFileReference; fileEncoding = 4; lastKnownFileType = sourcecode.c.h; path = measure_func_adapter.h; sourceTree = "<group>"; };
		B8D66B302125572F003960BD /* style.h */ = {isa = PBXFileReference; fileEncoding = 4; lastKnownFileType = sourcecode.c.h; path = style.h; sourceTree = "<group>"; };
		B8D66B312125572F003960BD /* style.cpp */ = {isa = PBXFileReference; fileEncoding = 4; lastKnownFileType = sourcecode.cpp.cpp; path = style.cpp; sourceTree = "<group>"; };
		B8D66B322125572F003960BD /* layout.cpp */ = {isa = PBXFileReference; fileEncoding = 4; lastKnownFileType = sourcecode.cpp.cpp; path = layout.cpp; sourceTree = "<group>"; };
		B8D66B342125572F003960BD /* layout.h */ = {isa = PBXFileReference; fileEncoding = 4; lastKnownFileType = sourcecode.c.h; path = layout.h; sourceTree = "<group>"; };
		B8D66B352125572F003960BD /* flex_enum.h */ = {isa = PBXFileReference; fileEncoding = 4; lastKnownFileType = sourcecode.c.h; path = flex_enum.h; sourceTree = "<group>"; };
		B8D66B382125572F003960BD /* render_page.cpp */ = {isa = PBXFileReference; fileEncoding = 4; lastKnownFileType = sourcecode.cpp.cpp; path = render_page.cpp; sourceTree = "<group>"; };
		B8D66B392125572F003960BD /* render_page.h */ = {isa = PBXFileReference; fileEncoding = 4; lastKnownFileType = sourcecode.c.h; path = render_page.h; sourceTree = "<group>"; };
		B8D66B3B2125572F003960BD /* render_manager.cpp */ = {isa = PBXFileReference; fileEncoding = 4; lastKnownFileType = sourcecode.cpp.cpp; path = render_manager.cpp; sourceTree = "<group>"; };
		B8D66B3C2125572F003960BD /* render_manager.h */ = {isa = PBXFileReference; fileEncoding = 4; lastKnownFileType = sourcecode.c.h; path = render_manager.h; sourceTree = "<group>"; };
		B8D66B3E2125572F003960BD /* render_action_render_success.h */ = {isa = PBXFileReference; fileEncoding = 4; lastKnownFileType = sourcecode.c.h; path = render_action_render_success.h; sourceTree = "<group>"; };
		B8D66B3F2125572F003960BD /* render_action_appendtree_createfinish.h */ = {isa = PBXFileReference; fileEncoding = 4; lastKnownFileType = sourcecode.c.h; path = render_action_appendtree_createfinish.h; sourceTree = "<group>"; };
		B8D66B402125572F003960BD /* render_action_update_attr.h */ = {isa = PBXFileReference; fileEncoding = 4; lastKnownFileType = sourcecode.c.h; path = render_action_update_attr.h; sourceTree = "<group>"; };
		B8D66B412125572F003960BD /* render_action_move_element.h */ = {isa = PBXFileReference; fileEncoding = 4; lastKnownFileType = sourcecode.c.h; path = render_action_move_element.h; sourceTree = "<group>"; };
		B8D66B422125572F003960BD /* render_action_update_attr.cpp */ = {isa = PBXFileReference; fileEncoding = 4; lastKnownFileType = sourcecode.cpp.cpp; path = render_action_update_attr.cpp; sourceTree = "<group>"; };
		B8D66B432125572F003960BD /* render_action_layout.cpp */ = {isa = PBXFileReference; fileEncoding = 4; lastKnownFileType = sourcecode.cpp.cpp; path = render_action_layout.cpp; sourceTree = "<group>"; };
		B8D66B442125572F003960BD /* render_action_update_style.h */ = {isa = PBXFileReference; fileEncoding = 4; lastKnownFileType = sourcecode.c.h; path = render_action_update_style.h; sourceTree = "<group>"; };
		B8D66B452125572F003960BD /* render_action_createfinish.h */ = {isa = PBXFileReference; fileEncoding = 4; lastKnownFileType = sourcecode.c.h; path = render_action_createfinish.h; sourceTree = "<group>"; };
		B8D66B462125572F003960BD /* render_action_update_style.cpp */ = {isa = PBXFileReference; fileEncoding = 4; lastKnownFileType = sourcecode.cpp.cpp; path = render_action_update_style.cpp; sourceTree = "<group>"; };
		B8D66B472125572F003960BD /* render_action_add_event.h */ = {isa = PBXFileReference; fileEncoding = 4; lastKnownFileType = sourcecode.c.h; path = render_action_add_event.h; sourceTree = "<group>"; };
		B8D66B482125572F003960BD /* render_action_remove_element.cpp */ = {isa = PBXFileReference; fileEncoding = 4; lastKnownFileType = sourcecode.cpp.cpp; path = render_action_remove_element.cpp; sourceTree = "<group>"; };
		B8D66B492125572F003960BD /* render_action_createbody.h */ = {isa = PBXFileReference; fileEncoding = 4; lastKnownFileType = sourcecode.c.h; path = render_action_createbody.h; sourceTree = "<group>"; };
		B8D66B4A2125572F003960BD /* render_action_add_event.cpp */ = {isa = PBXFileReference; fileEncoding = 4; lastKnownFileType = sourcecode.cpp.cpp; path = render_action_add_event.cpp; sourceTree = "<group>"; };
		B8D66B4B2125572F003960BD /* render_action_interface.h */ = {isa = PBXFileReference; fileEncoding = 4; lastKnownFileType = sourcecode.c.h; path = render_action_interface.h; sourceTree = "<group>"; };
		B8D66B4C2125572F003960BD /* render_action_remove_event.cpp */ = {isa = PBXFileReference; fileEncoding = 4; lastKnownFileType = sourcecode.cpp.cpp; path = render_action_remove_event.cpp; sourceTree = "<group>"; };
		B8D66B4D2125572F003960BD /* render_action_move_element.cpp */ = {isa = PBXFileReference; fileEncoding = 4; lastKnownFileType = sourcecode.cpp.cpp; path = render_action_move_element.cpp; sourceTree = "<group>"; };
		B8D66B4E2125572F003960BD /* render_action_add_element.cpp */ = {isa = PBXFileReference; fileEncoding = 4; lastKnownFileType = sourcecode.cpp.cpp; path = render_action_add_element.cpp; sourceTree = "<group>"; };
		B8D66B4F2125572F003960BD /* render_action_remove_event.h */ = {isa = PBXFileReference; fileEncoding = 4; lastKnownFileType = sourcecode.c.h; path = render_action_remove_event.h; sourceTree = "<group>"; };
		B8D66B502125572F003960BD /* render_action_createbody.cpp */ = {isa = PBXFileReference; fileEncoding = 4; lastKnownFileType = sourcecode.cpp.cpp; path = render_action_createbody.cpp; sourceTree = "<group>"; };
		B8D66B512125572F003960BD /* render_action_createfinish.cpp */ = {isa = PBXFileReference; fileEncoding = 4; lastKnownFileType = sourcecode.cpp.cpp; path = render_action_createfinish.cpp; sourceTree = "<group>"; };
		B8D66B522125572F003960BD /* render_action_layout.h */ = {isa = PBXFileReference; fileEncoding = 4; lastKnownFileType = sourcecode.c.h; path = render_action_layout.h; sourceTree = "<group>"; };
		B8D66B532125572F003960BD /* render_action_remove_element.h */ = {isa = PBXFileReference; fileEncoding = 4; lastKnownFileType = sourcecode.c.h; path = render_action_remove_element.h; sourceTree = "<group>"; };
		B8D66B542125572F003960BD /* render_action_add_element.h */ = {isa = PBXFileReference; fileEncoding = 4; lastKnownFileType = sourcecode.c.h; path = render_action_add_element.h; sourceTree = "<group>"; };
		B8D66B552125572F003960BD /* render_action_appendtree_createfinish.cpp */ = {isa = PBXFileReference; fileEncoding = 4; lastKnownFileType = sourcecode.cpp.cpp; path = render_action_appendtree_createfinish.cpp; sourceTree = "<group>"; };
		B8D66B562125572F003960BD /* render_action_render_success.cpp */ = {isa = PBXFileReference; fileEncoding = 4; lastKnownFileType = sourcecode.cpp.cpp; path = render_action_render_success.cpp; sourceTree = "<group>"; };
		B8D66B582125572F003960BD /* render_cell.h */ = {isa = PBXFileReference; fileEncoding = 4; lastKnownFileType = sourcecode.c.h; path = render_cell.h; sourceTree = "<group>"; };
		B8D66B592125572F003960BD /* render_text.cpp */ = {isa = PBXFileReference; fileEncoding = 4; lastKnownFileType = sourcecode.cpp.cpp; path = render_text.cpp; sourceTree = "<group>"; };
		B8D66B5A2125572F003960BD /* render_mask.cpp */ = {isa = PBXFileReference; fileEncoding = 4; lastKnownFileType = sourcecode.cpp.cpp; path = render_mask.cpp; sourceTree = "<group>"; };
		B8D66B5B2125572F003960BD /* render_scroller.cpp */ = {isa = PBXFileReference; fileEncoding = 4; lastKnownFileType = sourcecode.cpp.cpp; path = render_scroller.cpp; sourceTree = "<group>"; };
		B8D66B5C2125572F003960BD /* render_mask.h */ = {isa = PBXFileReference; fileEncoding = 4; lastKnownFileType = sourcecode.c.h; path = render_mask.h; sourceTree = "<group>"; };
		B8D66B5D2125572F003960BD /* render_scroller.h */ = {isa = PBXFileReference; fileEncoding = 4; lastKnownFileType = sourcecode.c.h; path = render_scroller.h; sourceTree = "<group>"; };
		B8D66B5E2125572F003960BD /* render_text.h */ = {isa = PBXFileReference; fileEncoding = 4; lastKnownFileType = sourcecode.c.h; path = render_text.h; sourceTree = "<group>"; };
		B8D66B5F2125572F003960BD /* render_object.cpp */ = {isa = PBXFileReference; fileEncoding = 4; lastKnownFileType = sourcecode.cpp.cpp; path = render_object.cpp; sourceTree = "<group>"; };
		B8D66B602125572F003960BD /* render_appbar.cpp */ = {isa = PBXFileReference; fileEncoding = 4; lastKnownFileType = sourcecode.cpp.cpp; path = render_appbar.cpp; sourceTree = "<group>"; };
		B8D66B612125572F003960BD /* render_list.cpp */ = {isa = PBXFileReference; fileEncoding = 4; lastKnownFileType = sourcecode.cpp.cpp; path = render_list.cpp; sourceTree = "<group>"; };
		B8D66B622125572F003960BD /* render_object.h */ = {isa = PBXFileReference; fileEncoding = 4; lastKnownFileType = sourcecode.c.h; path = render_object.h; sourceTree = "<group>"; };
		B8D66B632125572F003960BD /* render_appbar.h */ = {isa = PBXFileReference; fileEncoding = 4; lastKnownFileType = sourcecode.c.h; path = render_appbar.h; sourceTree = "<group>"; };
		B8D66B642125572F003960BD /* render_list.h */ = {isa = PBXFileReference; fileEncoding = 4; lastKnownFileType = sourcecode.c.h; path = render_list.h; sourceTree = "<group>"; };
		B8D66B662125572F003960BD /* render_mask_factory.h */ = {isa = PBXFileReference; fileEncoding = 4; lastKnownFileType = sourcecode.c.h; path = render_mask_factory.h; sourceTree = "<group>"; };
		B8D66B672125572F003960BD /* render_text_factory.h */ = {isa = PBXFileReference; fileEncoding = 4; lastKnownFileType = sourcecode.c.h; path = render_text_factory.h; sourceTree = "<group>"; };
		B8D66B682125572F003960BD /* render_scroller_factory.h */ = {isa = PBXFileReference; fileEncoding = 4; lastKnownFileType = sourcecode.c.h; path = render_scroller_factory.h; sourceTree = "<group>"; };
		B8D66B692125572F003960BD /* render_type.h */ = {isa = PBXFileReference; fileEncoding = 4; lastKnownFileType = sourcecode.c.h; path = render_type.h; sourceTree = "<group>"; };
		B8D66B6A2125572F003960BD /* render_creator.cpp */ = {isa = PBXFileReference; fileEncoding = 4; lastKnownFileType = sourcecode.cpp.cpp; path = render_creator.cpp; sourceTree = "<group>"; };
		B8D66B6B2125572F003960BD /* render_appbar_factory.h */ = {isa = PBXFileReference; fileEncoding = 4; lastKnownFileType = sourcecode.c.h; path = render_appbar_factory.h; sourceTree = "<group>"; };
		B8D66B6C2125572F003960BD /* simple_render_factory.h */ = {isa = PBXFileReference; fileEncoding = 4; lastKnownFileType = sourcecode.c.h; path = simple_render_factory.h; sourceTree = "<group>"; };
		B8D66B6D2125572F003960BD /* render_object_interface.h */ = {isa = PBXFileReference; fileEncoding = 4; lastKnownFileType = sourcecode.c.h; path = render_object_interface.h; sourceTree = "<group>"; };
		B8D66B6E2125572F003960BD /* render_list_factory.h */ = {isa = PBXFileReference; fileEncoding = 4; lastKnownFileType = sourcecode.c.h; path = render_list_factory.h; sourceTree = "<group>"; };
		B8D66B6F2125572F003960BD /* render_creator.h */ = {isa = PBXFileReference; fileEncoding = 4; lastKnownFileType = sourcecode.c.h; path = render_creator.h; sourceTree = "<group>"; };
		B8D66B702125572F003960BD /* render_cell_factory.h */ = {isa = PBXFileReference; fileEncoding = 4; lastKnownFileType = sourcecode.c.h; path = render_cell_factory.h; sourceTree = "<group>"; };
		B8D66B712125572F003960BD /* render_factory_interface.h */ = {isa = PBXFileReference; fileEncoding = 4; lastKnownFileType = sourcecode.c.h; path = render_factory_interface.h; sourceTree = "<group>"; };
		B8D66B732125572F003960BD /* dom_wson.h */ = {isa = PBXFileReference; fileEncoding = 4; lastKnownFileType = sourcecode.c.h; path = dom_wson.h; sourceTree = "<group>"; };
		B8D66B742125572F003960BD /* dom_wson.cpp */ = {isa = PBXFileReference; fileEncoding = 4; lastKnownFileType = sourcecode.cpp.cpp; path = dom_wson.cpp; sourceTree = "<group>"; };
		B8D66B772125572F003960BD /* weex_core_manager.h */ = {isa = PBXFileReference; fileEncoding = 4; lastKnownFileType = sourcecode.c.h; path = weex_core_manager.h; sourceTree = "<group>"; };
		B8D66B7B2125572F003960BD /* json11.hpp */ = {isa = PBXFileReference; fileEncoding = 4; lastKnownFileType = sourcecode.cpp.h; path = json11.hpp; sourceTree = "<group>"; };
		B8D66B7C2125572F003960BD /* json11.cc */ = {isa = PBXFileReference; fileEncoding = 4; lastKnownFileType = sourcecode.cpp.cpp; path = json11.cc; sourceTree = "<group>"; };
		B8D66B7E2125572F003960BD /* WeexApiHeader.h */ = {isa = PBXFileReference; fileEncoding = 4; lastKnownFileType = sourcecode.c.h; path = WeexApiHeader.h; sourceTree = "<group>"; };
		B8D66B802125572F003960BD /* wson.h */ = {isa = PBXFileReference; fileEncoding = 4; lastKnownFileType = sourcecode.c.h; path = wson.h; sourceTree = "<group>"; };
		B8D66B822125572F003960BD /* wson.c */ = {isa = PBXFileReference; fileEncoding = 4; lastKnownFileType = sourcecode.c.c; path = wson.c; sourceTree = "<group>"; };
		B8D66B832125572F003960BD /* wson_util.h */ = {isa = PBXFileReference; fileEncoding = 4; lastKnownFileType = sourcecode.c.h; path = wson_util.h; sourceTree = "<group>"; };
		B8D66B842125572F003960BD /* wson_util.cpp */ = {isa = PBXFileReference; fileEncoding = 4; lastKnownFileType = sourcecode.cpp.cpp; path = wson_util.cpp; sourceTree = "<group>"; };
		B8D66B852125572F003960BD /* wson_parser.cpp */ = {isa = PBXFileReference; fileEncoding = 4; lastKnownFileType = sourcecode.cpp.cpp; path = wson_parser.cpp; sourceTree = "<group>"; };
		B8D66B862125572F003960BD /* wson_parser.h */ = {isa = PBXFileReference; fileEncoding = 4; lastKnownFileType = sourcecode.c.h; path = wson_parser.h; sourceTree = "<group>"; };
		B8D66B892125572F003960BD /* make_copyable.h */ = {isa = PBXFileReference; fileEncoding = 4; lastKnownFileType = sourcecode.c.h; path = make_copyable.h; sourceTree = "<group>"; };
		B8D66B8B2125572F003960BD /* common.h */ = {isa = PBXFileReference; fileEncoding = 4; lastKnownFileType = sourcecode.c.h; path = common.h; sourceTree = "<group>"; };
		B8D66B8E2125572F003960BD /* closure.h */ = {isa = PBXFileReference; fileEncoding = 4; lastKnownFileType = sourcecode.c.h; path = closure.h; sourceTree = "<group>"; };
		B8F2C6CD2133A83900635B37 /* rax_source_locator.h */ = {isa = PBXFileReference; fileEncoding = 4; lastKnownFileType = sourcecode.c.h; path = rax_source_locator.h; sourceTree = "<group>"; };
		B8F2C6CE2133A83A00635B37 /* common_error.h */ = {isa = PBXFileReference; fileEncoding = 4; lastKnownFileType = sourcecode.c.h; path = common_error.h; sourceTree = "<group>"; };
		B8F2C6CF2133A83A00635B37 /* class_array.h */ = {isa = PBXFileReference; fileEncoding = 4; lastKnownFileType = sourcecode.c.h; path = class_array.h; sourceTree = "<group>"; };
		B8F2C6D02133A83A00635B37 /* rax_source_locator.cc */ = {isa = PBXFileReference; fileEncoding = 4; lastKnownFileType = sourcecode.cpp.cpp; path = rax_source_locator.cc; sourceTree = "<group>"; };
		B8F2C6D12133A83A00635B37 /* rax_jsx_ast.h */ = {isa = PBXFileReference; fileEncoding = 4; lastKnownFileType = sourcecode.c.h; path = rax_jsx_ast.h; sourceTree = "<group>"; };
		B8F2C6D22133A83A00635B37 /* class.h */ = {isa = PBXFileReference; fileEncoding = 4; lastKnownFileType = sourcecode.c.h; path = class.h; sourceTree = "<group>"; };
		B8F2C6D32133A83A00635B37 /* rax_jsx_ast.cc */ = {isa = PBXFileReference; fileEncoding = 4; lastKnownFileType = sourcecode.cpp.cpp; path = rax_jsx_ast.cc; sourceTree = "<group>"; };
		B8F2C6D42133A83A00635B37 /* class_factory.cc */ = {isa = PBXFileReference; fileEncoding = 4; lastKnownFileType = sourcecode.cpp.cpp; path = class_factory.cc; sourceTree = "<group>"; };
		B8F2C6D52133A83A00635B37 /* rax_parser_statistics.cc */ = {isa = PBXFileReference; fileEncoding = 4; lastKnownFileType = sourcecode.cpp.cpp; path = rax_parser_statistics.cc; sourceTree = "<group>"; };
		B8F2C6D62133A83B00635B37 /* rax_parser_context.cc */ = {isa = PBXFileReference; fileEncoding = 4; lastKnownFileType = sourcecode.cpp.cpp; path = rax_parser_context.cc; sourceTree = "<group>"; };
		B8F2C6D72133A83B00635B37 /* class.cc */ = {isa = PBXFileReference; fileEncoding = 4; lastKnownFileType = sourcecode.cpp.cpp; path = class.cc; sourceTree = "<group>"; };
		B8F2C6D82133A83B00635B37 /* class_factory.h */ = {isa = PBXFileReference; fileEncoding = 4; lastKnownFileType = sourcecode.c.h; path = class_factory.h; sourceTree = "<group>"; };
		B8F2C6D92133A83B00635B37 /* rax_parser_builder.cc */ = {isa = PBXFileReference; fileEncoding = 4; lastKnownFileType = sourcecode.cpp.cpp; path = rax_parser_builder.cc; sourceTree = "<group>"; };
		B8F2C6DA2133A83B00635B37 /* rax_parser_builder.h */ = {isa = PBXFileReference; fileEncoding = 4; lastKnownFileType = sourcecode.c.h; path = rax_parser_builder.h; sourceTree = "<group>"; };
		B8F2C6DB2133A83B00635B37 /* ast_builder.h */ = {isa = PBXFileReference; fileEncoding = 4; lastKnownFileType = sourcecode.c.h; path = ast_builder.h; sourceTree = "<group>"; };
		B8F2C6DC2133A83B00635B37 /* rax_parser_scope.h */ = {isa = PBXFileReference; fileEncoding = 4; lastKnownFileType = sourcecode.c.h; path = rax_parser_scope.h; sourceTree = "<group>"; };
		B8F2C6DD2133A83B00635B37 /* class_array.cc */ = {isa = PBXFileReference; fileEncoding = 4; lastKnownFileType = sourcecode.cpp.cpp; path = class_array.cc; sourceTree = "<group>"; };
		B8F2C6DE2133A83B00635B37 /* rax_parser_scope.cc */ = {isa = PBXFileReference; fileEncoding = 4; lastKnownFileType = sourcecode.cpp.cpp; path = rax_parser_scope.cc; sourceTree = "<group>"; };
		B8F2C6DF2133A83B00635B37 /* rax_parser_context.h */ = {isa = PBXFileReference; fileEncoding = 4; lastKnownFileType = sourcecode.c.h; path = rax_parser_context.h; sourceTree = "<group>"; };
		B8F2C6E02133A83B00635B37 /* rax_parser_statistics.h */ = {isa = PBXFileReference; fileEncoding = 4; lastKnownFileType = sourcecode.c.h; path = rax_parser_statistics.h; sourceTree = "<group>"; };
		B8F2C6E12133A83C00635B37 /* rax_parser.cc */ = {isa = PBXFileReference; fileEncoding = 4; lastKnownFileType = sourcecode.cpp.cpp; path = rax_parser.cc; sourceTree = "<group>"; };
		B8F2C6E22133A83C00635B37 /* rax_parser.h */ = {isa = PBXFileReference; fileEncoding = 4; lastKnownFileType = sourcecode.c.h; path = rax_parser.h; sourceTree = "<group>"; };
		B8F2C6E32133A83C00635B37 /* ast_builder.cc */ = {isa = PBXFileReference; fileEncoding = 4; lastKnownFileType = sourcecode.cpp.cpp; path = ast_builder.cc; sourceTree = "<group>"; };
		B8F2C7132133A8BC00635B37 /* vm_monitor.h */ = {isa = PBXFileReference; fileEncoding = 4; lastKnownFileType = sourcecode.c.h; path = vm_monitor.h; sourceTree = "<group>"; };
		B8F3323B2141A4C500701BA0 /* string_util.h */ = {isa = PBXFileReference; fileEncoding = 4; lastKnownFileType = sourcecode.c.h; path = string_util.h; sourceTree = "<group>"; };
		BA5F00EF1FC5AFFE00F76B5C /* WXLocaleModule.h */ = {isa = PBXFileReference; lastKnownFileType = sourcecode.c.h; path = WXLocaleModule.h; sourceTree = "<group>"; };
		BA5F00F01FC5AFFE00F76B5C /* WXLocaleModule.m */ = {isa = PBXFileReference; lastKnownFileType = sourcecode.c.objc; path = WXLocaleModule.m; sourceTree = "<group>"; };
		C401945D1E344E8300D19C31 /* WXFloatCompareTests.m */ = {isa = PBXFileReference; fileEncoding = 4; lastKnownFileType = sourcecode.c.objc; path = WXFloatCompareTests.m; sourceTree = "<group>"; };
		C41E1A951DC1FD15009C7F90 /* WXDatePickerManager.h */ = {isa = PBXFileReference; fileEncoding = 4; lastKnownFileType = sourcecode.c.h; path = WXDatePickerManager.h; sourceTree = "<group>"; };
		C41E1A961DC1FD15009C7F90 /* WXDatePickerManager.m */ = {isa = PBXFileReference; fileEncoding = 4; lastKnownFileType = sourcecode.c.objc; path = WXDatePickerManager.m; sourceTree = "<group>"; };
		C43C03E41EC8ACA40044C7FF /* WXPrerenderManager.h */ = {isa = PBXFileReference; fileEncoding = 4; lastKnownFileType = sourcecode.c.h; path = WXPrerenderManager.h; sourceTree = "<group>"; };
		C43C03E51EC8ACA40044C7FF /* WXPrerenderManager.m */ = {isa = PBXFileReference; fileEncoding = 4; lastKnownFileType = sourcecode.c.objc; path = WXPrerenderManager.m; sourceTree = "<group>"; };
		C4424E591F24DA3D009F52E2 /* WXExtendCallNativeProtocol.h */ = {isa = PBXFileReference; fileEncoding = 4; lastKnownFileType = sourcecode.c.h; path = WXExtendCallNativeProtocol.h; sourceTree = "<group>"; };
		C47B78CC1F2998EE001D3B0C /* WXExtendCallNativeManager.h */ = {isa = PBXFileReference; fileEncoding = 4; lastKnownFileType = sourcecode.c.h; path = WXExtendCallNativeManager.h; sourceTree = "<group>"; };
		C47B78CD1F2998EE001D3B0C /* WXExtendCallNativeManager.m */ = {isa = PBXFileReference; fileEncoding = 4; lastKnownFileType = sourcecode.c.objc; path = WXExtendCallNativeManager.m; sourceTree = "<group>"; };
		C4B3D6D21E6954300013F38D /* WXEditComponent.h */ = {isa = PBXFileReference; fileEncoding = 4; lastKnownFileType = sourcecode.c.h; path = WXEditComponent.h; sourceTree = "<group>"; };
		C4B3D6D31E6954300013F38D /* WXEditComponent.mm */ = {isa = PBXFileReference; fileEncoding = 4; lastKnownFileType = sourcecode.cpp.objcpp; path = WXEditComponent.mm; sourceTree = "<group>"; };
		C4B834251DE69B09007AD27E /* WXPickerModule.m */ = {isa = PBXFileReference; fileEncoding = 4; lastKnownFileType = sourcecode.c.objc; path = WXPickerModule.m; sourceTree = "<group>"; };
		C4B834261DE69B09007AD27E /* WXPickerModule.h */ = {isa = PBXFileReference; fileEncoding = 4; lastKnownFileType = sourcecode.c.h; path = WXPickerModule.h; sourceTree = "<group>"; };
		C4C30DE61E1B833D00786B6C /* WXComponent+PseudoClassManagement.m */ = {isa = PBXFileReference; fileEncoding = 4; lastKnownFileType = sourcecode.c.objc; path = "WXComponent+PseudoClassManagement.m"; sourceTree = "<group>"; };
		C4C30DE71E1B833D00786B6C /* WXComponent+PseudoClassManagement.h */ = {isa = PBXFileReference; fileEncoding = 4; lastKnownFileType = sourcecode.c.h; path = "WXComponent+PseudoClassManagement.h"; sourceTree = "<group>"; };
		C4D8721F1E5DDEDA00E39BC1 /* WXInnerLayer.m */ = {isa = PBXFileReference; fileEncoding = 4; lastKnownFileType = sourcecode.c.objc; path = WXInnerLayer.m; sourceTree = "<group>"; };
		C4D872201E5DDEDA00E39BC1 /* WXInnerLayer.h */ = {isa = PBXFileReference; fileEncoding = 4; lastKnownFileType = sourcecode.c.h; path = WXInnerLayer.h; sourceTree = "<group>"; };
		C4D872231E5DDF7500E39BC1 /* WXBoxShadow.h */ = {isa = PBXFileReference; fileEncoding = 4; lastKnownFileType = sourcecode.c.h; path = WXBoxShadow.h; sourceTree = "<group>"; };
		C4D872241E5DDF7500E39BC1 /* WXBoxShadow.m */ = {isa = PBXFileReference; fileEncoding = 4; lastKnownFileType = sourcecode.c.objc; path = WXBoxShadow.m; sourceTree = "<group>"; };
		C4E375351E5FCBD3009B2D9C /* WXComponent+BoxShadow.m */ = {isa = PBXFileReference; fileEncoding = 4; lastKnownFileType = sourcecode.c.objc; path = "WXComponent+BoxShadow.m"; sourceTree = "<group>"; };
		C4E375361E5FCBD3009B2D9C /* WXComponent+BoxShadow.h */ = {isa = PBXFileReference; fileEncoding = 4; lastKnownFileType = sourcecode.c.h; path = "WXComponent+BoxShadow.h"; sourceTree = "<group>"; };
		C4F012761E1502A6003378D0 /* WXWebSocketHandler.h */ = {isa = PBXFileReference; fileEncoding = 4; lastKnownFileType = sourcecode.c.h; path = WXWebSocketHandler.h; sourceTree = "<group>"; };
		C4F012801E1502E9003378D0 /* WXWebSocketModule.h */ = {isa = PBXFileReference; fileEncoding = 4; lastKnownFileType = sourcecode.c.h; path = WXWebSocketModule.h; sourceTree = "<group>"; };
		C4F012811E1502E9003378D0 /* WXWebSocketModule.m */ = {isa = PBXFileReference; fileEncoding = 4; lastKnownFileType = sourcecode.c.objc; path = WXWebSocketModule.m; sourceTree = "<group>"; };
		C4F012841E150307003378D0 /* WXWebSocketLoader.h */ = {isa = PBXFileReference; fileEncoding = 4; lastKnownFileType = sourcecode.c.h; name = WXWebSocketLoader.h; path = Loader/WXWebSocketLoader.h; sourceTree = "<group>"; };
		C4F012851E150307003378D0 /* WXWebSocketLoader.m */ = {isa = PBXFileReference; fileEncoding = 4; lastKnownFileType = sourcecode.c.objc; name = WXWebSocketLoader.m; path = Loader/WXWebSocketLoader.m; sourceTree = "<group>"; };
		D312CE391C730DEB00046D68 /* WXWebComponent.h */ = {isa = PBXFileReference; fileEncoding = 4; lastKnownFileType = sourcecode.c.h; path = WXWebComponent.h; sourceTree = "<group>"; };
		D312CE3A1C730DEB00046D68 /* WXWebComponent.m */ = {isa = PBXFileReference; fileEncoding = 4; lastKnownFileType = sourcecode.c.objc; path = WXWebComponent.m; sourceTree = "<group>"; };
		D317338A1C57257000BB7539 /* WXTransform.h */ = {isa = PBXFileReference; fileEncoding = 4; lastKnownFileType = sourcecode.c.h; path = WXTransform.h; sourceTree = "<group>"; };
		D317338B1C57257000BB7539 /* WXTransform.m */ = {isa = PBXFileReference; fileEncoding = 4; lastKnownFileType = sourcecode.c.objc; path = WXTransform.m; sourceTree = "<group>"; };
		D33451061D3E19480083598A /* WXCanvasComponent.h */ = {isa = PBXFileReference; fileEncoding = 4; lastKnownFileType = sourcecode.c.h; path = WXCanvasComponent.h; sourceTree = "<group>"; };
		D33451071D3E19480083598A /* WXCanvasComponent.m */ = {isa = PBXFileReference; fileEncoding = 4; lastKnownFileType = sourcecode.c.objc; path = WXCanvasComponent.m; sourceTree = "<group>"; };
		D334510A1D3E19B80083598A /* WXCanvasModule.h */ = {isa = PBXFileReference; fileEncoding = 4; lastKnownFileType = sourcecode.c.h; path = WXCanvasModule.h; sourceTree = "<group>"; };
		D334510B1D3E19B80083598A /* WXCanvasModule.m */ = {isa = PBXFileReference; fileEncoding = 4; lastKnownFileType = sourcecode.c.objc; path = WXCanvasModule.m; sourceTree = "<group>"; };
		D362F94D1C83EDA20003F546 /* WXWebViewModule.h */ = {isa = PBXFileReference; fileEncoding = 4; lastKnownFileType = sourcecode.c.h; path = WXWebViewModule.h; sourceTree = "<group>"; };
		D362F94E1C83EDA20003F546 /* WXWebViewModule.m */ = {isa = PBXFileReference; fileEncoding = 4; lastKnownFileType = sourcecode.c.objc; path = WXWebViewModule.m; sourceTree = "<group>"; };
		D3FC0DF51C508B2A002B9E31 /* WXTimerModule.h */ = {isa = PBXFileReference; fileEncoding = 4; lastKnownFileType = sourcecode.c.h; path = WXTimerModule.h; sourceTree = "<group>"; };
		D3FC0DF61C508B2A002B9E31 /* WXTimerModule.m */ = {isa = PBXFileReference; fileEncoding = 4; lastKnownFileType = sourcecode.c.objc; path = WXTimerModule.m; sourceTree = "<group>"; };
		DAB176F008F516E4F9391C61 /* libPods-WeexSDK.a */ = {isa = PBXFileReference; explicitFileType = archive.ar; includeInIndex = 0; path = "libPods-WeexSDK.a"; sourceTree = BUILT_PRODUCTS_DIR; };
		DC03ADB71D508719003F76E7 /* WXTextAreaComponent.mm */ = {isa = PBXFileReference; fileEncoding = 4; lastKnownFileType = sourcecode.cpp.objcpp; path = WXTextAreaComponent.mm; sourceTree = "<group>"; };
		DC03ADB81D508719003F76E7 /* WXTextAreaComponent.h */ = {isa = PBXFileReference; fileEncoding = 4; lastKnownFileType = sourcecode.c.h; path = WXTextAreaComponent.h; sourceTree = "<group>"; };
		DC15A3D92010BC93009C8977 /* weex-main-jsfm.js */ = {isa = PBXFileReference; fileEncoding = 4; lastKnownFileType = sourcecode.javascript; name = "weex-main-jsfm.js"; path = "../../../../pre-build/weex-main-jsfm.js"; sourceTree = "<group>"; };
		DC15A3DA2010BC93009C8977 /* weex-rax-api.js */ = {isa = PBXFileReference; fileEncoding = 4; lastKnownFileType = sourcecode.javascript; name = "weex-rax-api.js"; path = "../../../../pre-build/weex-rax-api.js"; sourceTree = "<group>"; };
		DC6836E51EBB12B200AD2D84 /* WXConfigCenterProtocol.h */ = {isa = PBXFileReference; fileEncoding = 4; lastKnownFileType = sourcecode.c.h; path = WXConfigCenterProtocol.h; sourceTree = "<group>"; };
		DC7764911F3C2CA300B5727E /* WXRecyclerDragController.m */ = {isa = PBXFileReference; fileEncoding = 4; lastKnownFileType = sourcecode.c.objc; name = WXRecyclerDragController.m; path = WeexSDK/Sources/Component/Recycler/WXRecyclerDragController.m; sourceTree = SOURCE_ROOT; };
		DC7764921F3C2CA300B5727E /* WXRecyclerDragController.h */ = {isa = PBXFileReference; fileEncoding = 4; lastKnownFileType = sourcecode.c.h; name = WXRecyclerDragController.h; path = WeexSDK/Sources/Component/Recycler/WXRecyclerDragController.h; sourceTree = SOURCE_ROOT; };
		DC9867431D826D1E000AF388 /* GLKit.framework */ = {isa = PBXFileReference; lastKnownFileType = wrapper.framework; name = GLKit.framework; path = System/Library/Frameworks/GLKit.framework; sourceTree = SDKROOT; };
		DC9F46821D61AC8800A88239 /* WXStreamModuleTests.m */ = {isa = PBXFileReference; fileEncoding = 4; lastKnownFileType = sourcecode.c.objc; path = WXStreamModuleTests.m; sourceTree = "<group>"; };
		DCA0EF621D6EED6F00CB18B9 /* WXGlobalEventModule.h */ = {isa = PBXFileReference; fileEncoding = 4; lastKnownFileType = sourcecode.c.h; path = WXGlobalEventModule.h; sourceTree = "<group>"; };
		DCA0EF631D6EED6F00CB18B9 /* WXGlobalEventModule.m */ = {isa = PBXFileReference; fileEncoding = 4; lastKnownFileType = sourcecode.c.objc; path = WXGlobalEventModule.m; sourceTree = "<group>"; };
		DCA445251EFA555400D0CFA8 /* WeexSDK.framework */ = {isa = PBXFileReference; explicitFileType = wrapper.framework; includeInIndex = 0; path = WeexSDK.framework; sourceTree = BUILT_PRODUCTS_DIR; };
		DCA445281EFA555400D0CFA8 /* Info.plist */ = {isa = PBXFileReference; lastKnownFileType = text.plist.xml; path = Info.plist; sourceTree = "<group>"; };
		DCA446231EFA5AFE00D0CFA8 /* UIKit.framework */ = {isa = PBXFileReference; lastKnownFileType = wrapper.framework; name = UIKit.framework; path = System/Library/Frameworks/UIKit.framework; sourceTree = SDKROOT; };
		DCA446261EFA5DAF00D0CFA8 /* WeexSDK.h */ = {isa = PBXFileReference; fileEncoding = 4; lastKnownFileType = sourcecode.c.h; path = WeexSDK.h; sourceTree = "<group>"; };
		DCAB35FC1D658EB700C0EA70 /* WXRuleManager.h */ = {isa = PBXFileReference; fileEncoding = 4; lastKnownFileType = sourcecode.c.h; path = WXRuleManager.h; sourceTree = "<group>"; };
		DCAB35FD1D658EB700C0EA70 /* WXRuleManager.m */ = {isa = PBXFileReference; fileEncoding = 4; lastKnownFileType = sourcecode.c.objc; path = WXRuleManager.m; sourceTree = "<group>"; };
		DCC77C111D770AE300CE7288 /* WXSliderNeighborComponent.mm */ = {isa = PBXFileReference; fileEncoding = 4; lastKnownFileType = sourcecode.cpp.objcpp; path = WXSliderNeighborComponent.mm; sourceTree = "<group>"; };
		DCC77C121D770AE300CE7288 /* WXSliderNeighborComponent.h */ = {isa = PBXFileReference; fileEncoding = 4; lastKnownFileType = sourcecode.c.h; path = WXSliderNeighborComponent.h; sourceTree = "<group>"; };
		DCD8D0F22073392A0002C420 /* weex-polyfill.js */ = {isa = PBXFileReference; fileEncoding = 4; lastKnownFileType = sourcecode.javascript; name = "weex-polyfill.js"; path = "../../../../pre-build/weex-polyfill.js"; sourceTree = "<group>"; };
		DCDFED001E68238F00C228D7 /* WXJSExceptionProtocol.h */ = {isa = PBXFileReference; fileEncoding = 4; lastKnownFileType = sourcecode.c.h; path = WXJSExceptionProtocol.h; sourceTree = "<group>"; };
		DCE2CF981F46D4220021BDC4 /* WXVoiceOverModule.m */ = {isa = PBXFileReference; fileEncoding = 4; lastKnownFileType = sourcecode.c.objc; path = WXVoiceOverModule.m; sourceTree = "<group>"; };
		DCE2CF991F46D4220021BDC4 /* WXVoiceOverModule.h */ = {isa = PBXFileReference; fileEncoding = 4; lastKnownFileType = sourcecode.c.h; path = WXVoiceOverModule.h; sourceTree = "<group>"; };
		DCE7F1EE20AD358A00D471E7 /* WXPageEventNotifyEvent.h */ = {isa = PBXFileReference; lastKnownFileType = sourcecode.c.h; name = WXPageEventNotifyEvent.h; path = Protocol/WXPageEventNotifyEvent.h; sourceTree = "<group>"; };
		DCF0875F1DCAE161005CD6EB /* WXInvocationConfig.h */ = {isa = PBXFileReference; fileEncoding = 4; lastKnownFileType = sourcecode.c.h; path = WXInvocationConfig.h; sourceTree = "<group>"; };
		DCF087601DCAE161005CD6EB /* WXInvocationConfig.m */ = {isa = PBXFileReference; fileEncoding = 4; lastKnownFileType = sourcecode.c.objc; path = WXInvocationConfig.m; sourceTree = "<group>"; };
		DCF343651E49CAEE00A2FB34 /* WXJSExceptionInfo.h */ = {isa = PBXFileReference; fileEncoding = 4; lastKnownFileType = sourcecode.c.h; path = WXJSExceptionInfo.h; sourceTree = "<group>"; };
		DCF343661E49CAEE00A2FB34 /* WXJSExceptionInfo.m */ = {isa = PBXFileReference; fileEncoding = 4; lastKnownFileType = sourcecode.c.objc; path = WXJSExceptionInfo.m; sourceTree = "<group>"; };
		ED0534FE207F4DEB007B4568 /* JSContext+Weex.h */ = {isa = PBXFileReference; lastKnownFileType = sourcecode.c.h; path = "JSContext+Weex.h"; sourceTree = "<group>"; };
		ED0534FF207F4DEB007B4568 /* JSContext+Weex.m */ = {isa = PBXFileReference; lastKnownFileType = sourcecode.c.objc; path = "JSContext+Weex.m"; sourceTree = "<group>"; };
/* End PBXFileReference section */

/* Begin PBXFrameworksBuildPhase section */
		2A42AF821C23B33E00818EA6 /* Frameworks */ = {
			isa = PBXFrameworksBuildPhase;
			buildActionMask = 2147483647;
			files = (
			);
			runOnlyForDeploymentPostprocessing = 0;
		};
		74C8963A1D2AC2210043B82A /* Frameworks */ = {
			isa = PBXFrameworksBuildPhase;
			buildActionMask = 2147483647;
			files = (
				74EF31C01DE5ED6F00667A07 /* libstdc++.tbd in Frameworks */,
				DC9867441D826D1E000AF388 /* GLKit.framework in Frameworks */,
				740938FB1D3D0E1700DBB801 /* AVKit.framework in Frameworks */,
				740938F91D3D0E0300DBB801 /* MediaPlayer.framework in Frameworks */,
				740938F71D3D0DFD00DBB801 /* CoreMedia.framework in Frameworks */,
				740938F51D3D0DDE00DBB801 /* AVFoundation.framework in Frameworks */,
				740938EF1D3D083900DBB801 /* libicucore.tbd in Frameworks */,
				740938EE1D3D079100DBB801 /* JavaScriptCore.framework in Frameworks */,
				74C896421D2AC2210043B82A /* WeexSDK.framework in Frameworks */,
			);
			runOnlyForDeploymentPostprocessing = 0;
		};
		77D160F91C02DBE70010B15B /* Frameworks */ = {
			isa = PBXFrameworksBuildPhase;
			buildActionMask = 2147483647;
			files = (
			);
			runOnlyForDeploymentPostprocessing = 0;
		};
		DCA445211EFA555400D0CFA8 /* Frameworks */ = {
			isa = PBXFrameworksBuildPhase;
			buildActionMask = 2147483647;
			files = (
				DCA446241EFA5AFE00D0CFA8 /* UIKit.framework in Frameworks */,
			);
			runOnlyForDeploymentPostprocessing = 0;
		};
/* End PBXFrameworksBuildPhase section */

/* Begin PBXGroup section */
		17036A4B20FDE7090029AE3D /* Performance */ = {
			isa = PBXGroup;
			children = (
				17036A4C20FDE72F0029AE3D /* WXApmForInstance.h */,
				1771795421412A5D006F39A9 /* WXApmForInstance.m */,
			);
			path = Performance;
			sourceTree = "<group>";
		};
		2A42AF861C23B33E00818EA6 /* WeexSDK_MTL */ = {
			isa = PBXGroup;
			children = (
				2A42AF871C23B33E00818EA6 /* WeexSDK_MTL.h */,
				2A42AF891C23B33E00818EA6 /* WeexSDK_MTL.m */,
			);
			path = WeexSDK_MTL;
			sourceTree = "<group>";
		};
		2AF626C61C191E2200E71A38 /* Layout */ = {
			isa = PBXGroup;
			children = (
				176BE43B209172330086B6AF /* WXComponent+Layout.mm */,
				744BEA571D0520F300452B5D /* WXComponent+Layout.h */,
			);
			name = Layout;
			sourceTree = "<group>";
		};
		453F374F219A76CA00A03F1D /* network */ = {
			isa = PBXGroup;
			children = (
				453F3750219A76CA00A03F1D /* default_request_handler.h */,
				453F3751219A76CA00A03F1D /* http_module.cc */,
				453F3752219A76CA00A03F1D /* ios */,
				453F3754219A76CA00A03F1D /* request_handler.h */,
				453F3755219A76CA00A03F1D /* http_module.h */,
			);
			path = network;
			sourceTree = "<group>";
		};
		453F3752219A76CA00A03F1D /* ios */ = {
			isa = PBXGroup;
			children = (
				453F3753219A76CA00A03F1D /* default_request_handler.mm */,
			);
			path = ios;
			sourceTree = "<group>";
		};
		453F375B219A76FA00A03F1D /* ios */ = {
			isa = PBXGroup;
			children = (
				453F375C219A76FA00A03F1D /* vcomponent_lifecycle_listener.mm */,
				453F375D219A76FA00A03F1D /* vnode_on_event_listener.mm */,
			);
			path = ios;
			sourceTree = "<group>";
		};
		59A583031CF5B2FD0081FD3E /* Handler */ = {
			isa = PBXGroup;
			children = (
				33CE190C2153443000CF9670 /* WXJSFrameworkLoadDefaultImpl.h */,
				33CE190D2153443000CF9670 /* WXJSFrameworkLoadDefaultImpl.m */,
				59A583041CF5B2FD0081FD3E /* WXNavigationDefaultImpl.h */,
				59A583051CF5B2FD0081FD3E /* WXNavigationDefaultImpl.m */,
				74EF31AB1DE58BE200667A07 /* WXURLRewriteDefaultImpl.h */,
				74EF31AC1DE58BE200667A07 /* WXURLRewriteDefaultImpl.m */,
			);
			path = Handler;
			sourceTree = "<group>";
		};
		59A5962A1CB632050012CD52 /* Controller */ = {
			isa = PBXGroup;
			children = (
				59A5962B1CB632050012CD52 /* WXBaseViewController.h */,
				59A5962C1CB632050012CD52 /* WXBaseViewController.m */,
				59A5962D1CB632050012CD52 /* WXRootViewController.h */,
				59A5962E1CB632050012CD52 /* WXRootViewController.m */,
			);
			path = Controller;
			sourceTree = "<group>";
		};
		7408C48B1CFB345D000BCCD0 /* Events */ = {
			isa = PBXGroup;
			children = (
				7408C48C1CFB345D000BCCD0 /* WXComponent+Events.h */,
				7408C48D1CFB345D000BCCD0 /* WXComponent+Events.m */,
			);
			path = Events;
			sourceTree = "<group>";
		};
		742AD7371DF98C72007DC46C /* Loader */ = {
			isa = PBXGroup;
			children = (
				C4F012841E150307003378D0 /* WXWebSocketLoader.h */,
				C4F012851E150307003378D0 /* WXWebSocketLoader.m */,
				742AD7381DF98C8B007DC46C /* WXResourceLoader.h */,
				742AD7391DF98C8B007DC46C /* WXResourceLoader.m */,
			);
			name = Loader;
			path = ..;
			sourceTree = "<group>";
		};
		745ED2D31C5F2C7E002DB5A8 /* View */ = {
			isa = PBXGroup;
			children = (
				C4C30DE61E1B833D00786B6C /* WXComponent+PseudoClassManagement.m */,
				C4C30DE71E1B833D00786B6C /* WXComponent+PseudoClassManagement.h */,
				745ED2D61C5F2C7E002DB5A8 /* WXView.h */,
				745ED2D71C5F2C7E002DB5A8 /* WXView.m */,
				591DD3301D23AD5800BE8709 /* WXErrorView.h */,
				591DD32F1D23AD5800BE8709 /* WXErrorView.m */,
				747A787A1D1BAAC900DED9D0 /* WXComponent+ViewManagement.h */,
				747A787B1D1BAAC900DED9D0 /* WXComponent+ViewManagement.mm */,
				74B8BEFC1DC47B72004A6027 /* WXRootView.h */,
				74B8BEFD1DC47B72004A6027 /* WXRootView.m */,
			);
			path = View;
			sourceTree = "<group>";
		};
		7461F88B1CFB373100F62D44 /* Display */ = {
			isa = PBXGroup;
			children = (
				C4E375351E5FCBD3009B2D9C /* WXComponent+BoxShadow.m */,
				C4E375361E5FCBD3009B2D9C /* WXComponent+BoxShadow.h */,
				C4D8721F1E5DDEDA00E39BC1 /* WXInnerLayer.m */,
				C4D872201E5DDEDA00E39BC1 /* WXInnerLayer.h */,
				7461F88C1CFB373100F62D44 /* WXDisplayQueue.h */,
				7461F88D1CFB373100F62D44 /* WXDisplayQueue.m */,
				7461F88E1CFB373100F62D44 /* WXLayer.h */,
				7461F88F1CFB373100F62D44 /* WXLayer.m */,
				744BEA531D05178F00452B5D /* WXComponent+Display.h */,
				744BEA541D05178F00452B5D /* WXComponent+Display.m */,
				741DFE001DDD7D18009B020F /* WXRoundedRect.h */,
				741DFE011DDD7D18009B020F /* WXRoundedRect.mm */,
				741DFE041DDD9B2F009B020F /* UIBezierPath+Weex.h */,
				741DFE051DDD9B2F009B020F /* UIBezierPath+Weex.m */,
			);
			path = Display;
			sourceTree = "<group>";
		};
		746A2F431DF82607004719D0 /* Network */ = {
			isa = PBXGroup;
			children = (
				742AD7251DF98C45007DC46C /* WXResourceRequest.h */,
				742AD7261DF98C45007DC46C /* WXResourceRequest.m */,
				742AD7271DF98C45007DC46C /* WXResourceRequestHandler.h */,
				742AD7281DF98C45007DC46C /* WXResourceRequestHandlerDefaultImpl.h */,
				742AD7291DF98C45007DC46C /* WXResourceRequestHandlerDefaultImpl.m */,
				742AD72A1DF98C45007DC46C /* WXResourceResponse.h */,
				742AD72B1DF98C45007DC46C /* WXResourceResponse.m */,
			);
			name = Network;
			sourceTree = "<group>";
		};
		749DC2781D408265009E1C91 /* Monitor */ = {
			isa = PBXGroup;
			children = (
				17C74F092072145000AB4CAB /* WXAnalyzerCenter.h */,
				17C74F0A2072145100AB4CAB /* WXAnalyzerCenter.m */,
				17C74F082072145000AB4CAB /* WXAnalyzerCenter+Transfer.h */,
				749DC2791D40827B009E1C91 /* WXMonitor.h */,
				749DC27A1D40827B009E1C91 /* WXMonitor.m */,
				841CD1041F97399C0081196D /* WXExceptionUtils.h */,
				841CD1021F9739890081196D /* WXExceptionUtils.m */,
			);
			name = Monitor;
			path = WeexSDK/Sources/Monitor;
			sourceTree = SOURCE_ROOT;
		};
		74A4BA581CABBBA300195969 /* Debug */ = {
			isa = PBXGroup;
			children = (
				74A4BA591CABBBD000195969 /* WXDebugTool.h */,
				74A4BA5A1CABBBD000195969 /* WXDebugTool.m */,
			);
			path = Debug;
			sourceTree = "<group>";
		};
		74C27A001CEC4371004E488E /* Supporting Files */ = {
			isa = PBXGroup;
			children = (
				77D161021C02DBE70010B15B /* Info.plist */,
				74C27A011CEC441D004E488E /* WeexSDK-Prefix.pch */,
			);
			path = "Supporting Files";
			sourceTree = "<group>";
		};
		74C8963E1D2AC2210043B82A /* WeexSDKTests */ = {
			isa = PBXGroup;
			children = (
				74EF31C11DE6932900667A07 /* handler */,
				74F7BFF31DC782DF004D0871 /* Resources */,
				DC9F46841D61AC9100A88239 /* module */,
				74C8963F1D2AC2210043B82A /* WeexSDKTests.m */,
				74C896411D2AC2210043B82A /* Info.plist */,
				740938EA1D3D026600DBB801 /* WXComponentTests.m */,
				5996BD6F1D49EC0600C0FEA6 /* WXInstanceWrapTests.m */,
				5996BD741D4D8A0E00C0FEA6 /* WXSDKEngineTests.m */,
				597334B21D4DE1A600988789 /* WXBridgeMethodTests.m */,
				597334B01D4D9E7F00988789 /* WXSDKManagerTests.m */,
				596FDD671D3F9EFF0082CD5B /* TestSupportUtils.h */,
				596FDD681D3F9EFF0082CD5B /* TestSupportUtils.m */,
				1C1A2BEC1D91172800539AA1 /* WXConvertTests.m */,
				74B8BF001DC49AFE004A6027 /* WXRootViewTests.m */,
				C401945D1E344E8300D19C31 /* WXFloatCompareTests.m */,
			);
			path = WeexSDKTests;
			sourceTree = "<group>";
		};
		74CFDD361F45937D007A1A66 /* RecycleList */ = {
			isa = PBXGroup;
			children = (
				74CFDD371F45939C007A1A66 /* WXRecycleListComponent.h */,
				74CFDD381F45939C007A1A66 /* WXRecycleListComponent.mm */,
				74CFDD3B1F459400007A1A66 /* WXRecycleListDataManager.h */,
				74CFDD3C1F459400007A1A66 /* WXRecycleListDataManager.m */,
				74CFDD3F1F45941E007A1A66 /* WXRecycleListTemplateManager.h */,
				74CFDD401F45941E007A1A66 /* WXRecycleListTemplateManager.m */,
				74CFDD431F459443007A1A66 /* WXRecycleListUpdateManager.h */,
				74CFDD441F459443007A1A66 /* WXRecycleListUpdateManager.m */,
				74BA4AB11F70F4B600AC29BF /* WXRecycleListLayout.h */,
				74BA4AB21F70F4B600AC29BF /* WXRecycleListLayout.m */,
				746B92391F46BE36009AE86B /* WXCellSlotComponent.h */,
				746B923A1F46BE36009AE86B /* WXCellSlotComponent.mm */,
				7423EB4F1F4ADE30001662D1 /* WXComponent+DataBinding.h */,
				7423EB501F4ADE30001662D1 /* WXComponent+DataBinding.mm */,
				74BF19F61F5139BB00AEE3D7 /* WXJSASTParser.h */,
				74BF19F71F5139BB00AEE3D7 /* WXJSASTParser.mm */,
			);
			path = RecycleList;
			sourceTree = "<group>";
		};
		74D8DB401E4825920078B667 /* Recycler */ = {
			isa = PBXGroup;
			children = (
				DC7764911F3C2CA300B5727E /* WXRecyclerDragController.m */,
				DC7764921F3C2CA300B5727E /* WXRecyclerDragController.h */,
				745B2D5E1E5A8E1E0092D38A /* WXMultiColumnLayout.h */,
				745B2D5F1E5A8E1E0092D38A /* WXMultiColumnLayout.m */,
				745B2D601E5A8E1E0092D38A /* WXRecyclerComponent.h */,
				745B2D611E5A8E1E0092D38A /* WXRecyclerComponent.mm */,
				745B2D621E5A8E1E0092D38A /* WXRecyclerDataController.h */,
				745B2D631E5A8E1E0092D38A /* WXRecyclerDataController.m */,
				745B2D641E5A8E1E0092D38A /* WXRecyclerUpdateController.h */,
				745B2D651E5A8E1E0092D38A /* WXRecyclerUpdateController.m */,
				745B2D661E5A8E1E0092D38A /* WXSectionDataController.h */,
				745B2D671E5A8E1E0092D38A /* WXSectionDataController.m */,
			);
			path = Recycler;
			sourceTree = "<group>";
		};
		74EF31C11DE6932900667A07 /* handler */ = {
			isa = PBXGroup;
			children = (
				74EF31C21DE6935600667A07 /* WXURLRewriteTests.m */,
			);
			name = handler;
			sourceTree = "<group>";
		};
		74F7BFF31DC782DF004D0871 /* Resources */ = {
			isa = PBXGroup;
			children = (
				74F7BFF41DC782EC004D0871 /* testRootView.js */,
				9B9E74771FA2DB5800DAAEA9 /* WXTestBridgeMethodDummy.h */,
				9B9E74781FA2DB5800DAAEA9 /* WXTestBridgeMethodDummy.m */,
			);
			name = Resources;
			sourceTree = "<group>";
		};
		77788B7922292536000D5102 /* target */ = {
			isa = PBXGroup;
			children = (
				77788B7A22292536000D5102 /* render_target.h */,
				77788B7B22292536000D5102 /* render_target.cpp */,
			);
			path = target;
			sourceTree = "<group>";
		};
		77D160F31C02DBE70010B15B = {
			isa = PBXGroup;
			children = (
				77D160FF1C02DBE70010B15B /* WeexSDK */,
				2A42AF861C23B33E00818EA6 /* WeexSDK_MTL */,
				74C8963E1D2AC2210043B82A /* WeexSDKTests */,
				DCA445261EFA555400D0CFA8 /* WeexSDK-Dynamic */,
				77D160FE1C02DBE70010B15B /* Products */,
				A5818E244F9E235722E3B938 /* Frameworks */,
			);
			sourceTree = "<group>";
		};
		77D160FE1C02DBE70010B15B /* Products */ = {
			isa = PBXGroup;
			children = (
				77D160FD1C02DBE70010B15B /* WeexSDK.framework */,
				2A42AF851C23B33E00818EA6 /* libWeexSDK_MTL.a */,
				74C8963D1D2AC2210043B82A /* WeexSDKTests.xctest */,
				DCA445251EFA555400D0CFA8 /* WeexSDK.framework */,
			);
			name = Products;
			sourceTree = "<group>";
		};
		77D160FF1C02DBE70010B15B /* WeexSDK */ = {
			isa = PBXGroup;
			children = (
				B82A148120F849800098A509 /* WeexCore */,
				77D161171C02DCB90010B15B /* Resources */,
				77D161181C02DCB90010B15B /* Sources */,
			);
			path = WeexSDK;
			sourceTree = "<group>";
		};
		77D161171C02DCB90010B15B /* Resources */ = {
			isa = PBXGroup;
			children = (
				DCD8D0F22073392A0002C420 /* weex-polyfill.js */,
				DC15A3D92010BC93009C8977 /* weex-main-jsfm.js */,
				DC15A3DA2010BC93009C8977 /* weex-rax-api.js */,
				59AC02501D2A7E6E00355112 /* wx_load_error@3x.png */,
			);
			path = Resources;
			sourceTree = "<group>";
		};
		77D161181C02DCB90010B15B /* Sources */ = {
			isa = PBXGroup;
			children = (
				17036A4B20FDE7090029AE3D /* Performance */,
				DCA446261EFA5DAF00D0CFA8 /* WeexSDK.h */,
				2AF626C61C191E2200E71A38 /* Layout */,
				C4F012711E1502A6003378D0 /* WebSocket */,
				7408C48B1CFB345D000BCCD0 /* Events */,
				7461F88B1CFB373100F62D44 /* Display */,
				74A4BA581CABBBA300195969 /* Debug */,
				745ED2D31C5F2C7E002DB5A8 /* View */,
				59A5962A1CB632050012CD52 /* Controller */,
				77E65A0A1C155E6E008B8775 /* Component */,
				59A583031CF5B2FD0081FD3E /* Handler */,
				77E659D71C07F585008B8775 /* Module */,
				77D161481C02E3670010B15B /* Utility */,
				77D1611D1C02DDA40010B15B /* Engine */,
				77D161191C02DD3C0010B15B /* Bridge */,
				77D1611A1C02DD3C0010B15B /* Manager */,
				749DC2781D408265009E1C91 /* Monitor */,
				77D1611B1C02DD3C0010B15B /* Model */,
				746A2F431DF82607004719D0 /* Network */,
				77D1611C1C02DD3C0010B15B /* Protocol */,
				74C27A001CEC4371004E488E /* Supporting Files */,
				DCE7F1EE20AD358A00D471E7 /* WXPageEventNotifyEvent.h */,
			);
			path = Sources;
			sourceTree = "<group>";
		};
		77D161191C02DD3C0010B15B /* Bridge */ = {
			isa = PBXGroup;
			children = (
				2A919DA41E321F1F006EB6B5 /* WXBridgeMethod.h */,
				2A919DA51E321F1F006EB6B5 /* WXBridgeMethod.m */,
				74862F7B1E03A0F300B7A041 /* WXModuleMethod.h */,
				74862F7C1E03A0F300B7A041 /* WXModuleMethod.m */,
				74862F7F1E03A24500B7A041 /* WXComponentMethod.h */,
				74862F801E03A24500B7A041 /* WXComponentMethod.m */,
				74D2051E1E091B8000128F44 /* WXCallJSMethod.h */,
				74D2051F1E091B8000128F44 /* WXCallJSMethod.m */,
				B89543EF20EB18B4006EAD63 /* WXCoreBridge.h */,
				B89543ED20EB18B4006EAD63 /* WXCoreBridge.mm */,
				B863DF312107307F00EA887D /* WXBridgeContext.m */,
				59A582FA1CF5B17B0081FD3E /* WXBridgeContext.h */,
				77D1613A1C02DEA60010B15B /* WXJSCoreBridge.h */,
				B89543EE20EB18B4006EAD63 /* WXJSCoreBridge.mm */,
				74AD99821D5B0E59008F0336 /* WXPolyfillSet.h */,
				74AD99831D5B0E59008F0336 /* WXPolyfillSet.m */,
				74862F771E02B88D00B7A041 /* JSValue+Weex.h */,
				74862F781E02B88D00B7A041 /* JSValue+Weex.m */,
				ED0534FE207F4DEB007B4568 /* JSContext+Weex.h */,
				ED0534FF207F4DEB007B4568 /* JSContext+Weex.m */,
			);
			path = Bridge;
			sourceTree = "<group>";
		};
		77D1611A1C02DD3C0010B15B /* Manager */ = {
			isa = PBXGroup;
			children = (
				740451E81E14BB26004157CB /* WXServiceFactory.h */,
				45326708213FC84900DAA620 /* WXDisplayLinkManager.h */,
				45326709213FC84900DAA620 /* WXDisplayLinkManager.m */,
				740451E91E14BB26004157CB /* WXServiceFactory.m */,
				DCF0875F1DCAE161005CD6EB /* WXInvocationConfig.h */,
				DCF087601DCAE161005CD6EB /* WXInvocationConfig.m */,
				C41E1A951DC1FD15009C7F90 /* WXDatePickerManager.h */,
				C41E1A961DC1FD15009C7F90 /* WXDatePickerManager.m */,
				77D161261C02DE1A0010B15B /* WXSDKManager.h */,
				77D161271C02DE1A0010B15B /* WXSDKManager.m */,
				77D161361C02DE940010B15B /* WXBridgeManager.h */,
				77D161371C02DE940010B15B /* WXBridgeManager.m */,
				77E659EF1C0C3612008B8775 /* WXModuleFactory.h */,
				77E659F01C0C3612008B8775 /* WXModuleFactory.m */,
				74A4BA9C1CB3C0A100195969 /* WXHandlerFactory.h */,
				74A4BA9D1CB3C0A100195969 /* WXHandlerFactory.m */,
				7410811D1CED585A001BC6E5 /* WXComponentManager.h */,
				7410811E1CED585A001BC6E5 /* WXComponentManager.mm */,
				741081211CED6756001BC6E5 /* WXComponentFactory.h */,
				741081221CED6756001BC6E5 /* WXComponentFactory.m */,
				DCAB35FC1D658EB700C0EA70 /* WXRuleManager.h */,
				DCAB35FD1D658EB700C0EA70 /* WXRuleManager.m */,
				C47B78CC1F2998EE001D3B0C /* WXExtendCallNativeManager.h */,
				C47B78CD1F2998EE001D3B0C /* WXExtendCallNativeManager.m */,
			);
			path = Manager;
			sourceTree = "<group>";
		};
		77D1611B1C02DD3C0010B15B /* Model */ = {
			isa = PBXGroup;
			children = (
				1746EA7220E9D253007E55BD /* WXComponent_performance.h */,
				17B122202090AA9300387E33 /* WXSDKInstance_performance.h */,
				17B1221F2090AA9300387E33 /* WXSDKInstance_performance.m */,
				77D161221C02DDD10010B15B /* WXSDKInstance.h */,
				59A5961A1CB630F10012CD52 /* WXComponent+Navigation.h */,
				59A5961B1CB630F10012CD52 /* WXComponent+Navigation.m */,
				748B25161C44A6F9005D491E /* WXSDKInstance_private.h */,
				77D161231C02DDD10010B15B /* WXSDKInstance.m */,
				DCF343651E49CAEE00A2FB34 /* WXJSExceptionInfo.h */,
				DCF343661E49CAEE00A2FB34 /* WXJSExceptionInfo.m */,
			);
			path = Model;
			sourceTree = "<group>";
		};
		77D1611C1C02DD3C0010B15B /* Protocol */ = {
			isa = PBXGroup;
			children = (
				33CE19122153444900CF9670 /* WXJSFrameworkLoadProtocol.h */,
				17036A5220FDE7490029AE3D /* WXApmProtocol.h */,
				17C74F0E2072147A00AB4CAB /* WXAnalyzerProtocol.h */,
				59A596171CB630E50012CD52 /* WXNavigationProtocol.h */,
				DCDFED001E68238F00C228D7 /* WXJSExceptionProtocol.h */,
				2AE5B7551CABA04E0082FDDB /* WXEventModuleProtocol.h */,
				2A4445BE1CA8FD56009E7C6D /* WXTextComponentProtocol.h */,
				775BEE701C1BD977008D1629 /* WXModuleProtocol.h */,
				77D161421C02DEE40010B15B /* WXBridgeProtocol.h */,
				775BEE6C1C1BD8F4008D1629 /* WXImgLoaderProtocol.h */,
				74FD6E031C7C0E9600DBEB6D /* WXScrollerProtocol.h */,
				74A4BA841CAD453400195969 /* WXNetworkProtocol.h */,
				59A582D31CF481110081FD3E /* WXAppMonitorProtocol.h */,
				74EF31A91DE58AE600667A07 /* WXURLRewriteProtocol.h */,
				042013AC1E66CD6A001FC79C /* WXValidateProtocol.h */,
				DC6836E51EBB12B200AD2D84 /* WXConfigCenterProtocol.h */,
				C4424E591F24DA3D009F52E2 /* WXExtendCallNativeProtocol.h */,
			);
			path = Protocol;
			sourceTree = "<group>";
		};
		77D1611D1C02DDA40010B15B /* Engine */ = {
			isa = PBXGroup;
			children = (
				17B122232090AAB000387E33 /* WXSDKError.h */,
				17B122242090AAB000387E33 /* WXSDKError.m */,
				77D1611E1C02DDB40010B15B /* WXSDKEngine.h */,
				77D1611F1C02DDB40010B15B /* WXSDKEngine.m */,
			);
			path = Engine;
			sourceTree = "<group>";
		};
		77D161481C02E3670010B15B /* Utility */ = {
			isa = PBXGroup;
			children = (
				453F374B219A76A500A03F1D /* WXConvertUtility.h */,
				453F374C219A76A500A03F1D /* WXConvertUtility.mm */,
				C4D872231E5DDF7500E39BC1 /* WXBoxShadow.h */,
				C4D872241E5DDF7500E39BC1 /* WXBoxShadow.m */,
				59D3CA481CFC3CE1008835DC /* NSTimer+Weex.h */,
				59D3CA491CFC3CE1008835DC /* NSTimer+Weex.m */,
				77D161491C02E3790010B15B /* WXConvert.h */,
				77D1614A1C02E3790010B15B /* WXConvert.m */,
				77D1614D1C02E3880010B15B /* WXUtility.h */,
				77D1614E1C02E3880010B15B /* WXUtility.m */,
				77D161601C02ED790010B15B /* WXLog.h */,
				77D161611C02ED790010B15B /* WXLog.m */,
				775BEE4D1C16F993008D1629 /* WXDefine.h */,
				B87B9E7B21539B3300B6DC61 /* WXVersion.h */,
				B87B9E7C21539B3300B6DC61 /* WXVersion.m */,
				742389991C3174EB00D748CA /* WXWeakObjectWrapper.h */,
				7423899A1C3174EB00D748CA /* WXWeakObjectWrapper.m */,
				7423899D1C32733800D748CA /* WXType.h */,
				7469869D1C4E2C000054A57E /* NSArray+Weex.h */,
				7469869E1C4E2C000054A57E /* NSArray+Weex.m */,
				746319001C60AFC100EFEBD4 /* WXThreadSafeCounter.h */,
				746319011C60AFC100EFEBD4 /* WXThreadSafeCounter.m */,
				743933B21C7ED9AA00773BB7 /* WXSimulatorShortcutManager.h */,
				743933B31C7ED9AA00773BB7 /* WXSimulatorShortcutManager.m */,
				74915F451C8EB02B00BEBCC0 /* WXAssert.h */,
				74915F461C8EB02B00BEBCC0 /* WXAssert.m */,
				74A4BA941CB365D100195969 /* WXAppConfiguration.h */,
				74A4BA951CB365D100195969 /* WXAppConfiguration.m */,
				74A4BA981CB3BAA100195969 /* WXThreadSafeMutableDictionary.h */,
				74A4BA991CB3BAA100195969 /* WXThreadSafeMutableDictionary.m */,
				7461F8A61CFC33A800F62D44 /* WXThreadSafeMutableArray.h */,
				7461F8A71CFC33A800F62D44 /* WXThreadSafeMutableArray.m */,
				74896F2E1D1AC79400D1D593 /* NSObject+WXSwizzle.h */,
				74896F2F1D1AC79400D1D593 /* NSObject+WXSwizzle.m */,
				747DF6801E31AEE4005C53A8 /* WXLength.h */,
				747DF6811E31AEE4005C53A8 /* WXLength.m */,
				744D61121E4AF23E00B624B3 /* WXDiffUtil.h */,
				744D61131E4AF23E00B624B3 /* WXDiffUtil.m */,
			);
			path = Utility;
			sourceTree = "<group>";
		};
		77E659D71C07F585008B8775 /* Module */ = {
			isa = PBXGroup;
			children = (
				BA5F00EF1FC5AFFE00F76B5C /* WXLocaleModule.h */,
				BA5F00F01FC5AFFE00F76B5C /* WXLocaleModule.m */,
				DCE2CF981F46D4220021BDC4 /* WXVoiceOverModule.m */,
				DCE2CF991F46D4220021BDC4 /* WXVoiceOverModule.h */,
				333D9A251F41507A007CED39 /* WXTransition.h */,
				333D9A261F41507A007CED39 /* WXTransition.mm */,
				C43C03E41EC8ACA40044C7FF /* WXPrerenderManager.h */,
				C43C03E51EC8ACA40044C7FF /* WXPrerenderManager.m */,
				C4F012801E1502E9003378D0 /* WXWebSocketModule.h */,
				C4F012811E1502E9003378D0 /* WXWebSocketModule.m */,
				C4B834251DE69B09007AD27E /* WXPickerModule.m */,
				C4B834261DE69B09007AD27E /* WXPickerModule.h */,
				DCA0EF621D6EED6F00CB18B9 /* WXGlobalEventModule.h */,
				DCA0EF631D6EED6F00CB18B9 /* WXGlobalEventModule.m */,
				1D3000EF1D40B9AB004F3B4F /* WXClipboardModule.h */,
				1D3000F01D40B9AB004F3B4F /* WXClipboardModule.m */,
				59A5961E1CB6311F0012CD52 /* WXNavigatorModule.h */,
				59A5961F1CB6311F0012CD52 /* WXNavigatorModule.m */,
				59A596201CB6311F0012CD52 /* WXStorageModule.h */,
				59A596211CB6311F0012CD52 /* WXStorageModule.m */,
				74A4BAA41CB4F98300195969 /* WXStreamModule.h */,
				74A4BAA51CB4F98300195969 /* WXStreamModule.m */,
				594C28911CF9E61A009793A4 /* WXAnimationModule.h */,
				594C28901CF9E61A009793A4 /* WXAnimationModule.m */,
				2AFEB1791C747139000507FA /* WXInstanceWrap.h */,
				2AFEB17A1C747139000507FA /* WXInstanceWrap.m */,
				77E659D81C07F594008B8775 /* WXDomModule.h */,
				77E659D91C07F594008B8775 /* WXDomModule.m */,
				D3FC0DF51C508B2A002B9E31 /* WXTimerModule.h */,
				D3FC0DF61C508B2A002B9E31 /* WXTimerModule.m */,
				746319271C71B92600EFEBD4 /* WXModalUIModule.h */,
				746319281C71B92600EFEBD4 /* WXModalUIModule.m */,
				D362F94D1C83EDA20003F546 /* WXWebViewModule.h */,
				D362F94E1C83EDA20003F546 /* WXWebViewModule.m */,
				D334510A1D3E19B80083598A /* WXCanvasModule.h */,
				D334510B1D3E19B80083598A /* WXCanvasModule.m */,
				74BB5FB71DFEE81A004FC3DF /* WXMetaModule.h */,
				74BB5FB81DFEE81A004FC3DF /* WXMetaModule.m */,
			);
			path = Module;
			sourceTree = "<group>";
		};
		77E65A0A1C155E6E008B8775 /* Component */ = {
			isa = PBXGroup;
			children = (
				74CFDD361F45937D007A1A66 /* RecycleList */,
				74D8DB401E4825920078B667 /* Recycler */,
				2A837AAC1CD9DE9200AEDF03 /* WXLoadingComponent.h */,
				2A837AAD1CD9DE9200AEDF03 /* WXLoadingComponent.mm */,
				7715EB6021A69DD8001F1108 /* WXRichText.h */,
				7715EB6121A69DD9001F1108 /* WXRichText.mm */,
				C4B3D6D21E6954300013F38D /* WXEditComponent.h */,
				C4B3D6D31E6954300013F38D /* WXEditComponent.mm */,
				2A837AAE1CD9DE9200AEDF03 /* WXLoadingIndicator.h */,
				DCC77C111D770AE300CE7288 /* WXSliderNeighborComponent.mm */,
				DCC77C121D770AE300CE7288 /* WXSliderNeighborComponent.h */,
				2A837AAF1CD9DE9200AEDF03 /* WXLoadingIndicator.m */,
				2A837AB01CD9DE9200AEDF03 /* WXRefreshComponent.h */,
				2A837AB11CD9DE9200AEDF03 /* WXRefreshComponent.mm */,
				59CE27E61CC387DB000BE37A /* WXEmbedComponent.h */,
				59CE27E71CC387DB000BE37A /* WXEmbedComponent.m */,
				2A8E65881C7C7AA20025C7B7 /* WXVideoComponent.h */,
				2A8E65891C7C7AA20025C7B7 /* WXVideoComponent.m */,
				77D1612E1C02DE4E0010B15B /* WXComponent.h */,
				77D1612F1C02DE4E0010B15B /* WXComponent.mm */,
				77E65A0B1C155E99008B8775 /* WXDivComponent.h */,
				77E65A0C1C155E99008B8775 /* WXDivComponent.m */,
				77E65A0F1C155EA8008B8775 /* WXImageComponent.h */,
				77E65A101C155EA8008B8775 /* WXImageComponent.m */,
				77E65A131C155EB5008B8775 /* WXTextComponent.h */,
				77E65A141C155EB5008B8775 /* WXTextComponent.mm */,
				77E65A171C155F25008B8775 /* WXScrollerComponent.h */,
				77E65A181C155F25008B8775 /* WXScrollerComponent.mm */,
				37B51EE21E97804D0040A743 /* WXCycleSliderComponent.h */,
				37B51EE31E97804D0040A743 /* WXCycleSliderComponent.mm */,
				74CC7A1B1C2BC5F800829368 /* WXCellComponent.mm */,
				74CC7A1E1C2BF9DC00829368 /* WXListComponent.h */,
				74CC7A1F1C2BF9DC00829368 /* WXListComponent.mm */,
				2AC750221C7565690041D390 /* WXIndicatorComponent.h */,
				2AC750231C7565690041D390 /* WXIndicatorComponent.m */,
				74CC7A1A1C2BC5F800829368 /* WXCellComponent.h */,
				2A1F57B51C75C6A600B58017 /* WXTextInputComponent.h */,
				2A1F57B61C75C6A600B58017 /* WXTextInputComponent.m */,
				DC03ADB81D508719003F76E7 /* WXTextAreaComponent.h */,
				DC03ADB71D508719003F76E7 /* WXTextAreaComponent.mm */,
				D317338A1C57257000BB7539 /* WXTransform.h */,
				D317338B1C57257000BB7539 /* WXTransform.m */,
				D312CE391C730DEB00046D68 /* WXWebComponent.h */,
				D312CE3A1C730DEB00046D68 /* WXWebComponent.m */,
				2A60CE9A1C91733E00857B9F /* WXSwitchComponent.h */,
				2A60CE9B1C91733E00857B9F /* WXSwitchComponent.mm */,
				2AE5B7501CAB7DBD0082FDDB /* WXAComponent.h */,
				2AE5B7511CAB7DBD0082FDDB /* WXAComponent.m */,
				741081251CEDB4EC001BC6E5 /* WXComponent_internal.h */,
				D33451061D3E19480083598A /* WXCanvasComponent.h */,
				D33451071D3E19480083598A /* WXCanvasComponent.m */,
				744D610A1E49978200B624B3 /* WXHeaderComponent.h */,
				744D610B1E49978200B624B3 /* WXHeaderComponent.mm */,
				744D610E1E49979000B624B3 /* WXFooterComponent.h */,
				744D610F1E49979000B624B3 /* WXFooterComponent.m */,
			);
			path = Component;
			sourceTree = "<group>";
		};
		A5818E244F9E235722E3B938 /* Frameworks */ = {
			isa = PBXGroup;
			children = (
				DCA446231EFA5AFE00D0CFA8 /* UIKit.framework */,
				74EF31BE1DE5ED5900667A07 /* libstdc++.tbd */,
				DC9867431D826D1E000AF388 /* GLKit.framework */,
				740938FA1D3D0E1700DBB801 /* AVKit.framework */,
				740938F81D3D0E0300DBB801 /* MediaPlayer.framework */,
				740938F61D3D0DFD00DBB801 /* CoreMedia.framework */,
				740938F41D3D0DDE00DBB801 /* AVFoundation.framework */,
				740938ED1D3D079100DBB801 /* JavaScriptCore.framework */,
				7469869B1C4DEAC20054A57E /* libicucore.tbd */,
				DAB176F008F516E4F9391C61 /* libPods-WeexSDK.a */,
			);
			name = Frameworks;
			sourceTree = "<group>";
		};
		B82A148120F849800098A509 /* WeexCore */ = {
			isa = PBXGroup;
			children = (
				B8D66B872125572F003960BD /* base */,
				B8D66AEC2125572F003960BD /* core */,
				B8D66B7D2125572F003960BD /* include */,
				B8D66B782125572F003960BD /* third_party */,
				B8D66B7F2125572F003960BD /* wson */,
			);
			name = WeexCore;
			path = Sources;
			sourceTree = "<group>";
		};
		B8D66AEC2125572F003960BD /* core */ = {
			isa = PBXGroup;
			children = (
				453F374F219A76CA00A03F1D /* network */,
				B8D66AED2125572F003960BD /* data_render */,
				B8D66B192125572F003960BD /* moniter */,
				B8D66B1C2125572F003960BD /* css */,
				B8D66B212125572F003960BD /* config */,
				B8D66B242125572F003960BD /* bridge */,
				B8D66B2E2125572F003960BD /* layout */,
				B8D66B362125572F003960BD /* render */,
				B8D66B722125572F003960BD /* parser */,
				B8D66B752125572F003960BD /* manager */,
			);
			name = core;
			path = ../../../../weex_core/Source/core;
			sourceTree = "<group>";
		};
		B8D66AED2125572F003960BD /* data_render */ = {
			isa = PBXGroup;
			children = (
				B8F2C7122133A8BC00635B37 /* monitor */,
				98399A8221916A9700D83CCE /* class_console.cc */,
				98399A8621916A9700D83CCE /* class_console.h */,
				98399A8421916A9700D83CCE /* class_function.cc */,
				98399A8921916A9800D83CCE /* class_function.h */,
				98399A8021916A9600D83CCE /* class_regex.cc */,
				4505D11A219B1F710083A1A2 /* class_math.cc */,
				4505D119219B1F710083A1A2 /* class_math.h */,
				98399A8721916A9700D83CCE /* class_regex.h */,
				98399A8321916A9700D83CCE /* class_window.cc */,
				98399A8521916A9700D83CCE /* class_window.h */,
				98399A7F21916A9600D83CCE /* exec_state_binary.cc */,
				98399A8121916A9600D83CCE /* exec_state_binary.h */,
				98399A7E21916A9600D83CCE /* exec_state_section.cc */,
				98399A8821916A9700D83CCE /* exec_state_section.h */,
				B8F2C6E32133A83C00635B37 /* ast_builder.cc */,
				B8F2C6DB2133A83B00635B37 /* ast_builder.h */,
				B8A72C98213F8BAD0024E7BE /* class_json.cc */,
				4547FD0C215392F900E79971 /* js_common_function.cc */,
				4547FD0B215392F900E79971 /* js_common_function.h */,
				B8A72C96213F8BAD0024E7BE /* class_json.h */,
				B8A72C99213F8BAD0024E7BE /* class_string.cc */,
				B8A72C97213F8BAD0024E7BE /* class_string.h */,
				B8F2C6DD2133A83B00635B37 /* class_array.cc */,
				B8F2C6CF2133A83A00635B37 /* class_array.h */,
				4547FCFF2152048600E79971 /* class_object.cc */,
				4547FD002152048600E79971 /* class_object.h */,
				B8F2C6D42133A83A00635B37 /* class_factory.cc */,
				B8F2C6D82133A83B00635B37 /* class_factory.h */,
				B8F2C6D72133A83B00635B37 /* class.cc */,
				B8F2C6D22133A83A00635B37 /* class.h */,
				B8F2C6CE2133A83A00635B37 /* common_error.h */,
				B8F2C6D32133A83A00635B37 /* rax_jsx_ast.cc */,
				B8F2C6D12133A83A00635B37 /* rax_jsx_ast.h */,
				B8F2C6D92133A83B00635B37 /* rax_parser_builder.cc */,
				B8F2C6DA2133A83B00635B37 /* rax_parser_builder.h */,
				B8F2C6D62133A83B00635B37 /* rax_parser_context.cc */,
				B8F2C6DF2133A83B00635B37 /* rax_parser_context.h */,
				B8F2C6DE2133A83B00635B37 /* rax_parser_scope.cc */,
				B8F2C6DC2133A83B00635B37 /* rax_parser_scope.h */,
				B8F2C6D52133A83A00635B37 /* rax_parser_statistics.cc */,
				B8F2C6E02133A83B00635B37 /* rax_parser_statistics.h */,
				B8F2C6E12133A83C00635B37 /* rax_parser.cc */,
				B8F2C6E22133A83C00635B37 /* rax_parser.h */,
				B8F2C6D02133A83A00635B37 /* rax_source_locator.cc */,
				B8F2C6CD2133A83900635B37 /* rax_source_locator.h */,
				B8D66AEE2125572F003960BD /* string_table.cc */,
				B8D66AEF2125572F003960BD /* table.cc */,
				B8D66AF02125572F003960BD /* code_generator.h */,
				B8D66AF12125572F003960BD /* code_generator.cc */,
				B8D66AF22125572F003960BD /* ast_factory.cc */,
				B8D66AF32125572F003960BD /* parser.h */,
				B8D66AF42125572F003960BD /* parser.cc */,
				B8D66AF52125572F003960BD /* vnode */,
				B8D66AFE2125572F003960BD /* tokenizer.cc */,
				B8D66AFF2125572F003960BD /* ast_factory.h */,
				B8D66B002125572F003960BD /* ast.cc */,
				B8D66B022125572F003960BD /* statement.h */,
				B8D66B032125572F003960BD /* tokenizer.h */,
				B8D66B042125572F003960BD /* statement.cc */,
				B8D66B052125572F003960BD /* vm.cc */,
				B8D66B062125572F003960BD /* string_table.h */,
				B8D66B072125572F003960BD /* ast.h */,
				B8D66B0A2125572F003960BD /* scanner.h */,
				B8D66B0C2125572F003960BD /* handle.h */,
				B8D66B0D2125572F003960BD /* exec_state.h */,
				B8D66B182125572F003960BD /* exec_state.cc */,
				B8D66B0E2125572F003960BD /* object.h */,
				B8D66B0F2125572F003960BD /* table.h */,
				B8D66B112125572F003960BD /* token.h */,
				B8D66B122125572F003960BD /* vm.h */,
				B8D66B132125572F003960BD /* op_code.h */,
				98399A8A21916A9800D83CCE /* op_code.cc */,
				B8D66B142125572F003960BD /* ast_visitor.h */,
				B8D66B152125572F003960BD /* object.cc */,
				B8D66B162125572F003960BD /* token.cc */,
			);
			path = data_render;
			sourceTree = "<group>";
		};
		B8D66AF52125572F003960BD /* vnode */ = {
			isa = PBXGroup;
			children = (
				453F375B219A76FA00A03F1D /* ios */,
				B8D66AF62125572F003960BD /* vnode.h */,
				453F3760219A770900A03F1D /* vcomponent_lifecycle_listener.h */,
				453F3761219A770900A03F1D /* vnode_on_event_listener.h */,
				B8D66AF72125572F003960BD /* vnode_exec_env.cc */,
				B8D66AF82125572F003960BD /* vnode.cc */,
				453267132140E38900DAA620 /* vcomponent.cc */,
				453267122140E38900DAA620 /* vcomponent.h */,
				B8D66AF92125572F003960BD /* vnode_render_context.cc */,
				B8D66AFA2125572F003960BD /* vnode_exec_env.h */,
				B8D66AFB2125572F003960BD /* vnode_render_manager.cc */,
				B8D66AFC2125572F003960BD /* vnode_render_manager.h */,
				B8D66AFD2125572F003960BD /* vnode_render_context.h */,
			);
			path = vnode;
			sourceTree = "<group>";
		};
		B8D66B192125572F003960BD /* moniter */ = {
			isa = PBXGroup;
			children = (
				B8D66B1A2125572F003960BD /* render_performance.cpp */,
				B8D66B1B2125572F003960BD /* render_performance.h */,
			);
			path = moniter;
			sourceTree = "<group>";
		};
		B8D66B1C2125572F003960BD /* css */ = {
			isa = PBXGroup;
			children = (
				B8D66B1D2125572F003960BD /* constants_name.h */,
				B8D66B1E2125572F003960BD /* constants_value.h */,
				B8D66B1F2125572F003960BD /* css_value_getter.cpp */,
				B8D66B202125572F003960BD /* css_value_getter.h */,
			);
			path = css;
			sourceTree = "<group>";
		};
		B8D66B212125572F003960BD /* config */ = {
			isa = PBXGroup;
			children = (
				B8D66B222125572F003960BD /* core_environment.cpp */,
				B8D66B232125572F003960BD /* core_environment.h */,
			);
			path = config;
			sourceTree = "<group>";
		};
		B8D66B242125572F003960BD /* bridge */ = {
			isa = PBXGroup;
			children = (
				B8D66B252125572F003960BD /* platform_bridge.h */,
				B8D66B262125572F003960BD /* platform */,
				B8D66B292125572F003960BD /* script */,
				B8D66B2C2125572F003960BD /* wx_type_define.h */,
				B8D66B2D2125572F003960BD /* script_bridge.h */,
			);
			path = bridge;
			sourceTree = "<group>";
		};
		B8D66B262125572F003960BD /* platform */ = {
			isa = PBXGroup;
			children = (
				B8D66B272125572F003960BD /* core_side_in_platform.cpp */,
				B8D66B282125572F003960BD /* core_side_in_platform.h */,
			);
			path = platform;
			sourceTree = "<group>";
		};
		B8D66B292125572F003960BD /* script */ = {
			isa = PBXGroup;
			children = (
				B8D66B2A2125572F003960BD /* core_side_in_script.cpp */,
				B8D66B2B2125572F003960BD /* core_side_in_script.h */,
			);
			path = script;
			sourceTree = "<group>";
		};
		B8D66B2E2125572F003960BD /* layout */ = {
			isa = PBXGroup;
			children = (
				B8D66B2F2125572F003960BD /* measure_func_adapter.h */,
				B8D66B302125572F003960BD /* style.h */,
				B8D66B312125572F003960BD /* style.cpp */,
				B8D66B322125572F003960BD /* layout.cpp */,
				B8D66B342125572F003960BD /* layout.h */,
				B8D66B352125572F003960BD /* flex_enum.h */,
			);
			path = layout;
			sourceTree = "<group>";
		};
		B8D66B362125572F003960BD /* render */ = {
			isa = PBXGroup;
			children = (
				77788B7922292536000D5102 /* target */,
				B8D66B372125572F003960BD /* page */,
				B8D66B3A2125572F003960BD /* manager */,
				B8D66B3D2125572F003960BD /* action */,
				B8D66B572125572F003960BD /* node */,
			);
			path = render;
			sourceTree = "<group>";
		};
		B8D66B372125572F003960BD /* page */ = {
			isa = PBXGroup;
			children = (
				77788B6E2229252C000D5102 /* render_page_base.cpp */,
				77788B702229252C000D5102 /* render_page_base.h */,
				77788B6F2229252C000D5102 /* render_page_custom.cpp */,
				77788B6D2229252C000D5102 /* render_page_custom.h */,
				B8D66B382125572F003960BD /* render_page.cpp */,
				B8D66B392125572F003960BD /* render_page.h */,
			);
			path = page;
			sourceTree = "<group>";
		};
		B8D66B3A2125572F003960BD /* manager */ = {
			isa = PBXGroup;
			children = (
				B8D66B3B2125572F003960BD /* render_manager.cpp */,
				B8D66B3C2125572F003960BD /* render_manager.h */,
			);
			path = manager;
			sourceTree = "<group>";
		};
		B8D66B3D2125572F003960BD /* action */ = {
			isa = PBXGroup;
			children = (
				B8394F3621468AF100CA1EFF /* render_action_trigger_vsync.cpp */,
				B8394F3521468AF100CA1EFF /* render_action_trigger_vsync.h */,
				B8D66B3E2125572F003960BD /* render_action_render_success.h */,
				B8D66B3F2125572F003960BD /* render_action_appendtree_createfinish.h */,
				B8D66B402125572F003960BD /* render_action_update_attr.h */,
				B8D66B412125572F003960BD /* render_action_move_element.h */,
				B8D66B422125572F003960BD /* render_action_update_attr.cpp */,
				B8D66B432125572F003960BD /* render_action_layout.cpp */,
				B8D66B442125572F003960BD /* render_action_update_style.h */,
				B8D66B452125572F003960BD /* render_action_createfinish.h */,
				B8D66B462125572F003960BD /* render_action_update_style.cpp */,
				B8D66B472125572F003960BD /* render_action_add_event.h */,
				B8D66B482125572F003960BD /* render_action_remove_element.cpp */,
				B8D66B492125572F003960BD /* render_action_createbody.h */,
				B8D66B4A2125572F003960BD /* render_action_add_event.cpp */,
				B8D66B4B2125572F003960BD /* render_action_interface.h */,
				B8D66B4C2125572F003960BD /* render_action_remove_event.cpp */,
				B8D66B4D2125572F003960BD /* render_action_move_element.cpp */,
				B8D66B4E2125572F003960BD /* render_action_add_element.cpp */,
				B8D66B4F2125572F003960BD /* render_action_remove_event.h */,
				B8D66B502125572F003960BD /* render_action_createbody.cpp */,
				B8D66B512125572F003960BD /* render_action_createfinish.cpp */,
				B8D66B522125572F003960BD /* render_action_layout.h */,
				B8D66B532125572F003960BD /* render_action_remove_element.h */,
				B8D66B542125572F003960BD /* render_action_add_element.h */,
				B8D66B552125572F003960BD /* render_action_appendtree_createfinish.cpp */,
				B8D66B562125572F003960BD /* render_action_render_success.cpp */,
			);
			path = action;
			sourceTree = "<group>";
		};
		B8D66B572125572F003960BD /* node */ = {
			isa = PBXGroup;
			children = (
				B8D66B582125572F003960BD /* render_cell.h */,
				B8D66B592125572F003960BD /* render_text.cpp */,
				B8D66B5A2125572F003960BD /* render_mask.cpp */,
				B8D66B5B2125572F003960BD /* render_scroller.cpp */,
				B8D66B5C2125572F003960BD /* render_mask.h */,
				B8D66B5D2125572F003960BD /* render_scroller.h */,
				B8D66B5E2125572F003960BD /* render_text.h */,
				B8D66B5F2125572F003960BD /* render_object.cpp */,
				B8D66B602125572F003960BD /* render_appbar.cpp */,
				B8D66B612125572F003960BD /* render_list.cpp */,
				B8D66B622125572F003960BD /* render_object.h */,
				B8D66B632125572F003960BD /* render_appbar.h */,
				B8D66B642125572F003960BD /* render_list.h */,
				B8D66B652125572F003960BD /* factory */,
			);
			path = node;
			sourceTree = "<group>";
		};
		B8D66B652125572F003960BD /* factory */ = {
			isa = PBXGroup;
			children = (
				B8D66B662125572F003960BD /* render_mask_factory.h */,
				B8D66B672125572F003960BD /* render_text_factory.h */,
				B8D66B682125572F003960BD /* render_scroller_factory.h */,
				B8D66B692125572F003960BD /* render_type.h */,
				B8D66B6A2125572F003960BD /* render_creator.cpp */,
				B8D66B6B2125572F003960BD /* render_appbar_factory.h */,
				B8D66B6C2125572F003960BD /* simple_render_factory.h */,
				B8D66B6D2125572F003960BD /* render_object_interface.h */,
				B8D66B6E2125572F003960BD /* render_list_factory.h */,
				B8D66B6F2125572F003960BD /* render_creator.h */,
				B8D66B702125572F003960BD /* render_cell_factory.h */,
				B8D66B712125572F003960BD /* render_factory_interface.h */,
			);
			path = factory;
			sourceTree = "<group>";
		};
		B8D66B722125572F003960BD /* parser */ = {
			isa = PBXGroup;
			children = (
				B8D66B732125572F003960BD /* dom_wson.h */,
				B8D66B742125572F003960BD /* dom_wson.cpp */,
			);
			path = parser;
			sourceTree = "<group>";
		};
		B8D66B752125572F003960BD /* manager */ = {
			isa = PBXGroup;
			children = (
				B8D66B772125572F003960BD /* weex_core_manager.h */,
			);
			path = manager;
			sourceTree = "<group>";
		};
		B8D66B782125572F003960BD /* third_party */ = {
			isa = PBXGroup;
			children = (
				B8D66B792125572F003960BD /* json11 */,
			);
			name = third_party;
			path = ../../../../weex_core/Source/third_party;
			sourceTree = "<group>";
		};
		B8D66B792125572F003960BD /* json11 */ = {
			isa = PBXGroup;
			children = (
				B8D66B7B2125572F003960BD /* json11.hpp */,
				B8D66B7C2125572F003960BD /* json11.cc */,
			);
			path = json11;
			sourceTree = "<group>";
		};
		B8D66B7D2125572F003960BD /* include */ = {
			isa = PBXGroup;
			children = (
				77A3D66D222F9F5B0078A6F5 /* WeexApiValue.h */,
				B8D66B7E2125572F003960BD /* WeexApiHeader.h */,
			);
			name = include;
			path = ../../../../weex_core/Source/include;
			sourceTree = "<group>";
		};
		B8D66B7F2125572F003960BD /* wson */ = {
			isa = PBXGroup;
			children = (
				B8D66B802125572F003960BD /* wson.h */,
				B8D66B822125572F003960BD /* wson.c */,
				B8D66B832125572F003960BD /* wson_util.h */,
				B8D66B842125572F003960BD /* wson_util.cpp */,
				B8D66B852125572F003960BD /* wson_parser.cpp */,
				B8D66B862125572F003960BD /* wson_parser.h */,
			);
			name = wson;
			path = ../../../../weex_core/Source/wson;
			sourceTree = "<group>";
		};
		B8D66B872125572F003960BD /* base */ = {
			isa = PBXGroup;
			children = (
				77CF6A5421E6E47D00BA8634 /* core_constants.h */,
				77CF6A5521E6E47D00BA8634 /* log_defines.h */,
				B8F3323B2141A4C500701BA0 /* string_util.h */,
				B8D66B892125572F003960BD /* make_copyable.h */,
				B8D66B8B2125572F003960BD /* common.h */,
				B8D66B8E2125572F003960BD /* closure.h */,
			);
			name = base;
			path = ../../../../weex_core/Source/base;
			sourceTree = "<group>";
		};
		B8F2C7122133A8BC00635B37 /* monitor */ = {
			isa = PBXGroup;
			children = (
				B8F2C7132133A8BC00635B37 /* vm_monitor.h */,
			);
			path = monitor;
			sourceTree = "<group>";
		};
		C4F012711E1502A6003378D0 /* WebSocket */ = {
			isa = PBXGroup;
			children = (
				742AD7371DF98C72007DC46C /* Loader */,
				C4F012761E1502A6003378D0 /* WXWebSocketHandler.h */,
			);
			path = WebSocket;
			sourceTree = "<group>";
		};
		DC9F46841D61AC9100A88239 /* module */ = {
			isa = PBXGroup;
			children = (
				598805AC1D52D8C800EDED2C /* WXStorageTests.m */,
				596FDD651D3F52700082CD5B /* WXAnimationModuleTests.m */,
				591324A21D49B7F1004E89ED /* WXTimerModuleTests.m */,
				DC9F46821D61AC8800A88239 /* WXStreamModuleTests.m */,
			);
			name = module;
			sourceTree = "<group>";
		};
		DCA445261EFA555400D0CFA8 /* WeexSDK-Dynamic */ = {
			isa = PBXGroup;
			children = (
				DCA445281EFA555400D0CFA8 /* Info.plist */,
			);
			path = "WeexSDK-Dynamic";
			sourceTree = "<group>";
		};
/* End PBXGroup section */

/* Begin PBXHeadersBuildPhase section */
		77D160FA1C02DBE70010B15B /* Headers */ = {
			isa = PBXHeadersBuildPhase;
			buildActionMask = 2147483647;
			files = (
<<<<<<< HEAD
				74A4BA9E1CB3C0A100195969 /* WXHandlerFactory.h in Headers */,
=======
				2A919DA61E321F1F006EB6B5 /* WXBridgeMethod.h in Headers */,
				DCF087611DCAE161005CD6EB /* WXInvocationConfig.h in Headers */,
				741081231CED6756001BC6E5 /* WXComponentFactory.h in Headers */,
>>>>>>> c259ff8e
				7715EB6221A69DD9001F1108 /* WXRichText.h in Headers */,
				B8D66C1B21255730003960BD /* style.h in Headers */,
				B8D66C2321255730003960BD /* layout.h in Headers */,
				B8D66C2521255730003960BD /* flex_enum.h in Headers */,
				B8D66C4921255730003960BD /* render_action_interface.h in Headers */,
				7408C48E1CFB345D000BCCD0 /* WXComponent+Events.h in Headers */,
				B8D66C8F21255730003960BD /* render_cell_factory.h in Headers */,
				B8D66C7521255730003960BD /* render_object.h in Headers */,
				B8D66BC12125572F003960BD /* vnode_render_manager.h in Headers */,
				775BEE711C1BD977008D1629 /* WXModuleProtocol.h in Headers */,
				B8F2C70E2133A83C00635B37 /* rax_parser.h in Headers */,
				7469869F1C4E2C000054A57E /* NSArray+Weex.h in Headers */,
				B8D66BDD2125572F003960BD /* scanner.h in Headers */,
				B8D66C4121255730003960BD /* render_action_add_event.h in Headers */,
				74CC7A201C2BF9DC00829368 /* WXListComponent.h in Headers */,
				17036A5320FDE7490029AE3D /* WXApmProtocol.h in Headers */,
				7423EB511F4ADE30001662D1 /* WXComponent+DataBinding.h in Headers */,
				74FD6E041C7C0E9600DBEB6D /* WXScrollerProtocol.h in Headers */,
				74CFDD3D1F459400007A1A66 /* WXRecycleListDataManager.h in Headers */,
				B8D66BE52125572F003960BD /* object.h in Headers */,
				77D161201C02DDB40010B15B /* WXSDKEngine.h in Headers */,
				B8A72C9C213F8BAE0024E7BE /* class_string.h in Headers */,
				745ED2DA1C5F2C7E002DB5A8 /* WXView.h in Headers */,
				B8F3323C2141A4C600701BA0 /* string_util.h in Headers */,
				17B122252090AAB000387E33 /* WXSDKError.h in Headers */,
				2AE5B7521CAB7DBD0082FDDB /* WXAComponent.h in Headers */,
				B8D66C4521255730003960BD /* render_action_createbody.h in Headers */,
				77D1614F1C02E3880010B15B /* WXUtility.h in Headers */,
				743933B41C7ED9AA00773BB7 /* WXSimulatorShortcutManager.h in Headers */,
				B8D66C0B21255730003960BD /* platform_bridge.h in Headers */,
				74862F811E03A24500B7A041 /* WXComponentMethod.h in Headers */,
				74915F471C8EB02B00BEBCC0 /* WXAssert.h in Headers */,
				2A8E658A1C7C7AA20025C7B7 /* WXVideoComponent.h in Headers */,
				59A5961C1CB630F10012CD52 /* WXComponent+Navigation.h in Headers */,
				B8D66C3D21255730003960BD /* render_action_createfinish.h in Headers */,
				775BEE6E1C1BD8F4008D1629 /* WXImgLoaderProtocol.h in Headers */,
				98399A8E21916A9800D83CCE /* exec_state_binary.h in Headers */,
				B8D66C1321255730003960BD /* core_side_in_script.h in Headers */,
				7410811F1CED585A001BC6E5 /* WXComponentManager.h in Headers */,
				B8D66C8521255730003960BD /* render_appbar_factory.h in Headers */,
				74CFDD411F45941E007A1A66 /* WXRecycleListTemplateManager.h in Headers */,
				B8F2C7002133A83C00635B37 /* ast_builder.h in Headers */,
				1D3000F11D40B9AC004F3B4F /* WXClipboardModule.h in Headers */,
				59A583081CF5B2FD0081FD3E /* WXNavigationDefaultImpl.h in Headers */,
				17B122222090AA9300387E33 /* WXSDKInstance_performance.h in Headers */,
				775BEE4E1C16F993008D1629 /* WXDefine.h in Headers */,
				B8D66BE12125572F003960BD /* handle.h in Headers */,
				B8D66BCD2125572F003960BD /* statement.h in Headers */,
				77D161241C02DDD10010B15B /* WXSDKInstance.h in Headers */,
				DC6836E61EBB12B200AD2D84 /* WXConfigCenterProtocol.h in Headers */,
				DC7764941F3C2CA300B5727E /* WXRecyclerDragController.h in Headers */,
				77788B712229252D000D5102 /* render_page_custom.h in Headers */,
				98399A9221916A9800D83CCE /* class_window.h in Headers */,
				74A4BAA61CB4F98300195969 /* WXStreamModule.h in Headers */,
				B8D66CB321255730003960BD /* make_copyable.h in Headers */,
				740451EA1E14BB26004157CB /* WXServiceFactory.h in Headers */,
				744BEA591D0520F300452B5D /* WXComponent+Layout.h in Headers */,
				B8D66C3121255730003960BD /* render_action_appendtree_createfinish.h in Headers */,
				B8F2C6EE2133A83C00635B37 /* class.h in Headers */,
				B8D66C7F21255730003960BD /* render_scroller_factory.h in Headers */,
				4532670A213FC84A00DAA620 /* WXDisplayLinkManager.h in Headers */,
				74A4BA5B1CABBBD000195969 /* WXDebugTool.h in Headers */,
				2A837AB41CD9DE9200AEDF03 /* WXLoadingIndicator.h in Headers */,
				45E0B4C121CB7B82005D1B3B /* WXConvertUtility.h in Headers */,
				747A787C1D1BAAC900DED9D0 /* WXComponent+ViewManagement.h in Headers */,
				77788B772229252D000D5102 /* render_page_base.h in Headers */,
				2AE5B7561CABA04E0082FDDB /* WXEventModuleProtocol.h in Headers */,
				B8D66C6B21255730003960BD /* render_scroller.h in Headers */,
				B8D66C6921255730003960BD /* render_mask.h in Headers */,
				C4C30DE91E1B833D00786B6C /* WXComponent+PseudoClassManagement.h in Headers */,
				591DD3321D23AD5800BE8709 /* WXErrorView.h in Headers */,
				B8D66C8D21255730003960BD /* render_creator.h in Headers */,
				17C74F0B2072145100AB4CAB /* WXAnalyzerCenter+Transfer.h in Headers */,
				D362F94F1C83EDA20003F546 /* WXWebViewModule.h in Headers */,
				C4F012861E150307003378D0 /* WXWebSocketLoader.h in Headers */,
				77D161381C02DE940010B15B /* WXBridgeManager.h in Headers */,
				B8F2C70A2133A83C00635B37 /* rax_parser_statistics.h in Headers */,
				C4D872251E5DDF7500E39BC1 /* WXBoxShadow.h in Headers */,
				042013AD1E66CD6A001FC79C /* WXValidateProtocol.h in Headers */,
				B8D66BF12125572F003960BD /* ast_visitor.h in Headers */,
				B8D66C2F21255730003960BD /* render_action_render_success.h in Headers */,
				B8D66BD72125572F003960BD /* ast.h in Headers */,
				B8F2C6EC2133A83C00635B37 /* rax_jsx_ast.h in Headers */,
				C4D872221E5DDEDA00E39BC1 /* WXInnerLayer.h in Headers */,
				B8D66BB12125572F003960BD /* parser.h in Headers */,
				B8A72C9A213F8BAE0024E7BE /* class_json.h in Headers */,
				B8D66C5121255730003960BD /* render_action_remove_event.h in Headers */,
				37B51EE41E97804D0040A743 /* WXCycleSliderComponent.h in Headers */,
				77D161281C02DE1A0010B15B /* WXSDKManager.h in Headers */,
				59CE27E81CC387DB000BE37A /* WXEmbedComponent.h in Headers */,
				B8D66BC72125572F003960BD /* ast_factory.h in Headers */,
				B8D66C0F21255730003960BD /* core_side_in_platform.h in Headers */,
				B8D66C9121255730003960BD /* render_factory_interface.h in Headers */,
				DCE2CF9B1F46D4220021BDC4 /* WXVoiceOverModule.h in Headers */,
				453F3756219A76CA00A03F1D /* default_request_handler.h in Headers */,
				74BB5FB91DFEE81A004FC3DF /* WXMetaModule.h in Headers */,
				98399A9621916A9800D83CCE /* class_function.h in Headers */,
				DCA0EF641D6EED6F00CB18B9 /* WXGlobalEventModule.h in Headers */,
				2A837AB21CD9DE9200AEDF03 /* WXLoadingComponent.h in Headers */,
				77CF6A5821E6E47E00BA8634 /* log_defines.h in Headers */,
				B8D66BBD2125572F003960BD /* vnode_exec_env.h in Headers */,
				DCA446271EFA5DAF00D0CFA8 /* WeexSDK.h in Headers */,
				841CD1051F974DFA0081196D /* WXExceptionUtils.h in Headers */,
				745B2D6A1E5A8E1E0092D38A /* WXRecyclerComponent.h in Headers */,
				453F3763219A770900A03F1D /* vnode_on_event_listener.h in Headers */,
				B8D66C6D21255730003960BD /* render_text.h in Headers */,
				7423899F1C32733800D748CA /* WXType.h in Headers */,
				59A582FC1CF5B17B0081FD3E /* WXBridgeContext.h in Headers */,
				77D161621C02ED790010B15B /* WXLog.h in Headers */,
				B8F2C6E42133A83C00635B37 /* rax_source_locator.h in Headers */,
				77D1614B1C02E3790010B15B /* WXConvert.h in Headers */,
				1746EA7320E9D253007E55BD /* WXComponent_performance.h in Headers */,
				59A596221CB6311F0012CD52 /* WXNavigatorModule.h in Headers */,
				77CF6A5621E6E47E00BA8634 /* core_constants.h in Headers */,
				B8F2C7082133A83C00635B37 /* rax_parser_context.h in Headers */,
				33CE190E2153443000CF9670 /* WXJSFrameworkLoadDefaultImpl.h in Headers */,
				C47B78CE1F2998EE001D3B0C /* WXExtendCallNativeManager.h in Headers */,
				B8D66CA321255730003960BD /* wson.h in Headers */,
				749DC27B1D40827B009E1C91 /* WXMonitor.h in Headers */,
				77E659DA1C07F594008B8775 /* WXDomModule.h in Headers */,
				74EF31AD1DE58BE200667A07 /* WXURLRewriteDefaultImpl.h in Headers */,
				B87B9E7D21539B3300B6DC61 /* WXVersion.h in Headers */,
				746B923B1F46BE36009AE86B /* WXCellSlotComponent.h in Headers */,
				4505D11B219B1F720083A1A2 /* class_math.h in Headers */,
				744D61101E49979000B624B3 /* WXFooterComponent.h in Headers */,
				744D61141E4AF23E00B624B3 /* WXDiffUtil.h in Headers */,
				B8F2C7022133A83C00635B37 /* rax_parser_scope.h in Headers */,
				4547FD022152048700E79971 /* class_object.h in Headers */,
				77788B7C22292536000D5102 /* render_target.h in Headers */,
				74862F791E02B88D00B7A041 /* JSValue+Weex.h in Headers */,
				453F375A219A76CA00A03F1D /* http_module.h in Headers */,
				B8F2C6FA2133A83C00635B37 /* class_factory.h in Headers */,
				2A1F57B71C75C6A600B58017 /* WXTextInputComponent.h in Headers */,
				B8D66C2D21255730003960BD /* render_manager.h in Headers */,
				74CFDD451F459443007A1A66 /* WXRecycleListUpdateManager.h in Headers */,
				74A4BA9A1CB3BAA100195969 /* WXThreadSafeMutableDictionary.h in Headers */,
				741DFE021DDD7D18009B020F /* WXRoundedRect.h in Headers */,
				17C74F0F2072147B00AB4CAB /* WXAnalyzerProtocol.h in Headers */,
				7423899B1C3174EB00D748CA /* WXWeakObjectWrapper.h in Headers */,
				74BF19F81F5139BB00AEE3D7 /* WXJSASTParser.h in Headers */,
				59A596191CB630E50012CD52 /* WXNavigationProtocol.h in Headers */,
				59A5962F1CB632050012CD52 /* WXBaseViewController.h in Headers */,
				33CE19132153444900CF9670 /* WXJSFrameworkLoadProtocol.h in Headers */,
				B8F2C7142133A8BC00635B37 /* vm_monitor.h in Headers */,
				B8D66C012125572F003960BD /* constants_value.h in Headers */,
				77A3D66E222F9F5B0078A6F5 /* WeexApiValue.h in Headers */,
				74AD99841D5B0E59008F0336 /* WXPolyfillSet.h in Headers */,
				74A4BA961CB365D100195969 /* WXAppConfiguration.h in Headers */,
				B8D66C8721255730003960BD /* simple_render_factory.h in Headers */,
				7461F8921CFB373100F62D44 /* WXLayer.h in Headers */,
				B8D66C052125572F003960BD /* css_value_getter.h in Headers */,
				594C28931CF9E61A009793A4 /* WXAnimationModule.h in Headers */,
				B8D66BE32125572F003960BD /* exec_state.h in Headers */,
				B8D66C6121255730003960BD /* render_cell.h in Headers */,
				B8D66C3B21255730003960BD /* render_action_update_style.h in Headers */,
				B8D66C7721255730003960BD /* render_appbar.h in Headers */,
				B8D66C5B21255730003960BD /* render_action_add_element.h in Headers */,
				745B2D701E5A8E1E0092D38A /* WXSectionDataController.h in Headers */,
				745B2D6E1E5A8E1E0092D38A /* WXRecyclerUpdateController.h in Headers */,
				D3FC0DF71C508B2A002B9E31 /* WXTimerModule.h in Headers */,
				D312CE3B1C730DEB00046D68 /* WXWebComponent.h in Headers */,
				741081261CEDB4EC001BC6E5 /* WXComponent_internal.h in Headers */,
				77E65A191C155F25008B8775 /* WXScrollerComponent.h in Headers */,
				C4E375381E5FCBD3009B2D9C /* WXComponent+BoxShadow.h in Headers */,
				B8394F3721468AF100CA1EFF /* render_action_trigger_vsync.h in Headers */,
				B8D66C8921255730003960BD /* render_object_interface.h in Headers */,
				74BA4AB31F70F4B600AC29BF /* WXRecycleListLayout.h in Headers */,
				B8D66C3521255730003960BD /* render_action_move_element.h in Headers */,
				742AD7311DF98C45007DC46C /* WXResourceRequestHandlerDefaultImpl.h in Headers */,
				C4F0127D1E1502A6003378D0 /* WXWebSocketHandler.h in Headers */,
				B8D66C9D21255730003960BD /* json11.hpp in Headers */,
				DC03ADBA1D508719003F76E7 /* WXTextAreaComponent.h in Headers */,
				B8D66C5721255730003960BD /* render_action_layout.h in Headers */,
				2AC750241C7565690041D390 /* WXIndicatorComponent.h in Headers */,
				B8F2C6E82133A83C00635B37 /* class_array.h in Headers */,
				DCAB35FE1D658EB700C0EA70 /* WXRuleManager.h in Headers */,
				748B25181C44A6F9005D491E /* WXSDKInstance_private.h in Headers */,
				74862F7D1E03A0F300B7A041 /* WXModuleMethod.h in Headers */,
				742AD7331DF98C45007DC46C /* WXResourceResponse.h in Headers */,
				77E65A0D1C155E99008B8775 /* WXDivComponent.h in Headers */,
				B8D66BED2125572F003960BD /* vm.h in Headers */,
				C41E1A971DC1FD15009C7F90 /* WXDatePickerManager.h in Headers */,
				B8D66CB721255730003960BD /* common.h in Headers */,
				333D9A271F41507A007CED39 /* WXTransition.h in Headers */,
				7461F8901CFB373100F62D44 /* WXDisplayQueue.h in Headers */,
				B8D66C2921255730003960BD /* render_page.h in Headers */,
				DCC77C141D770AE300CE7288 /* WXSliderNeighborComponent.h in Headers */,
				747DF6821E31AEE4005C53A8 /* WXLength.h in Headers */,
				77E659F11C0C3612008B8775 /* WXModuleFactory.h in Headers */,
				77D161431C02DEE40010B15B /* WXBridgeProtocol.h in Headers */,
				B8D66C1721255730003960BD /* script_bridge.h in Headers */,
				59A582D41CF481110081FD3E /* WXAppMonitorProtocol.h in Headers */,
				2A837AB61CD9DE9200AEDF03 /* WXRefreshComponent.h in Headers */,
				B8F2C6E62133A83C00635B37 /* common_error.h in Headers */,
				B8D66BFD2125572F003960BD /* render_performance.h in Headers */,
				C43C03E81EC8ACA40044C7FF /* WXPrerenderManager.h in Headers */,
				453267142140E38900DAA620 /* vcomponent.h in Headers */,
				17C74F0C2072145100AB4CAB /* WXAnalyzerCenter.h in Headers */,
				98399A9321916A9800D83CCE /* class_console.h in Headers */,
				B8D66CBD21255730003960BD /* closure.h in Headers */,
				C4B834281DE69B09007AD27E /* WXPickerModule.h in Headers */,
				59A596311CB632050012CD52 /* WXRootViewController.h in Headers */,
				B8D66C7D21255730003960BD /* render_text_factory.h in Headers */,
				742AD7301DF98C45007DC46C /* WXResourceRequestHandler.h in Headers */,
				77E65A151C155EB5008B8775 /* WXTextComponent.h in Headers */,
				98399A9421916A9800D83CCE /* class_regex.h in Headers */,
				B8D66C9921255730003960BD /* weex_core_manager.h in Headers */,
				C4B3D6D41E6954300013F38D /* WXEditComponent.h in Headers */,
				74CC7A1C1C2BC5F800829368 /* WXCellComponent.h in Headers */,
				74896F301D1AC79400D1D593 /* NSObject+WXSwizzle.h in Headers */,
				B8D66C5921255730003960BD /* render_action_remove_element.h in Headers */,
				DCF343671E49CAEE00A2FB34 /* WXJSExceptionInfo.h in Headers */,
				C4F012821E1502E9003378D0 /* WXWebSocketModule.h in Headers */,
				74EF31AA1DE58AE600667A07 /* WXURLRewriteProtocol.h in Headers */,
				B8D66BE72125572F003960BD /* table.h in Headers */,
				59A596241CB6311F0012CD52 /* WXStorageModule.h in Headers */,
				74A4BA851CAD453400195969 /* WXNetworkProtocol.h in Headers */,
				7461F8A81CFC33A800F62D44 /* WXThreadSafeMutableArray.h in Headers */,
				453F3759219A76CA00A03F1D /* request_handler.h in Headers */,
				D33451081D3E19480083598A /* WXCanvasComponent.h in Headers */,
				17036A4E20FDE72F0029AE3D /* WXApmForInstance.h in Headers */,
				74B8BEFE1DC47B72004A6027 /* WXRootView.h in Headers */,
				77E65A111C155EA8008B8775 /* WXImageComponent.h in Headers */,
				745B2D6C1E5A8E1E0092D38A /* WXRecyclerDataController.h in Headers */,
				B8D66C8121255730003960BD /* render_type.h in Headers */,
				B8D66CA121255730003960BD /* WeexApiHeader.h in Headers */,
				B8D66CA921255730003960BD /* wson_util.h in Headers */,
				B8D66C8B21255730003960BD /* render_list_factory.h in Headers */,
				745B2D681E5A8E1E0092D38A /* WXMultiColumnLayout.h in Headers */,
				B89543F720EB18B5006EAD63 /* WXCoreBridge.h in Headers */,
				B8D66BD52125572F003960BD /* string_table.h in Headers */,
				2A60CE9C1C91733E00857B9F /* WXSwitchComponent.h in Headers */,
				DCDFED011E68238F00C228D7 /* WXJSExceptionProtocol.h in Headers */,
				B8D66C0921255730003960BD /* core_environment.h in Headers */,
				2A4445BF1CA8FD56009E7C6D /* WXTextComponentProtocol.h in Headers */,
				746319021C60AFC100EFEBD4 /* WXThreadSafeCounter.h in Headers */,
				744D610C1E49978200B624B3 /* WXHeaderComponent.h in Headers */,
				B8D66C1521255730003960BD /* wx_type_define.h in Headers */,
				B8D66BEB2125572F003960BD /* token.h in Headers */,
				B8D66BEF2125572F003960BD /* op_code.h in Headers */,
				B8D66C7921255730003960BD /* render_list.h in Headers */,
				B8D66C3321255730003960BD /* render_action_update_attr.h in Headers */,
				77D1613C1C02DEA60010B15B /* WXJSCoreBridge.h in Headers */,
				74D205201E091B8000128F44 /* WXCallJSMethod.h in Headers */,
				B8D66BAB2125572F003960BD /* code_generator.h in Headers */,
				B8D66BB52125572F003960BD /* vnode.h in Headers */,
				741DFE061DDD9B30009B020F /* UIBezierPath+Weex.h in Headers */,
				BA5F00F11FC5AFFE00F76B5C /* WXLocaleModule.h in Headers */,
				742AD72E1DF98C45007DC46C /* WXResourceRequest.h in Headers */,
				B8D66C9321255730003960BD /* dom_wson.h in Headers */,
				B8D66CAF21255730003960BD /* wson_parser.h in Headers */,
				D317338C1C57257000BB7539 /* WXTransform.h in Headers */,
				453F3762219A770900A03F1D /* vcomponent_lifecycle_listener.h in Headers */,
				B8D66BC32125572F003960BD /* vnode_render_context.h in Headers */,
				77D161301C02DE4E0010B15B /* WXComponent.h in Headers */,
				B8D66C1921255730003960BD /* measure_func_adapter.h in Headers */,
				2AFEB17B1C747139000507FA /* WXInstanceWrap.h in Headers */,
				744BEA551D05178F00452B5D /* WXComponent+Display.h in Headers */,
				DCE7F1EF20AD358A00D471E7 /* WXPageEventNotifyEvent.h in Headers */,
				B8D66C7B21255730003960BD /* render_mask_factory.h in Headers */,
				4547FD0D215392FA00E79971 /* js_common_function.h in Headers */,
				59D3CA4A1CFC3CE1008835DC /* NSTimer+Weex.h in Headers */,
				C4424E5B1F24DA3D009F52E2 /* WXExtendCallNativeProtocol.h in Headers */,
				B8F2C6FE2133A83C00635B37 /* rax_parser_builder.h in Headers */,
				74CFDD391F45939C007A1A66 /* WXRecycleListComponent.h in Headers */,
				ED053500207F4DEB007B4568 /* JSContext+Weex.h in Headers */,
				B8D66BCF2125572F003960BD /* tokenizer.h in Headers */,
				D334510C1D3E19B80083598A /* WXCanvasModule.h in Headers */,
				742AD73A1DF98C8B007DC46C /* WXResourceLoader.h in Headers */,
				746319291C71B92600EFEBD4 /* WXModalUIModule.h in Headers */,
				98399A9521916A9800D83CCE /* exec_state_section.h in Headers */,
				B8D66BFF2125572F003960BD /* constants_name.h in Headers */,
			);
			runOnlyForDeploymentPostprocessing = 0;
		};
		DCA445221EFA555400D0CFA8 /* Headers */ = {
			isa = PBXHeadersBuildPhase;
			buildActionMask = 2147483647;
			files = (
<<<<<<< HEAD
				DCA4461D1EFA5AAA00D0CFA8 /* WXHandlerFactory.h in Headers */,
=======
				DCA446101EFA5A8500D0CFA8 /* WXBridgeMethod.h in Headers */,
				DCA4461A1EFA5AA000D0CFA8 /* WXInvocationConfig.h in Headers */,
				DCA4461E1EFA5AAF00D0CFA8 /* WXComponentFactory.h in Headers */,
>>>>>>> c259ff8e
				B85ED3032126715100EBEC11 /* WXRecyclerComponent.h in Headers */,
				7715EB6321A69DD9001F1108 /* WXRichText.h in Headers */,
				B8D66C1C21255730003960BD /* style.h in Headers */,
				B8D66C2421255730003960BD /* layout.h in Headers */,
				B8D66C2621255730003960BD /* flex_enum.h in Headers */,
				DCA445D21EFA594600D0CFA8 /* WXComponent+Display.h in Headers */,
				DCA445A81EFA572B00D0CFA8 /* WXResourceResponse.h in Headers */,
				DCA445BC1EFA57B000D0CFA8 /* WXConvert.h in Headers */,
				B8D66C8021255730003960BD /* render_scroller_factory.h in Headers */,
				DCA445C11EFA57D000D0CFA8 /* WXBridgeManager.h in Headers */,
				B8D66C3621255730003960BD /* render_action_move_element.h in Headers */,
				DCA445A31EFA570800D0CFA8 /* WXSDKManager.h in Headers */,
				DCA445BE1EFA57BB00D0CFA8 /* WXComponentManager.h in Headers */,
				DCA4459E1EFA56E500D0CFA8 /* WXUtility.h in Headers */,
				77A3D66F222F9F5B0078A6F5 /* WeexApiValue.h in Headers */,
				DCA445B91EFA579D00D0CFA8 /* WXErrorView.h in Headers */,
				B8D66BE42125572F003960BD /* exec_state.h in Headers */,
				B8D66C022125572F003960BD /* constants_value.h in Headers */,
				B8F2C7032133A83C00635B37 /* rax_parser_scope.h in Headers */,
				B8F2C7012133A83C00635B37 /* ast_builder.h in Headers */,
				170B4665208733BF00562666 /* WXAnalyzerCenter+Transfer.h in Headers */,
				B8F2C6FB2133A83C00635B37 /* class_factory.h in Headers */,
				B8D66BC22125572F003960BD /* vnode_render_manager.h in Headers */,
				DCA445A01EFA56F400D0CFA8 /* WXType.h in Headers */,
				DCA445B21EFA576D00D0CFA8 /* WXListComponent.h in Headers */,
				DCA445AD1EFA575100D0CFA8 /* WXNavigationProtocol.h in Headers */,
				B8A72C9B213F8BAE0024E7BE /* class_json.h in Headers */,
				DCA445B01EFA576200D0CFA8 /* WXModalUIModule.h in Headers */,
				DCA445A61EFA571E00D0CFA8 /* WXSDKEngine.h in Headers */,
				B8F2C6FF2133A83C00635B37 /* rax_parser_builder.h in Headers */,
				B8F2C7092133A83C00635B37 /* rax_parser_context.h in Headers */,
				DCA445AA1EFA573900D0CFA8 /* WXResourceRequest.h in Headers */,
				DCA445C61EFA57EE00D0CFA8 /* NSObject+WXSwizzle.h in Headers */,
				74B81AEB1F73C3E900D3A61D /* WXRecycleListLayout.h in Headers */,
				B8D66C8221255730003960BD /* render_type.h in Headers */,
				B8D66C9221255730003960BD /* render_factory_interface.h in Headers */,
				DCA445B41EFA577F00D0CFA8 /* WXJSExceptionProtocol.h in Headers */,
				B8D66CA221255730003960BD /* WeexApiHeader.h in Headers */,
				74B81AEF1F73C3E900D3A61D /* WXComponent+DataBinding.h in Headers */,
				DCA445B51EFA578400D0CFA8 /* WXJSExceptionInfo.h in Headers */,
				B8D66C9E21255730003960BD /* json11.hpp in Headers */,
				DCA445B61EFA578B00D0CFA8 /* WXIndicatorComponent.h in Headers */,
				B8D66C8E21255730003960BD /* render_creator.h in Headers */,
				B8D66C7A21255730003960BD /* render_list.h in Headers */,
				B8D66C9A21255730003960BD /* weex_core_manager.h in Headers */,
				B8D66BB62125572F003960BD /* vnode.h in Headers */,
				DCA445BF1EFA57C300D0CFA8 /* WXComponent.h in Headers */,
				DCA445A71EFA572300D0CFA8 /* WXRootViewController.h in Headers */,
				1746EA7520E9D25E007E55BD /* WXSDKInstance_performance.h in Headers */,
				B8F2C6E92133A83C00635B37 /* class_array.h in Headers */,
				B8D66BE82125572F003960BD /* table.h in Headers */,
				74B81AE91F73C3E900D3A61D /* WXRecycleListUpdateManager.h in Headers */,
				DCA445C01EFA57C900D0CFA8 /* WXBridgeProtocol.h in Headers */,
				B8D66C2A21255730003960BD /* render_page.h in Headers */,
				B8D66C4621255730003960BD /* render_action_createbody.h in Headers */,
				B8D66C8A21255730003960BD /* render_object_interface.h in Headers */,
				DCA445AC1EFA574A00D0CFA8 /* WXNetworkProtocol.h in Headers */,
				DCA445C31EFA57DC00D0CFA8 /* WXAppMonitorProtocol.h in Headers */,
				B8D66BC42125572F003960BD /* vnode_render_context.h in Headers */,
				4532670C213FCF2300DAA620 /* WXDisplayLinkManager.h in Headers */,
				DCA445AF1EFA575D00D0CFA8 /* WXModuleProtocol.h in Headers */,
				4547FD102153932A00E79971 /* js_common_function.h in Headers */,
				45E0B4C221CB7B9C005D1B3B /* WXConvertUtility.h in Headers */,
				453F376D219A788800A03F1D /* default_request_handler.h in Headers */,
				453F376C219A786F00A03F1D /* request_handler.h in Headers */,
				453F376B219A785C00A03F1D /* http_module.h in Headers */,
				453F3768219A782900A03F1D /* vnode_on_event_listener.h in Headers */,
				453F3767219A781900A03F1D /* vcomponent_lifecycle_listener.h in Headers */,
				B8D66BF02125572F003960BD /* op_code.h in Headers */,
				4505D12D219B21760083A1A2 /* class_window.h in Headers */,
				4505D12B219B21470083A1A2 /* class_regex.h in Headers */,
				4505D129219B211D0083A1A2 /* class_console.h in Headers */,
				4505D127219B20E70083A1A2 /* class_function.h in Headers */,
				4505D125219B20B20083A1A2 /* exec_state_section.h in Headers */,
				4505D122219B207D0083A1A2 /* exec_state_binary.h in Headers */,
				4505D120219B20310083A1A2 /* vcomponent.h in Headers */,
				4505D11E219B1FAC0083A1A2 /* class_math.h in Headers */,
				4547FD032152049F00E79971 /* class_object.h in Headers */,
				ED053501207F4DEB007B4568 /* JSContext+Weex.h in Headers */,
				DCA4459F1EFA56EC00D0CFA8 /* WXURLRewriteProtocol.h in Headers */,
				B8D66BAC2125572F003960BD /* code_generator.h in Headers */,
				DCA445A21EFA570100D0CFA8 /* WXScrollerComponent.h in Headers */,
				B8D66C7621255730003960BD /* render_object.h in Headers */,
				DCA445B71EFA579200D0CFA8 /* WXImgLoaderProtocol.h in Headers */,
				1746EA7420E9D253007E55BD /* WXComponent_performance.h in Headers */,
				B8D66CEB21255B2A003960BD /* WXWebSocketLoader.h in Headers */,
				DCA445C21EFA57D700D0CFA8 /* WXBaseViewController.h in Headers */,
				DCA445AB1EFA574100D0CFA8 /* WXPrerenderManager.h in Headers */,
				DCA445BB1EFA57AA00D0CFA8 /* WXDebugTool.h in Headers */,
				B8D66C8621255730003960BD /* render_appbar_factory.h in Headers */,
				B8D66BBE2125572F003960BD /* vnode_exec_env.h in Headers */,
				B8A72C9D213F8BAE0024E7BE /* class_string.h in Headers */,
				B8D66BB22125572F003960BD /* parser.h in Headers */,
				DCA445A91EFA573200D0CFA8 /* WXResourceRequestHandler.h in Headers */,
				DCA445C41EFA57E300D0CFA8 /* WXAppConfiguration.h in Headers */,
				DCA445BA1EFA57A200D0CFA8 /* WXDefine.h in Headers */,
				B8F2C6E72133A83C00635B37 /* common_error.h in Headers */,
				B8F2C70B2133A83C00635B37 /* rax_parser_statistics.h in Headers */,
				B8D66C8821255730003960BD /* simple_render_factory.h in Headers */,
				DCA445A41EFA570E00D0CFA8 /* WXSDKInstance.h in Headers */,
				DCA445C51EFA57E800D0CFA8 /* WXAComponent.h in Headers */,
				B8D66C4A21255730003960BD /* render_action_interface.h in Headers */,
				B8D66C002125572F003960BD /* constants_name.h in Headers */,
				DCA445B11EFA576800D0CFA8 /* WXLog.h in Headers */,
				DCA4459D1EFA56DB00D0CFA8 /* WXValidateProtocol.h in Headers */,
				DCA445B81EFA579800D0CFA8 /* WXEventModuleProtocol.h in Headers */,
				17036A5420FDE7490029AE3D /* WXApmProtocol.h in Headers */,
				DCA445AE1EFA575700D0CFA8 /* WXMonitor.h in Headers */,
				77CF6A5721E6E47E00BA8634 /* core_constants.h in Headers */,
				DCA445BD1EFA57B500D0CFA8 /* WXConfigCenterProtocol.h in Headers */,
				DCA445A11EFA56FA00D0CFA8 /* WXScrollerProtocol.h in Headers */,
				DCA445DE1EFA59B800D0CFA8 /* WXSectionDataController.h in Headers */,
				B8D66BD82125572F003960BD /* ast.h in Headers */,
				DCA445F01EFA5A1D00D0CFA8 /* WXComponent_internal.h in Headers */,
				B8D66C3221255730003960BD /* render_action_appendtree_createfinish.h in Headers */,
				170B4664208733AF00562666 /* WXAnalyzerCenter.h in Headers */,
				B8D66C0621255730003960BD /* css_value_getter.h in Headers */,
				B8D66C1621255730003960BD /* wx_type_define.h in Headers */,
				B8D66C9021255730003960BD /* render_cell_factory.h in Headers */,
				B8D66C5221255730003960BD /* render_action_remove_event.h in Headers */,
				74B81AE71F73C3E900D3A61D /* WXRecycleListTemplateManager.h in Headers */,
				DCA445ED1EFA5A1200D0CFA8 /* WXTransform.h in Headers */,
				DCA445CD1EFA592E00D0CFA8 /* WXComponent+Events.h in Headers */,
				DCA445EC1EFA5A0E00D0CFA8 /* WXTextAreaComponent.h in Headers */,
				DCA445D81EFA599400D0CFA8 /* WXRootView.h in Headers */,
				B8D66C7821255730003960BD /* render_appbar.h in Headers */,
				DCA446131EFA5A8C00D0CFA8 /* WXCallJSMethod.h in Headers */,
				BA5F00F31FC6834900F76B5C /* WXLocaleModule.h in Headers */,
				74B81AED1F73C3E900D3A61D /* WXCellSlotComponent.h in Headers */,
				DCA445E41EFA59DC00D0CFA8 /* WXVideoComponent.h in Headers */,
				DCA4460B1EFA5A7200D0CFA8 /* WXAssert.h in Headers */,
				B8D66C3C21255730003960BD /* render_action_update_style.h in Headers */,
				DCA445F71EFA5A3100D0CFA8 /* WXPickerModule.h in Headers */,
				B8F2C6E52133A83C00635B37 /* rax_source_locator.h in Headers */,
				77788B7D22292536000D5102 /* render_target.h in Headers */,
				DCA445E71EFA59E900D0CFA8 /* WXTextComponent.h in Headers */,
				B8D66C1821255730003960BD /* script_bridge.h in Headers */,
				DCA445D01EFA593E00D0CFA8 /* WXDisplayQueue.h in Headers */,
				DCA445E21EFA59D700D0CFA8 /* WXRefreshComponent.h in Headers */,
				B8D66BDE2125572F003960BD /* scanner.h in Headers */,
				DCA445E81EFA59EF00D0CFA8 /* WXCycleSliderComponent.h in Headers */,
				DCA4461F1EFA5AB100D0CFA8 /* WXRuleManager.h in Headers */,
				DCA445E31EFA59DA00D0CFA8 /* WXEmbedComponent.h in Headers */,
				DCA445DF1EFA59BC00D0CFA8 /* WXLoadingComponent.h in Headers */,
				B8D66C2E21255730003960BD /* render_manager.h in Headers */,
				C42E8FAD1F3C7C3F001EBE9D /* WXExtendCallNativeManager.h in Headers */,
				DCA445CB1EFA590600D0CFA8 /* WXComponent+Layout.h in Headers */,
				DCA4460F1EFA5A8100D0CFA8 /* WXDiffUtil.h in Headers */,
				B8D66BEC2125572F003960BD /* token.h in Headers */,
				DCE7F1F020AD358A00D471E7 /* WXPageEventNotifyEvent.h in Headers */,
				77CF6A5921E6E47E00BA8634 /* log_defines.h in Headers */,
				DCA445F91EFA5A3700D0CFA8 /* WXClipboardModule.h in Headers */,
				DCA445FD1EFA5A4000D0CFA8 /* WXAnimationModule.h in Headers */,
				B8D66C7E21255730003960BD /* render_text_factory.h in Headers */,
				DCA446171EFA5A9900D0CFA8 /* WXPolyfillSet.h in Headers */,
				DCA446291EFA688B00D0CFA8 /* WeexSDK.h in Headers */,
				B8D66C6A21255730003960BD /* render_mask.h in Headers */,
				17B122272090ABAC00387E33 /* WXSDKError.h in Headers */,
				B8D66C1421255730003960BD /* core_side_in_script.h in Headers */,
				B89543F820EB18B5006EAD63 /* WXCoreBridge.h in Headers */,
				17F2D6E72087227300084378 /* WXAnalyzerProtocol.h in Headers */,
				B8D66BEE2125572F003960BD /* vm.h in Headers */,
				B8D66C6221255730003960BD /* render_cell.h in Headers */,
				DC7764961F3C685600B5727E /* WXRecyclerDragController.h in Headers */,
				DCA446161EFA5A9600D0CFA8 /* WXJSCoreBridge.h in Headers */,
				DCA445F51EFA5A2A00D0CFA8 /* WXURLRewriteDefaultImpl.h in Headers */,
				DCA445CF1EFA593A00D0CFA8 /* WXInnerLayer.h in Headers */,
				B8D66C6E21255730003960BD /* render_text.h in Headers */,
				DCA446041EFA5A5500D0CFA8 /* WXMetaModule.h in Headers */,
				B8D66BCE2125572F003960BD /* statement.h in Headers */,
				B8D66C5A21255730003960BD /* render_action_remove_element.h in Headers */,
				DCA445FC1EFA5A3E00D0CFA8 /* WXStreamModule.h in Headers */,
				B8D66C5C21255730003960BD /* render_action_add_element.h in Headers */,
				B8F3323D2141A4C600701BA0 /* string_util.h in Headers */,
				77788B782229252D000D5102 /* render_page_base.h in Headers */,
				DCA446091EFA5A6D00D0CFA8 /* WXThreadSafeCounter.h in Headers */,
				B8D66C3421255730003960BD /* render_action_update_attr.h in Headers */,
				DCA445F11EFA5A2000D0CFA8 /* WXCanvasComponent.h in Headers */,
				B8D66CB021255730003960BD /* wson_parser.h in Headers */,
				DCA445D51EFA598200D0CFA8 /* WXComponent+PseudoClassManagement.h in Headers */,
				B8D66BC82125572F003960BD /* ast_factory.h in Headers */,
				DCA4460E1EFA5A7E00D0CFA8 /* WXLength.h in Headers */,
				DCA445FA1EFA5A3A00D0CFA8 /* WXNavigatorModule.h in Headers */,
				841CD1061F974DFA0081196D /* WXExceptionUtils.h in Headers */,
				DCA446081EFA5A6A00D0CFA8 /* NSArray+Weex.h in Headers */,
				B8D66CAA21255730003960BD /* wson_util.h in Headers */,
				74B81AE51F73C3E900D3A61D /* WXRecycleListDataManager.h in Headers */,
				B8D66C3E21255730003960BD /* render_action_createfinish.h in Headers */,
				DCA445F21EFA5A2300D0CFA8 /* WXHeaderComponent.h in Headers */,
				DCA445DD1EFA59B300D0CFA8 /* WXRecyclerUpdateController.h in Headers */,
				33CE190F2153443000CF9670 /* WXJSFrameworkLoadDefaultImpl.h in Headers */,
				DCA445F41EFA5A2800D0CFA8 /* WXNavigationDefaultImpl.h in Headers */,
				B87B9E7E21539B3300B6DC61 /* WXVersion.h in Headers */,
				B8D66C9421255730003960BD /* dom_wson.h in Headers */,
				DCA445E51EFA59E100D0CFA8 /* WXDivComponent.h in Headers */,
				DCA446211EFA5ABA00D0CFA8 /* WXSDKInstance_private.h in Headers */,
				B8D66BD62125572F003960BD /* string_table.h in Headers */,
				DCA445EE1EFA5A1500D0CFA8 /* WXWebComponent.h in Headers */,
				DCA4460D1EFA5A7900D0CFA8 /* WXThreadSafeMutableArray.h in Headers */,
				B8D66C3021255730003960BD /* render_action_render_success.h in Headers */,
				B8D66BD02125572F003960BD /* tokenizer.h in Headers */,
				B8D66C6C21255730003960BD /* render_scroller.h in Headers */,
				B8D66CBE21255730003960BD /* closure.h in Headers */,
				74B81AE31F73C3E300D3A61D /* WXRecycleListComponent.h in Headers */,
				DCA445DA1EFA59A600D0CFA8 /* WXMultiColumnLayout.h in Headers */,
				DCA445E01EFA59CD00D0CFA8 /* WXLoadingIndicator.h in Headers */,
				B8F2C6ED2133A83C00635B37 /* rax_jsx_ast.h in Headers */,
				17036A4F20FDE72F0029AE3D /* WXApmForInstance.h in Headers */,
				DCA445E61EFA59E500D0CFA8 /* WXImageComponent.h in Headers */,
				DCA4461B1EFA5AA200D0CFA8 /* WXDatePickerManager.h in Headers */,
				DCA445D71EFA598D00D0CFA8 /* WXComponent+ViewManagement.h in Headers */,
				DCA445D31EFA594A00D0CFA8 /* WXRoundedRect.h in Headers */,
				B8D66BFE2125572F003960BD /* render_performance.h in Headers */,
				DCA445EA1EFA5A0300D0CFA8 /* WXCellComponent.h in Headers */,
				DCA446201EFA5AB800D0CFA8 /* WXComponent+Navigation.h in Headers */,
				DCA445F81EFA5A3500D0CFA8 /* WXGlobalEventModule.h in Headers */,
				DCA446221EFA5AC400D0CFA8 /* WXResourceRequestHandlerDefaultImpl.h in Headers */,
				DCA446071EFA5A6500D0CFA8 /* WXWeakObjectWrapper.h in Headers */,
				DCA446111EFA5A8800D0CFA8 /* WXModuleMethod.h in Headers */,
				DCA446011EFA5A4B00D0CFA8 /* WXTimerModule.h in Headers */,
				B8D66C1A21255730003960BD /* measure_func_adapter.h in Headers */,
				DCA446001EFA5A4800D0CFA8 /* WXDomModule.h in Headers */,
				DCA446021EFA5A5000D0CFA8 /* WXWebViewModule.h in Headers */,
				77788B722229252D000D5102 /* render_page_custom.h in Headers */,
				B8D66BF22125572F003960BD /* ast_visitor.h in Headers */,
				DCA446181EFA5A9B00D0CFA8 /* JSValue+Weex.h in Headers */,
				DCA446061EFA5A5B00D0CFA8 /* NSTimer+Weex.h in Headers */,
				DCA445D61EFA598600D0CFA8 /* WXView.h in Headers */,
				B8D66C7C21255730003960BD /* render_mask_factory.h in Headers */,
				DCA445FF1EFA5A4600D0CFA8 /* WXInstanceWrap.h in Headers */,
				DCE2CF9C1F46D4310021BDC4 /* WXVoiceOverModule.h in Headers */,
				C42E8FAB1F3C7C09001EBE9D /* WXExtendCallNativeProtocol.h in Headers */,
				17E5ACE3209211C200EE81F1 /* WXTransition.h in Headers */,
				DCA445F31EFA5A2500D0CFA8 /* WXFooterComponent.h in Headers */,
				DCA446151EFA5A9000D0CFA8 /* WXBridgeContext.h in Headers */,
				B8D66BE62125572F003960BD /* object.h in Headers */,
				DCA445DC1EFA59AD00D0CFA8 /* WXRecyclerDataController.h in Headers */,
				DCA446191EFA5A9E00D0CFA8 /* WXServiceFactory.h in Headers */,
				DCA446121EFA5A8A00D0CFA8 /* WXComponentMethod.h in Headers */,
				33CE19142153444900CF9670 /* WXJSFrameworkLoadProtocol.h in Headers */,
				B8D66C1021255730003960BD /* core_side_in_platform.h in Headers */,
				DCA445D41EFA594E00D0CFA8 /* UIBezierPath+Weex.h in Headers */,
				DCA446031EFA5A5200D0CFA8 /* WXCanvasModule.h in Headers */,
				B8D66C4221255730003960BD /* render_action_add_event.h in Headers */,
				DCA445EF1EFA5A1800D0CFA8 /* WXSwitchComponent.h in Headers */,
				B8D66CB421255730003960BD /* make_copyable.h in Headers */,
				B8D66C0A21255730003960BD /* core_environment.h in Headers */,
				B8D66CA421255730003960BD /* wson.h in Headers */,
				B8D66CB821255730003960BD /* common.h in Headers */,
				C49642EC1F73E6DF0092CC5A /* WXWebSocketHandler.h in Headers */,
				B8D66BE22125572F003960BD /* handle.h in Headers */,
				DCA445EB1EFA5A0B00D0CFA8 /* WXTextInputComponent.h in Headers */,
				B8D66C5821255730003960BD /* render_action_layout.h in Headers */,
				DCA4460C1EFA5A7600D0CFA8 /* WXThreadSafeMutableDictionary.h in Headers */,
				B8F2C7152133A8BC00635B37 /* vm_monitor.h in Headers */,
				B8394F3821468AF100CA1EFF /* render_action_trigger_vsync.h in Headers */,
				B8F2C6EF2133A83C00635B37 /* class.h in Headers */,
				DCA445CE1EFA593500D0CFA8 /* WXComponent+BoxShadow.h in Headers */,
				B8F2C70F2133A83C00635B37 /* rax_parser.h in Headers */,
				74B81AF11F73C3E900D3A61D /* WXJSASTParser.h in Headers */,
				B8D66C0C21255730003960BD /* platform_bridge.h in Headers */,
				B8D66C8C21255730003960BD /* render_list_factory.h in Headers */,
				DCA4461C1EFA5AA600D0CFA8 /* WXModuleFactory.h in Headers */,
				DCA445D91EFA59A100D0CFA8 /* WXEditComponent.h in Headers */,
				DCA445FB1EFA5A3C00D0CFA8 /* WXStorageModule.h in Headers */,
				DCA446051EFA5A5800D0CFA8 /* WXBoxShadow.h in Headers */,
				DCA445D11EFA594200D0CFA8 /* WXLayer.h in Headers */,
				DCA4460A1EFA5A6F00D0CFA8 /* WXSimulatorShortcutManager.h in Headers */,
				DCA445E11EFA59D100D0CFA8 /* WXSliderNeighborComponent.h in Headers */,
				DCA445CC1EFA592800D0CFA8 /* WXResourceLoader.h in Headers */,
			);
			runOnlyForDeploymentPostprocessing = 0;
		};
/* End PBXHeadersBuildPhase section */

/* Begin PBXNativeTarget section */
		2A42AF841C23B33E00818EA6 /* WeexSDK_MTL */ = {
			isa = PBXNativeTarget;
			buildConfigurationList = 2A42AF8B1C23B33E00818EA6 /* Build configuration list for PBXNativeTarget "WeexSDK_MTL" */;
			buildPhases = (
				2A42AF811C23B33E00818EA6 /* Sources */,
				2A42AF821C23B33E00818EA6 /* Frameworks */,
				2A42AF831C23B33E00818EA6 /* Copy Files */,
				2A42AF8E1C23B35900818EA6 /* Run Script */,
			);
			buildRules = (
			);
			dependencies = (
			);
			name = WeexSDK_MTL;
			productName = WeexSDK_MTL;
			productReference = 2A42AF851C23B33E00818EA6 /* libWeexSDK_MTL.a */;
			productType = "com.apple.product-type.library.static";
		};
		74C8963C1D2AC2210043B82A /* WeexSDKTests */ = {
			isa = PBXNativeTarget;
			buildConfigurationList = 74C896451D2AC2210043B82A /* Build configuration list for PBXNativeTarget "WeexSDKTests" */;
			buildPhases = (
				74C896391D2AC2210043B82A /* Sources */,
				74C8963A1D2AC2210043B82A /* Frameworks */,
				74C8963B1D2AC2210043B82A /* Resources */,
			);
			buildRules = (
			);
			dependencies = (
				74C896441D2AC2210043B82A /* PBXTargetDependency */,
			);
			name = WeexSDKTests;
			productName = WeexSDKTests;
			productReference = 74C8963D1D2AC2210043B82A /* WeexSDKTests.xctest */;
			productType = "com.apple.product-type.bundle.unit-test";
		};
		77D160FC1C02DBE70010B15B /* WeexSDK */ = {
			isa = PBXNativeTarget;
			buildConfigurationList = 77D161111C02DBE70010B15B /* Build configuration list for PBXNativeTarget "WeexSDK" */;
			buildPhases = (
				59D3CA601D003832008835DC /* Generate WeexSDK.h */,
				77D160F81C02DBE70010B15B /* Sources */,
				77D160F91C02DBE70010B15B /* Frameworks */,
				77D160FA1C02DBE70010B15B /* Headers */,
				77D160FB1C02DBE70010B15B /* Resources */,
			);
			buildRules = (
			);
			dependencies = (
			);
			name = WeexSDK;
			productName = WeexSDK;
			productReference = 77D160FD1C02DBE70010B15B /* WeexSDK.framework */;
			productType = "com.apple.product-type.framework";
		};
		DCA445241EFA555400D0CFA8 /* WeexSDK-Dynamic */ = {
			isa = PBXNativeTarget;
			buildConfigurationList = DCA4452C1EFA555400D0CFA8 /* Build configuration list for PBXNativeTarget "WeexSDK-Dynamic" */;
			buildPhases = (
				DCA445C81EFA584000D0CFA8 /* Generate WeexSDK.h */,
				DCA445201EFA555400D0CFA8 /* Sources */,
				DCA445211EFA555400D0CFA8 /* Frameworks */,
				DCA445221EFA555400D0CFA8 /* Headers */,
				DCA445231EFA555400D0CFA8 /* Resources */,
			);
			buildRules = (
			);
			dependencies = (
			);
			name = "WeexSDK-Dynamic";
			productName = "WeexSDK-Dynamic";
			productReference = DCA445251EFA555400D0CFA8 /* WeexSDK.framework */;
			productType = "com.apple.product-type.framework";
		};
/* End PBXNativeTarget section */

/* Begin PBXProject section */
		77D160F41C02DBE70010B15B /* Project object */ = {
			isa = PBXProject;
			attributes = {
				LastUpgradeCheck = 1000;
				ORGANIZATIONNAME = taobao;
				TargetAttributes = {
					2A42AF841C23B33E00818EA6 = {
						CreatedOnToolsVersion = 7.1.1;
						DevelopmentTeam = "Xing Zhang";
					};
					74C8963C1D2AC2210043B82A = {
						CreatedOnToolsVersion = 8.0;
						DevelopmentTeamName = "Nanjing Taobao Software Co., Ltd.";
						ProvisioningStyle = Manual;
					};
					77D160FC1C02DBE70010B15B = {
						CreatedOnToolsVersion = 7.1.1;
					};
					DCA445241EFA555400D0CFA8 = {
						CreatedOnToolsVersion = 8.3.3;
						DevelopmentTeam = "Xing Zhang";
						ProvisioningStyle = Automatic;
					};
				};
			};
			buildConfigurationList = 77D160F71C02DBE70010B15B /* Build configuration list for PBXProject "WeexSDK" */;
			compatibilityVersion = "Xcode 3.2";
			developmentRegion = English;
			hasScannedForEncodings = 0;
			knownRegions = (
				English,
				en,
			);
			mainGroup = 77D160F31C02DBE70010B15B;
			productRefGroup = 77D160FE1C02DBE70010B15B /* Products */;
			projectDirPath = "";
			projectRoot = "";
			targets = (
				77D160FC1C02DBE70010B15B /* WeexSDK */,
				DCA445241EFA555400D0CFA8 /* WeexSDK-Dynamic */,
				2A42AF841C23B33E00818EA6 /* WeexSDK_MTL */,
				74C8963C1D2AC2210043B82A /* WeexSDKTests */,
			);
		};
/* End PBXProject section */

/* Begin PBXResourcesBuildPhase section */
		74C8963B1D2AC2210043B82A /* Resources */ = {
			isa = PBXResourcesBuildPhase;
			buildActionMask = 2147483647;
			files = (
				74F7BFF51DC782EC004D0871 /* testRootView.js in Resources */,
				DC9F46871D61BA8C00A88239 /* wx_load_error@3x.png in Resources */,
			);
			runOnlyForDeploymentPostprocessing = 0;
		};
		77D160FB1C02DBE70010B15B /* Resources */ = {
			isa = PBXResourcesBuildPhase;
			buildActionMask = 2147483647;
			files = (
				DC15A3DC2010BC93009C8977 /* weex-rax-api.js in Resources */,
				DCD8D0F32073392A0002C420 /* weex-polyfill.js in Resources */,
				DC15A3DB2010BC93009C8977 /* weex-main-jsfm.js in Resources */,
				59AC02511D2A7E6E00355112 /* wx_load_error@3x.png in Resources */,
			);
			runOnlyForDeploymentPostprocessing = 0;
		};
		DCA445231EFA555400D0CFA8 /* Resources */ = {
			isa = PBXResourcesBuildPhase;
			buildActionMask = 2147483647;
			files = (
				DCD8D0F52073393B0002C420 /* weex-main-jsfm.js in Resources */,
				DCD8D0F42073392A0002C420 /* weex-polyfill.js in Resources */,
				DCD8D0F62073393B0002C420 /* weex-rax-api.js in Resources */,
				DCA445CA1EFA58CE00D0CFA8 /* wx_load_error@3x.png in Resources */,
			);
			runOnlyForDeploymentPostprocessing = 0;
		};
/* End PBXResourcesBuildPhase section */

/* Begin PBXShellScriptBuildPhase section */
		2A42AF8E1C23B35900818EA6 /* Run Script */ = {
			isa = PBXShellScriptBuildPhase;
			buildActionMask = 2147483647;
			files = (
			);
			inputPaths = (
			);
			name = "Run Script";
			outputPaths = (
			);
			runOnlyForDeploymentPostprocessing = 0;
			shellPath = /bin/sh;
			shellScript = "# Sets the target folders and the final framework product.\n# 如果工程名称和Framework的Target名称不一样的话，要自定义FMKNAME\nFMK_NAME=${PROJECT_NAME}\n# Install dir will be the final output to the framework.\n# The following line create it in the root folder of the current project.\nINSTALL_DIR=${SRCROOT}/Products/${FMK_NAME}.framework\n# Working dir will be deleted after the framework creation.\nWRK_DIR=build\nDEVICE_DIR=${WRK_DIR}/Release-iphoneos/${FMK_NAME}.framework\nSIMULATOR_DIR=${WRK_DIR}/Release-iphonesimulator/${FMK_NAME}.framework\n# -configuration ${CONFIGURATION}\n# Clean and Building both architectures.\necho xcodebuild -configuration \"Release\" -target \"${FMK_NAME}\" -sdk iphoneos \"CODE_SIGN_IDENTITY=${CODE_SIGN_IDENTITY}\" clean build\nxcodebuild -configuration \"Release\" -target \"${FMK_NAME}\" -sdk iphoneos \"CODE_SIGN_IDENTITY=${CODE_SIGN_IDENTITY}\" clean build\nif [ \"$?\" != \"0\" ]; then\nexit 1\nfi\necho xcodebuild -configuration \"Release\" -target \"${FMK_NAME}\" -sdk iphonesimulator \"CODE_SIGN_IDENTITY=${CODE_SIGN_IDENTITY}\" clean build\nxcodebuild -configuration \"Release\" -target \"${FMK_NAME}\" -sdk iphonesimulator \"CODE_SIGN_IDENTITY=${CODE_SIGN_IDENTITY}\" clean build\nif [ \"$?\" != \"0\" ]; then\nexit 1\nfi\n# Cleaning the oldest.\nif [ -d \"${INSTALL_DIR}\" ]\nthen\nrm -rf \"${INSTALL_DIR}\"\nfi\nmkdir -p \"${INSTALL_DIR}\"\ncp -R \"${SIMULATOR_DIR}/\" \"${INSTALL_DIR}/\"\n# 移除签名资源和 Info.plist\nrm \"${INSTALL_DIR}/Info.plist\"\nrm -rf \"${INSTALL_DIR}/_CodeSignature\"\n# Uses the Lipo Tool to merge both binary files (i386 + armv6/armv7) into one Universal final product.\nlipo -create \"${DEVICE_DIR}/${FMK_NAME}\" \"${SIMULATOR_DIR}/${FMK_NAME}\" -output \"${INSTALL_DIR}/${FMK_NAME}\"\nrm -r \"${WRK_DIR}\"\n";
		};
		59D3CA601D003832008835DC /* Generate WeexSDK.h */ = {
			isa = PBXShellScriptBuildPhase;
			buildActionMask = 2147483647;
			files = (
			);
			inputPaths = (
			);
			name = "Generate WeexSDK.h";
			outputPaths = (
			);
			runOnlyForDeploymentPostprocessing = 0;
			shellPath = /bin/sh;
			shellScript = ". \"${PROJECT_DIR}/buildScripts.sh\"\n\ngenerateSDKHeader 'WeexSDK'\ngenerateBuildTime \"${PROJECT_DIR}/WeexSDK/Sources/Utility/WXVersion.m\"\n";
		};
		DCA445C81EFA584000D0CFA8 /* Generate WeexSDK.h */ = {
			isa = PBXShellScriptBuildPhase;
			buildActionMask = 2147483647;
			files = (
			);
			inputPaths = (
			);
			name = "Generate WeexSDK.h";
			outputPaths = (
				"$(PROJECT_DIR)/myfile",
			);
			runOnlyForDeploymentPostprocessing = 0;
			shellPath = /bin/sh;
			shellScript = ". \"${PROJECT_DIR}/buildScripts.sh\"\n\ngenerateSDKHeader 'WeexSDK'\ngenerateBuildTime \"${PROJECT_DIR}/WeexSDK/Sources/Utility/WXVersion.m\"\n";
		};
/* End PBXShellScriptBuildPhase section */

/* Begin PBXSourcesBuildPhase section */
		2A42AF811C23B33E00818EA6 /* Sources */ = {
			isa = PBXSourcesBuildPhase;
			buildActionMask = 2147483647;
			files = (
				2A42AF8A1C23B33E00818EA6 /* WeexSDK_MTL.m in Sources */,
			);
			runOnlyForDeploymentPostprocessing = 0;
		};
		74C896391D2AC2210043B82A /* Sources */ = {
			isa = PBXSourcesBuildPhase;
			buildActionMask = 2147483647;
			files = (
				5996BD701D49EC0600C0FEA6 /* WXInstanceWrapTests.m in Sources */,
				5996BD751D4D8A0E00C0FEA6 /* WXSDKEngineTests.m in Sources */,
				596FDD691D3F9EFF0082CD5B /* TestSupportUtils.m in Sources */,
				DC9F46831D61AC8800A88239 /* WXStreamModuleTests.m in Sources */,
				1C1A2BED1D91172800539AA1 /* WXConvertTests.m in Sources */,
				74EF31C31DE6935600667A07 /* WXURLRewriteTests.m in Sources */,
				740938F31D3D0D9300DBB801 /* WXComponentTests.m in Sources */,
				596FDD661D3F52700082CD5B /* WXAnimationModuleTests.m in Sources */,
				591324A31D49B7F1004E89ED /* WXTimerModuleTests.m in Sources */,
				597334B31D4DE1A600988789 /* WXBridgeMethodTests.m in Sources */,
				74B8BF011DC49AFE004A6027 /* WXRootViewTests.m in Sources */,
				597334B11D4D9E7F00988789 /* WXSDKManagerTests.m in Sources */,
				74C896401D2AC2210043B82A /* WeexSDKTests.m in Sources */,
				9B9E74791FA2DB5800DAAEA9 /* WXTestBridgeMethodDummy.m in Sources */,
				598805AD1D52D8C800EDED2C /* WXStorageTests.m in Sources */,
				C401945E1E344E8300D19C31 /* WXFloatCompareTests.m in Sources */,
			);
			runOnlyForDeploymentPostprocessing = 0;
		};
		77D160F81C02DBE70010B15B /* Sources */ = {
			isa = PBXSourcesBuildPhase;
			buildActionMask = 2147483647;
			files = (
				77D161291C02DE1A0010B15B /* WXSDKManager.m in Sources */,
				7461F8911CFB373100F62D44 /* WXDisplayQueue.m in Sources */,
				74896F311D1AC79400D1D593 /* NSObject+WXSwizzle.m in Sources */,
				746986A01C4E2C010054A57E /* NSArray+Weex.m in Sources */,
				74B8BEFF1DC47B72004A6027 /* WXRootView.m in Sources */,
				742AD7321DF98C45007DC46C /* WXResourceRequestHandlerDefaultImpl.m in Sources */,
				74CFDD421F45941E007A1A66 /* WXRecycleListTemplateManager.m in Sources */,
				747DF6831E31AEE4005C53A8 /* WXLength.m in Sources */,
				17E5ACE2209211BD00EE81F1 /* WXTransition.mm in Sources */,
				77E65A0E1C155E99008B8775 /* WXDivComponent.m in Sources */,
				B8D66BF92125572F003960BD /* exec_state.cc in Sources */,
				B8D66CAB21255730003960BD /* wson_util.cpp in Sources */,
				ED053502207F4DEB007B4568 /* JSContext+Weex.m in Sources */,
				2A60CE9D1C91733E00857B9F /* WXSwitchComponent.mm in Sources */,
				744D61111E49979000B624B3 /* WXFooterComponent.m in Sources */,
				B8D66C0721255730003960BD /* core_environment.cpp in Sources */,
				98399A9021916A9800D83CCE /* class_window.cc in Sources */,
				745B2D6F1E5A8E1E0092D38A /* WXRecyclerUpdateController.m in Sources */,
				745B2D6B1E5A8E1E0092D38A /* WXRecyclerComponent.mm in Sources */,
				B8D66C0D21255730003960BD /* core_side_in_platform.cpp in Sources */,
				B8D66C5D21255730003960BD /* render_action_appendtree_createfinish.cpp in Sources */,
				2A837AB71CD9DE9200AEDF03 /* WXRefreshComponent.mm in Sources */,
				74A4BA9B1CB3BAA100195969 /* WXThreadSafeMutableDictionary.m in Sources */,
				77E65A1A1C155F25008B8775 /* WXScrollerComponent.mm in Sources */,
				747A787D1D1BAAC900DED9D0 /* WXComponent+ViewManagement.mm in Sources */,
				C4E375371E5FCBD3009B2D9C /* WXComponent+BoxShadow.m in Sources */,
				C43C03E91EC8ACA40044C7FF /* WXPrerenderManager.m in Sources */,
				B8D66BD12125572F003960BD /* statement.cc in Sources */,
				B8F2C6F82133A83C00635B37 /* class.cc in Sources */,
				B8D66C4B21255730003960BD /* render_action_remove_event.cpp in Sources */,
				B8F2C6F22133A83C00635B37 /* class_factory.cc in Sources */,
				B8D66BD32125572F003960BD /* vm.cc in Sources */,
				98399A9121916A9800D83CCE /* class_function.cc in Sources */,
				2A837AB51CD9DE9200AEDF03 /* WXLoadingIndicator.m in Sources */,
				B8D66BBF2125572F003960BD /* vnode_render_manager.cc in Sources */,
				B8D66C6321255730003960BD /* render_text.cpp in Sources */,
				C4F012831E1502E9003378D0 /* WXWebSocketModule.m in Sources */,
				DCF087621DCAE161005CD6EB /* WXInvocationConfig.m in Sources */,
				C47B78CF1F2998EE001D3B0C /* WXExtendCallNativeManager.m in Sources */,
				77D161311C02DE4E0010B15B /* WXComponent.mm in Sources */,
				74CFDD461F459443007A1A66 /* WXRecycleListUpdateManager.m in Sources */,
				B8F2C7102133A83C00635B37 /* ast_builder.cc in Sources */,
				B8F2C7042133A83C00635B37 /* class_array.cc in Sources */,
				74862F7A1E02B88D00B7A041 /* JSValue+Weex.m in Sources */,
				B8D66BC52125572F003960BD /* tokenizer.cc in Sources */,
				33CE19102153443000CF9670 /* WXJSFrameworkLoadDefaultImpl.m in Sources */,
				B8D66C7321255730003960BD /* render_list.cpp in Sources */,
				B8D66BC92125572F003960BD /* ast.cc in Sources */,
				740451EB1E14BB26004157CB /* WXServiceFactory.m in Sources */,
				B8D66C6521255730003960BD /* render_mask.cpp in Sources */,
				4547FD0E215392FA00E79971 /* js_common_function.cc in Sources */,
				77E659DB1C07F594008B8775 /* WXDomModule.m in Sources */,
				D3FC0DF81C508B2A002B9E31 /* WXTimerModule.m in Sources */,
				594C28921CF9E61A009793A4 /* WXAnimationModule.m in Sources */,
				B8D66C6F21255730003960BD /* render_object.cpp in Sources */,
				B8D66BB92125572F003960BD /* vnode.cc in Sources */,
				59A5961D1CB630F10012CD52 /* WXComponent+Navigation.m in Sources */,
				B8F2C6FC2133A83C00635B37 /* rax_parser_builder.cc in Sources */,
				77D161631C02ED790010B15B /* WXLog.m in Sources */,
				17C74F0D2072145100AB4CAB /* WXAnalyzerCenter.m in Sources */,
				743933B51C7ED9AA00773BB7 /* WXSimulatorShortcutManager.m in Sources */,
				BA5F00F21FC5AFFE00F76B5C /* WXLocaleModule.m in Sources */,
				B8D66C9F21255730003960BD /* json11.cc in Sources */,
				B8D66BB72125572F003960BD /* vnode_exec_env.cc in Sources */,
				74BB5FBA1DFEE81A004FC3DF /* WXMetaModule.m in Sources */,
				741081201CED585A001BC6E5 /* WXComponentManager.mm in Sources */,
				4547FD012152048700E79971 /* class_object.cc in Sources */,
				1D3000F21D40B9AC004F3B4F /* WXClipboardModule.m in Sources */,
				B8F2C6EA2133A83C00635B37 /* rax_source_locator.cc in Sources */,
				741DFE071DDD9B30009B020F /* UIBezierPath+Weex.m in Sources */,
				D312CE3C1C730DEB00046D68 /* WXWebComponent.m in Sources */,
				B8D66C4721255730003960BD /* render_action_add_event.cpp in Sources */,
				B8D66BAD2125572F003960BD /* code_generator.cc in Sources */,
				74AD99851D5B0E59008F0336 /* WXPolyfillSet.m in Sources */,
				D317338D1C57257000BB7539 /* WXTransform.m in Sources */,
				B8D66BAF2125572F003960BD /* ast_factory.cc in Sources */,
				7461F8A91CFC33A800F62D44 /* WXThreadSafeMutableArray.m in Sources */,
				745B2D6D1E5A8E1E0092D38A /* WXRecyclerDataController.m in Sources */,
				453F375F219A76FA00A03F1D /* vnode_on_event_listener.mm in Sources */,
				B8D66BF32125572F003960BD /* object.cc in Sources */,
				2AC750251C7565690041D390 /* WXIndicatorComponent.m in Sources */,
				591DD3311D23AD5800BE8709 /* WXErrorView.m in Sources */,
				7715EB6421A69DD9001F1108 /* WXRichText.mm in Sources */,
				B8D66C1121255730003960BD /* core_side_in_script.cpp in Sources */,
				B8D66C032125572F003960BD /* css_value_getter.cpp in Sources */,
				B8394F3921468AF100CA1EFF /* render_action_trigger_vsync.cpp in Sources */,
				B8F2C6F62133A83C00635B37 /* rax_parser_context.cc in Sources */,
				B8A72C9E213F8BAE0024E7BE /* class_json.cc in Sources */,
				59D3CA4B1CFC3CE1008835DC /* NSTimer+Weex.m in Sources */,
				59A596321CB632050012CD52 /* WXRootViewController.m in Sources */,
				DCC77C131D770AE300CE7288 /* WXSliderNeighborComponent.mm in Sources */,
				2A8E658B1C7C7AA20025C7B7 /* WXVideoComponent.m in Sources */,
				74862F7E1E03A0F300B7A041 /* WXModuleMethod.m in Sources */,
				B8D66C4D21255730003960BD /* render_action_move_element.cpp in Sources */,
				742AD7341DF98C45007DC46C /* WXResourceResponse.m in Sources */,
				B87B9E7F21539B3300B6DC61 /* WXVersion.m in Sources */,
				77E65A161C155EB5008B8775 /* WXTextComponent.mm in Sources */,
				C4D872261E5DDF7500E39BC1 /* WXBoxShadow.m in Sources */,
				B8D66BB32125572F003960BD /* parser.cc in Sources */,
				4505D11C219B1F720083A1A2 /* class_math.cc in Sources */,
				746319031C60AFC100EFEBD4 /* WXThreadSafeCounter.m in Sources */,
				B8D66C8321255730003960BD /* render_creator.cpp in Sources */,
				74A4BAA71CB4F98300195969 /* WXStreamModule.m in Sources */,
				744D610D1E49978200B624B3 /* WXHeaderComponent.mm in Sources */,
				98399A8B21916A9800D83CCE /* exec_state_section.cc in Sources */,
				B8F2C7062133A83C00635B37 /* rax_parser_scope.cc in Sources */,
				77E659F21C0C3612008B8775 /* WXModuleFactory.m in Sources */,
				B8D66C5F21255730003960BD /* render_action_render_success.cpp in Sources */,
				DCF343681E49CAEE00A2FB34 /* WXJSExceptionInfo.m in Sources */,
				B863DF322107308000EA887D /* WXBridgeContext.m in Sources */,
				77788B7E22292536000D5102 /* render_target.cpp in Sources */,
				59CE27E91CC387DB000BE37A /* WXEmbedComponent.m in Sources */,
				DCA0EF651D6EED6F00CB18B9 /* WXGlobalEventModule.m in Sources */,
				453267152140E38900DAA620 /* vcomponent.cc in Sources */,
				2A919DA71E321F1F006EB6B5 /* WXBridgeMethod.m in Sources */,
				453F3758219A76CA00A03F1D /* default_request_handler.mm in Sources */,
				7423EB521F4ADE30001662D1 /* WXComponent+DataBinding.mm in Sources */,
				DCAB35FF1D658EB700C0EA70 /* WXRuleManager.m in Sources */,
				77D161251C02DDD10010B15B /* WXSDKInstance.m in Sources */,
				DC7764931F3C2CA300B5727E /* WXRecyclerDragController.m in Sources */,
				744D61151E4AF23E00B624B3 /* WXDiffUtil.m in Sources */,
				B8D66C4321255730003960BD /* render_action_remove_element.cpp in Sources */,
				B8D66BFB2125572F003960BD /* render_performance.cpp in Sources */,
				74EF31AE1DE58BE200667A07 /* WXURLRewriteDefaultImpl.m in Sources */,
				17B122262090AAB000387E33 /* WXSDKError.m in Sources */,
				B8D66C1F21255730003960BD /* layout.cpp in Sources */,
				B8D66C2B21255730003960BD /* render_manager.cpp in Sources */,
				453F374E219A76A600A03F1D /* WXConvertUtility.mm in Sources */,
				C4B3D6D51E6954300013F38D /* WXEditComponent.mm in Sources */,
				C4C30DE81E1B833D00786B6C /* WXComponent+PseudoClassManagement.m in Sources */,
				B8D66C4F21255730003960BD /* render_action_add_element.cpp in Sources */,
				B8D66C3F21255730003960BD /* render_action_update_style.cpp in Sources */,
				74915F481C8EB02B00BEBCC0 /* WXAssert.m in Sources */,
				59A596251CB6311F0012CD52 /* WXStorageModule.m in Sources */,
				2AFEB17C1C747139000507FA /* WXInstanceWrap.m in Sources */,
				74A4BA5C1CABBBD000195969 /* WXDebugTool.m in Sources */,
				98399A9721916A9800D83CCE /* op_code.cc in Sources */,
				742AD73B1DF98C8B007DC46C /* WXResourceLoader.m in Sources */,
				453F3757219A76CA00A03F1D /* http_module.cc in Sources */,
				B8A72CA0213F8BAE0024E7BE /* class_string.cc in Sources */,
				B8D66C6721255730003960BD /* render_scroller.cpp in Sources */,
				B8D66C5321255730003960BD /* render_action_createbody.cpp in Sources */,
				B8D66BA92125572F003960BD /* table.cc in Sources */,
				B8D66C5521255730003960BD /* render_action_createfinish.cpp in Sources */,
				D334510D1D3E19B80083598A /* WXCanvasModule.m in Sources */,
				B8D66C1D21255730003960BD /* style.cpp in Sources */,
				B89543F520EB18B5006EAD63 /* WXJSCoreBridge.mm in Sources */,
				98399A8C21916A9800D83CCE /* exec_state_binary.cc in Sources */,
				741081241CED6756001BC6E5 /* WXComponentFactory.m in Sources */,
				D362F9501C83EDA20003F546 /* WXWebViewModule.m in Sources */,
				745B2D711E5A8E1E0092D38A /* WXSectionDataController.m in Sources */,
				DCE2CF9A1F46D4220021BDC4 /* WXVoiceOverModule.m in Sources */,
				2A1F57B81C75C6A600B58017 /* WXTextInputComponent.m in Sources */,
				74CC7A1D1C2BC5F800829368 /* WXCellComponent.mm in Sources */,
				B8D66BA72125572F003960BD /* string_table.cc in Sources */,
				74862F821E03A24500B7A041 /* WXComponentMethod.m in Sources */,
				77E65A121C155EA8008B8775 /* WXImageComponent.m in Sources */,
				74CFDD3E1F459400007A1A66 /* WXRecycleListDataManager.m in Sources */,
				4532670B213FC84A00DAA620 /* WXDisplayLinkManager.m in Sources */,
				2A837AB31CD9DE9200AEDF03 /* WXLoadingComponent.mm in Sources */,
				2AE5B7531CAB7DBD0082FDDB /* WXAComponent.m in Sources */,
				B8D66C9521255730003960BD /* dom_wson.cpp in Sources */,
				B8F2C70C2133A83C00635B37 /* rax_parser.cc in Sources */,
				176BE43C209172330086B6AF /* WXComponent+Layout.mm in Sources */,
				74CFDD3A1F45939C007A1A66 /* WXRecycleListComponent.mm in Sources */,
				741DFE031DDD7D18009B020F /* WXRoundedRect.mm in Sources */,
				59A596301CB632050012CD52 /* WXBaseViewController.m in Sources */,
				98399A8D21916A9800D83CCE /* class_regex.cc in Sources */,
				74CC7A211C2BF9DC00829368 /* WXListComponent.mm in Sources */,
				7423899C1C3174EB00D748CA /* WXWeakObjectWrapper.m in Sources */,
				744BEA561D05178F00452B5D /* WXComponent+Display.m in Sources */,
				7408C48F1CFB345D000BCCD0 /* WXComponent+Events.m in Sources */,
				B89543F320EB18B5006EAD63 /* WXCoreBridge.mm in Sources */,
				C4F012871E150307003378D0 /* WXWebSocketLoader.m in Sources */,
				B8D66C2721255730003960BD /* render_page.cpp in Sources */,
				C4D872211E5DDEDA00E39BC1 /* WXInnerLayer.m in Sources */,
				B8D66C7121255730003960BD /* render_appbar.cpp in Sources */,
				B8D66CAD21255730003960BD /* wson_parser.cpp in Sources */,
				74BA4AB41F70F4B600AC29BF /* WXRecycleListLayout.m in Sources */,
				745ED2DB1C5F2C7E002DB5A8 /* WXView.m in Sources */,
				DC03ADB91D508719003F76E7 /* WXTextAreaComponent.mm in Sources */,
				59A596231CB6311F0012CD52 /* WXNavigatorModule.m in Sources */,
				B8D66CA721255730003960BD /* wson.c in Sources */,
				37B51EE51E97804D0040A743 /* WXCycleSliderComponent.mm in Sources */,
				77D161211C02DDB40010B15B /* WXSDKEngine.m in Sources */,
				D33451091D3E19480083598A /* WXCanvasComponent.m in Sources */,
				74A4BA971CB365D100195969 /* WXAppConfiguration.m in Sources */,
				17B122212090AA9300387E33 /* WXSDKInstance_performance.m in Sources */,
				B8D66C3921255730003960BD /* render_action_layout.cpp in Sources */,
				59A583091CF5B2FD0081FD3E /* WXNavigationDefaultImpl.m in Sources */,
				B8D66BF52125572F003960BD /* token.cc in Sources */,
				746B923C1F46BE36009AE86B /* WXCellSlotComponent.mm in Sources */,
				77788B732229252D000D5102 /* render_page_base.cpp in Sources */,
				7463192A1C71B92600EFEBD4 /* WXModalUIModule.m in Sources */,
				77D161501C02E3880010B15B /* WXUtility.m in Sources */,
				98399A8F21916A9800D83CCE /* class_console.cc in Sources */,
				B8F2C6F42133A83C00635B37 /* rax_parser_statistics.cc in Sources */,
				1771795721416DF0006F39A9 /* WXApmForInstance.m in Sources */,
				74A4BA9F1CB3C0A100195969 /* WXHandlerFactory.m in Sources */,
				B8D66C3721255730003960BD /* render_action_update_attr.cpp in Sources */,
				B8F2C6F02133A83C00635B37 /* rax_jsx_ast.cc in Sources */,
				B8D66BBB2125572F003960BD /* vnode_render_context.cc in Sources */,
				841CD1031F9739890081196D /* WXExceptionUtils.m in Sources */,
				453F375E219A76FA00A03F1D /* vcomponent_lifecycle_listener.mm in Sources */,
				742AD72F1DF98C45007DC46C /* WXResourceRequest.m in Sources */,
				7461F8931CFB373100F62D44 /* WXLayer.m in Sources */,
				74D205211E091B8000128F44 /* WXCallJSMethod.m in Sources */,
				C41E1A981DC1FD15009C7F90 /* WXDatePickerManager.m in Sources */,
				77D1614C1C02E3790010B15B /* WXConvert.m in Sources */,
				749DC27C1D40827B009E1C91 /* WXMonitor.m in Sources */,
				C4B834271DE69B09007AD27E /* WXPickerModule.m in Sources */,
				745B2D691E5A8E1E0092D38A /* WXMultiColumnLayout.m in Sources */,
				77788B752229252D000D5102 /* render_page_custom.cpp in Sources */,
				77D161391C02DE940010B15B /* WXBridgeManager.m in Sources */,
				74BF19F91F5139BB00AEE3D7 /* WXJSASTParser.mm in Sources */,
			);
			runOnlyForDeploymentPostprocessing = 0;
		};
		DCA445201EFA555400D0CFA8 /* Sources */ = {
			isa = PBXSourcesBuildPhase;
			buildActionMask = 2147483647;
			files = (
				453F376F219A78D700A03F1D /* WXConvertUtility.mm in Sources */,
				453F376E219A789A00A03F1D /* default_request_handler.mm in Sources */,
				453F376A219A784F00A03F1D /* http_module.cc in Sources */,
				453F3765219A77FF00A03F1D /* vnode_on_event_listener.mm in Sources */,
				453F3764219A77EE00A03F1D /* vcomponent_lifecycle_listener.mm in Sources */,
				4505D12E219B22630083A1A2 /* op_code.cc in Sources */,
				4505D12C219B216D0083A1A2 /* class_window.cc in Sources */,
				4505D12A219B213B0083A1A2 /* class_regex.cc in Sources */,
				4505D128219B21110083A1A2 /* class_console.cc in Sources */,
				4505D126219B20DA0083A1A2 /* class_function.cc in Sources */,
				4505D124219B20A80083A1A2 /* exec_state_section.cc in Sources */,
				4505D121219B206B0083A1A2 /* exec_state_binary.cc in Sources */,
				4505D11F219B20290083A1A2 /* vcomponent.cc in Sources */,
				4505D11D219B1F9E0083A1A2 /* class_math.cc in Sources */,
				4547FD0F2153931000E79971 /* js_common_function.cc in Sources */,
				4547FD04215204AB00E79971 /* class_object.cc in Sources */,
				4532670D213FCFB400DAA620 /* WXDisplayLinkManager.m in Sources */,
				B863DF332107313400EA887D /* WXBridgeContext.m in Sources */,
				B82A159A20F857450098A509 /* WXWebSocketLoader.m in Sources */,
				B82A159920F857200098A509 /* WXSDKError.m in Sources */,
				B82A159820F8556F0098A509 /* WXSDKInstance_performance.m in Sources */,
				B82A159B20F857470098A509 /* WXWebSocketModule.m in Sources */,
				BA5F00F41FC6834C00F76B5C /* WXLocaleModule.m in Sources */,
				DCA4452F1EFA55B300D0CFA8 /* WXResourceLoader.m in Sources */,
				DCA445301EFA55B300D0CFA8 /* WXComponent+Events.m in Sources */,
				DCA445311EFA55B300D0CFA8 /* WXComponent+BoxShadow.m in Sources */,
				DCA445321EFA55B300D0CFA8 /* WXInnerLayer.m in Sources */,
				B8D66BFA2125572F003960BD /* exec_state.cc in Sources */,
				B8D66CAC21255730003960BD /* wson_util.cpp in Sources */,
				DCA445331EFA55B300D0CFA8 /* WXDisplayQueue.m in Sources */,
				DCA445341EFA55B300D0CFA8 /* WXLayer.m in Sources */,
				DCA445351EFA55B300D0CFA8 /* WXComponent+Display.m in Sources */,
				B8D66C0821255730003960BD /* core_environment.cpp in Sources */,
				DCA445361EFA55B300D0CFA8 /* WXRoundedRect.mm in Sources */,
				DCA445371EFA55B300D0CFA8 /* UIBezierPath+Weex.m in Sources */,
				B8D66C0E21255730003960BD /* core_side_in_platform.cpp in Sources */,
				B8D66C5E21255730003960BD /* render_action_appendtree_createfinish.cpp in Sources */,
				DCA445381EFA55B300D0CFA8 /* WXDebugTool.m in Sources */,
				DCA445391EFA55B300D0CFA8 /* WXComponent+PseudoClassManagement.m in Sources */,
				DCA4453A1EFA55B300D0CFA8 /* WXView.m in Sources */,
				DCA4453B1EFA55B300D0CFA8 /* WXErrorView.m in Sources */,
				74B81AEC1F73C3E900D3A61D /* WXRecycleListLayout.m in Sources */,
				DCA4453C1EFA55B300D0CFA8 /* WXComponent+ViewManagement.mm in Sources */,
				B8D66BD22125572F003960BD /* statement.cc in Sources */,
				B8F2C6F92133A83C00635B37 /* class.cc in Sources */,
				B8D66C4C21255730003960BD /* render_action_remove_event.cpp in Sources */,
				B8F2C6F32133A83C00635B37 /* class_factory.cc in Sources */,
				B8D66BD42125572F003960BD /* vm.cc in Sources */,
				74B81AE41F73C3E500D3A61D /* WXRecycleListComponent.mm in Sources */,
				B8D66BC02125572F003960BD /* vnode_render_manager.cc in Sources */,
				B8D66C6421255730003960BD /* render_text.cpp in Sources */,
				DC7764951F3C685200B5727E /* WXRecyclerDragController.m in Sources */,
				B89543F420EB18B5006EAD63 /* WXCoreBridge.mm in Sources */,
				DCA4453D1EFA55B300D0CFA8 /* WXRootView.m in Sources */,
				DCA4453E1EFA55B300D0CFA8 /* WXBaseViewController.m in Sources */,
				B8394F3A21468AF100CA1EFF /* render_action_trigger_vsync.cpp in Sources */,
				DCA4453F1EFA55B300D0CFA8 /* WXRootViewController.m in Sources */,
				B8F2C7112133A83C00635B37 /* ast_builder.cc in Sources */,
				B8F2C7052133A83C00635B37 /* class_array.cc in Sources */,
				DCA445401EFA55B300D0CFA8 /* WXEditComponent.mm in Sources */,
				B8D66BC62125572F003960BD /* tokenizer.cc in Sources */,
				B8D66C7421255730003960BD /* render_list.cpp in Sources */,
				B8D66BCA2125572F003960BD /* ast.cc in Sources */,
				DCA445411EFA55B300D0CFA8 /* WXMultiColumnLayout.m in Sources */,
				B8D66C6621255730003960BD /* render_mask.cpp in Sources */,
				DCA445421EFA55B300D0CFA8 /* WXRecyclerComponent.mm in Sources */,
				DCA445431EFA55B300D0CFA8 /* WXRecyclerDataController.m in Sources */,
				DCA445441EFA55B300D0CFA8 /* WXRecyclerUpdateController.m in Sources */,
				B8D66C7021255730003960BD /* render_object.cpp in Sources */,
				B8D66BBA2125572F003960BD /* vnode.cc in Sources */,
				DCA445451EFA55B300D0CFA8 /* WXSectionDataController.m in Sources */,
				B8F2C6FD2133A83C00635B37 /* rax_parser_builder.cc in Sources */,
				DCA445461EFA55B300D0CFA8 /* WXLoadingComponent.mm in Sources */,
				DCA445471EFA55B300D0CFA8 /* WXSliderNeighborComponent.mm in Sources */,
				DCA445481EFA55B300D0CFA8 /* WXLoadingIndicator.m in Sources */,
				DCA445491EFA55B300D0CFA8 /* WXRefreshComponent.mm in Sources */,
				B8D66CA021255730003960BD /* json11.cc in Sources */,
				B8D66BB82125572F003960BD /* vnode_exec_env.cc in Sources */,
				DCA4454A1EFA55B300D0CFA8 /* WXEmbedComponent.m in Sources */,
				74B81AE81F73C3E900D3A61D /* WXRecycleListTemplateManager.m in Sources */,
				DCA4454B1EFA55B300D0CFA8 /* WXVideoComponent.m in Sources */,
				B8F2C6EB2133A83C00635B37 /* rax_source_locator.cc in Sources */,
				74B81AE61F73C3E900D3A61D /* WXRecycleListDataManager.m in Sources */,
				DCA4454C1EFA55B300D0CFA8 /* WXComponent.mm in Sources */,
				B8D66C4821255730003960BD /* render_action_add_event.cpp in Sources */,
				B8D66BAE2125572F003960BD /* code_generator.cc in Sources */,
				7715EB6521A69DD9001F1108 /* WXRichText.mm in Sources */,
				DCA4454D1EFA55B300D0CFA8 /* WXDivComponent.m in Sources */,
				DCA4454E1EFA55B300D0CFA8 /* WXImageComponent.m in Sources */,
				B8D66BB02125572F003960BD /* ast_factory.cc in Sources */,
				DCA4454F1EFA55B300D0CFA8 /* WXTextComponent.mm in Sources */,
				DCA445501EFA55B300D0CFA8 /* WXScrollerComponent.mm in Sources */,
				B8D66BF42125572F003960BD /* object.cc in Sources */,
				DCA445511EFA55B300D0CFA8 /* WXCycleSliderComponent.mm in Sources */,
				DCE2CF9D1F46D4370021BDC4 /* WXVoiceOverModule.m in Sources */,
				B8D66C1221255730003960BD /* core_side_in_script.cpp in Sources */,
				B8D66C042125572F003960BD /* css_value_getter.cpp in Sources */,
				B8F2C6F72133A83C00635B37 /* rax_parser_context.cc in Sources */,
				B8A72C9F213F8BAE0024E7BE /* class_json.cc in Sources */,
				DCA445531EFA55B300D0CFA8 /* WXCellComponent.mm in Sources */,
				DCA445541EFA55B300D0CFA8 /* WXListComponent.mm in Sources */,
				DCA445551EFA55B300D0CFA8 /* WXIndicatorComponent.m in Sources */,
				17E5ACDB2091F05700EE81F1 /* WXComponent+Layout.mm in Sources */,
				DCA445561EFA55B300D0CFA8 /* WXTextInputComponent.m in Sources */,
				B8D66C4E21255730003960BD /* render_action_move_element.cpp in Sources */,
				DCA445571EFA55B300D0CFA8 /* WXTextAreaComponent.mm in Sources */,
				DCA445581EFA55B300D0CFA8 /* WXTransform.m in Sources */,
				DCA445591EFA55B300D0CFA8 /* WXWebComponent.m in Sources */,
				B8D66BB42125572F003960BD /* parser.cc in Sources */,
				DCA4455A1EFA55B300D0CFA8 /* WXSwitchComponent.mm in Sources */,
				77788B7F22292536000D5102 /* render_target.cpp in Sources */,
				B8D66C8421255730003960BD /* render_creator.cpp in Sources */,
				DCA4455B1EFA55B300D0CFA8 /* WXAComponent.m in Sources */,
				B8F2C7072133A83C00635B37 /* rax_parser_scope.cc in Sources */,
				DCA4455C1EFA55B300D0CFA8 /* WXCanvasComponent.m in Sources */,
				DCA4455D1EFA55B300D0CFA8 /* WXHeaderComponent.mm in Sources */,
				33CE19112153443000CF9670 /* WXJSFrameworkLoadDefaultImpl.m in Sources */,
				1771795821416DF1006F39A9 /* WXApmForInstance.m in Sources */,
				B8D66C6021255730003960BD /* render_action_render_success.cpp in Sources */,
				DCA4455E1EFA55B300D0CFA8 /* WXFooterComponent.m in Sources */,
				DCA4455F1EFA55B300D0CFA8 /* WXNavigationDefaultImpl.m in Sources */,
				74B81AF21F73C3E900D3A61D /* WXJSASTParser.mm in Sources */,
				B89543F620EB18B5006EAD63 /* WXJSCoreBridge.mm in Sources */,
				841CD1071F974E000081196D /* WXExceptionUtils.m in Sources */,
				DCA445601EFA55B300D0CFA8 /* WXURLRewriteDefaultImpl.m in Sources */,
				DCA445611EFA55B300D0CFA8 /* WXPrerenderManager.m in Sources */,
				DCA445631EFA55B300D0CFA8 /* WXPickerModule.m in Sources */,
				DCA445641EFA55B300D0CFA8 /* WXGlobalEventModule.m in Sources */,
				DCA445651EFA55B300D0CFA8 /* WXClipboardModule.m in Sources */,
				B8D66C4421255730003960BD /* render_action_remove_element.cpp in Sources */,
				B8D66BFC2125572F003960BD /* render_performance.cpp in Sources */,
				DCA445661EFA55B300D0CFA8 /* WXNavigatorModule.m in Sources */,
				DCA445671EFA55B300D0CFA8 /* WXStorageModule.m in Sources */,
				B8D66C2021255730003960BD /* layout.cpp in Sources */,
				B8D66C2C21255730003960BD /* render_manager.cpp in Sources */,
				DCA445681EFA55B300D0CFA8 /* WXStreamModule.m in Sources */,
				C42E8FAC1F3C7C3B001EBE9D /* WXExtendCallNativeManager.m in Sources */,
				B8D66C5021255730003960BD /* render_action_add_element.cpp in Sources */,
				B8D66C4021255730003960BD /* render_action_update_style.cpp in Sources */,
				DCA445691EFA55B300D0CFA8 /* WXAnimationModule.m in Sources */,
				DCA4456B1EFA55B300D0CFA8 /* WXInstanceWrap.m in Sources */,
				DCA4456C1EFA55B300D0CFA8 /* WXDomModule.m in Sources */,
				DCA4456D1EFA55B300D0CFA8 /* WXTimerModule.m in Sources */,
				B8A72CA1213F8BAE0024E7BE /* class_string.cc in Sources */,
				DCA4456E1EFA55B300D0CFA8 /* WXModalUIModule.m in Sources */,
				B8D66C6821255730003960BD /* render_scroller.cpp in Sources */,
				B8D66C5421255730003960BD /* render_action_createbody.cpp in Sources */,
				B8D66BAA2125572F003960BD /* table.cc in Sources */,
				B8D66C5621255730003960BD /* render_action_createfinish.cpp in Sources */,
				DCA4456F1EFA55B300D0CFA8 /* WXWebViewModule.m in Sources */,
				B8D66C1E21255730003960BD /* style.cpp in Sources */,
				DCA445701EFA55B300D0CFA8 /* WXCanvasModule.m in Sources */,
				170B4668208733E500562666 /* WXAnalyzerCenter.m in Sources */,
				DCA445711EFA55B300D0CFA8 /* WXMetaModule.m in Sources */,
				DCA445721EFA55B300D0CFA8 /* WXBoxShadow.m in Sources */,
				DCA445731EFA55B300D0CFA8 /* NSTimer+Weex.m in Sources */,
				74B81AEE1F73C3E900D3A61D /* WXCellSlotComponent.mm in Sources */,
				DCA445741EFA55B300D0CFA8 /* WXConvert.m in Sources */,
				B8D66BA82125572F003960BD /* string_table.cc in Sources */,
				DCA445751EFA55B300D0CFA8 /* WXUtility.m in Sources */,
				74B81AEA1F73C3E900D3A61D /* WXRecycleListUpdateManager.m in Sources */,
				74B81AF01F73C3E900D3A61D /* WXComponent+DataBinding.mm in Sources */,
				B87B9E8021539B3300B6DC61 /* WXVersion.m in Sources */,
				DCA445761EFA55B300D0CFA8 /* WXLog.m in Sources */,
				DCA445771EFA55B300D0CFA8 /* WXWeakObjectWrapper.m in Sources */,
				B8D66C9621255730003960BD /* dom_wson.cpp in Sources */,
				B8F2C70D2133A83C00635B37 /* rax_parser.cc in Sources */,
				DCA445781EFA55B300D0CFA8 /* NSArray+Weex.m in Sources */,
				DCA445791EFA55B300D0CFA8 /* WXThreadSafeCounter.m in Sources */,
				DCA4457A1EFA55B300D0CFA8 /* WXSimulatorShortcutManager.m in Sources */,
				DCA4457B1EFA55B300D0CFA8 /* WXAssert.m in Sources */,
				ED053503207F4DEB007B4568 /* JSContext+Weex.m in Sources */,
				DCA4457C1EFA55B300D0CFA8 /* WXAppConfiguration.m in Sources */,
				DCA4457D1EFA55B300D0CFA8 /* WXThreadSafeMutableDictionary.m in Sources */,
				DCA4457E1EFA55B300D0CFA8 /* WXThreadSafeMutableArray.m in Sources */,
				DCA4457F1EFA55B300D0CFA8 /* NSObject+WXSwizzle.m in Sources */,
				DCA445801EFA55B300D0CFA8 /* WXLength.m in Sources */,
				B8D66C2821255730003960BD /* render_page.cpp in Sources */,
				DCA445811EFA55B300D0CFA8 /* WXDiffUtil.m in Sources */,
				B8D66C7221255730003960BD /* render_appbar.cpp in Sources */,
				B8D66CAE21255730003960BD /* wson_parser.cpp in Sources */,
				DCA445821EFA55B300D0CFA8 /* WXSDKEngine.m in Sources */,
				DCA445831EFA55B300D0CFA8 /* WXBridgeMethod.m in Sources */,
				DCA445841EFA55B300D0CFA8 /* WXModuleMethod.m in Sources */,
				B8D66CA821255730003960BD /* wson.c in Sources */,
				DCA445851EFA55B300D0CFA8 /* WXComponentMethod.m in Sources */,
				DCA445861EFA55B300D0CFA8 /* WXCallJSMethod.m in Sources */,
				DCA4458A1EFA55B300D0CFA8 /* WXPolyfillSet.m in Sources */,
				333D9A2A1F41507A007CED39 /* WXTransition.mm in Sources */,
				DCA4458B1EFA55B300D0CFA8 /* JSValue+Weex.m in Sources */,
				B8D66C3A21255730003960BD /* render_action_layout.cpp in Sources */,
				DCA4458C1EFA55B300D0CFA8 /* WXServiceFactory.m in Sources */,
				77788B742229252D000D5102 /* render_page_base.cpp in Sources */,
				B8D66BF62125572F003960BD /* token.cc in Sources */,
				DCA4458D1EFA55B300D0CFA8 /* WXInvocationConfig.m in Sources */,
				DCA4458E1EFA55B300D0CFA8 /* WXDatePickerManager.m in Sources */,
				DCA4458F1EFA55B300D0CFA8 /* WXSDKManager.m in Sources */,
				B8F2C6F52133A83C00635B37 /* rax_parser_statistics.cc in Sources */,
				DCA445901EFA55B300D0CFA8 /* WXBridgeManager.m in Sources */,
				B8D66C3821255730003960BD /* render_action_update_attr.cpp in Sources */,
				B8F2C6F12133A83C00635B37 /* rax_jsx_ast.cc in Sources */,
				B8D66BBC2125572F003960BD /* vnode_render_context.cc in Sources */,
				DCA445911EFA55B300D0CFA8 /* WXModuleFactory.m in Sources */,
				DCA445921EFA55B300D0CFA8 /* WXHandlerFactory.m in Sources */,
				DCA445931EFA55B300D0CFA8 /* WXComponentManager.mm in Sources */,
				DCA445941EFA55B300D0CFA8 /* WXComponentFactory.m in Sources */,
				DCA445951EFA55B300D0CFA8 /* WXRuleManager.m in Sources */,
				DCA445961EFA55B300D0CFA8 /* WXMonitor.m in Sources */,
				DCA445971EFA55B300D0CFA8 /* WXComponent+Navigation.m in Sources */,
				DCA445981EFA55B300D0CFA8 /* WXSDKInstance.m in Sources */,
				DCA445991EFA55B300D0CFA8 /* WXJSExceptionInfo.m in Sources */,
				DCA4459A1EFA55B300D0CFA8 /* WXResourceRequest.m in Sources */,
				77788B762229252D000D5102 /* render_page_custom.cpp in Sources */,
				DCA4459B1EFA55B300D0CFA8 /* WXResourceRequestHandlerDefaultImpl.m in Sources */,
				DCA4459C1EFA55B300D0CFA8 /* WXResourceResponse.m in Sources */,
			);
			runOnlyForDeploymentPostprocessing = 0;
		};
/* End PBXSourcesBuildPhase section */

/* Begin PBXTargetDependency section */
		74C896441D2AC2210043B82A /* PBXTargetDependency */ = {
			isa = PBXTargetDependency;
			target = 77D160FC1C02DBE70010B15B /* WeexSDK */;
			targetProxy = 74C896431D2AC2210043B82A /* PBXContainerItemProxy */;
		};
/* End PBXTargetDependency section */

/* Begin XCBuildConfiguration section */
		2A42AF8C1C23B33E00818EA6 /* Debug */ = {
			isa = XCBuildConfiguration;
			buildSettings = {
				CLANG_ENABLE_MODULES = NO;
				CODE_SIGN_IDENTITY = "iPhone Developer";
				DEBUG_INFORMATION_FORMAT = "dwarf-with-dsym";
				IPHONEOS_DEPLOYMENT_TARGET = 8.0;
				OTHER_LDFLAGS = "-ObjC";
				PRODUCT_NAME = "$(TARGET_NAME)";
				SKIP_INSTALL = YES;
			};
			name = Debug;
		};
		2A42AF8D1C23B33E00818EA6 /* Release */ = {
			isa = XCBuildConfiguration;
			buildSettings = {
				CLANG_ENABLE_MODULES = NO;
				CODE_SIGN_IDENTITY = "iPhone Developer";
				IPHONEOS_DEPLOYMENT_TARGET = 8.0;
				OTHER_LDFLAGS = "-ObjC";
				PRODUCT_NAME = "$(TARGET_NAME)";
				SKIP_INSTALL = YES;
			};
			name = Release;
		};
		74C896461D2AC2210043B82A /* Debug */ = {
			isa = XCBuildConfiguration;
			buildSettings = {
				CLANG_ALLOW_NON_MODULAR_INCLUDES_IN_FRAMEWORK_MODULES = NO;
				CLANG_ANALYZER_NONNULL = YES;
				CLANG_WARN_DOCUMENTATION_COMMENTS = YES;
				DEVELOPMENT_TEAM = "";
				HEADER_SEARCH_PATHS = (
					"$(inherited)",
					"$(PROJECT_DIR)/WeexSDK/Dependency",
					"$(PROJECT_DIR)/WeexSDKTests/Dependency",
				);
				INFOPLIST_FILE = WeexSDKTests/Info.plist;
				IPHONEOS_DEPLOYMENT_TARGET = 10.0;
				LD_RUNPATH_SEARCH_PATHS = "$(inherited) @executable_path/Frameworks @loader_path/Frameworks";
				LIBRARY_SEARCH_PATHS = (
					"$(inherited)",
					"$(PROJECT_DIR)/WeexSDKTests/dependency",
				);
				OTHER_LDFLAGS = "-ObjC";
				PRODUCT_BUNDLE_IDENTIFIER = com.taobao.weex.WeexSDKTests;
				PRODUCT_NAME = "$(TARGET_NAME)";
			};
			name = Debug;
		};
		74C896471D2AC2210043B82A /* Release */ = {
			isa = XCBuildConfiguration;
			buildSettings = {
				CLANG_ALLOW_NON_MODULAR_INCLUDES_IN_FRAMEWORK_MODULES = NO;
				CLANG_ANALYZER_NONNULL = YES;
				CLANG_WARN_DOCUMENTATION_COMMENTS = YES;
				DEVELOPMENT_TEAM = "";
				HEADER_SEARCH_PATHS = (
					"$(inherited)",
					"$(PROJECT_DIR)/WeexSDK/Dependency",
					"$(PROJECT_DIR)/WeexSDKTests/Dependency",
				);
				INFOPLIST_FILE = WeexSDKTests/Info.plist;
				IPHONEOS_DEPLOYMENT_TARGET = 10.0;
				LD_RUNPATH_SEARCH_PATHS = "$(inherited) @executable_path/Frameworks @loader_path/Frameworks";
				LIBRARY_SEARCH_PATHS = (
					"$(inherited)",
					"$(PROJECT_DIR)/WeexSDKTests/dependency",
				);
				OTHER_LDFLAGS = "-ObjC";
				PRODUCT_BUNDLE_IDENTIFIER = com.taobao.weex.WeexSDKTests;
				PRODUCT_NAME = "$(TARGET_NAME)";
			};
			name = Release;
		};
		77D1610F1C02DBE70010B15B /* Debug */ = {
			isa = XCBuildConfiguration;
			buildSettings = {
				ALWAYS_SEARCH_USER_PATHS = NO;
				CLANG_CXX_LANGUAGE_STANDARD = "gnu++0x";
				CLANG_CXX_LIBRARY = "libc++";
				CLANG_ENABLE_MODULES = YES;
				CLANG_ENABLE_OBJC_ARC = YES;
				CLANG_WARN_BLOCK_CAPTURE_AUTORELEASING = YES;
				CLANG_WARN_BOOL_CONVERSION = YES;
				CLANG_WARN_COMMA = YES;
				CLANG_WARN_CONSTANT_CONVERSION = YES;
				CLANG_WARN_DEPRECATED_OBJC_IMPLEMENTATIONS = NO;
				CLANG_WARN_DIRECT_OBJC_ISA_USAGE = YES_ERROR;
				CLANG_WARN_EMPTY_BODY = YES;
				CLANG_WARN_ENUM_CONVERSION = YES;
				CLANG_WARN_INFINITE_RECURSION = YES;
				CLANG_WARN_INT_CONVERSION = YES;
				CLANG_WARN_NON_LITERAL_NULL_CONVERSION = YES;
				CLANG_WARN_OBJC_IMPLICIT_RETAIN_SELF = NO;
				CLANG_WARN_OBJC_LITERAL_CONVERSION = YES;
				CLANG_WARN_OBJC_ROOT_CLASS = YES_ERROR;
				CLANG_WARN_RANGE_LOOP_ANALYSIS = YES;
				CLANG_WARN_STRICT_PROTOTYPES = YES;
				CLANG_WARN_SUSPICIOUS_MOVE = YES;
				CLANG_WARN_UNREACHABLE_CODE = YES;
				CLANG_WARN__DUPLICATE_METHOD_MATCH = YES;
				"CODE_SIGN_IDENTITY[sdk=iphoneos*]" = "iPhone Developer";
				COPY_PHASE_STRIP = NO;
				CURRENT_PROJECT_VERSION = 1;
				DEBUG_INFORMATION_FORMAT = dwarf;
				ENABLE_STRICT_OBJC_MSGSEND = YES;
				ENABLE_TESTABILITY = YES;
				GCC_C_LANGUAGE_STANDARD = gnu99;
				GCC_DYNAMIC_NO_PIC = NO;
				GCC_NO_COMMON_BLOCKS = YES;
				GCC_OPTIMIZATION_LEVEL = 0;
				GCC_PREPROCESSOR_DEFINITIONS = (
					"DEBUG=1",
					"$(inherited)",
				);
				GCC_WARN_64_TO_32_BIT_CONVERSION = YES;
				GCC_WARN_ABOUT_RETURN_TYPE = YES_ERROR;
				GCC_WARN_UNDECLARED_SELECTOR = YES;
				GCC_WARN_UNINITIALIZED_AUTOS = YES_AGGRESSIVE;
				GCC_WARN_UNUSED_FUNCTION = YES;
				GCC_WARN_UNUSED_VARIABLE = YES;
				IPHONEOS_DEPLOYMENT_TARGET = 8.0;
				MTL_ENABLE_DEBUG_INFO = YES;
				ONLY_ACTIVE_ARCH = YES;
				OTHER_CFLAGS = "";
				PODS_ROOT = "";
				SDKROOT = iphoneos;
				TARGETED_DEVICE_FAMILY = "1,2";
				VALID_ARCHS = "arm64 armv7 x86_64 i386";
				VERSIONING_SYSTEM = "apple-generic";
				VERSION_INFO_PREFIX = "";
			};
			name = Debug;
		};
		77D161101C02DBE70010B15B /* Release */ = {
			isa = XCBuildConfiguration;
			buildSettings = {
				ALWAYS_SEARCH_USER_PATHS = NO;
				CLANG_CXX_LANGUAGE_STANDARD = "gnu++0x";
				CLANG_CXX_LIBRARY = "libc++";
				CLANG_ENABLE_MODULES = YES;
				CLANG_ENABLE_OBJC_ARC = YES;
				CLANG_WARN_BLOCK_CAPTURE_AUTORELEASING = YES;
				CLANG_WARN_BOOL_CONVERSION = YES;
				CLANG_WARN_COMMA = YES;
				CLANG_WARN_CONSTANT_CONVERSION = YES;
				CLANG_WARN_DEPRECATED_OBJC_IMPLEMENTATIONS = NO;
				CLANG_WARN_DIRECT_OBJC_ISA_USAGE = YES_ERROR;
				CLANG_WARN_EMPTY_BODY = YES;
				CLANG_WARN_ENUM_CONVERSION = YES;
				CLANG_WARN_INFINITE_RECURSION = YES;
				CLANG_WARN_INT_CONVERSION = YES;
				CLANG_WARN_NON_LITERAL_NULL_CONVERSION = YES;
				CLANG_WARN_OBJC_IMPLICIT_RETAIN_SELF = NO;
				CLANG_WARN_OBJC_LITERAL_CONVERSION = YES;
				CLANG_WARN_OBJC_ROOT_CLASS = YES_ERROR;
				CLANG_WARN_RANGE_LOOP_ANALYSIS = YES;
				CLANG_WARN_STRICT_PROTOTYPES = YES;
				CLANG_WARN_SUSPICIOUS_MOVE = YES;
				CLANG_WARN_UNREACHABLE_CODE = YES;
				CLANG_WARN__DUPLICATE_METHOD_MATCH = YES;
				"CODE_SIGN_IDENTITY[sdk=iphoneos*]" = "iPhone Developer";
				COPY_PHASE_STRIP = NO;
				CURRENT_PROJECT_VERSION = 1;
				DEBUG_INFORMATION_FORMAT = "dwarf-with-dsym";
				ENABLE_NS_ASSERTIONS = NO;
				ENABLE_STRICT_OBJC_MSGSEND = YES;
				GCC_C_LANGUAGE_STANDARD = gnu99;
				GCC_NO_COMMON_BLOCKS = YES;
				GCC_WARN_64_TO_32_BIT_CONVERSION = YES;
				GCC_WARN_ABOUT_RETURN_TYPE = YES_ERROR;
				GCC_WARN_UNDECLARED_SELECTOR = YES;
				GCC_WARN_UNINITIALIZED_AUTOS = YES_AGGRESSIVE;
				GCC_WARN_UNUSED_FUNCTION = YES;
				GCC_WARN_UNUSED_VARIABLE = YES;
				IPHONEOS_DEPLOYMENT_TARGET = 8.0;
				MTL_ENABLE_DEBUG_INFO = NO;
				OTHER_CFLAGS = (
					"-fembed-bitcode",
					"-Wno-unused-command-line-argument",
				);
				OTHER_CPLUSPLUSFLAGS = "$(OTHER_CFLAGS)";
				PODS_ROOT = "";
				SDKROOT = iphoneos;
				TARGETED_DEVICE_FAMILY = "1,2";
				VALIDATE_PRODUCT = YES;
				VALID_ARCHS = "arm64 armv7 i386 x86_64";
				VERSIONING_SYSTEM = "apple-generic";
				VERSION_INFO_PREFIX = "";
			};
			name = Release;
		};
		77D161121C02DBE70010B15B /* Debug */ = {
			isa = XCBuildConfiguration;
			buildSettings = {
				CLANG_ALLOW_NON_MODULAR_INCLUDES_IN_FRAMEWORK_MODULES = NO;
				CLANG_ENABLE_MODULES = NO;
				CLANG_WARN_COMMA = NO;
				CLANG_WARN_OBJC_IMPLICIT_RETAIN_SELF = NO;
				CODE_SIGN_IDENTITY = "iPhone Developer";
				"CODE_SIGN_IDENTITY[sdk=iphoneos*]" = "";
				DEBUG_INFORMATION_FORMAT = "dwarf-with-dsym";
				DEFINES_MODULE = YES;
				DEVELOPMENT_TEAM = "";
				DYLIB_COMPATIBILITY_VERSION = 1;
				DYLIB_CURRENT_VERSION = 1;
				DYLIB_INSTALL_NAME_BASE = "@rpath";
				GCC_PRECOMPILE_PREFIX_HEADER = YES;
				GCC_PREFIX_HEADER = "WeexSDK/Sources/Supporting Files/WeexSDK-Prefix.pch";
				GCC_PREPROCESSOR_DEFINITIONS = (
					"$(inherited)",
					"OS_IOS=1",
				);
				GCC_TREAT_WARNINGS_AS_ERRORS = YES;
				HEADER_SEARCH_PATHS = (
					"$(inherited)",
					"$(PROJECT_DIR)/WeexSDK/Dependency",
					"$(PROJECT_DIR)/../../weex_core/Source",
					"$(PROJECT_DIR)/../../weex_core/Source/core/layout",
				);
				INFOPLIST_FILE = WeexSDK/Info.plist;
				INSTALL_PATH = "$(LOCAL_LIBRARY_DIR)/Frameworks";
				IPHONEOS_DEPLOYMENT_TARGET = 8.0;
				LD_RUNPATH_SEARCH_PATHS = "$(inherited) @executable_path/Frameworks @loader_path/Frameworks";
				MACH_O_TYPE = staticlib;
				OTHER_CFLAGS = (
					"$(inherited)",
					"-isystem",
					"-isystem",
				);
				OTHER_LDFLAGS = (
					"-ObjC",
					"-framework",
					"\"CFNetwork\"",
					"-framework",
					"\"Security\"",
					"-lstdc++",
				);
				PODS_ROOT = "";
				PRODUCT_BUNDLE_IDENTIFIER = com.taobao.WeexSDK;
				PRODUCT_NAME = "$(TARGET_NAME)";
				SKIP_INSTALL = YES;
				VALID_ARCHS = "arm64 armv7 x86_64 i386";
				WARNING_CFLAGS = (
					"-Wno-documentation",
					"-Wno-c++14-extensions",
				);
			};
			name = Debug;
		};
		77D161131C02DBE70010B15B /* Release */ = {
			isa = XCBuildConfiguration;
			buildSettings = {
				CLANG_ALLOW_NON_MODULAR_INCLUDES_IN_FRAMEWORK_MODULES = NO;
				CLANG_ENABLE_MODULES = NO;
				CLANG_WARN_COMMA = NO;
				CLANG_WARN_OBJC_IMPLICIT_RETAIN_SELF = NO;
				CODE_SIGN_IDENTITY = "iPhone Developer";
				"CODE_SIGN_IDENTITY[sdk=iphoneos*]" = "";
				DEFINES_MODULE = YES;
				DEVELOPMENT_TEAM = "";
				DYLIB_COMPATIBILITY_VERSION = 1;
				DYLIB_CURRENT_VERSION = 1;
				DYLIB_INSTALL_NAME_BASE = "@rpath";
				GCC_PRECOMPILE_PREFIX_HEADER = YES;
				GCC_PREFIX_HEADER = "WeexSDK/Sources/Supporting Files/WeexSDK-Prefix.pch";
				GCC_PREPROCESSOR_DEFINITIONS = (
					"${inherited}",
					"OS_IOS=1",
				);
				GCC_TREAT_WARNINGS_AS_ERRORS = YES;
				HEADER_SEARCH_PATHS = (
					"$(inherited)",
					"$(PROJECT_DIR)/WeexSDK/Dependency",
					"$(PROJECT_DIR)/../../weex_core/Source",
					"$(PROJECT_DIR)/../../weex_core/Source/core/layout",
				);
				INFOPLIST_FILE = WeexSDK/Info.plist;
				INSTALL_PATH = "$(LOCAL_LIBRARY_DIR)/Frameworks";
				IPHONEOS_DEPLOYMENT_TARGET = 8.0;
				LD_RUNPATH_SEARCH_PATHS = "$(inherited) @executable_path/Frameworks @loader_path/Frameworks";
				MACH_O_TYPE = staticlib;
				OTHER_CFLAGS = (
					"$(inherited)",
					"-isystem",
					"-isystem",
				);
				OTHER_LDFLAGS = (
					"-ObjC",
					"-framework",
					"\"CFNetwork\"",
					"-framework",
					"\"Security\"",
					"-lstdc++",
				);
				PODS_ROOT = "";
				PRODUCT_BUNDLE_IDENTIFIER = com.taobao.WeexSDK;
				PRODUCT_NAME = "$(TARGET_NAME)";
				SKIP_INSTALL = YES;
				VALID_ARCHS = "arm64 armv7 x86_64 i386";
				WARNING_CFLAGS = (
					"-Wno-documentation",
					"-Wno-c++14-extensions",
				);
			};
			name = Release;
		};
		DCA4452A1EFA555400D0CFA8 /* Debug */ = {
			isa = XCBuildConfiguration;
			buildSettings = {
				CLANG_ANALYZER_NONNULL = YES;
				CLANG_ANALYZER_NUMBER_OBJECT_CONVERSION = YES_AGGRESSIVE;
				CLANG_WARN_COMMA = NO;
				CLANG_WARN_DOCUMENTATION_COMMENTS = YES;
				CLANG_WARN_INFINITE_RECURSION = YES;
				CLANG_WARN_OBJC_IMPLICIT_RETAIN_SELF = NO;
				CLANG_WARN_SUSPICIOUS_MOVE = YES;
				CODE_SIGN_IDENTITY = "";
				DEFINES_MODULE = YES;
				DYLIB_COMPATIBILITY_VERSION = 1;
				DYLIB_CURRENT_VERSION = 1;
				DYLIB_INSTALL_NAME_BASE = "@rpath";
				ENABLE_BITCODE = NO;
				GCC_PRECOMPILE_PREFIX_HEADER = YES;
				GCC_PREFIX_HEADER = "WeexSDK/Sources/Supporting Files/WeexSDK-Prefix.pch";
				GCC_PREPROCESSOR_DEFINITIONS = (
					"$(inherited)",
					"OS_IOS=1",
				);
				GCC_TREAT_WARNINGS_AS_ERRORS = YES;
				HEADER_SEARCH_PATHS = (
					"$(PROJECT_DIR)/../../weex_core/Source",
					"$(PROJECT_DIR)/../../weex_core/Source/core/layout",
				);
				INFOPLIST_FILE = "WeexSDK-Dynamic/Info.plist";
				INSTALL_PATH = "$(LOCAL_LIBRARY_DIR)/Frameworks";
				IPHONEOS_DEPLOYMENT_TARGET = 8.0;
				LD_RUNPATH_SEARCH_PATHS = "$(inherited) @executable_path/Frameworks @loader_path/Frameworks";
				OTHER_LDFLAGS = (
					"-ObjC",
					"-framework",
					"\"CFNetwork\"",
					"-framework",
					"\"Security\"",
					"-lstdc++",
				);
				PRODUCT_BUNDLE_IDENTIFIER = "com.taobao.WeexSDK-Dynamic";
				PRODUCT_NAME = WeexSDK;
				SKIP_INSTALL = YES;
				WARNING_CFLAGS = "-Wno-documentation";
			};
			name = Debug;
		};
		DCA4452B1EFA555400D0CFA8 /* Release */ = {
			isa = XCBuildConfiguration;
			buildSettings = {
				CLANG_ANALYZER_NONNULL = YES;
				CLANG_ANALYZER_NUMBER_OBJECT_CONVERSION = YES_AGGRESSIVE;
				CLANG_WARN_COMMA = NO;
				CLANG_WARN_DOCUMENTATION_COMMENTS = YES;
				CLANG_WARN_INFINITE_RECURSION = YES;
				CLANG_WARN_OBJC_IMPLICIT_RETAIN_SELF = NO;
				CLANG_WARN_SUSPICIOUS_MOVE = YES;
				CODE_SIGN_IDENTITY = "";
				DEFINES_MODULE = YES;
				DYLIB_COMPATIBILITY_VERSION = 1;
				DYLIB_CURRENT_VERSION = 1;
				DYLIB_INSTALL_NAME_BASE = "@rpath";
				ENABLE_BITCODE = NO;
				GCC_PRECOMPILE_PREFIX_HEADER = YES;
				GCC_PREFIX_HEADER = "WeexSDK/Sources/Supporting Files/WeexSDK-Prefix.pch";
				GCC_PREPROCESSOR_DEFINITIONS = (
					"${inherited}",
					"OS_IOS=1",
				);
				GCC_TREAT_WARNINGS_AS_ERRORS = YES;
				HEADER_SEARCH_PATHS = (
					"$(PROJECT_DIR)/../../weex_core/Source",
					"$(PROJECT_DIR)/../../weex_core/Source/core/layout",
				);
				INFOPLIST_FILE = "WeexSDK-Dynamic/Info.plist";
				INSTALL_PATH = "$(LOCAL_LIBRARY_DIR)/Frameworks";
				IPHONEOS_DEPLOYMENT_TARGET = 8.0;
				LD_RUNPATH_SEARCH_PATHS = "$(inherited) @executable_path/Frameworks @loader_path/Frameworks";
				OTHER_LDFLAGS = (
					"-ObjC",
					"-framework",
					"\"CFNetwork\"",
					"-framework",
					"\"Security\"",
					"-lstdc++",
				);
				PRODUCT_BUNDLE_IDENTIFIER = "com.taobao.WeexSDK-Dynamic";
				PRODUCT_NAME = WeexSDK;
				SKIP_INSTALL = YES;
				WARNING_CFLAGS = "-Wno-documentation";
			};
			name = Release;
		};
/* End XCBuildConfiguration section */

/* Begin XCConfigurationList section */
		2A42AF8B1C23B33E00818EA6 /* Build configuration list for PBXNativeTarget "WeexSDK_MTL" */ = {
			isa = XCConfigurationList;
			buildConfigurations = (
				2A42AF8C1C23B33E00818EA6 /* Debug */,
				2A42AF8D1C23B33E00818EA6 /* Release */,
			);
			defaultConfigurationIsVisible = 0;
			defaultConfigurationName = Release;
		};
		74C896451D2AC2210043B82A /* Build configuration list for PBXNativeTarget "WeexSDKTests" */ = {
			isa = XCConfigurationList;
			buildConfigurations = (
				74C896461D2AC2210043B82A /* Debug */,
				74C896471D2AC2210043B82A /* Release */,
			);
			defaultConfigurationIsVisible = 0;
			defaultConfigurationName = Release;
		};
		77D160F71C02DBE70010B15B /* Build configuration list for PBXProject "WeexSDK" */ = {
			isa = XCConfigurationList;
			buildConfigurations = (
				77D1610F1C02DBE70010B15B /* Debug */,
				77D161101C02DBE70010B15B /* Release */,
			);
			defaultConfigurationIsVisible = 0;
			defaultConfigurationName = Release;
		};
		77D161111C02DBE70010B15B /* Build configuration list for PBXNativeTarget "WeexSDK" */ = {
			isa = XCConfigurationList;
			buildConfigurations = (
				77D161121C02DBE70010B15B /* Debug */,
				77D161131C02DBE70010B15B /* Release */,
			);
			defaultConfigurationIsVisible = 0;
			defaultConfigurationName = Release;
		};
		DCA4452C1EFA555400D0CFA8 /* Build configuration list for PBXNativeTarget "WeexSDK-Dynamic" */ = {
			isa = XCConfigurationList;
			buildConfigurations = (
				DCA4452A1EFA555400D0CFA8 /* Debug */,
				DCA4452B1EFA555400D0CFA8 /* Release */,
			);
			defaultConfigurationIsVisible = 0;
			defaultConfigurationName = Release;
		};
/* End XCConfigurationList section */
	};
	rootObject = 77D160F41C02DBE70010B15B /* Project object */;
}<|MERGE_RESOLUTION|>--- conflicted
+++ resolved
@@ -993,13 +993,8 @@
 		DCA4461A1EFA5AA000D0CFA8 /* WXInvocationConfig.h in Headers */ = {isa = PBXBuildFile; fileRef = DCF0875F1DCAE161005CD6EB /* WXInvocationConfig.h */; settings = {ATTRIBUTES = (Public, ); }; };
 		DCA4461B1EFA5AA200D0CFA8 /* WXDatePickerManager.h in Headers */ = {isa = PBXBuildFile; fileRef = C41E1A951DC1FD15009C7F90 /* WXDatePickerManager.h */; };
 		DCA4461C1EFA5AA600D0CFA8 /* WXModuleFactory.h in Headers */ = {isa = PBXBuildFile; fileRef = 77E659EF1C0C3612008B8775 /* WXModuleFactory.h */; };
-<<<<<<< HEAD
 		DCA4461D1EFA5AAA00D0CFA8 /* WXHandlerFactory.h in Headers */ = {isa = PBXBuildFile; fileRef = 74A4BA9C1CB3C0A100195969 /* WXHandlerFactory.h */; settings = {ATTRIBUTES = (Public, ); }; };
-		DCA4461E1EFA5AAF00D0CFA8 /* WXComponentFactory.h in Headers */ = {isa = PBXBuildFile; fileRef = 741081211CED6756001BC6E5 /* WXComponentFactory.h */; };
-=======
-		DCA4461D1EFA5AAA00D0CFA8 /* WXHandlerFactory.h in Headers */ = {isa = PBXBuildFile; fileRef = 74A4BA9C1CB3C0A100195969 /* WXHandlerFactory.h */; };
 		DCA4461E1EFA5AAF00D0CFA8 /* WXComponentFactory.h in Headers */ = {isa = PBXBuildFile; fileRef = 741081211CED6756001BC6E5 /* WXComponentFactory.h */; settings = {ATTRIBUTES = (Public, ); }; };
->>>>>>> c259ff8e
 		DCA4461F1EFA5AB100D0CFA8 /* WXRuleManager.h in Headers */ = {isa = PBXBuildFile; fileRef = DCAB35FC1D658EB700C0EA70 /* WXRuleManager.h */; };
 		DCA446201EFA5AB800D0CFA8 /* WXComponent+Navigation.h in Headers */ = {isa = PBXBuildFile; fileRef = 59A5961A1CB630F10012CD52 /* WXComponent+Navigation.h */; };
 		DCA446211EFA5ABA00D0CFA8 /* WXSDKInstance_private.h in Headers */ = {isa = PBXBuildFile; fileRef = 748B25161C44A6F9005D491E /* WXSDKInstance_private.h */; };
@@ -2694,13 +2689,10 @@
 			isa = PBXHeadersBuildPhase;
 			buildActionMask = 2147483647;
 			files = (
-<<<<<<< HEAD
 				74A4BA9E1CB3C0A100195969 /* WXHandlerFactory.h in Headers */,
-=======
 				2A919DA61E321F1F006EB6B5 /* WXBridgeMethod.h in Headers */,
 				DCF087611DCAE161005CD6EB /* WXInvocationConfig.h in Headers */,
 				741081231CED6756001BC6E5 /* WXComponentFactory.h in Headers */,
->>>>>>> c259ff8e
 				7715EB6221A69DD9001F1108 /* WXRichText.h in Headers */,
 				B8D66C1B21255730003960BD /* style.h in Headers */,
 				B8D66C2321255730003960BD /* layout.h in Headers */,
@@ -2980,13 +2972,10 @@
 			isa = PBXHeadersBuildPhase;
 			buildActionMask = 2147483647;
 			files = (
-<<<<<<< HEAD
 				DCA4461D1EFA5AAA00D0CFA8 /* WXHandlerFactory.h in Headers */,
-=======
 				DCA446101EFA5A8500D0CFA8 /* WXBridgeMethod.h in Headers */,
 				DCA4461A1EFA5AA000D0CFA8 /* WXInvocationConfig.h in Headers */,
 				DCA4461E1EFA5AAF00D0CFA8 /* WXComponentFactory.h in Headers */,
->>>>>>> c259ff8e
 				B85ED3032126715100EBEC11 /* WXRecyclerComponent.h in Headers */,
 				7715EB6321A69DD9001F1108 /* WXRichText.h in Headers */,
 				B8D66C1C21255730003960BD /* style.h in Headers */,
