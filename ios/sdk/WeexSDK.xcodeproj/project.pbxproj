// !$*UTF8*$!
{
	archiveVersion = 1;
	classes = {
	};
	objectVersion = 46;
	objects = {

/* Begin PBXBuildFile section */
		042013AD1E66CD6A001FC79C /* WXValidateProtocol.h in Headers */ = {isa = PBXBuildFile; fileRef = 042013AC1E66CD6A001FC79C /* WXValidateProtocol.h */; settings = {ATTRIBUTES = (Public, ); }; };
		1C1A2BED1D91172800539AA1 /* WXConvertTests.m in Sources */ = {isa = PBXBuildFile; fileRef = 1C1A2BEC1D91172800539AA1 /* WXConvertTests.m */; };
		1D3000F11D40B9AC004F3B4F /* WXClipboardModule.h in Headers */ = {isa = PBXBuildFile; fileRef = 1D3000EF1D40B9AB004F3B4F /* WXClipboardModule.h */; };
		1D3000F21D40B9AC004F3B4F /* WXClipboardModule.m in Sources */ = {isa = PBXBuildFile; fileRef = 1D3000F01D40B9AB004F3B4F /* WXClipboardModule.m */; };
		2A1F57B71C75C6A600B58017 /* WXTextInputComponent.h in Headers */ = {isa = PBXBuildFile; fileRef = 2A1F57B51C75C6A600B58017 /* WXTextInputComponent.h */; };
		2A1F57B81C75C6A600B58017 /* WXTextInputComponent.m in Sources */ = {isa = PBXBuildFile; fileRef = 2A1F57B61C75C6A600B58017 /* WXTextInputComponent.m */; };
		2A42AF881C23B33E00818EA6 /* WeexSDK_MTL.h in Copy Files */ = {isa = PBXBuildFile; fileRef = 2A42AF871C23B33E00818EA6 /* WeexSDK_MTL.h */; };
		2A42AF8A1C23B33E00818EA6 /* WeexSDK_MTL.m in Sources */ = {isa = PBXBuildFile; fileRef = 2A42AF891C23B33E00818EA6 /* WeexSDK_MTL.m */; };
		2A4445BF1CA8FD56009E7C6D /* WXTextComponentProtocol.h in Headers */ = {isa = PBXBuildFile; fileRef = 2A4445BE1CA8FD56009E7C6D /* WXTextComponentProtocol.h */; };
		2A44AB111C1AD5B00067A7EA /* WXSliderComponent.h in Headers */ = {isa = PBXBuildFile; fileRef = 2A44AB0F1C1AD5B00067A7EA /* WXSliderComponent.h */; };
		2A60CE9C1C91733E00857B9F /* WXSwitchComponent.h in Headers */ = {isa = PBXBuildFile; fileRef = 2A60CE9A1C91733E00857B9F /* WXSwitchComponent.h */; };
		2A60CE9D1C91733E00857B9F /* WXSwitchComponent.m in Sources */ = {isa = PBXBuildFile; fileRef = 2A60CE9B1C91733E00857B9F /* WXSwitchComponent.m */; };
		2A837AB21CD9DE9200AEDF03 /* WXLoadingComponent.h in Headers */ = {isa = PBXBuildFile; fileRef = 2A837AAC1CD9DE9200AEDF03 /* WXLoadingComponent.h */; };
		2A837AB31CD9DE9200AEDF03 /* WXLoadingComponent.m in Sources */ = {isa = PBXBuildFile; fileRef = 2A837AAD1CD9DE9200AEDF03 /* WXLoadingComponent.m */; };
		2A837AB41CD9DE9200AEDF03 /* WXLoadingIndicator.h in Headers */ = {isa = PBXBuildFile; fileRef = 2A837AAE1CD9DE9200AEDF03 /* WXLoadingIndicator.h */; };
		2A837AB51CD9DE9200AEDF03 /* WXLoadingIndicator.m in Sources */ = {isa = PBXBuildFile; fileRef = 2A837AAF1CD9DE9200AEDF03 /* WXLoadingIndicator.m */; };
		2A837AB61CD9DE9200AEDF03 /* WXRefreshComponent.h in Headers */ = {isa = PBXBuildFile; fileRef = 2A837AB01CD9DE9200AEDF03 /* WXRefreshComponent.h */; };
		2A837AB71CD9DE9200AEDF03 /* WXRefreshComponent.m in Sources */ = {isa = PBXBuildFile; fileRef = 2A837AB11CD9DE9200AEDF03 /* WXRefreshComponent.m */; };
		2A8E658A1C7C7AA20025C7B7 /* WXVideoComponent.h in Headers */ = {isa = PBXBuildFile; fileRef = 2A8E65881C7C7AA20025C7B7 /* WXVideoComponent.h */; };
		2A8E658B1C7C7AA20025C7B7 /* WXVideoComponent.m in Sources */ = {isa = PBXBuildFile; fileRef = 2A8E65891C7C7AA20025C7B7 /* WXVideoComponent.m */; };
		2A919DA61E321F1F006EB6B5 /* WXBridgeMethod.h in Headers */ = {isa = PBXBuildFile; fileRef = 2A919DA41E321F1F006EB6B5 /* WXBridgeMethod.h */; };
		2A919DA71E321F1F006EB6B5 /* WXBridgeMethod.m in Sources */ = {isa = PBXBuildFile; fileRef = 2A919DA51E321F1F006EB6B5 /* WXBridgeMethod.m */; };
		2AAFC1B61C48DFF70026D2FE /* WXSDKError.h in Headers */ = {isa = PBXBuildFile; fileRef = 2AAFC1B41C48DFF70026D2FE /* WXSDKError.h */; settings = {ATTRIBUTES = (Public, ); }; };
		2AC750241C7565690041D390 /* WXIndicatorComponent.h in Headers */ = {isa = PBXBuildFile; fileRef = 2AC750221C7565690041D390 /* WXIndicatorComponent.h */; settings = {ATTRIBUTES = (Public, ); }; };
		2AC750251C7565690041D390 /* WXIndicatorComponent.m in Sources */ = {isa = PBXBuildFile; fileRef = 2AC750231C7565690041D390 /* WXIndicatorComponent.m */; };
		2AE5B7521CAB7DBD0082FDDB /* WXAComponent.h in Headers */ = {isa = PBXBuildFile; fileRef = 2AE5B7501CAB7DBD0082FDDB /* WXAComponent.h */; settings = {ATTRIBUTES = (Public, ); }; };
		2AE5B7531CAB7DBD0082FDDB /* WXAComponent.m in Sources */ = {isa = PBXBuildFile; fileRef = 2AE5B7511CAB7DBD0082FDDB /* WXAComponent.m */; };
		2AE5B7561CABA04E0082FDDB /* WXEventModuleProtocol.h in Headers */ = {isa = PBXBuildFile; fileRef = 2AE5B7551CABA04E0082FDDB /* WXEventModuleProtocol.h */; settings = {ATTRIBUTES = (Public, ); }; };
		2AFEB17B1C747139000507FA /* WXInstanceWrap.h in Headers */ = {isa = PBXBuildFile; fileRef = 2AFEB1791C747139000507FA /* WXInstanceWrap.h */; };
		2AFEB17C1C747139000507FA /* WXInstanceWrap.m in Sources */ = {isa = PBXBuildFile; fileRef = 2AFEB17A1C747139000507FA /* WXInstanceWrap.m */; };
		375A228F1EC440A600BC2086 /* WXAnimationLayout.m in Sources */ = {isa = PBXBuildFile; fileRef = 375A228D1EC440A600BC2086 /* WXAnimationLayout.m */; };
		375A22901EC440A600BC2086 /* WXAnimationLayout.h in Headers */ = {isa = PBXBuildFile; fileRef = 375A228E1EC440A600BC2086 /* WXAnimationLayout.h */; };
		37B51EE41E97804D0040A743 /* WXCycleSliderComponent.h in Headers */ = {isa = PBXBuildFile; fileRef = 37B51EE21E97804D0040A743 /* WXCycleSliderComponent.h */; };
		37B51EE51E97804D0040A743 /* WXCycleSliderComponent.m in Sources */ = {isa = PBXBuildFile; fileRef = 37B51EE31E97804D0040A743 /* WXCycleSliderComponent.m */; };
		591324A31D49B7F1004E89ED /* WXTimerModuleTests.m in Sources */ = {isa = PBXBuildFile; fileRef = 591324A21D49B7F1004E89ED /* WXTimerModuleTests.m */; };
		591DD3311D23AD5800BE8709 /* WXErrorView.m in Sources */ = {isa = PBXBuildFile; fileRef = 591DD32F1D23AD5800BE8709 /* WXErrorView.m */; };
		591DD3321D23AD5800BE8709 /* WXErrorView.h in Headers */ = {isa = PBXBuildFile; fileRef = 591DD3301D23AD5800BE8709 /* WXErrorView.h */; settings = {ATTRIBUTES = (Public, ); }; };
		594C28921CF9E61A009793A4 /* WXAnimationModule.m in Sources */ = {isa = PBXBuildFile; fileRef = 594C28901CF9E61A009793A4 /* WXAnimationModule.m */; };
		594C28931CF9E61A009793A4 /* WXAnimationModule.h in Headers */ = {isa = PBXBuildFile; fileRef = 594C28911CF9E61A009793A4 /* WXAnimationModule.h */; };
		59597F981D2A041700EE9317 /* WXDebugLoggerBridge.h in Headers */ = {isa = PBXBuildFile; fileRef = 59597F961D2A041700EE9317 /* WXDebugLoggerBridge.h */; };
		59597F991D2A041700EE9317 /* WXDebugLoggerBridge.m in Sources */ = {isa = PBXBuildFile; fileRef = 59597F971D2A041700EE9317 /* WXDebugLoggerBridge.m */; };
		596FDD661D3F52700082CD5B /* WXAnimationModuleTests.m in Sources */ = {isa = PBXBuildFile; fileRef = 596FDD651D3F52700082CD5B /* WXAnimationModuleTests.m */; };
		596FDD691D3F9EFF0082CD5B /* TestSupportUtils.m in Sources */ = {isa = PBXBuildFile; fileRef = 596FDD681D3F9EFF0082CD5B /* TestSupportUtils.m */; };
		597334B11D4D9E7F00988789 /* WXSDKManagerTests.m in Sources */ = {isa = PBXBuildFile; fileRef = 597334B01D4D9E7F00988789 /* WXSDKManagerTests.m */; };
		597334B31D4DE1A600988789 /* WXBridgeMethodTests.m in Sources */ = {isa = PBXBuildFile; fileRef = 597334B21D4DE1A600988789 /* WXBridgeMethodTests.m */; };
		598805AD1D52D8C800EDED2C /* WXStorageTests.m in Sources */ = {isa = PBXBuildFile; fileRef = 598805AC1D52D8C800EDED2C /* WXStorageTests.m */; };
		5996BD701D49EC0600C0FEA6 /* WXInstanceWrapTests.m in Sources */ = {isa = PBXBuildFile; fileRef = 5996BD6F1D49EC0600C0FEA6 /* WXInstanceWrapTests.m */; };
		5996BD751D4D8A0E00C0FEA6 /* WXSDKEngineTests.m in Sources */ = {isa = PBXBuildFile; fileRef = 5996BD741D4D8A0E00C0FEA6 /* WXSDKEngineTests.m */; };
		59A582D41CF481110081FD3E /* WXAppMonitorProtocol.h in Headers */ = {isa = PBXBuildFile; fileRef = 59A582D31CF481110081FD3E /* WXAppMonitorProtocol.h */; settings = {ATTRIBUTES = (Public, ); }; };
		59A582FC1CF5B17B0081FD3E /* WXBridgeContext.h in Headers */ = {isa = PBXBuildFile; fileRef = 59A582FA1CF5B17B0081FD3E /* WXBridgeContext.h */; };
		59A582FD1CF5B17B0081FD3E /* WXBridgeContext.m in Sources */ = {isa = PBXBuildFile; fileRef = 59A582FB1CF5B17B0081FD3E /* WXBridgeContext.m */; };
		59A583081CF5B2FD0081FD3E /* WXNavigationDefaultImpl.h in Headers */ = {isa = PBXBuildFile; fileRef = 59A583041CF5B2FD0081FD3E /* WXNavigationDefaultImpl.h */; };
		59A583091CF5B2FD0081FD3E /* WXNavigationDefaultImpl.m in Sources */ = {isa = PBXBuildFile; fileRef = 59A583051CF5B2FD0081FD3E /* WXNavigationDefaultImpl.m */; };
		59A596191CB630E50012CD52 /* WXNavigationProtocol.h in Headers */ = {isa = PBXBuildFile; fileRef = 59A596171CB630E50012CD52 /* WXNavigationProtocol.h */; settings = {ATTRIBUTES = (Public, ); }; };
		59A5961C1CB630F10012CD52 /* WXComponent+Navigation.h in Headers */ = {isa = PBXBuildFile; fileRef = 59A5961A1CB630F10012CD52 /* WXComponent+Navigation.h */; };
		59A5961D1CB630F10012CD52 /* WXComponent+Navigation.m in Sources */ = {isa = PBXBuildFile; fileRef = 59A5961B1CB630F10012CD52 /* WXComponent+Navigation.m */; };
		59A596221CB6311F0012CD52 /* WXNavigatorModule.h in Headers */ = {isa = PBXBuildFile; fileRef = 59A5961E1CB6311F0012CD52 /* WXNavigatorModule.h */; };
		59A596231CB6311F0012CD52 /* WXNavigatorModule.m in Sources */ = {isa = PBXBuildFile; fileRef = 59A5961F1CB6311F0012CD52 /* WXNavigatorModule.m */; };
		59A596241CB6311F0012CD52 /* WXStorageModule.h in Headers */ = {isa = PBXBuildFile; fileRef = 59A596201CB6311F0012CD52 /* WXStorageModule.h */; };
		59A596251CB6311F0012CD52 /* WXStorageModule.m in Sources */ = {isa = PBXBuildFile; fileRef = 59A596211CB6311F0012CD52 /* WXStorageModule.m */; };
		59A5962F1CB632050012CD52 /* WXBaseViewController.h in Headers */ = {isa = PBXBuildFile; fileRef = 59A5962B1CB632050012CD52 /* WXBaseViewController.h */; settings = {ATTRIBUTES = (Public, ); }; };
		59A596301CB632050012CD52 /* WXBaseViewController.m in Sources */ = {isa = PBXBuildFile; fileRef = 59A5962C1CB632050012CD52 /* WXBaseViewController.m */; };
		59A596311CB632050012CD52 /* WXRootViewController.h in Headers */ = {isa = PBXBuildFile; fileRef = 59A5962D1CB632050012CD52 /* WXRootViewController.h */; settings = {ATTRIBUTES = (Public, ); }; };
		59A596321CB632050012CD52 /* WXRootViewController.m in Sources */ = {isa = PBXBuildFile; fileRef = 59A5962E1CB632050012CD52 /* WXRootViewController.m */; };
		59AC02511D2A7E6E00355112 /* wx_load_error@3x.png in Resources */ = {isa = PBXBuildFile; fileRef = 59AC02501D2A7E6E00355112 /* wx_load_error@3x.png */; };
		59CE27E81CC387DB000BE37A /* WXEmbedComponent.h in Headers */ = {isa = PBXBuildFile; fileRef = 59CE27E61CC387DB000BE37A /* WXEmbedComponent.h */; };
		59CE27E91CC387DB000BE37A /* WXEmbedComponent.m in Sources */ = {isa = PBXBuildFile; fileRef = 59CE27E71CC387DB000BE37A /* WXEmbedComponent.m */; };
		59D3CA471CFC3CC0008835DC /* WXSliderComponent.m in Sources */ = {isa = PBXBuildFile; fileRef = 59D3CA461CFC3CC0008835DC /* WXSliderComponent.m */; };
		59D3CA4A1CFC3CE1008835DC /* NSTimer+Weex.h in Headers */ = {isa = PBXBuildFile; fileRef = 59D3CA481CFC3CE1008835DC /* NSTimer+Weex.h */; };
		59D3CA4B1CFC3CE1008835DC /* NSTimer+Weex.m in Sources */ = {isa = PBXBuildFile; fileRef = 59D3CA491CFC3CE1008835DC /* NSTimer+Weex.m */; };
		740451EA1E14BB26004157CB /* WXServiceFactory.h in Headers */ = {isa = PBXBuildFile; fileRef = 740451E81E14BB26004157CB /* WXServiceFactory.h */; };
		740451EB1E14BB26004157CB /* WXServiceFactory.m in Sources */ = {isa = PBXBuildFile; fileRef = 740451E91E14BB26004157CB /* WXServiceFactory.m */; };
		7408C48E1CFB345D000BCCD0 /* WXComponent+Events.h in Headers */ = {isa = PBXBuildFile; fileRef = 7408C48C1CFB345D000BCCD0 /* WXComponent+Events.h */; };
		7408C48F1CFB345D000BCCD0 /* WXComponent+Events.m in Sources */ = {isa = PBXBuildFile; fileRef = 7408C48D1CFB345D000BCCD0 /* WXComponent+Events.m */; };
		740938EC1D3D075700DBB801 /* SRWebSocket.m in Sources */ = {isa = PBXBuildFile; fileRef = 2A27E7D81C3E360B00D7A552 /* SRWebSocket.m */; };
		740938EE1D3D079100DBB801 /* JavaScriptCore.framework in Frameworks */ = {isa = PBXBuildFile; fileRef = 740938ED1D3D079100DBB801 /* JavaScriptCore.framework */; };
		740938EF1D3D083900DBB801 /* libicucore.tbd in Frameworks */ = {isa = PBXBuildFile; fileRef = 7469869B1C4DEAC20054A57E /* libicucore.tbd */; };
		740938F31D3D0D9300DBB801 /* WXComponentTests.m in Sources */ = {isa = PBXBuildFile; fileRef = 740938EA1D3D026600DBB801 /* WXComponentTests.m */; settings = {COMPILER_FLAGS = "-fno-objc-arc"; }; };
		740938F51D3D0DDE00DBB801 /* AVFoundation.framework in Frameworks */ = {isa = PBXBuildFile; fileRef = 740938F41D3D0DDE00DBB801 /* AVFoundation.framework */; };
		740938F71D3D0DFD00DBB801 /* CoreMedia.framework in Frameworks */ = {isa = PBXBuildFile; fileRef = 740938F61D3D0DFD00DBB801 /* CoreMedia.framework */; };
		740938F91D3D0E0300DBB801 /* MediaPlayer.framework in Frameworks */ = {isa = PBXBuildFile; fileRef = 740938F81D3D0E0300DBB801 /* MediaPlayer.framework */; };
		740938FB1D3D0E1700DBB801 /* AVKit.framework in Frameworks */ = {isa = PBXBuildFile; fileRef = 740938FA1D3D0E1700DBB801 /* AVKit.framework */; };
		7410811F1CED585A001BC6E5 /* WXComponentManager.h in Headers */ = {isa = PBXBuildFile; fileRef = 7410811D1CED585A001BC6E5 /* WXComponentManager.h */; settings = {ATTRIBUTES = (Public, ); }; };
		741081201CED585A001BC6E5 /* WXComponentManager.m in Sources */ = {isa = PBXBuildFile; fileRef = 7410811E1CED585A001BC6E5 /* WXComponentManager.m */; };
		741081231CED6756001BC6E5 /* WXComponentFactory.h in Headers */ = {isa = PBXBuildFile; fileRef = 741081211CED6756001BC6E5 /* WXComponentFactory.h */; };
		741081241CED6756001BC6E5 /* WXComponentFactory.m in Sources */ = {isa = PBXBuildFile; fileRef = 741081221CED6756001BC6E5 /* WXComponentFactory.m */; };
		741081261CEDB4EC001BC6E5 /* WXComponent_internal.h in Headers */ = {isa = PBXBuildFile; fileRef = 741081251CEDB4EC001BC6E5 /* WXComponent_internal.h */; };
		741DFE021DDD7D18009B020F /* WXRoundedRect.h in Headers */ = {isa = PBXBuildFile; fileRef = 741DFE001DDD7D18009B020F /* WXRoundedRect.h */; };
		741DFE031DDD7D18009B020F /* WXRoundedRect.mm in Sources */ = {isa = PBXBuildFile; fileRef = 741DFE011DDD7D18009B020F /* WXRoundedRect.mm */; };
		741DFE061DDD9B30009B020F /* UIBezierPath+Weex.h in Headers */ = {isa = PBXBuildFile; fileRef = 741DFE041DDD9B2F009B020F /* UIBezierPath+Weex.h */; };
		741DFE071DDD9B30009B020F /* UIBezierPath+Weex.m in Sources */ = {isa = PBXBuildFile; fileRef = 741DFE051DDD9B2F009B020F /* UIBezierPath+Weex.m */; };
		7423899B1C3174EB00D748CA /* WXWeakObjectWrapper.h in Headers */ = {isa = PBXBuildFile; fileRef = 742389991C3174EB00D748CA /* WXWeakObjectWrapper.h */; };
		7423899C1C3174EB00D748CA /* WXWeakObjectWrapper.m in Sources */ = {isa = PBXBuildFile; fileRef = 7423899A1C3174EB00D748CA /* WXWeakObjectWrapper.m */; };
		7423899F1C32733800D748CA /* WXType.h in Headers */ = {isa = PBXBuildFile; fileRef = 7423899D1C32733800D748CA /* WXType.h */; settings = {ATTRIBUTES = (Public, ); }; };
		742AD72E1DF98C45007DC46C /* WXResourceRequest.h in Headers */ = {isa = PBXBuildFile; fileRef = 742AD7251DF98C45007DC46C /* WXResourceRequest.h */; settings = {ATTRIBUTES = (Public, ); }; };
		742AD72F1DF98C45007DC46C /* WXResourceRequest.m in Sources */ = {isa = PBXBuildFile; fileRef = 742AD7261DF98C45007DC46C /* WXResourceRequest.m */; };
		742AD7301DF98C45007DC46C /* WXResourceRequestHandler.h in Headers */ = {isa = PBXBuildFile; fileRef = 742AD7271DF98C45007DC46C /* WXResourceRequestHandler.h */; settings = {ATTRIBUTES = (Public, ); }; };
		742AD7311DF98C45007DC46C /* WXResourceRequestHandlerDefaultImpl.h in Headers */ = {isa = PBXBuildFile; fileRef = 742AD7281DF98C45007DC46C /* WXResourceRequestHandlerDefaultImpl.h */; };
		742AD7321DF98C45007DC46C /* WXResourceRequestHandlerDefaultImpl.m in Sources */ = {isa = PBXBuildFile; fileRef = 742AD7291DF98C45007DC46C /* WXResourceRequestHandlerDefaultImpl.m */; };
		742AD7331DF98C45007DC46C /* WXResourceResponse.h in Headers */ = {isa = PBXBuildFile; fileRef = 742AD72A1DF98C45007DC46C /* WXResourceResponse.h */; settings = {ATTRIBUTES = (Public, ); }; };
		742AD7341DF98C45007DC46C /* WXResourceResponse.m in Sources */ = {isa = PBXBuildFile; fileRef = 742AD72B1DF98C45007DC46C /* WXResourceResponse.m */; };
		742AD73A1DF98C8B007DC46C /* WXResourceLoader.h in Headers */ = {isa = PBXBuildFile; fileRef = 742AD7381DF98C8B007DC46C /* WXResourceLoader.h */; };
		742AD73B1DF98C8B007DC46C /* WXResourceLoader.m in Sources */ = {isa = PBXBuildFile; fileRef = 742AD7391DF98C8B007DC46C /* WXResourceLoader.m */; };
		743933B41C7ED9AA00773BB7 /* WXSimulatorShortcutManager.h in Headers */ = {isa = PBXBuildFile; fileRef = 743933B21C7ED9AA00773BB7 /* WXSimulatorShortcutManager.h */; };
		743933B51C7ED9AA00773BB7 /* WXSimulatorShortcutManager.m in Sources */ = {isa = PBXBuildFile; fileRef = 743933B31C7ED9AA00773BB7 /* WXSimulatorShortcutManager.m */; };
		744BEA551D05178F00452B5D /* WXComponent+Display.h in Headers */ = {isa = PBXBuildFile; fileRef = 744BEA531D05178F00452B5D /* WXComponent+Display.h */; };
		744BEA561D05178F00452B5D /* WXComponent+Display.m in Sources */ = {isa = PBXBuildFile; fileRef = 744BEA541D05178F00452B5D /* WXComponent+Display.m */; };
		744BEA591D0520F300452B5D /* WXComponent+Layout.h in Headers */ = {isa = PBXBuildFile; fileRef = 744BEA571D0520F300452B5D /* WXComponent+Layout.h */; };
		744BEA5A1D0520F300452B5D /* WXComponent+Layout.m in Sources */ = {isa = PBXBuildFile; fileRef = 744BEA581D0520F300452B5D /* WXComponent+Layout.m */; };
		744D610C1E49978200B624B3 /* WXHeaderComponent.h in Headers */ = {isa = PBXBuildFile; fileRef = 744D610A1E49978200B624B3 /* WXHeaderComponent.h */; };
		744D610D1E49978200B624B3 /* WXHeaderComponent.m in Sources */ = {isa = PBXBuildFile; fileRef = 744D610B1E49978200B624B3 /* WXHeaderComponent.m */; };
		744D61101E49979000B624B3 /* WXFooterComponent.h in Headers */ = {isa = PBXBuildFile; fileRef = 744D610E1E49979000B624B3 /* WXFooterComponent.h */; };
		744D61111E49979000B624B3 /* WXFooterComponent.m in Sources */ = {isa = PBXBuildFile; fileRef = 744D610F1E49979000B624B3 /* WXFooterComponent.m */; };
		744D61141E4AF23E00B624B3 /* WXDiffUtil.h in Headers */ = {isa = PBXBuildFile; fileRef = 744D61121E4AF23E00B624B3 /* WXDiffUtil.h */; };
		744D61151E4AF23E00B624B3 /* WXDiffUtil.m in Sources */ = {isa = PBXBuildFile; fileRef = 744D61131E4AF23E00B624B3 /* WXDiffUtil.m */; };
		745B2D681E5A8E1E0092D38A /* WXMultiColumnLayout.h in Headers */ = {isa = PBXBuildFile; fileRef = 745B2D5E1E5A8E1E0092D38A /* WXMultiColumnLayout.h */; };
		745B2D691E5A8E1E0092D38A /* WXMultiColumnLayout.m in Sources */ = {isa = PBXBuildFile; fileRef = 745B2D5F1E5A8E1E0092D38A /* WXMultiColumnLayout.m */; };
		745B2D6A1E5A8E1E0092D38A /* WXRecyclerComponent.h in Headers */ = {isa = PBXBuildFile; fileRef = 745B2D601E5A8E1E0092D38A /* WXRecyclerComponent.h */; };
		745B2D6B1E5A8E1E0092D38A /* WXRecyclerComponent.m in Sources */ = {isa = PBXBuildFile; fileRef = 745B2D611E5A8E1E0092D38A /* WXRecyclerComponent.m */; };
		745B2D6C1E5A8E1E0092D38A /* WXRecyclerDataController.h in Headers */ = {isa = PBXBuildFile; fileRef = 745B2D621E5A8E1E0092D38A /* WXRecyclerDataController.h */; };
		745B2D6D1E5A8E1E0092D38A /* WXRecyclerDataController.m in Sources */ = {isa = PBXBuildFile; fileRef = 745B2D631E5A8E1E0092D38A /* WXRecyclerDataController.m */; };
		745B2D6E1E5A8E1E0092D38A /* WXRecyclerUpdateController.h in Headers */ = {isa = PBXBuildFile; fileRef = 745B2D641E5A8E1E0092D38A /* WXRecyclerUpdateController.h */; };
		745B2D6F1E5A8E1E0092D38A /* WXRecyclerUpdateController.m in Sources */ = {isa = PBXBuildFile; fileRef = 745B2D651E5A8E1E0092D38A /* WXRecyclerUpdateController.m */; };
		745B2D701E5A8E1E0092D38A /* WXSectionDataController.h in Headers */ = {isa = PBXBuildFile; fileRef = 745B2D661E5A8E1E0092D38A /* WXSectionDataController.h */; };
		745B2D711E5A8E1E0092D38A /* WXSectionDataController.m in Sources */ = {isa = PBXBuildFile; fileRef = 745B2D671E5A8E1E0092D38A /* WXSectionDataController.m */; };
		745ED2DA1C5F2C7E002DB5A8 /* WXView.h in Headers */ = {isa = PBXBuildFile; fileRef = 745ED2D61C5F2C7E002DB5A8 /* WXView.h */; };
		745ED2DB1C5F2C7E002DB5A8 /* WXView.m in Sources */ = {isa = PBXBuildFile; fileRef = 745ED2D71C5F2C7E002DB5A8 /* WXView.m */; };
		7461F8901CFB373100F62D44 /* WXDisplayQueue.h in Headers */ = {isa = PBXBuildFile; fileRef = 7461F88C1CFB373100F62D44 /* WXDisplayQueue.h */; };
		7461F8911CFB373100F62D44 /* WXDisplayQueue.m in Sources */ = {isa = PBXBuildFile; fileRef = 7461F88D1CFB373100F62D44 /* WXDisplayQueue.m */; };
		7461F8921CFB373100F62D44 /* WXLayer.h in Headers */ = {isa = PBXBuildFile; fileRef = 7461F88E1CFB373100F62D44 /* WXLayer.h */; };
		7461F8931CFB373100F62D44 /* WXLayer.m in Sources */ = {isa = PBXBuildFile; fileRef = 7461F88F1CFB373100F62D44 /* WXLayer.m */; };
		7461F8A81CFC33A800F62D44 /* WXThreadSafeMutableArray.h in Headers */ = {isa = PBXBuildFile; fileRef = 7461F8A61CFC33A800F62D44 /* WXThreadSafeMutableArray.h */; };
		7461F8A91CFC33A800F62D44 /* WXThreadSafeMutableArray.m in Sources */ = {isa = PBXBuildFile; fileRef = 7461F8A71CFC33A800F62D44 /* WXThreadSafeMutableArray.m */; };
		746319021C60AFC100EFEBD4 /* WXThreadSafeCounter.h in Headers */ = {isa = PBXBuildFile; fileRef = 746319001C60AFC100EFEBD4 /* WXThreadSafeCounter.h */; };
		746319031C60AFC100EFEBD4 /* WXThreadSafeCounter.m in Sources */ = {isa = PBXBuildFile; fileRef = 746319011C60AFC100EFEBD4 /* WXThreadSafeCounter.m */; };
		746319291C71B92600EFEBD4 /* WXModalUIModule.h in Headers */ = {isa = PBXBuildFile; fileRef = 746319271C71B92600EFEBD4 /* WXModalUIModule.h */; settings = {ATTRIBUTES = (Public, ); }; };
		7463192A1C71B92600EFEBD4 /* WXModalUIModule.m in Sources */ = {isa = PBXBuildFile; fileRef = 746319281C71B92600EFEBD4 /* WXModalUIModule.m */; };
		7469869F1C4E2C000054A57E /* NSArray+Weex.h in Headers */ = {isa = PBXBuildFile; fileRef = 7469869D1C4E2C000054A57E /* NSArray+Weex.h */; };
		746986A01C4E2C010054A57E /* NSArray+Weex.m in Sources */ = {isa = PBXBuildFile; fileRef = 7469869E1C4E2C000054A57E /* NSArray+Weex.m */; };
		747A787C1D1BAAC900DED9D0 /* WXComponent+ViewManagement.h in Headers */ = {isa = PBXBuildFile; fileRef = 747A787A1D1BAAC900DED9D0 /* WXComponent+ViewManagement.h */; };
		747A787D1D1BAAC900DED9D0 /* WXComponent+ViewManagement.m in Sources */ = {isa = PBXBuildFile; fileRef = 747A787B1D1BAAC900DED9D0 /* WXComponent+ViewManagement.m */; };
		747DF6821E31AEE4005C53A8 /* WXLength.h in Headers */ = {isa = PBXBuildFile; fileRef = 747DF6801E31AEE4005C53A8 /* WXLength.h */; };
		747DF6831E31AEE4005C53A8 /* WXLength.m in Sources */ = {isa = PBXBuildFile; fileRef = 747DF6811E31AEE4005C53A8 /* WXLength.m */; };
		74862F791E02B88D00B7A041 /* JSValue+Weex.h in Headers */ = {isa = PBXBuildFile; fileRef = 74862F771E02B88D00B7A041 /* JSValue+Weex.h */; };
		74862F7A1E02B88D00B7A041 /* JSValue+Weex.m in Sources */ = {isa = PBXBuildFile; fileRef = 74862F781E02B88D00B7A041 /* JSValue+Weex.m */; };
		74862F7D1E03A0F300B7A041 /* WXModuleMethod.h in Headers */ = {isa = PBXBuildFile; fileRef = 74862F7B1E03A0F300B7A041 /* WXModuleMethod.h */; };
		74862F7E1E03A0F300B7A041 /* WXModuleMethod.m in Sources */ = {isa = PBXBuildFile; fileRef = 74862F7C1E03A0F300B7A041 /* WXModuleMethod.m */; };
		74862F811E03A24500B7A041 /* WXComponentMethod.h in Headers */ = {isa = PBXBuildFile; fileRef = 74862F7F1E03A24500B7A041 /* WXComponentMethod.h */; };
		74862F821E03A24500B7A041 /* WXComponentMethod.m in Sources */ = {isa = PBXBuildFile; fileRef = 74862F801E03A24500B7A041 /* WXComponentMethod.m */; };
		74896F301D1AC79400D1D593 /* NSObject+WXSwizzle.h in Headers */ = {isa = PBXBuildFile; fileRef = 74896F2E1D1AC79400D1D593 /* NSObject+WXSwizzle.h */; settings = {ATTRIBUTES = (Public, ); }; };
		74896F311D1AC79400D1D593 /* NSObject+WXSwizzle.m in Sources */ = {isa = PBXBuildFile; fileRef = 74896F2F1D1AC79400D1D593 /* NSObject+WXSwizzle.m */; };
		748B25181C44A6F9005D491E /* WXSDKInstance_private.h in Headers */ = {isa = PBXBuildFile; fileRef = 748B25161C44A6F9005D491E /* WXSDKInstance_private.h */; };
		74915F471C8EB02B00BEBCC0 /* WXAssert.h in Headers */ = {isa = PBXBuildFile; fileRef = 74915F451C8EB02B00BEBCC0 /* WXAssert.h */; };
		74915F481C8EB02B00BEBCC0 /* WXAssert.m in Sources */ = {isa = PBXBuildFile; fileRef = 74915F461C8EB02B00BEBCC0 /* WXAssert.m */; };
		749DC27B1D40827B009E1C91 /* WXMonitor.h in Headers */ = {isa = PBXBuildFile; fileRef = 749DC2791D40827B009E1C91 /* WXMonitor.h */; settings = {ATTRIBUTES = (Public, ); }; };
		749DC27C1D40827B009E1C91 /* WXMonitor.m in Sources */ = {isa = PBXBuildFile; fileRef = 749DC27A1D40827B009E1C91 /* WXMonitor.m */; };
		74A4BA5B1CABBBD000195969 /* WXDebugTool.h in Headers */ = {isa = PBXBuildFile; fileRef = 74A4BA591CABBBD000195969 /* WXDebugTool.h */; settings = {ATTRIBUTES = (Public, ); }; };
		74A4BA5C1CABBBD000195969 /* WXDebugTool.m in Sources */ = {isa = PBXBuildFile; fileRef = 74A4BA5A1CABBBD000195969 /* WXDebugTool.m */; };
		74A4BA851CAD453400195969 /* WXNetworkProtocol.h in Headers */ = {isa = PBXBuildFile; fileRef = 74A4BA841CAD453400195969 /* WXNetworkProtocol.h */; settings = {ATTRIBUTES = (Public, ); }; };
		74A4BA961CB365D100195969 /* WXAppConfiguration.h in Headers */ = {isa = PBXBuildFile; fileRef = 74A4BA941CB365D100195969 /* WXAppConfiguration.h */; settings = {ATTRIBUTES = (Public, ); }; };
		74A4BA971CB365D100195969 /* WXAppConfiguration.m in Sources */ = {isa = PBXBuildFile; fileRef = 74A4BA951CB365D100195969 /* WXAppConfiguration.m */; };
		74A4BA9A1CB3BAA100195969 /* WXThreadSafeMutableDictionary.h in Headers */ = {isa = PBXBuildFile; fileRef = 74A4BA981CB3BAA100195969 /* WXThreadSafeMutableDictionary.h */; };
		74A4BA9B1CB3BAA100195969 /* WXThreadSafeMutableDictionary.m in Sources */ = {isa = PBXBuildFile; fileRef = 74A4BA991CB3BAA100195969 /* WXThreadSafeMutableDictionary.m */; };
		74A4BA9E1CB3C0A100195969 /* WXHandlerFactory.h in Headers */ = {isa = PBXBuildFile; fileRef = 74A4BA9C1CB3C0A100195969 /* WXHandlerFactory.h */; };
		74A4BA9F1CB3C0A100195969 /* WXHandlerFactory.m in Sources */ = {isa = PBXBuildFile; fileRef = 74A4BA9D1CB3C0A100195969 /* WXHandlerFactory.m */; };
		74A4BAA61CB4F98300195969 /* WXStreamModule.h in Headers */ = {isa = PBXBuildFile; fileRef = 74A4BAA41CB4F98300195969 /* WXStreamModule.h */; };
		74A4BAA71CB4F98300195969 /* WXStreamModule.m in Sources */ = {isa = PBXBuildFile; fileRef = 74A4BAA51CB4F98300195969 /* WXStreamModule.m */; };
		74AD99841D5B0E59008F0336 /* WXPolyfillSet.h in Headers */ = {isa = PBXBuildFile; fileRef = 74AD99821D5B0E59008F0336 /* WXPolyfillSet.h */; };
		74AD99851D5B0E59008F0336 /* WXPolyfillSet.m in Sources */ = {isa = PBXBuildFile; fileRef = 74AD99831D5B0E59008F0336 /* WXPolyfillSet.m */; };
		74B232D21D2A2BA4006322EA /* WXLayoutDefine.h in Headers */ = {isa = PBXBuildFile; fileRef = 74B232D11D2A2BA4006322EA /* WXLayoutDefine.h */; settings = {ATTRIBUTES = (Public, ); }; };
		74B8BEFE1DC47B72004A6027 /* WXRootView.h in Headers */ = {isa = PBXBuildFile; fileRef = 74B8BEFC1DC47B72004A6027 /* WXRootView.h */; };
		74B8BEFF1DC47B72004A6027 /* WXRootView.m in Sources */ = {isa = PBXBuildFile; fileRef = 74B8BEFD1DC47B72004A6027 /* WXRootView.m */; };
		74B8BF011DC49AFE004A6027 /* WXRootViewTests.m in Sources */ = {isa = PBXBuildFile; fileRef = 74B8BF001DC49AFE004A6027 /* WXRootViewTests.m */; };
		74BB5FB91DFEE81A004FC3DF /* WXMetaModule.h in Headers */ = {isa = PBXBuildFile; fileRef = 74BB5FB71DFEE81A004FC3DF /* WXMetaModule.h */; };
		74BB5FBA1DFEE81A004FC3DF /* WXMetaModule.m in Sources */ = {isa = PBXBuildFile; fileRef = 74BB5FB81DFEE81A004FC3DF /* WXMetaModule.m */; };
		74C896401D2AC2210043B82A /* WeexSDKTests.m in Sources */ = {isa = PBXBuildFile; fileRef = 74C8963F1D2AC2210043B82A /* WeexSDKTests.m */; };
		74C896421D2AC2210043B82A /* WeexSDK.framework in Frameworks */ = {isa = PBXBuildFile; fileRef = 77D160FD1C02DBE70010B15B /* WeexSDK.framework */; };
		74CC7A1C1C2BC5F800829368 /* WXCellComponent.h in Headers */ = {isa = PBXBuildFile; fileRef = 74CC7A1A1C2BC5F800829368 /* WXCellComponent.h */; };
		74CC7A1D1C2BC5F800829368 /* WXCellComponent.m in Sources */ = {isa = PBXBuildFile; fileRef = 74CC7A1B1C2BC5F800829368 /* WXCellComponent.m */; };
		74CC7A201C2BF9DC00829368 /* WXListComponent.h in Headers */ = {isa = PBXBuildFile; fileRef = 74CC7A1E1C2BF9DC00829368 /* WXListComponent.h */; settings = {ATTRIBUTES = (Public, ); }; };
		74CC7A211C2BF9DC00829368 /* WXListComponent.m in Sources */ = {isa = PBXBuildFile; fileRef = 74CC7A1F1C2BF9DC00829368 /* WXListComponent.m */; };
		74D205201E091B8000128F44 /* WXCallJSMethod.h in Headers */ = {isa = PBXBuildFile; fileRef = 74D2051E1E091B8000128F44 /* WXCallJSMethod.h */; };
		74D205211E091B8000128F44 /* WXCallJSMethod.m in Sources */ = {isa = PBXBuildFile; fileRef = 74D2051F1E091B8000128F44 /* WXCallJSMethod.m */; };
		74EF31AA1DE58AE600667A07 /* WXURLRewriteProtocol.h in Headers */ = {isa = PBXBuildFile; fileRef = 74EF31A91DE58AE600667A07 /* WXURLRewriteProtocol.h */; settings = {ATTRIBUTES = (Public, ); }; };
		74EF31AD1DE58BE200667A07 /* WXURLRewriteDefaultImpl.h in Headers */ = {isa = PBXBuildFile; fileRef = 74EF31AB1DE58BE200667A07 /* WXURLRewriteDefaultImpl.h */; };
		74EF31AE1DE58BE200667A07 /* WXURLRewriteDefaultImpl.m in Sources */ = {isa = PBXBuildFile; fileRef = 74EF31AC1DE58BE200667A07 /* WXURLRewriteDefaultImpl.m */; };
		74EF31C01DE5ED6F00667A07 /* libstdc++.tbd in Frameworks */ = {isa = PBXBuildFile; fileRef = 74EF31BE1DE5ED5900667A07 /* libstdc++.tbd */; };
		74EF31C31DE6935600667A07 /* WXURLRewriteTests.m in Sources */ = {isa = PBXBuildFile; fileRef = 74EF31C21DE6935600667A07 /* WXURLRewriteTests.m */; };
		74F7BFF51DC782EC004D0871 /* testRootView.js in Resources */ = {isa = PBXBuildFile; fileRef = 74F7BFF41DC782EC004D0871 /* testRootView.js */; };
		74FD6E041C7C0E9600DBEB6D /* WXScrollerProtocol.h in Headers */ = {isa = PBXBuildFile; fileRef = 74FD6E031C7C0E9600DBEB6D /* WXScrollerProtocol.h */; settings = {ATTRIBUTES = (Public, ); }; };
		775BEE4E1C16F993008D1629 /* WXDefine.h in Headers */ = {isa = PBXBuildFile; fileRef = 775BEE4D1C16F993008D1629 /* WXDefine.h */; settings = {ATTRIBUTES = (Public, ); }; };
		775BEE6E1C1BD8F4008D1629 /* WXImgLoaderProtocol.h in Headers */ = {isa = PBXBuildFile; fileRef = 775BEE6C1C1BD8F4008D1629 /* WXImgLoaderProtocol.h */; settings = {ATTRIBUTES = (Public, ); }; };
		775BEE711C1BD977008D1629 /* WXModuleProtocol.h in Headers */ = {isa = PBXBuildFile; fileRef = 775BEE701C1BD977008D1629 /* WXModuleProtocol.h */; settings = {ATTRIBUTES = (Public, ); }; };
		77D161201C02DDB40010B15B /* WXSDKEngine.h in Headers */ = {isa = PBXBuildFile; fileRef = 77D1611E1C02DDB40010B15B /* WXSDKEngine.h */; settings = {ATTRIBUTES = (Public, ); }; };
		77D161211C02DDB40010B15B /* WXSDKEngine.m in Sources */ = {isa = PBXBuildFile; fileRef = 77D1611F1C02DDB40010B15B /* WXSDKEngine.m */; };
		77D161241C02DDD10010B15B /* WXSDKInstance.h in Headers */ = {isa = PBXBuildFile; fileRef = 77D161221C02DDD10010B15B /* WXSDKInstance.h */; settings = {ATTRIBUTES = (Public, ); }; };
		77D161251C02DDD10010B15B /* WXSDKInstance.m in Sources */ = {isa = PBXBuildFile; fileRef = 77D161231C02DDD10010B15B /* WXSDKInstance.m */; };
		77D161281C02DE1A0010B15B /* WXSDKManager.h in Headers */ = {isa = PBXBuildFile; fileRef = 77D161261C02DE1A0010B15B /* WXSDKManager.h */; settings = {ATTRIBUTES = (Public, ); }; };
		77D161291C02DE1A0010B15B /* WXSDKManager.m in Sources */ = {isa = PBXBuildFile; fileRef = 77D161271C02DE1A0010B15B /* WXSDKManager.m */; };
		77D161301C02DE4E0010B15B /* WXComponent.h in Headers */ = {isa = PBXBuildFile; fileRef = 77D1612E1C02DE4E0010B15B /* WXComponent.h */; settings = {ATTRIBUTES = (Public, ); }; };
		77D161311C02DE4E0010B15B /* WXComponent.m in Sources */ = {isa = PBXBuildFile; fileRef = 77D1612F1C02DE4E0010B15B /* WXComponent.m */; };
		77D161381C02DE940010B15B /* WXBridgeManager.h in Headers */ = {isa = PBXBuildFile; fileRef = 77D161361C02DE940010B15B /* WXBridgeManager.h */; settings = {ATTRIBUTES = (Public, ); }; };
		77D161391C02DE940010B15B /* WXBridgeManager.m in Sources */ = {isa = PBXBuildFile; fileRef = 77D161371C02DE940010B15B /* WXBridgeManager.m */; };
		77D1613C1C02DEA60010B15B /* WXJSCoreBridge.h in Headers */ = {isa = PBXBuildFile; fileRef = 77D1613A1C02DEA60010B15B /* WXJSCoreBridge.h */; };
		77D1613D1C02DEA60010B15B /* WXJSCoreBridge.m in Sources */ = {isa = PBXBuildFile; fileRef = 77D1613B1C02DEA60010B15B /* WXJSCoreBridge.m */; };
		77D161431C02DEE40010B15B /* WXBridgeProtocol.h in Headers */ = {isa = PBXBuildFile; fileRef = 77D161421C02DEE40010B15B /* WXBridgeProtocol.h */; settings = {ATTRIBUTES = (Public, ); }; };
		77D1614B1C02E3790010B15B /* WXConvert.h in Headers */ = {isa = PBXBuildFile; fileRef = 77D161491C02E3790010B15B /* WXConvert.h */; settings = {ATTRIBUTES = (Public, ); }; };
		77D1614C1C02E3790010B15B /* WXConvert.m in Sources */ = {isa = PBXBuildFile; fileRef = 77D1614A1C02E3790010B15B /* WXConvert.m */; };
		77D1614F1C02E3880010B15B /* WXUtility.h in Headers */ = {isa = PBXBuildFile; fileRef = 77D1614D1C02E3880010B15B /* WXUtility.h */; settings = {ATTRIBUTES = (Public, ); }; };
		77D161501C02E3880010B15B /* WXUtility.m in Sources */ = {isa = PBXBuildFile; fileRef = 77D1614E1C02E3880010B15B /* WXUtility.m */; };
		77D161621C02ED790010B15B /* WXLog.h in Headers */ = {isa = PBXBuildFile; fileRef = 77D161601C02ED790010B15B /* WXLog.h */; settings = {ATTRIBUTES = (Public, ); }; };
		77D161631C02ED790010B15B /* WXLog.m in Sources */ = {isa = PBXBuildFile; fileRef = 77D161611C02ED790010B15B /* WXLog.m */; };
		77E659DA1C07F594008B8775 /* WXDomModule.h in Headers */ = {isa = PBXBuildFile; fileRef = 77E659D81C07F594008B8775 /* WXDomModule.h */; };
		77E659DB1C07F594008B8775 /* WXDomModule.m in Sources */ = {isa = PBXBuildFile; fileRef = 77E659D91C07F594008B8775 /* WXDomModule.m */; };
		77E659F11C0C3612008B8775 /* WXModuleFactory.h in Headers */ = {isa = PBXBuildFile; fileRef = 77E659EF1C0C3612008B8775 /* WXModuleFactory.h */; };
		77E659F21C0C3612008B8775 /* WXModuleFactory.m in Sources */ = {isa = PBXBuildFile; fileRef = 77E659F01C0C3612008B8775 /* WXModuleFactory.m */; };
		77E65A0D1C155E99008B8775 /* WXDivComponent.h in Headers */ = {isa = PBXBuildFile; fileRef = 77E65A0B1C155E99008B8775 /* WXDivComponent.h */; };
		77E65A0E1C155E99008B8775 /* WXDivComponent.m in Sources */ = {isa = PBXBuildFile; fileRef = 77E65A0C1C155E99008B8775 /* WXDivComponent.m */; };
		77E65A111C155EA8008B8775 /* WXImageComponent.h in Headers */ = {isa = PBXBuildFile; fileRef = 77E65A0F1C155EA8008B8775 /* WXImageComponent.h */; };
		77E65A121C155EA8008B8775 /* WXImageComponent.m in Sources */ = {isa = PBXBuildFile; fileRef = 77E65A101C155EA8008B8775 /* WXImageComponent.m */; };
		77E65A151C155EB5008B8775 /* WXTextComponent.h in Headers */ = {isa = PBXBuildFile; fileRef = 77E65A131C155EB5008B8775 /* WXTextComponent.h */; };
		77E65A161C155EB5008B8775 /* WXTextComponent.m in Sources */ = {isa = PBXBuildFile; fileRef = 77E65A141C155EB5008B8775 /* WXTextComponent.m */; };
		77E65A191C155F25008B8775 /* WXScrollerComponent.h in Headers */ = {isa = PBXBuildFile; fileRef = 77E65A171C155F25008B8775 /* WXScrollerComponent.h */; settings = {ATTRIBUTES = (Public, ); }; };
		77E65A1A1C155F25008B8775 /* WXScrollerComponent.m in Sources */ = {isa = PBXBuildFile; fileRef = 77E65A181C155F25008B8775 /* WXScrollerComponent.m */; };
		C401945E1E344E8300D19C31 /* WXFloatCompareTests.m in Sources */ = {isa = PBXBuildFile; fileRef = C401945D1E344E8300D19C31 /* WXFloatCompareTests.m */; };
		C41E1A971DC1FD15009C7F90 /* WXDatePickerManager.h in Headers */ = {isa = PBXBuildFile; fileRef = C41E1A951DC1FD15009C7F90 /* WXDatePickerManager.h */; };
		C41E1A981DC1FD15009C7F90 /* WXDatePickerManager.m in Sources */ = {isa = PBXBuildFile; fileRef = C41E1A961DC1FD15009C7F90 /* WXDatePickerManager.m */; };
		C43C03E81EC8ACA40044C7FF /* WXPrerenderManager.h in Headers */ = {isa = PBXBuildFile; fileRef = C43C03E41EC8ACA40044C7FF /* WXPrerenderManager.h */; settings = {ATTRIBUTES = (Public, ); }; };
		C43C03E91EC8ACA40044C7FF /* WXPrerenderManager.m in Sources */ = {isa = PBXBuildFile; fileRef = C43C03E51EC8ACA40044C7FF /* WXPrerenderManager.m */; };
		C4B3D6D41E6954300013F38D /* WXEditComponent.h in Headers */ = {isa = PBXBuildFile; fileRef = C4B3D6D21E6954300013F38D /* WXEditComponent.h */; };
		C4B3D6D51E6954300013F38D /* WXEditComponent.m in Sources */ = {isa = PBXBuildFile; fileRef = C4B3D6D31E6954300013F38D /* WXEditComponent.m */; };
		C4B834271DE69B09007AD27E /* WXPickerModule.m in Sources */ = {isa = PBXBuildFile; fileRef = C4B834251DE69B09007AD27E /* WXPickerModule.m */; };
		C4B834281DE69B09007AD27E /* WXPickerModule.h in Headers */ = {isa = PBXBuildFile; fileRef = C4B834261DE69B09007AD27E /* WXPickerModule.h */; };
		C4C30DE81E1B833D00786B6C /* WXComponent+PseudoClassManagement.m in Sources */ = {isa = PBXBuildFile; fileRef = C4C30DE61E1B833D00786B6C /* WXComponent+PseudoClassManagement.m */; };
		C4C30DE91E1B833D00786B6C /* WXComponent+PseudoClassManagement.h in Headers */ = {isa = PBXBuildFile; fileRef = C4C30DE71E1B833D00786B6C /* WXComponent+PseudoClassManagement.h */; };
		C4D872211E5DDEDA00E39BC1 /* WXInnerLayer.m in Sources */ = {isa = PBXBuildFile; fileRef = C4D8721F1E5DDEDA00E39BC1 /* WXInnerLayer.m */; };
		C4D872221E5DDEDA00E39BC1 /* WXInnerLayer.h in Headers */ = {isa = PBXBuildFile; fileRef = C4D872201E5DDEDA00E39BC1 /* WXInnerLayer.h */; };
		C4D872251E5DDF7500E39BC1 /* WXBoxShadow.h in Headers */ = {isa = PBXBuildFile; fileRef = C4D872231E5DDF7500E39BC1 /* WXBoxShadow.h */; };
		C4D872261E5DDF7500E39BC1 /* WXBoxShadow.m in Sources */ = {isa = PBXBuildFile; fileRef = C4D872241E5DDF7500E39BC1 /* WXBoxShadow.m */; };
		C4E375371E5FCBD3009B2D9C /* WXComponent+BoxShadow.m in Sources */ = {isa = PBXBuildFile; fileRef = C4E375351E5FCBD3009B2D9C /* WXComponent+BoxShadow.m */; };
		C4E375381E5FCBD3009B2D9C /* WXComponent+BoxShadow.h in Headers */ = {isa = PBXBuildFile; fileRef = C4E375361E5FCBD3009B2D9C /* WXComponent+BoxShadow.h */; };
		C4E97D331F1EF46D00ABC314 /* WXTracingManager.h in Headers */ = {isa = PBXBuildFile; fileRef = C4E97D311F1EF46D00ABC314 /* WXTracingManager.h */; };
		C4E97D341F1EF46D00ABC314 /* WXTracingManager.m in Sources */ = {isa = PBXBuildFile; fileRef = C4E97D321F1EF46D00ABC314 /* WXTracingManager.m */; };
		C4F012791E1502A6003378D0 /* SRWebSocket+Weex.h in Headers */ = {isa = PBXBuildFile; fileRef = C4F012721E1502A6003378D0 /* SRWebSocket+Weex.h */; };
		C4F0127A1E1502A6003378D0 /* SRWebSocket+Weex.m in Sources */ = {isa = PBXBuildFile; fileRef = C4F012731E1502A6003378D0 /* SRWebSocket+Weex.m */; };
		C4F0127B1E1502A6003378D0 /* WXWebSocketDefaultImpl.h in Headers */ = {isa = PBXBuildFile; fileRef = C4F012741E1502A6003378D0 /* WXWebSocketDefaultImpl.h */; };
		C4F0127C1E1502A6003378D0 /* WXWebSocketDefaultImpl.m in Sources */ = {isa = PBXBuildFile; fileRef = C4F012751E1502A6003378D0 /* WXWebSocketDefaultImpl.m */; };
		C4F0127D1E1502A6003378D0 /* WXWebSocketHandler.h in Headers */ = {isa = PBXBuildFile; fileRef = C4F012761E1502A6003378D0 /* WXWebSocketHandler.h */; };
		C4F012821E1502E9003378D0 /* WXWebSocketModule.h in Headers */ = {isa = PBXBuildFile; fileRef = C4F012801E1502E9003378D0 /* WXWebSocketModule.h */; };
		C4F012831E1502E9003378D0 /* WXWebSocketModule.m in Sources */ = {isa = PBXBuildFile; fileRef = C4F012811E1502E9003378D0 /* WXWebSocketModule.m */; };
		C4F012861E150307003378D0 /* WXWebSocketLoader.h in Headers */ = {isa = PBXBuildFile; fileRef = C4F012841E150307003378D0 /* WXWebSocketLoader.h */; };
		C4F012871E150307003378D0 /* WXWebSocketLoader.m in Sources */ = {isa = PBXBuildFile; fileRef = C4F012851E150307003378D0 /* WXWebSocketLoader.m */; };
		D312CE3B1C730DEB00046D68 /* WXWebComponent.h in Headers */ = {isa = PBXBuildFile; fileRef = D312CE391C730DEB00046D68 /* WXWebComponent.h */; };
		D312CE3C1C730DEB00046D68 /* WXWebComponent.m in Sources */ = {isa = PBXBuildFile; fileRef = D312CE3A1C730DEB00046D68 /* WXWebComponent.m */; };
		D317338C1C57257000BB7539 /* WXTransform.h in Headers */ = {isa = PBXBuildFile; fileRef = D317338A1C57257000BB7539 /* WXTransform.h */; };
		D317338D1C57257000BB7539 /* WXTransform.m in Sources */ = {isa = PBXBuildFile; fileRef = D317338B1C57257000BB7539 /* WXTransform.m */; };
		D33451081D3E19480083598A /* WXCanvasComponent.h in Headers */ = {isa = PBXBuildFile; fileRef = D33451061D3E19480083598A /* WXCanvasComponent.h */; };
		D33451091D3E19480083598A /* WXCanvasComponent.m in Sources */ = {isa = PBXBuildFile; fileRef = D33451071D3E19480083598A /* WXCanvasComponent.m */; };
		D334510C1D3E19B80083598A /* WXCanvasModule.h in Headers */ = {isa = PBXBuildFile; fileRef = D334510A1D3E19B80083598A /* WXCanvasModule.h */; };
		D334510D1D3E19B80083598A /* WXCanvasModule.m in Sources */ = {isa = PBXBuildFile; fileRef = D334510B1D3E19B80083598A /* WXCanvasModule.m */; };
		D362F94F1C83EDA20003F546 /* WXWebViewModule.h in Headers */ = {isa = PBXBuildFile; fileRef = D362F94D1C83EDA20003F546 /* WXWebViewModule.h */; };
		D362F9501C83EDA20003F546 /* WXWebViewModule.m in Sources */ = {isa = PBXBuildFile; fileRef = D362F94E1C83EDA20003F546 /* WXWebViewModule.m */; };
		D3FC0DF71C508B2A002B9E31 /* WXTimerModule.h in Headers */ = {isa = PBXBuildFile; fileRef = D3FC0DF51C508B2A002B9E31 /* WXTimerModule.h */; };
		D3FC0DF81C508B2A002B9E31 /* WXTimerModule.m in Sources */ = {isa = PBXBuildFile; fileRef = D3FC0DF61C508B2A002B9E31 /* WXTimerModule.m */; };
		DC03ADB91D508719003F76E7 /* WXTextAreaComponent.m in Sources */ = {isa = PBXBuildFile; fileRef = DC03ADB71D508719003F76E7 /* WXTextAreaComponent.m */; };
		DC03ADBA1D508719003F76E7 /* WXTextAreaComponent.h in Headers */ = {isa = PBXBuildFile; fileRef = DC03ADB81D508719003F76E7 /* WXTextAreaComponent.h */; };
<<<<<<< HEAD
		DC04C43A1F063EB8004D2DDD /* YGEnums.h in Headers */ = {isa = PBXBuildFile; fileRef = DC04C4331F063EB8004D2DDD /* YGEnums.h */; };
		DC04C43B1F063EB8004D2DDD /* Yoga.h in Headers */ = {isa = PBXBuildFile; fileRef = DC04C4341F063EB8004D2DDD /* Yoga.h */; settings = {ATTRIBUTES = (Public, ); }; };
		DC04C43C1F063EB8004D2DDD /* YGEnums.c in Sources */ = {isa = PBXBuildFile; fileRef = DC04C4351F063EB8004D2DDD /* YGEnums.c */; };
		DC04C43D1F063EB8004D2DDD /* YGMacros.h in Headers */ = {isa = PBXBuildFile; fileRef = DC04C4361F063EB8004D2DDD /* YGMacros.h */; };
		DC04C43E1F063EB8004D2DDD /* YGNodeList.c in Sources */ = {isa = PBXBuildFile; fileRef = DC04C4371F063EB8004D2DDD /* YGNodeList.c */; };
		DC04C43F1F063EB8004D2DDD /* YGNodeList.h in Headers */ = {isa = PBXBuildFile; fileRef = DC04C4381F063EB8004D2DDD /* YGNodeList.h */; };
		DC04C4401F063EB8004D2DDD /* Yoga.c in Sources */ = {isa = PBXBuildFile; fileRef = DC04C4391F063EB8004D2DDD /* Yoga.c */; };
		DC0F99311D48E5320087C6AF /* WeexSDK.h in Headers */ = {isa = PBXBuildFile; fileRef = DC0F99301D48E5320087C6AF /* WeexSDK.h */; settings = {ATTRIBUTES = (Public, ); }; };
=======
>>>>>>> 58aaee6d
		DC6836E61EBB12B200AD2D84 /* WXConfigCenterProtocol.h in Headers */ = {isa = PBXBuildFile; fileRef = DC6836E51EBB12B200AD2D84 /* WXConfigCenterProtocol.h */; settings = {ATTRIBUTES = (Public, ); }; };
		DC9867441D826D1E000AF388 /* GLKit.framework in Frameworks */ = {isa = PBXBuildFile; fileRef = DC9867431D826D1E000AF388 /* GLKit.framework */; };
		DC9F46831D61AC8800A88239 /* WXStreamModuleTests.m in Sources */ = {isa = PBXBuildFile; fileRef = DC9F46821D61AC8800A88239 /* WXStreamModuleTests.m */; };
		DC9F46871D61BA8C00A88239 /* wx_load_error@3x.png in Resources */ = {isa = PBXBuildFile; fileRef = 59AC02501D2A7E6E00355112 /* wx_load_error@3x.png */; };
		DCA0EF641D6EED6F00CB18B9 /* WXGlobalEventModule.h in Headers */ = {isa = PBXBuildFile; fileRef = DCA0EF621D6EED6F00CB18B9 /* WXGlobalEventModule.h */; };
		DCA0EF651D6EED6F00CB18B9 /* WXGlobalEventModule.m in Sources */ = {isa = PBXBuildFile; fileRef = DCA0EF631D6EED6F00CB18B9 /* WXGlobalEventModule.m */; };
		DCA4452D1EFA55B300D0CFA8 /* WXComponent+Layout.m in Sources */ = {isa = PBXBuildFile; fileRef = 744BEA581D0520F300452B5D /* WXComponent+Layout.m */; };
		DCA4452F1EFA55B300D0CFA8 /* WXResourceLoader.m in Sources */ = {isa = PBXBuildFile; fileRef = 742AD7391DF98C8B007DC46C /* WXResourceLoader.m */; };
		DCA445301EFA55B300D0CFA8 /* WXComponent+Events.m in Sources */ = {isa = PBXBuildFile; fileRef = 7408C48D1CFB345D000BCCD0 /* WXComponent+Events.m */; };
		DCA445311EFA55B300D0CFA8 /* WXComponent+BoxShadow.m in Sources */ = {isa = PBXBuildFile; fileRef = C4E375351E5FCBD3009B2D9C /* WXComponent+BoxShadow.m */; };
		DCA445321EFA55B300D0CFA8 /* WXInnerLayer.m in Sources */ = {isa = PBXBuildFile; fileRef = C4D8721F1E5DDEDA00E39BC1 /* WXInnerLayer.m */; };
		DCA445331EFA55B300D0CFA8 /* WXDisplayQueue.m in Sources */ = {isa = PBXBuildFile; fileRef = 7461F88D1CFB373100F62D44 /* WXDisplayQueue.m */; };
		DCA445341EFA55B300D0CFA8 /* WXLayer.m in Sources */ = {isa = PBXBuildFile; fileRef = 7461F88F1CFB373100F62D44 /* WXLayer.m */; };
		DCA445351EFA55B300D0CFA8 /* WXComponent+Display.m in Sources */ = {isa = PBXBuildFile; fileRef = 744BEA541D05178F00452B5D /* WXComponent+Display.m */; };
		DCA445361EFA55B300D0CFA8 /* WXRoundedRect.mm in Sources */ = {isa = PBXBuildFile; fileRef = 741DFE011DDD7D18009B020F /* WXRoundedRect.mm */; };
		DCA445371EFA55B300D0CFA8 /* UIBezierPath+Weex.m in Sources */ = {isa = PBXBuildFile; fileRef = 741DFE051DDD9B2F009B020F /* UIBezierPath+Weex.m */; };
		DCA445381EFA55B300D0CFA8 /* WXDebugTool.m in Sources */ = {isa = PBXBuildFile; fileRef = 74A4BA5A1CABBBD000195969 /* WXDebugTool.m */; };
		DCA445391EFA55B300D0CFA8 /* WXComponent+PseudoClassManagement.m in Sources */ = {isa = PBXBuildFile; fileRef = C4C30DE61E1B833D00786B6C /* WXComponent+PseudoClassManagement.m */; };
		DCA4453A1EFA55B300D0CFA8 /* WXView.m in Sources */ = {isa = PBXBuildFile; fileRef = 745ED2D71C5F2C7E002DB5A8 /* WXView.m */; };
		DCA4453B1EFA55B300D0CFA8 /* WXErrorView.m in Sources */ = {isa = PBXBuildFile; fileRef = 591DD32F1D23AD5800BE8709 /* WXErrorView.m */; };
		DCA4453C1EFA55B300D0CFA8 /* WXComponent+ViewManagement.m in Sources */ = {isa = PBXBuildFile; fileRef = 747A787B1D1BAAC900DED9D0 /* WXComponent+ViewManagement.m */; };
		DCA4453D1EFA55B300D0CFA8 /* WXRootView.m in Sources */ = {isa = PBXBuildFile; fileRef = 74B8BEFD1DC47B72004A6027 /* WXRootView.m */; };
		DCA4453E1EFA55B300D0CFA8 /* WXBaseViewController.m in Sources */ = {isa = PBXBuildFile; fileRef = 59A5962C1CB632050012CD52 /* WXBaseViewController.m */; };
		DCA4453F1EFA55B300D0CFA8 /* WXRootViewController.m in Sources */ = {isa = PBXBuildFile; fileRef = 59A5962E1CB632050012CD52 /* WXRootViewController.m */; };
		DCA445401EFA55B300D0CFA8 /* WXEditComponent.m in Sources */ = {isa = PBXBuildFile; fileRef = C4B3D6D31E6954300013F38D /* WXEditComponent.m */; };
		DCA445411EFA55B300D0CFA8 /* WXMultiColumnLayout.m in Sources */ = {isa = PBXBuildFile; fileRef = 745B2D5F1E5A8E1E0092D38A /* WXMultiColumnLayout.m */; };
		DCA445421EFA55B300D0CFA8 /* WXRecyclerComponent.m in Sources */ = {isa = PBXBuildFile; fileRef = 745B2D611E5A8E1E0092D38A /* WXRecyclerComponent.m */; };
		DCA445431EFA55B300D0CFA8 /* WXRecyclerDataController.m in Sources */ = {isa = PBXBuildFile; fileRef = 745B2D631E5A8E1E0092D38A /* WXRecyclerDataController.m */; };
		DCA445441EFA55B300D0CFA8 /* WXRecyclerUpdateController.m in Sources */ = {isa = PBXBuildFile; fileRef = 745B2D651E5A8E1E0092D38A /* WXRecyclerUpdateController.m */; };
		DCA445451EFA55B300D0CFA8 /* WXSectionDataController.m in Sources */ = {isa = PBXBuildFile; fileRef = 745B2D671E5A8E1E0092D38A /* WXSectionDataController.m */; };
		DCA445461EFA55B300D0CFA8 /* WXLoadingComponent.m in Sources */ = {isa = PBXBuildFile; fileRef = 2A837AAD1CD9DE9200AEDF03 /* WXLoadingComponent.m */; };
		DCA445471EFA55B300D0CFA8 /* WXSliderNeighborComponent.m in Sources */ = {isa = PBXBuildFile; fileRef = DCC77C111D770AE300CE7288 /* WXSliderNeighborComponent.m */; };
		DCA445481EFA55B300D0CFA8 /* WXLoadingIndicator.m in Sources */ = {isa = PBXBuildFile; fileRef = 2A837AAF1CD9DE9200AEDF03 /* WXLoadingIndicator.m */; };
		DCA445491EFA55B300D0CFA8 /* WXRefreshComponent.m in Sources */ = {isa = PBXBuildFile; fileRef = 2A837AB11CD9DE9200AEDF03 /* WXRefreshComponent.m */; };
		DCA4454A1EFA55B300D0CFA8 /* WXEmbedComponent.m in Sources */ = {isa = PBXBuildFile; fileRef = 59CE27E71CC387DB000BE37A /* WXEmbedComponent.m */; };
		DCA4454B1EFA55B300D0CFA8 /* WXVideoComponent.m in Sources */ = {isa = PBXBuildFile; fileRef = 2A8E65891C7C7AA20025C7B7 /* WXVideoComponent.m */; };
		DCA4454C1EFA55B300D0CFA8 /* WXComponent.m in Sources */ = {isa = PBXBuildFile; fileRef = 77D1612F1C02DE4E0010B15B /* WXComponent.m */; };
		DCA4454D1EFA55B300D0CFA8 /* WXDivComponent.m in Sources */ = {isa = PBXBuildFile; fileRef = 77E65A0C1C155E99008B8775 /* WXDivComponent.m */; };
		DCA4454E1EFA55B300D0CFA8 /* WXImageComponent.m in Sources */ = {isa = PBXBuildFile; fileRef = 77E65A101C155EA8008B8775 /* WXImageComponent.m */; };
		DCA4454F1EFA55B300D0CFA8 /* WXTextComponent.m in Sources */ = {isa = PBXBuildFile; fileRef = 77E65A141C155EB5008B8775 /* WXTextComponent.m */; };
		DCA445501EFA55B300D0CFA8 /* WXScrollerComponent.m in Sources */ = {isa = PBXBuildFile; fileRef = 77E65A181C155F25008B8775 /* WXScrollerComponent.m */; };
		DCA445511EFA55B300D0CFA8 /* WXCycleSliderComponent.m in Sources */ = {isa = PBXBuildFile; fileRef = 37B51EE31E97804D0040A743 /* WXCycleSliderComponent.m */; };
		DCA445521EFA55B300D0CFA8 /* WXSliderComponent.m in Sources */ = {isa = PBXBuildFile; fileRef = 59D3CA461CFC3CC0008835DC /* WXSliderComponent.m */; };
		DCA445531EFA55B300D0CFA8 /* WXCellComponent.m in Sources */ = {isa = PBXBuildFile; fileRef = 74CC7A1B1C2BC5F800829368 /* WXCellComponent.m */; };
		DCA445541EFA55B300D0CFA8 /* WXListComponent.m in Sources */ = {isa = PBXBuildFile; fileRef = 74CC7A1F1C2BF9DC00829368 /* WXListComponent.m */; };
		DCA445551EFA55B300D0CFA8 /* WXIndicatorComponent.m in Sources */ = {isa = PBXBuildFile; fileRef = 2AC750231C7565690041D390 /* WXIndicatorComponent.m */; };
		DCA445561EFA55B300D0CFA8 /* WXTextInputComponent.m in Sources */ = {isa = PBXBuildFile; fileRef = 2A1F57B61C75C6A600B58017 /* WXTextInputComponent.m */; };
		DCA445571EFA55B300D0CFA8 /* WXTextAreaComponent.m in Sources */ = {isa = PBXBuildFile; fileRef = DC03ADB71D508719003F76E7 /* WXTextAreaComponent.m */; };
		DCA445581EFA55B300D0CFA8 /* WXTransform.m in Sources */ = {isa = PBXBuildFile; fileRef = D317338B1C57257000BB7539 /* WXTransform.m */; };
		DCA445591EFA55B300D0CFA8 /* WXWebComponent.m in Sources */ = {isa = PBXBuildFile; fileRef = D312CE3A1C730DEB00046D68 /* WXWebComponent.m */; };
		DCA4455A1EFA55B300D0CFA8 /* WXSwitchComponent.m in Sources */ = {isa = PBXBuildFile; fileRef = 2A60CE9B1C91733E00857B9F /* WXSwitchComponent.m */; };
		DCA4455B1EFA55B300D0CFA8 /* WXAComponent.m in Sources */ = {isa = PBXBuildFile; fileRef = 2AE5B7511CAB7DBD0082FDDB /* WXAComponent.m */; };
		DCA4455C1EFA55B300D0CFA8 /* WXCanvasComponent.m in Sources */ = {isa = PBXBuildFile; fileRef = D33451071D3E19480083598A /* WXCanvasComponent.m */; };
		DCA4455D1EFA55B300D0CFA8 /* WXHeaderComponent.m in Sources */ = {isa = PBXBuildFile; fileRef = 744D610B1E49978200B624B3 /* WXHeaderComponent.m */; };
		DCA4455E1EFA55B300D0CFA8 /* WXFooterComponent.m in Sources */ = {isa = PBXBuildFile; fileRef = 744D610F1E49979000B624B3 /* WXFooterComponent.m */; };
		DCA4455F1EFA55B300D0CFA8 /* WXNavigationDefaultImpl.m in Sources */ = {isa = PBXBuildFile; fileRef = 59A583051CF5B2FD0081FD3E /* WXNavigationDefaultImpl.m */; };
		DCA445601EFA55B300D0CFA8 /* WXURLRewriteDefaultImpl.m in Sources */ = {isa = PBXBuildFile; fileRef = 74EF31AC1DE58BE200667A07 /* WXURLRewriteDefaultImpl.m */; };
		DCA445611EFA55B300D0CFA8 /* WXPrerenderManager.m in Sources */ = {isa = PBXBuildFile; fileRef = C43C03E51EC8ACA40044C7FF /* WXPrerenderManager.m */; };
		DCA445631EFA55B300D0CFA8 /* WXPickerModule.m in Sources */ = {isa = PBXBuildFile; fileRef = C4B834251DE69B09007AD27E /* WXPickerModule.m */; };
		DCA445641EFA55B300D0CFA8 /* WXGlobalEventModule.m in Sources */ = {isa = PBXBuildFile; fileRef = DCA0EF631D6EED6F00CB18B9 /* WXGlobalEventModule.m */; };
		DCA445651EFA55B300D0CFA8 /* WXClipboardModule.m in Sources */ = {isa = PBXBuildFile; fileRef = 1D3000F01D40B9AB004F3B4F /* WXClipboardModule.m */; };
		DCA445661EFA55B300D0CFA8 /* WXNavigatorModule.m in Sources */ = {isa = PBXBuildFile; fileRef = 59A5961F1CB6311F0012CD52 /* WXNavigatorModule.m */; };
		DCA445671EFA55B300D0CFA8 /* WXStorageModule.m in Sources */ = {isa = PBXBuildFile; fileRef = 59A596211CB6311F0012CD52 /* WXStorageModule.m */; };
		DCA445681EFA55B300D0CFA8 /* WXStreamModule.m in Sources */ = {isa = PBXBuildFile; fileRef = 74A4BAA51CB4F98300195969 /* WXStreamModule.m */; };
		DCA445691EFA55B300D0CFA8 /* WXAnimationModule.m in Sources */ = {isa = PBXBuildFile; fileRef = 594C28901CF9E61A009793A4 /* WXAnimationModule.m */; };
		DCA4456A1EFA55B300D0CFA8 /* WXAnimationLayout.m in Sources */ = {isa = PBXBuildFile; fileRef = 375A228D1EC440A600BC2086 /* WXAnimationLayout.m */; };
		DCA4456B1EFA55B300D0CFA8 /* WXInstanceWrap.m in Sources */ = {isa = PBXBuildFile; fileRef = 2AFEB17A1C747139000507FA /* WXInstanceWrap.m */; };
		DCA4456C1EFA55B300D0CFA8 /* WXDomModule.m in Sources */ = {isa = PBXBuildFile; fileRef = 77E659D91C07F594008B8775 /* WXDomModule.m */; };
		DCA4456D1EFA55B300D0CFA8 /* WXTimerModule.m in Sources */ = {isa = PBXBuildFile; fileRef = D3FC0DF61C508B2A002B9E31 /* WXTimerModule.m */; };
		DCA4456E1EFA55B300D0CFA8 /* WXModalUIModule.m in Sources */ = {isa = PBXBuildFile; fileRef = 746319281C71B92600EFEBD4 /* WXModalUIModule.m */; };
		DCA4456F1EFA55B300D0CFA8 /* WXWebViewModule.m in Sources */ = {isa = PBXBuildFile; fileRef = D362F94E1C83EDA20003F546 /* WXWebViewModule.m */; };
		DCA445701EFA55B300D0CFA8 /* WXCanvasModule.m in Sources */ = {isa = PBXBuildFile; fileRef = D334510B1D3E19B80083598A /* WXCanvasModule.m */; };
		DCA445711EFA55B300D0CFA8 /* WXMetaModule.m in Sources */ = {isa = PBXBuildFile; fileRef = 74BB5FB81DFEE81A004FC3DF /* WXMetaModule.m */; };
		DCA445721EFA55B300D0CFA8 /* WXBoxShadow.m in Sources */ = {isa = PBXBuildFile; fileRef = C4D872241E5DDF7500E39BC1 /* WXBoxShadow.m */; };
		DCA445731EFA55B300D0CFA8 /* NSTimer+Weex.m in Sources */ = {isa = PBXBuildFile; fileRef = 59D3CA491CFC3CE1008835DC /* NSTimer+Weex.m */; };
		DCA445741EFA55B300D0CFA8 /* WXConvert.m in Sources */ = {isa = PBXBuildFile; fileRef = 77D1614A1C02E3790010B15B /* WXConvert.m */; };
		DCA445751EFA55B300D0CFA8 /* WXUtility.m in Sources */ = {isa = PBXBuildFile; fileRef = 77D1614E1C02E3880010B15B /* WXUtility.m */; };
		DCA445761EFA55B300D0CFA8 /* WXLog.m in Sources */ = {isa = PBXBuildFile; fileRef = 77D161611C02ED790010B15B /* WXLog.m */; };
		DCA445771EFA55B300D0CFA8 /* WXWeakObjectWrapper.m in Sources */ = {isa = PBXBuildFile; fileRef = 7423899A1C3174EB00D748CA /* WXWeakObjectWrapper.m */; };
		DCA445781EFA55B300D0CFA8 /* NSArray+Weex.m in Sources */ = {isa = PBXBuildFile; fileRef = 7469869E1C4E2C000054A57E /* NSArray+Weex.m */; };
		DCA445791EFA55B300D0CFA8 /* WXThreadSafeCounter.m in Sources */ = {isa = PBXBuildFile; fileRef = 746319011C60AFC100EFEBD4 /* WXThreadSafeCounter.m */; };
		DCA4457A1EFA55B300D0CFA8 /* WXSimulatorShortcutManager.m in Sources */ = {isa = PBXBuildFile; fileRef = 743933B31C7ED9AA00773BB7 /* WXSimulatorShortcutManager.m */; };
		DCA4457B1EFA55B300D0CFA8 /* WXAssert.m in Sources */ = {isa = PBXBuildFile; fileRef = 74915F461C8EB02B00BEBCC0 /* WXAssert.m */; };
		DCA4457C1EFA55B300D0CFA8 /* WXAppConfiguration.m in Sources */ = {isa = PBXBuildFile; fileRef = 74A4BA951CB365D100195969 /* WXAppConfiguration.m */; };
		DCA4457D1EFA55B300D0CFA8 /* WXThreadSafeMutableDictionary.m in Sources */ = {isa = PBXBuildFile; fileRef = 74A4BA991CB3BAA100195969 /* WXThreadSafeMutableDictionary.m */; };
		DCA4457E1EFA55B300D0CFA8 /* WXThreadSafeMutableArray.m in Sources */ = {isa = PBXBuildFile; fileRef = 7461F8A71CFC33A800F62D44 /* WXThreadSafeMutableArray.m */; };
		DCA4457F1EFA55B300D0CFA8 /* NSObject+WXSwizzle.m in Sources */ = {isa = PBXBuildFile; fileRef = 74896F2F1D1AC79400D1D593 /* NSObject+WXSwizzle.m */; };
		DCA445801EFA55B300D0CFA8 /* WXLength.m in Sources */ = {isa = PBXBuildFile; fileRef = 747DF6811E31AEE4005C53A8 /* WXLength.m */; };
		DCA445811EFA55B300D0CFA8 /* WXDiffUtil.m in Sources */ = {isa = PBXBuildFile; fileRef = 744D61131E4AF23E00B624B3 /* WXDiffUtil.m */; };
		DCA445821EFA55B300D0CFA8 /* WXSDKEngine.m in Sources */ = {isa = PBXBuildFile; fileRef = 77D1611F1C02DDB40010B15B /* WXSDKEngine.m */; };
		DCA445831EFA55B300D0CFA8 /* WXBridgeMethod.m in Sources */ = {isa = PBXBuildFile; fileRef = 2A919DA51E321F1F006EB6B5 /* WXBridgeMethod.m */; };
		DCA445841EFA55B300D0CFA8 /* WXModuleMethod.m in Sources */ = {isa = PBXBuildFile; fileRef = 74862F7C1E03A0F300B7A041 /* WXModuleMethod.m */; };
		DCA445851EFA55B300D0CFA8 /* WXComponentMethod.m in Sources */ = {isa = PBXBuildFile; fileRef = 74862F801E03A24500B7A041 /* WXComponentMethod.m */; };
		DCA445861EFA55B300D0CFA8 /* WXCallJSMethod.m in Sources */ = {isa = PBXBuildFile; fileRef = 74D2051F1E091B8000128F44 /* WXCallJSMethod.m */; };
		DCA445881EFA55B300D0CFA8 /* WXBridgeContext.m in Sources */ = {isa = PBXBuildFile; fileRef = 59A582FB1CF5B17B0081FD3E /* WXBridgeContext.m */; };
		DCA445891EFA55B300D0CFA8 /* WXJSCoreBridge.m in Sources */ = {isa = PBXBuildFile; fileRef = 77D1613B1C02DEA60010B15B /* WXJSCoreBridge.m */; };
		DCA4458A1EFA55B300D0CFA8 /* WXPolyfillSet.m in Sources */ = {isa = PBXBuildFile; fileRef = 74AD99831D5B0E59008F0336 /* WXPolyfillSet.m */; };
		DCA4458B1EFA55B300D0CFA8 /* JSValue+Weex.m in Sources */ = {isa = PBXBuildFile; fileRef = 74862F781E02B88D00B7A041 /* JSValue+Weex.m */; };
		DCA4458C1EFA55B300D0CFA8 /* WXServiceFactory.m in Sources */ = {isa = PBXBuildFile; fileRef = 740451E91E14BB26004157CB /* WXServiceFactory.m */; };
		DCA4458D1EFA55B300D0CFA8 /* WXInvocationConfig.m in Sources */ = {isa = PBXBuildFile; fileRef = DCF087601DCAE161005CD6EB /* WXInvocationConfig.m */; };
		DCA4458E1EFA55B300D0CFA8 /* WXDatePickerManager.m in Sources */ = {isa = PBXBuildFile; fileRef = C41E1A961DC1FD15009C7F90 /* WXDatePickerManager.m */; };
		DCA4458F1EFA55B300D0CFA8 /* WXSDKManager.m in Sources */ = {isa = PBXBuildFile; fileRef = 77D161271C02DE1A0010B15B /* WXSDKManager.m */; };
		DCA445901EFA55B300D0CFA8 /* WXBridgeManager.m in Sources */ = {isa = PBXBuildFile; fileRef = 77D161371C02DE940010B15B /* WXBridgeManager.m */; };
		DCA445911EFA55B300D0CFA8 /* WXModuleFactory.m in Sources */ = {isa = PBXBuildFile; fileRef = 77E659F01C0C3612008B8775 /* WXModuleFactory.m */; };
		DCA445921EFA55B300D0CFA8 /* WXHandlerFactory.m in Sources */ = {isa = PBXBuildFile; fileRef = 74A4BA9D1CB3C0A100195969 /* WXHandlerFactory.m */; };
		DCA445931EFA55B300D0CFA8 /* WXComponentManager.m in Sources */ = {isa = PBXBuildFile; fileRef = 7410811E1CED585A001BC6E5 /* WXComponentManager.m */; };
		DCA445941EFA55B300D0CFA8 /* WXComponentFactory.m in Sources */ = {isa = PBXBuildFile; fileRef = 741081221CED6756001BC6E5 /* WXComponentFactory.m */; };
		DCA445951EFA55B300D0CFA8 /* WXRuleManager.m in Sources */ = {isa = PBXBuildFile; fileRef = DCAB35FD1D658EB700C0EA70 /* WXRuleManager.m */; };
		DCA445961EFA55B300D0CFA8 /* WXMonitor.m in Sources */ = {isa = PBXBuildFile; fileRef = 749DC27A1D40827B009E1C91 /* WXMonitor.m */; };
		DCA445971EFA55B300D0CFA8 /* WXComponent+Navigation.m in Sources */ = {isa = PBXBuildFile; fileRef = 59A5961B1CB630F10012CD52 /* WXComponent+Navigation.m */; };
		DCA445981EFA55B300D0CFA8 /* WXSDKInstance.m in Sources */ = {isa = PBXBuildFile; fileRef = 77D161231C02DDD10010B15B /* WXSDKInstance.m */; };
		DCA445991EFA55B300D0CFA8 /* WXJSExceptionInfo.m in Sources */ = {isa = PBXBuildFile; fileRef = DCF343661E49CAEE00A2FB34 /* WXJSExceptionInfo.m */; };
		DCA4459A1EFA55B300D0CFA8 /* WXResourceRequest.m in Sources */ = {isa = PBXBuildFile; fileRef = 742AD7261DF98C45007DC46C /* WXResourceRequest.m */; };
		DCA4459B1EFA55B300D0CFA8 /* WXResourceRequestHandlerDefaultImpl.m in Sources */ = {isa = PBXBuildFile; fileRef = 742AD7291DF98C45007DC46C /* WXResourceRequestHandlerDefaultImpl.m */; };
		DCA4459C1EFA55B300D0CFA8 /* WXResourceResponse.m in Sources */ = {isa = PBXBuildFile; fileRef = 742AD72B1DF98C45007DC46C /* WXResourceResponse.m */; };
		DCA4459D1EFA56DB00D0CFA8 /* WXValidateProtocol.h in Headers */ = {isa = PBXBuildFile; fileRef = 042013AC1E66CD6A001FC79C /* WXValidateProtocol.h */; settings = {ATTRIBUTES = (Public, ); }; };
		DCA4459E1EFA56E500D0CFA8 /* WXUtility.h in Headers */ = {isa = PBXBuildFile; fileRef = 77D1614D1C02E3880010B15B /* WXUtility.h */; settings = {ATTRIBUTES = (Public, ); }; };
		DCA4459F1EFA56EC00D0CFA8 /* WXURLRewriteProtocol.h in Headers */ = {isa = PBXBuildFile; fileRef = 74EF31A91DE58AE600667A07 /* WXURLRewriteProtocol.h */; settings = {ATTRIBUTES = (Public, ); }; };
		DCA445A01EFA56F400D0CFA8 /* WXType.h in Headers */ = {isa = PBXBuildFile; fileRef = 7423899D1C32733800D748CA /* WXType.h */; settings = {ATTRIBUTES = (Public, ); }; };
		DCA445A11EFA56FA00D0CFA8 /* WXScrollerProtocol.h in Headers */ = {isa = PBXBuildFile; fileRef = 74FD6E031C7C0E9600DBEB6D /* WXScrollerProtocol.h */; settings = {ATTRIBUTES = (Public, ); }; };
		DCA445A21EFA570100D0CFA8 /* WXScrollerComponent.h in Headers */ = {isa = PBXBuildFile; fileRef = 77E65A171C155F25008B8775 /* WXScrollerComponent.h */; settings = {ATTRIBUTES = (Public, ); }; };
		DCA445A31EFA570800D0CFA8 /* WXSDKManager.h in Headers */ = {isa = PBXBuildFile; fileRef = 77D161261C02DE1A0010B15B /* WXSDKManager.h */; settings = {ATTRIBUTES = (Public, ); }; };
		DCA445A41EFA570E00D0CFA8 /* WXSDKInstance.h in Headers */ = {isa = PBXBuildFile; fileRef = 77D161221C02DDD10010B15B /* WXSDKInstance.h */; settings = {ATTRIBUTES = (Public, ); }; };
		DCA445A51EFA571600D0CFA8 /* WXSDKError.h in Headers */ = {isa = PBXBuildFile; fileRef = 2AAFC1B41C48DFF70026D2FE /* WXSDKError.h */; settings = {ATTRIBUTES = (Public, ); }; };
		DCA445A61EFA571E00D0CFA8 /* WXSDKEngine.h in Headers */ = {isa = PBXBuildFile; fileRef = 77D1611E1C02DDB40010B15B /* WXSDKEngine.h */; settings = {ATTRIBUTES = (Public, ); }; };
		DCA445A71EFA572300D0CFA8 /* WXRootViewController.h in Headers */ = {isa = PBXBuildFile; fileRef = 59A5962D1CB632050012CD52 /* WXRootViewController.h */; settings = {ATTRIBUTES = (Public, ); }; };
		DCA445A81EFA572B00D0CFA8 /* WXResourceResponse.h in Headers */ = {isa = PBXBuildFile; fileRef = 742AD72A1DF98C45007DC46C /* WXResourceResponse.h */; settings = {ATTRIBUTES = (Public, ); }; };
		DCA445A91EFA573200D0CFA8 /* WXResourceRequestHandler.h in Headers */ = {isa = PBXBuildFile; fileRef = 742AD7271DF98C45007DC46C /* WXResourceRequestHandler.h */; settings = {ATTRIBUTES = (Public, ); }; };
		DCA445AA1EFA573900D0CFA8 /* WXResourceRequest.h in Headers */ = {isa = PBXBuildFile; fileRef = 742AD7251DF98C45007DC46C /* WXResourceRequest.h */; settings = {ATTRIBUTES = (Public, ); }; };
		DCA445AB1EFA574100D0CFA8 /* WXPrerenderManager.h in Headers */ = {isa = PBXBuildFile; fileRef = C43C03E41EC8ACA40044C7FF /* WXPrerenderManager.h */; settings = {ATTRIBUTES = (Public, ); }; };
		DCA445AC1EFA574A00D0CFA8 /* WXNetworkProtocol.h in Headers */ = {isa = PBXBuildFile; fileRef = 74A4BA841CAD453400195969 /* WXNetworkProtocol.h */; settings = {ATTRIBUTES = (Public, ); }; };
		DCA445AD1EFA575100D0CFA8 /* WXNavigationProtocol.h in Headers */ = {isa = PBXBuildFile; fileRef = 59A596171CB630E50012CD52 /* WXNavigationProtocol.h */; settings = {ATTRIBUTES = (Public, ); }; };
		DCA445AE1EFA575700D0CFA8 /* WXMonitor.h in Headers */ = {isa = PBXBuildFile; fileRef = 749DC2791D40827B009E1C91 /* WXMonitor.h */; settings = {ATTRIBUTES = (Public, ); }; };
		DCA445AF1EFA575D00D0CFA8 /* WXModuleProtocol.h in Headers */ = {isa = PBXBuildFile; fileRef = 775BEE701C1BD977008D1629 /* WXModuleProtocol.h */; settings = {ATTRIBUTES = (Public, ); }; };
		DCA445B01EFA576200D0CFA8 /* WXModalUIModule.h in Headers */ = {isa = PBXBuildFile; fileRef = 746319271C71B92600EFEBD4 /* WXModalUIModule.h */; settings = {ATTRIBUTES = (Public, ); }; };
		DCA445B11EFA576800D0CFA8 /* WXLog.h in Headers */ = {isa = PBXBuildFile; fileRef = 77D161601C02ED790010B15B /* WXLog.h */; settings = {ATTRIBUTES = (Public, ); }; };
		DCA445B21EFA576D00D0CFA8 /* WXListComponent.h in Headers */ = {isa = PBXBuildFile; fileRef = 74CC7A1E1C2BF9DC00829368 /* WXListComponent.h */; settings = {ATTRIBUTES = (Public, ); }; };
		DCA445B31EFA577300D0CFA8 /* WXLayoutDefine.h in Headers */ = {isa = PBXBuildFile; fileRef = 74B232D11D2A2BA4006322EA /* WXLayoutDefine.h */; settings = {ATTRIBUTES = (Public, ); }; };
		DCA445B41EFA577F00D0CFA8 /* WXJSExceptionProtocol.h in Headers */ = {isa = PBXBuildFile; fileRef = DCDFED001E68238F00C228D7 /* WXJSExceptionProtocol.h */; settings = {ATTRIBUTES = (Public, ); }; };
		DCA445B51EFA578400D0CFA8 /* WXJSExceptionInfo.h in Headers */ = {isa = PBXBuildFile; fileRef = DCF343651E49CAEE00A2FB34 /* WXJSExceptionInfo.h */; settings = {ATTRIBUTES = (Public, ); }; };
		DCA445B61EFA578B00D0CFA8 /* WXIndicatorComponent.h in Headers */ = {isa = PBXBuildFile; fileRef = 2AC750221C7565690041D390 /* WXIndicatorComponent.h */; settings = {ATTRIBUTES = (Public, ); }; };
		DCA445B71EFA579200D0CFA8 /* WXImgLoaderProtocol.h in Headers */ = {isa = PBXBuildFile; fileRef = 775BEE6C1C1BD8F4008D1629 /* WXImgLoaderProtocol.h */; settings = {ATTRIBUTES = (Public, ); }; };
		DCA445B81EFA579800D0CFA8 /* WXEventModuleProtocol.h in Headers */ = {isa = PBXBuildFile; fileRef = 2AE5B7551CABA04E0082FDDB /* WXEventModuleProtocol.h */; settings = {ATTRIBUTES = (Public, ); }; };
		DCA445B91EFA579D00D0CFA8 /* WXErrorView.h in Headers */ = {isa = PBXBuildFile; fileRef = 591DD3301D23AD5800BE8709 /* WXErrorView.h */; settings = {ATTRIBUTES = (Public, ); }; };
		DCA445BA1EFA57A200D0CFA8 /* WXDefine.h in Headers */ = {isa = PBXBuildFile; fileRef = 775BEE4D1C16F993008D1629 /* WXDefine.h */; settings = {ATTRIBUTES = (Public, ); }; };
		DCA445BB1EFA57AA00D0CFA8 /* WXDebugTool.h in Headers */ = {isa = PBXBuildFile; fileRef = 74A4BA591CABBBD000195969 /* WXDebugTool.h */; settings = {ATTRIBUTES = (Public, ); }; };
		DCA445BC1EFA57B000D0CFA8 /* WXConvert.h in Headers */ = {isa = PBXBuildFile; fileRef = 77D161491C02E3790010B15B /* WXConvert.h */; settings = {ATTRIBUTES = (Public, ); }; };
		DCA445BD1EFA57B500D0CFA8 /* WXConfigCenterProtocol.h in Headers */ = {isa = PBXBuildFile; fileRef = DC6836E51EBB12B200AD2D84 /* WXConfigCenterProtocol.h */; settings = {ATTRIBUTES = (Public, ); }; };
		DCA445BE1EFA57BB00D0CFA8 /* WXComponentManager.h in Headers */ = {isa = PBXBuildFile; fileRef = 7410811D1CED585A001BC6E5 /* WXComponentManager.h */; settings = {ATTRIBUTES = (Public, ); }; };
		DCA445BF1EFA57C300D0CFA8 /* WXComponent.h in Headers */ = {isa = PBXBuildFile; fileRef = 77D1612E1C02DE4E0010B15B /* WXComponent.h */; settings = {ATTRIBUTES = (Public, ); }; };
		DCA445C01EFA57C900D0CFA8 /* WXBridgeProtocol.h in Headers */ = {isa = PBXBuildFile; fileRef = 77D161421C02DEE40010B15B /* WXBridgeProtocol.h */; settings = {ATTRIBUTES = (Public, ); }; };
		DCA445C11EFA57D000D0CFA8 /* WXBridgeManager.h in Headers */ = {isa = PBXBuildFile; fileRef = 77D161361C02DE940010B15B /* WXBridgeManager.h */; settings = {ATTRIBUTES = (Public, ); }; };
		DCA445C21EFA57D700D0CFA8 /* WXBaseViewController.h in Headers */ = {isa = PBXBuildFile; fileRef = 59A5962B1CB632050012CD52 /* WXBaseViewController.h */; settings = {ATTRIBUTES = (Public, ); }; };
		DCA445C31EFA57DC00D0CFA8 /* WXAppMonitorProtocol.h in Headers */ = {isa = PBXBuildFile; fileRef = 59A582D31CF481110081FD3E /* WXAppMonitorProtocol.h */; settings = {ATTRIBUTES = (Public, ); }; };
		DCA445C41EFA57E300D0CFA8 /* WXAppConfiguration.h in Headers */ = {isa = PBXBuildFile; fileRef = 74A4BA941CB365D100195969 /* WXAppConfiguration.h */; settings = {ATTRIBUTES = (Public, ); }; };
		DCA445C51EFA57E800D0CFA8 /* WXAComponent.h in Headers */ = {isa = PBXBuildFile; fileRef = 2AE5B7501CAB7DBD0082FDDB /* WXAComponent.h */; settings = {ATTRIBUTES = (Public, ); }; };
		DCA445C61EFA57EE00D0CFA8 /* NSObject+WXSwizzle.h in Headers */ = {isa = PBXBuildFile; fileRef = 74896F2E1D1AC79400D1D593 /* NSObject+WXSwizzle.h */; settings = {ATTRIBUTES = (Public, ); }; };
		DCA445C71EFA57F300D0CFA8 /* Layout.h in Headers */ = {isa = PBXBuildFile; fileRef = 59D3CA3F1CF9ED57008835DC /* Layout.h */; settings = {ATTRIBUTES = (Public, ); }; };
		DCA445C91EFA58CE00D0CFA8 /* native-bundle-main.js in Resources */ = {isa = PBXBuildFile; fileRef = DCF0CD9D1EAF3A6B0062CA8F /* native-bundle-main.js */; };
		DCA445CA1EFA58CE00D0CFA8 /* wx_load_error@3x.png in Resources */ = {isa = PBXBuildFile; fileRef = 59AC02501D2A7E6E00355112 /* wx_load_error@3x.png */; };
		DCA445CB1EFA590600D0CFA8 /* WXComponent+Layout.h in Headers */ = {isa = PBXBuildFile; fileRef = 744BEA571D0520F300452B5D /* WXComponent+Layout.h */; };
		DCA445CC1EFA592800D0CFA8 /* WXResourceLoader.h in Headers */ = {isa = PBXBuildFile; fileRef = 742AD7381DF98C8B007DC46C /* WXResourceLoader.h */; };
		DCA445CD1EFA592E00D0CFA8 /* WXComponent+Events.h in Headers */ = {isa = PBXBuildFile; fileRef = 7408C48C1CFB345D000BCCD0 /* WXComponent+Events.h */; };
		DCA445CE1EFA593500D0CFA8 /* WXComponent+BoxShadow.h in Headers */ = {isa = PBXBuildFile; fileRef = C4E375361E5FCBD3009B2D9C /* WXComponent+BoxShadow.h */; };
		DCA445CF1EFA593A00D0CFA8 /* WXInnerLayer.h in Headers */ = {isa = PBXBuildFile; fileRef = C4D872201E5DDEDA00E39BC1 /* WXInnerLayer.h */; };
		DCA445D01EFA593E00D0CFA8 /* WXDisplayQueue.h in Headers */ = {isa = PBXBuildFile; fileRef = 7461F88C1CFB373100F62D44 /* WXDisplayQueue.h */; };
		DCA445D11EFA594200D0CFA8 /* WXLayer.h in Headers */ = {isa = PBXBuildFile; fileRef = 7461F88E1CFB373100F62D44 /* WXLayer.h */; };
		DCA445D21EFA594600D0CFA8 /* WXComponent+Display.h in Headers */ = {isa = PBXBuildFile; fileRef = 744BEA531D05178F00452B5D /* WXComponent+Display.h */; };
		DCA445D31EFA594A00D0CFA8 /* WXRoundedRect.h in Headers */ = {isa = PBXBuildFile; fileRef = 741DFE001DDD7D18009B020F /* WXRoundedRect.h */; };
		DCA445D41EFA594E00D0CFA8 /* UIBezierPath+Weex.h in Headers */ = {isa = PBXBuildFile; fileRef = 741DFE041DDD9B2F009B020F /* UIBezierPath+Weex.h */; };
		DCA445D51EFA598200D0CFA8 /* WXComponent+PseudoClassManagement.h in Headers */ = {isa = PBXBuildFile; fileRef = C4C30DE71E1B833D00786B6C /* WXComponent+PseudoClassManagement.h */; };
		DCA445D61EFA598600D0CFA8 /* WXView.h in Headers */ = {isa = PBXBuildFile; fileRef = 745ED2D61C5F2C7E002DB5A8 /* WXView.h */; };
		DCA445D71EFA598D00D0CFA8 /* WXComponent+ViewManagement.h in Headers */ = {isa = PBXBuildFile; fileRef = 747A787A1D1BAAC900DED9D0 /* WXComponent+ViewManagement.h */; };
		DCA445D81EFA599400D0CFA8 /* WXRootView.h in Headers */ = {isa = PBXBuildFile; fileRef = 74B8BEFC1DC47B72004A6027 /* WXRootView.h */; };
		DCA445D91EFA59A100D0CFA8 /* WXEditComponent.h in Headers */ = {isa = PBXBuildFile; fileRef = C4B3D6D21E6954300013F38D /* WXEditComponent.h */; };
		DCA445DA1EFA59A600D0CFA8 /* WXMultiColumnLayout.h in Headers */ = {isa = PBXBuildFile; fileRef = 745B2D5E1E5A8E1E0092D38A /* WXMultiColumnLayout.h */; };
		DCA445DB1EFA59AA00D0CFA8 /* WXRecyclerComponent.h in Headers */ = {isa = PBXBuildFile; fileRef = 745B2D601E5A8E1E0092D38A /* WXRecyclerComponent.h */; };
		DCA445DC1EFA59AD00D0CFA8 /* WXRecyclerDataController.h in Headers */ = {isa = PBXBuildFile; fileRef = 745B2D621E5A8E1E0092D38A /* WXRecyclerDataController.h */; };
		DCA445DD1EFA59B300D0CFA8 /* WXRecyclerUpdateController.h in Headers */ = {isa = PBXBuildFile; fileRef = 745B2D641E5A8E1E0092D38A /* WXRecyclerUpdateController.h */; };
		DCA445DE1EFA59B800D0CFA8 /* WXSectionDataController.h in Headers */ = {isa = PBXBuildFile; fileRef = 745B2D661E5A8E1E0092D38A /* WXSectionDataController.h */; };
		DCA445DF1EFA59BC00D0CFA8 /* WXLoadingComponent.h in Headers */ = {isa = PBXBuildFile; fileRef = 2A837AAC1CD9DE9200AEDF03 /* WXLoadingComponent.h */; };
		DCA445E01EFA59CD00D0CFA8 /* WXLoadingIndicator.h in Headers */ = {isa = PBXBuildFile; fileRef = 2A837AAE1CD9DE9200AEDF03 /* WXLoadingIndicator.h */; };
		DCA445E11EFA59D100D0CFA8 /* WXSliderNeighborComponent.h in Headers */ = {isa = PBXBuildFile; fileRef = DCC77C121D770AE300CE7288 /* WXSliderNeighborComponent.h */; };
		DCA445E21EFA59D700D0CFA8 /* WXRefreshComponent.h in Headers */ = {isa = PBXBuildFile; fileRef = 2A837AB01CD9DE9200AEDF03 /* WXRefreshComponent.h */; };
		DCA445E31EFA59DA00D0CFA8 /* WXEmbedComponent.h in Headers */ = {isa = PBXBuildFile; fileRef = 59CE27E61CC387DB000BE37A /* WXEmbedComponent.h */; };
		DCA445E41EFA59DC00D0CFA8 /* WXVideoComponent.h in Headers */ = {isa = PBXBuildFile; fileRef = 2A8E65881C7C7AA20025C7B7 /* WXVideoComponent.h */; };
		DCA445E51EFA59E100D0CFA8 /* WXDivComponent.h in Headers */ = {isa = PBXBuildFile; fileRef = 77E65A0B1C155E99008B8775 /* WXDivComponent.h */; };
		DCA445E61EFA59E500D0CFA8 /* WXImageComponent.h in Headers */ = {isa = PBXBuildFile; fileRef = 77E65A0F1C155EA8008B8775 /* WXImageComponent.h */; };
		DCA445E71EFA59E900D0CFA8 /* WXTextComponent.h in Headers */ = {isa = PBXBuildFile; fileRef = 77E65A131C155EB5008B8775 /* WXTextComponent.h */; };
		DCA445E81EFA59EF00D0CFA8 /* WXCycleSliderComponent.h in Headers */ = {isa = PBXBuildFile; fileRef = 37B51EE21E97804D0040A743 /* WXCycleSliderComponent.h */; };
		DCA445E91EFA59F900D0CFA8 /* WXSliderComponent.h in Headers */ = {isa = PBXBuildFile; fileRef = 2A44AB0F1C1AD5B00067A7EA /* WXSliderComponent.h */; };
		DCA445EA1EFA5A0300D0CFA8 /* WXCellComponent.h in Headers */ = {isa = PBXBuildFile; fileRef = 74CC7A1A1C2BC5F800829368 /* WXCellComponent.h */; };
		DCA445EB1EFA5A0B00D0CFA8 /* WXTextInputComponent.h in Headers */ = {isa = PBXBuildFile; fileRef = 2A1F57B51C75C6A600B58017 /* WXTextInputComponent.h */; };
		DCA445EC1EFA5A0E00D0CFA8 /* WXTextAreaComponent.h in Headers */ = {isa = PBXBuildFile; fileRef = DC03ADB81D508719003F76E7 /* WXTextAreaComponent.h */; };
		DCA445ED1EFA5A1200D0CFA8 /* WXTransform.h in Headers */ = {isa = PBXBuildFile; fileRef = D317338A1C57257000BB7539 /* WXTransform.h */; };
		DCA445EE1EFA5A1500D0CFA8 /* WXWebComponent.h in Headers */ = {isa = PBXBuildFile; fileRef = D312CE391C730DEB00046D68 /* WXWebComponent.h */; };
		DCA445EF1EFA5A1800D0CFA8 /* WXSwitchComponent.h in Headers */ = {isa = PBXBuildFile; fileRef = 2A60CE9A1C91733E00857B9F /* WXSwitchComponent.h */; };
		DCA445F01EFA5A1D00D0CFA8 /* WXComponent_internal.h in Headers */ = {isa = PBXBuildFile; fileRef = 741081251CEDB4EC001BC6E5 /* WXComponent_internal.h */; };
		DCA445F11EFA5A2000D0CFA8 /* WXCanvasComponent.h in Headers */ = {isa = PBXBuildFile; fileRef = D33451061D3E19480083598A /* WXCanvasComponent.h */; };
		DCA445F21EFA5A2300D0CFA8 /* WXHeaderComponent.h in Headers */ = {isa = PBXBuildFile; fileRef = 744D610A1E49978200B624B3 /* WXHeaderComponent.h */; };
		DCA445F31EFA5A2500D0CFA8 /* WXFooterComponent.h in Headers */ = {isa = PBXBuildFile; fileRef = 744D610E1E49979000B624B3 /* WXFooterComponent.h */; };
		DCA445F41EFA5A2800D0CFA8 /* WXNavigationDefaultImpl.h in Headers */ = {isa = PBXBuildFile; fileRef = 59A583041CF5B2FD0081FD3E /* WXNavigationDefaultImpl.h */; };
		DCA445F51EFA5A2A00D0CFA8 /* WXURLRewriteDefaultImpl.h in Headers */ = {isa = PBXBuildFile; fileRef = 74EF31AB1DE58BE200667A07 /* WXURLRewriteDefaultImpl.h */; };
		DCA445F71EFA5A3100D0CFA8 /* WXPickerModule.h in Headers */ = {isa = PBXBuildFile; fileRef = C4B834261DE69B09007AD27E /* WXPickerModule.h */; };
		DCA445F81EFA5A3500D0CFA8 /* WXGlobalEventModule.h in Headers */ = {isa = PBXBuildFile; fileRef = DCA0EF621D6EED6F00CB18B9 /* WXGlobalEventModule.h */; };
		DCA445F91EFA5A3700D0CFA8 /* WXClipboardModule.h in Headers */ = {isa = PBXBuildFile; fileRef = 1D3000EF1D40B9AB004F3B4F /* WXClipboardModule.h */; };
		DCA445FA1EFA5A3A00D0CFA8 /* WXNavigatorModule.h in Headers */ = {isa = PBXBuildFile; fileRef = 59A5961E1CB6311F0012CD52 /* WXNavigatorModule.h */; };
		DCA445FB1EFA5A3C00D0CFA8 /* WXStorageModule.h in Headers */ = {isa = PBXBuildFile; fileRef = 59A596201CB6311F0012CD52 /* WXStorageModule.h */; };
		DCA445FC1EFA5A3E00D0CFA8 /* WXStreamModule.h in Headers */ = {isa = PBXBuildFile; fileRef = 74A4BAA41CB4F98300195969 /* WXStreamModule.h */; };
		DCA445FD1EFA5A4000D0CFA8 /* WXAnimationModule.h in Headers */ = {isa = PBXBuildFile; fileRef = 594C28911CF9E61A009793A4 /* WXAnimationModule.h */; };
		DCA445FE1EFA5A4300D0CFA8 /* WXAnimationLayout.h in Headers */ = {isa = PBXBuildFile; fileRef = 375A228E1EC440A600BC2086 /* WXAnimationLayout.h */; };
		DCA445FF1EFA5A4600D0CFA8 /* WXInstanceWrap.h in Headers */ = {isa = PBXBuildFile; fileRef = 2AFEB1791C747139000507FA /* WXInstanceWrap.h */; };
		DCA446001EFA5A4800D0CFA8 /* WXDomModule.h in Headers */ = {isa = PBXBuildFile; fileRef = 77E659D81C07F594008B8775 /* WXDomModule.h */; };
		DCA446011EFA5A4B00D0CFA8 /* WXTimerModule.h in Headers */ = {isa = PBXBuildFile; fileRef = D3FC0DF51C508B2A002B9E31 /* WXTimerModule.h */; };
		DCA446021EFA5A5000D0CFA8 /* WXWebViewModule.h in Headers */ = {isa = PBXBuildFile; fileRef = D362F94D1C83EDA20003F546 /* WXWebViewModule.h */; };
		DCA446031EFA5A5200D0CFA8 /* WXCanvasModule.h in Headers */ = {isa = PBXBuildFile; fileRef = D334510A1D3E19B80083598A /* WXCanvasModule.h */; };
		DCA446041EFA5A5500D0CFA8 /* WXMetaModule.h in Headers */ = {isa = PBXBuildFile; fileRef = 74BB5FB71DFEE81A004FC3DF /* WXMetaModule.h */; };
		DCA446051EFA5A5800D0CFA8 /* WXBoxShadow.h in Headers */ = {isa = PBXBuildFile; fileRef = C4D872231E5DDF7500E39BC1 /* WXBoxShadow.h */; };
		DCA446061EFA5A5B00D0CFA8 /* NSTimer+Weex.h in Headers */ = {isa = PBXBuildFile; fileRef = 59D3CA481CFC3CE1008835DC /* NSTimer+Weex.h */; };
		DCA446071EFA5A6500D0CFA8 /* WXWeakObjectWrapper.h in Headers */ = {isa = PBXBuildFile; fileRef = 742389991C3174EB00D748CA /* WXWeakObjectWrapper.h */; };
		DCA446081EFA5A6A00D0CFA8 /* NSArray+Weex.h in Headers */ = {isa = PBXBuildFile; fileRef = 7469869D1C4E2C000054A57E /* NSArray+Weex.h */; };
		DCA446091EFA5A6D00D0CFA8 /* WXThreadSafeCounter.h in Headers */ = {isa = PBXBuildFile; fileRef = 746319001C60AFC100EFEBD4 /* WXThreadSafeCounter.h */; };
		DCA4460A1EFA5A6F00D0CFA8 /* WXSimulatorShortcutManager.h in Headers */ = {isa = PBXBuildFile; fileRef = 743933B21C7ED9AA00773BB7 /* WXSimulatorShortcutManager.h */; };
		DCA4460B1EFA5A7200D0CFA8 /* WXAssert.h in Headers */ = {isa = PBXBuildFile; fileRef = 74915F451C8EB02B00BEBCC0 /* WXAssert.h */; };
		DCA4460C1EFA5A7600D0CFA8 /* WXThreadSafeMutableDictionary.h in Headers */ = {isa = PBXBuildFile; fileRef = 74A4BA981CB3BAA100195969 /* WXThreadSafeMutableDictionary.h */; };
		DCA4460D1EFA5A7900D0CFA8 /* WXThreadSafeMutableArray.h in Headers */ = {isa = PBXBuildFile; fileRef = 7461F8A61CFC33A800F62D44 /* WXThreadSafeMutableArray.h */; };
		DCA4460E1EFA5A7E00D0CFA8 /* WXLength.h in Headers */ = {isa = PBXBuildFile; fileRef = 747DF6801E31AEE4005C53A8 /* WXLength.h */; };
		DCA4460F1EFA5A8100D0CFA8 /* WXDiffUtil.h in Headers */ = {isa = PBXBuildFile; fileRef = 744D61121E4AF23E00B624B3 /* WXDiffUtil.h */; };
		DCA446101EFA5A8500D0CFA8 /* WXBridgeMethod.h in Headers */ = {isa = PBXBuildFile; fileRef = 2A919DA41E321F1F006EB6B5 /* WXBridgeMethod.h */; };
		DCA446111EFA5A8800D0CFA8 /* WXModuleMethod.h in Headers */ = {isa = PBXBuildFile; fileRef = 74862F7B1E03A0F300B7A041 /* WXModuleMethod.h */; };
		DCA446121EFA5A8A00D0CFA8 /* WXComponentMethod.h in Headers */ = {isa = PBXBuildFile; fileRef = 74862F7F1E03A24500B7A041 /* WXComponentMethod.h */; };
		DCA446131EFA5A8C00D0CFA8 /* WXCallJSMethod.h in Headers */ = {isa = PBXBuildFile; fileRef = 74D2051E1E091B8000128F44 /* WXCallJSMethod.h */; };
		DCA446151EFA5A9000D0CFA8 /* WXBridgeContext.h in Headers */ = {isa = PBXBuildFile; fileRef = 59A582FA1CF5B17B0081FD3E /* WXBridgeContext.h */; };
		DCA446161EFA5A9600D0CFA8 /* WXJSCoreBridge.h in Headers */ = {isa = PBXBuildFile; fileRef = 77D1613A1C02DEA60010B15B /* WXJSCoreBridge.h */; };
		DCA446171EFA5A9900D0CFA8 /* WXPolyfillSet.h in Headers */ = {isa = PBXBuildFile; fileRef = 74AD99821D5B0E59008F0336 /* WXPolyfillSet.h */; };
		DCA446181EFA5A9B00D0CFA8 /* JSValue+Weex.h in Headers */ = {isa = PBXBuildFile; fileRef = 74862F771E02B88D00B7A041 /* JSValue+Weex.h */; };
		DCA446191EFA5A9E00D0CFA8 /* WXServiceFactory.h in Headers */ = {isa = PBXBuildFile; fileRef = 740451E81E14BB26004157CB /* WXServiceFactory.h */; };
		DCA4461A1EFA5AA000D0CFA8 /* WXInvocationConfig.h in Headers */ = {isa = PBXBuildFile; fileRef = DCF0875F1DCAE161005CD6EB /* WXInvocationConfig.h */; };
		DCA4461B1EFA5AA200D0CFA8 /* WXDatePickerManager.h in Headers */ = {isa = PBXBuildFile; fileRef = C41E1A951DC1FD15009C7F90 /* WXDatePickerManager.h */; };
		DCA4461C1EFA5AA600D0CFA8 /* WXModuleFactory.h in Headers */ = {isa = PBXBuildFile; fileRef = 77E659EF1C0C3612008B8775 /* WXModuleFactory.h */; };
		DCA4461D1EFA5AAA00D0CFA8 /* WXHandlerFactory.h in Headers */ = {isa = PBXBuildFile; fileRef = 74A4BA9C1CB3C0A100195969 /* WXHandlerFactory.h */; };
		DCA4461E1EFA5AAF00D0CFA8 /* WXComponentFactory.h in Headers */ = {isa = PBXBuildFile; fileRef = 741081211CED6756001BC6E5 /* WXComponentFactory.h */; };
		DCA4461F1EFA5AB100D0CFA8 /* WXRuleManager.h in Headers */ = {isa = PBXBuildFile; fileRef = DCAB35FC1D658EB700C0EA70 /* WXRuleManager.h */; };
		DCA446201EFA5AB800D0CFA8 /* WXComponent+Navigation.h in Headers */ = {isa = PBXBuildFile; fileRef = 59A5961A1CB630F10012CD52 /* WXComponent+Navigation.h */; };
		DCA446211EFA5ABA00D0CFA8 /* WXSDKInstance_private.h in Headers */ = {isa = PBXBuildFile; fileRef = 748B25161C44A6F9005D491E /* WXSDKInstance_private.h */; };
		DCA446221EFA5AC400D0CFA8 /* WXResourceRequestHandlerDefaultImpl.h in Headers */ = {isa = PBXBuildFile; fileRef = 742AD7281DF98C45007DC46C /* WXResourceRequestHandlerDefaultImpl.h */; };
		DCA446241EFA5AFE00D0CFA8 /* UIKit.framework in Frameworks */ = {isa = PBXBuildFile; fileRef = DCA446231EFA5AFE00D0CFA8 /* UIKit.framework */; };
		DCA446271EFA5DAF00D0CFA8 /* WeexSDK.h in Headers */ = {isa = PBXBuildFile; fileRef = DCA446261EFA5DAF00D0CFA8 /* WeexSDK.h */; settings = {ATTRIBUTES = (Public, ); }; };
		DCA446281EFA611300D0CFA8 /* Layout.c in Sources */ = {isa = PBXBuildFile; fileRef = 59D3CA3E1CF9ED57008835DC /* Layout.c */; };
		DCA446291EFA688B00D0CFA8 /* WeexSDK.h in Headers */ = {isa = PBXBuildFile; fileRef = DCA446261EFA5DAF00D0CFA8 /* WeexSDK.h */; settings = {ATTRIBUTES = (Public, ); }; };
		DCAB35FE1D658EB700C0EA70 /* WXRuleManager.h in Headers */ = {isa = PBXBuildFile; fileRef = DCAB35FC1D658EB700C0EA70 /* WXRuleManager.h */; };
		DCAB35FF1D658EB700C0EA70 /* WXRuleManager.m in Sources */ = {isa = PBXBuildFile; fileRef = DCAB35FD1D658EB700C0EA70 /* WXRuleManager.m */; };
		DCC77C131D770AE300CE7288 /* WXSliderNeighborComponent.m in Sources */ = {isa = PBXBuildFile; fileRef = DCC77C111D770AE300CE7288 /* WXSliderNeighborComponent.m */; };
		DCC77C141D770AE300CE7288 /* WXSliderNeighborComponent.h in Headers */ = {isa = PBXBuildFile; fileRef = DCC77C121D770AE300CE7288 /* WXSliderNeighborComponent.h */; };
		DCDFED011E68238F00C228D7 /* WXJSExceptionProtocol.h in Headers */ = {isa = PBXBuildFile; fileRef = DCDFED001E68238F00C228D7 /* WXJSExceptionProtocol.h */; settings = {ATTRIBUTES = (Public, ); }; };
		DCF087611DCAE161005CD6EB /* WXInvocationConfig.h in Headers */ = {isa = PBXBuildFile; fileRef = DCF0875F1DCAE161005CD6EB /* WXInvocationConfig.h */; };
		DCF087621DCAE161005CD6EB /* WXInvocationConfig.m in Sources */ = {isa = PBXBuildFile; fileRef = DCF087601DCAE161005CD6EB /* WXInvocationConfig.m */; };
		DCF0CD9E1EAF3A6B0062CA8F /* native-bundle-main.js in Resources */ = {isa = PBXBuildFile; fileRef = DCF0CD9D1EAF3A6B0062CA8F /* native-bundle-main.js */; };
		DCF343671E49CAEE00A2FB34 /* WXJSExceptionInfo.h in Headers */ = {isa = PBXBuildFile; fileRef = DCF343651E49CAEE00A2FB34 /* WXJSExceptionInfo.h */; settings = {ATTRIBUTES = (Public, ); }; };
		DCF343681E49CAEE00A2FB34 /* WXJSExceptionInfo.m in Sources */ = {isa = PBXBuildFile; fileRef = DCF343661E49CAEE00A2FB34 /* WXJSExceptionInfo.m */; };
/* End PBXBuildFile section */

/* Begin PBXContainerItemProxy section */
		74C896431D2AC2210043B82A /* PBXContainerItemProxy */ = {
			isa = PBXContainerItemProxy;
			containerPortal = 77D160F41C02DBE70010B15B /* Project object */;
			proxyType = 1;
			remoteGlobalIDString = 77D160FC1C02DBE70010B15B;
			remoteInfo = WeexSDK;
		};
/* End PBXContainerItemProxy section */

/* Begin PBXCopyFilesBuildPhase section */
		2A42AF831C23B33E00818EA6 /* Copy Files */ = {
			isa = PBXCopyFilesBuildPhase;
			buildActionMask = 2147483647;
			dstPath = "include/$(PRODUCT_NAME)";
			dstSubfolderSpec = 16;
			files = (
				2A42AF881C23B33E00818EA6 /* WeexSDK_MTL.h in Copy Files */,
			);
			name = "Copy Files";
			runOnlyForDeploymentPostprocessing = 0;
		};
/* End PBXCopyFilesBuildPhase section */

/* Begin PBXFileReference section */
		042013AC1E66CD6A001FC79C /* WXValidateProtocol.h */ = {isa = PBXFileReference; fileEncoding = 4; lastKnownFileType = sourcecode.c.h; path = WXValidateProtocol.h; sourceTree = "<group>"; };
		1C1A2BEC1D91172800539AA1 /* WXConvertTests.m */ = {isa = PBXFileReference; fileEncoding = 4; lastKnownFileType = sourcecode.c.objc; path = WXConvertTests.m; sourceTree = "<group>"; };
		1D3000EF1D40B9AB004F3B4F /* WXClipboardModule.h */ = {isa = PBXFileReference; fileEncoding = 4; lastKnownFileType = sourcecode.c.h; path = WXClipboardModule.h; sourceTree = "<group>"; };
		1D3000F01D40B9AB004F3B4F /* WXClipboardModule.m */ = {isa = PBXFileReference; fileEncoding = 4; lastKnownFileType = sourcecode.c.objc; path = WXClipboardModule.m; sourceTree = "<group>"; };
		2A1F57B51C75C6A600B58017 /* WXTextInputComponent.h */ = {isa = PBXFileReference; fileEncoding = 4; lastKnownFileType = sourcecode.c.h; path = WXTextInputComponent.h; sourceTree = "<group>"; };
		2A1F57B61C75C6A600B58017 /* WXTextInputComponent.m */ = {isa = PBXFileReference; fileEncoding = 4; lastKnownFileType = sourcecode.c.objc; path = WXTextInputComponent.m; sourceTree = "<group>"; };
		2A27E7D71C3E360B00D7A552 /* SRWebSocket.h */ = {isa = PBXFileReference; fileEncoding = 4; lastKnownFileType = sourcecode.c.h; name = SRWebSocket.h; path = dependency/SRWebSocket.h; sourceTree = "<group>"; };
		2A27E7D81C3E360B00D7A552 /* SRWebSocket.m */ = {isa = PBXFileReference; fileEncoding = 4; lastKnownFileType = sourcecode.c.objc; name = SRWebSocket.m; path = dependency/SRWebSocket.m; sourceTree = "<group>"; };
		2A42AF851C23B33E00818EA6 /* libWeexSDK_MTL.a */ = {isa = PBXFileReference; explicitFileType = archive.ar; includeInIndex = 0; path = libWeexSDK_MTL.a; sourceTree = BUILT_PRODUCTS_DIR; };
		2A42AF871C23B33E00818EA6 /* WeexSDK_MTL.h */ = {isa = PBXFileReference; lastKnownFileType = sourcecode.c.h; path = WeexSDK_MTL.h; sourceTree = "<group>"; };
		2A42AF891C23B33E00818EA6 /* WeexSDK_MTL.m */ = {isa = PBXFileReference; lastKnownFileType = sourcecode.c.objc; path = WeexSDK_MTL.m; sourceTree = "<group>"; };
		2A4445BE1CA8FD56009E7C6D /* WXTextComponentProtocol.h */ = {isa = PBXFileReference; fileEncoding = 4; lastKnownFileType = sourcecode.c.h; path = WXTextComponentProtocol.h; sourceTree = "<group>"; };
		2A44AB0F1C1AD5B00067A7EA /* WXSliderComponent.h */ = {isa = PBXFileReference; fileEncoding = 4; lastKnownFileType = sourcecode.c.h; path = WXSliderComponent.h; sourceTree = "<group>"; };
		2A60CE9A1C91733E00857B9F /* WXSwitchComponent.h */ = {isa = PBXFileReference; fileEncoding = 4; lastKnownFileType = sourcecode.c.h; path = WXSwitchComponent.h; sourceTree = "<group>"; };
		2A60CE9B1C91733E00857B9F /* WXSwitchComponent.m */ = {isa = PBXFileReference; fileEncoding = 4; lastKnownFileType = sourcecode.c.objc; path = WXSwitchComponent.m; sourceTree = "<group>"; };
		2A837AAC1CD9DE9200AEDF03 /* WXLoadingComponent.h */ = {isa = PBXFileReference; fileEncoding = 4; lastKnownFileType = sourcecode.c.h; path = WXLoadingComponent.h; sourceTree = "<group>"; };
		2A837AAD1CD9DE9200AEDF03 /* WXLoadingComponent.m */ = {isa = PBXFileReference; fileEncoding = 4; lastKnownFileType = sourcecode.c.objc; path = WXLoadingComponent.m; sourceTree = "<group>"; };
		2A837AAE1CD9DE9200AEDF03 /* WXLoadingIndicator.h */ = {isa = PBXFileReference; fileEncoding = 4; lastKnownFileType = sourcecode.c.h; path = WXLoadingIndicator.h; sourceTree = "<group>"; };
		2A837AAF1CD9DE9200AEDF03 /* WXLoadingIndicator.m */ = {isa = PBXFileReference; fileEncoding = 4; lastKnownFileType = sourcecode.c.objc; path = WXLoadingIndicator.m; sourceTree = "<group>"; };
		2A837AB01CD9DE9200AEDF03 /* WXRefreshComponent.h */ = {isa = PBXFileReference; fileEncoding = 4; lastKnownFileType = sourcecode.c.h; path = WXRefreshComponent.h; sourceTree = "<group>"; };
		2A837AB11CD9DE9200AEDF03 /* WXRefreshComponent.m */ = {isa = PBXFileReference; fileEncoding = 4; lastKnownFileType = sourcecode.c.objc; path = WXRefreshComponent.m; sourceTree = "<group>"; };
		2A8E65881C7C7AA20025C7B7 /* WXVideoComponent.h */ = {isa = PBXFileReference; fileEncoding = 4; lastKnownFileType = sourcecode.c.h; path = WXVideoComponent.h; sourceTree = "<group>"; };
		2A8E65891C7C7AA20025C7B7 /* WXVideoComponent.m */ = {isa = PBXFileReference; fileEncoding = 4; lastKnownFileType = sourcecode.c.objc; path = WXVideoComponent.m; sourceTree = "<group>"; };
		2A919DA41E321F1F006EB6B5 /* WXBridgeMethod.h */ = {isa = PBXFileReference; fileEncoding = 4; lastKnownFileType = sourcecode.c.h; path = WXBridgeMethod.h; sourceTree = "<group>"; };
		2A919DA51E321F1F006EB6B5 /* WXBridgeMethod.m */ = {isa = PBXFileReference; fileEncoding = 4; lastKnownFileType = sourcecode.c.objc; path = WXBridgeMethod.m; sourceTree = "<group>"; };
		2AAFC1B41C48DFF70026D2FE /* WXSDKError.h */ = {isa = PBXFileReference; fileEncoding = 4; lastKnownFileType = sourcecode.c.h; name = WXSDKError.h; path = ../Engine/WXSDKError.h; sourceTree = "<group>"; };
		2AC750221C7565690041D390 /* WXIndicatorComponent.h */ = {isa = PBXFileReference; fileEncoding = 4; lastKnownFileType = sourcecode.c.h; path = WXIndicatorComponent.h; sourceTree = "<group>"; };
		2AC750231C7565690041D390 /* WXIndicatorComponent.m */ = {isa = PBXFileReference; fileEncoding = 4; lastKnownFileType = sourcecode.c.objc; path = WXIndicatorComponent.m; sourceTree = "<group>"; };
		2AE5B7501CAB7DBD0082FDDB /* WXAComponent.h */ = {isa = PBXFileReference; fileEncoding = 4; lastKnownFileType = sourcecode.c.h; path = WXAComponent.h; sourceTree = "<group>"; };
		2AE5B7511CAB7DBD0082FDDB /* WXAComponent.m */ = {isa = PBXFileReference; fileEncoding = 4; lastKnownFileType = sourcecode.c.objc; path = WXAComponent.m; sourceTree = "<group>"; };
		2AE5B7551CABA04E0082FDDB /* WXEventModuleProtocol.h */ = {isa = PBXFileReference; fileEncoding = 4; lastKnownFileType = sourcecode.c.h; path = WXEventModuleProtocol.h; sourceTree = "<group>"; };
		2AFEB1791C747139000507FA /* WXInstanceWrap.h */ = {isa = PBXFileReference; fileEncoding = 4; lastKnownFileType = sourcecode.c.h; path = WXInstanceWrap.h; sourceTree = "<group>"; };
		2AFEB17A1C747139000507FA /* WXInstanceWrap.m */ = {isa = PBXFileReference; fileEncoding = 4; lastKnownFileType = sourcecode.c.objc; path = WXInstanceWrap.m; sourceTree = "<group>"; };
		375A228D1EC440A600BC2086 /* WXAnimationLayout.m */ = {isa = PBXFileReference; fileEncoding = 4; lastKnownFileType = sourcecode.c.objc; path = WXAnimationLayout.m; sourceTree = "<group>"; };
		375A228E1EC440A600BC2086 /* WXAnimationLayout.h */ = {isa = PBXFileReference; fileEncoding = 4; lastKnownFileType = sourcecode.c.h; path = WXAnimationLayout.h; sourceTree = "<group>"; };
		37B51EE21E97804D0040A743 /* WXCycleSliderComponent.h */ = {isa = PBXFileReference; fileEncoding = 4; lastKnownFileType = sourcecode.c.h; path = WXCycleSliderComponent.h; sourceTree = "<group>"; };
		37B51EE31E97804D0040A743 /* WXCycleSliderComponent.m */ = {isa = PBXFileReference; fileEncoding = 4; lastKnownFileType = sourcecode.c.objc; path = WXCycleSliderComponent.m; sourceTree = "<group>"; };
		591324A21D49B7F1004E89ED /* WXTimerModuleTests.m */ = {isa = PBXFileReference; fileEncoding = 4; lastKnownFileType = sourcecode.c.objc; path = WXTimerModuleTests.m; sourceTree = "<group>"; };
		591DD32F1D23AD5800BE8709 /* WXErrorView.m */ = {isa = PBXFileReference; fileEncoding = 4; lastKnownFileType = sourcecode.c.objc; path = WXErrorView.m; sourceTree = "<group>"; };
		591DD3301D23AD5800BE8709 /* WXErrorView.h */ = {isa = PBXFileReference; fileEncoding = 4; lastKnownFileType = sourcecode.c.h; path = WXErrorView.h; sourceTree = "<group>"; };
		594C28901CF9E61A009793A4 /* WXAnimationModule.m */ = {isa = PBXFileReference; fileEncoding = 4; lastKnownFileType = sourcecode.c.objc; path = WXAnimationModule.m; sourceTree = "<group>"; };
		594C28911CF9E61A009793A4 /* WXAnimationModule.h */ = {isa = PBXFileReference; fileEncoding = 4; lastKnownFileType = sourcecode.c.h; path = WXAnimationModule.h; sourceTree = "<group>"; };
		59597F961D2A041700EE9317 /* WXDebugLoggerBridge.h */ = {isa = PBXFileReference; fileEncoding = 4; lastKnownFileType = sourcecode.c.h; path = WXDebugLoggerBridge.h; sourceTree = "<group>"; };
		59597F971D2A041700EE9317 /* WXDebugLoggerBridge.m */ = {isa = PBXFileReference; fileEncoding = 4; lastKnownFileType = sourcecode.c.objc; path = WXDebugLoggerBridge.m; sourceTree = "<group>"; };
		596FDD651D3F52700082CD5B /* WXAnimationModuleTests.m */ = {isa = PBXFileReference; fileEncoding = 4; lastKnownFileType = sourcecode.c.objc; path = WXAnimationModuleTests.m; sourceTree = "<group>"; };
		596FDD671D3F9EFF0082CD5B /* TestSupportUtils.h */ = {isa = PBXFileReference; fileEncoding = 4; lastKnownFileType = sourcecode.c.h; path = TestSupportUtils.h; sourceTree = "<group>"; };
		596FDD681D3F9EFF0082CD5B /* TestSupportUtils.m */ = {isa = PBXFileReference; fileEncoding = 4; lastKnownFileType = sourcecode.c.objc; path = TestSupportUtils.m; sourceTree = "<group>"; };
		597334B01D4D9E7F00988789 /* WXSDKManagerTests.m */ = {isa = PBXFileReference; fileEncoding = 4; lastKnownFileType = sourcecode.c.objc; path = WXSDKManagerTests.m; sourceTree = "<group>"; };
		597334B21D4DE1A600988789 /* WXBridgeMethodTests.m */ = {isa = PBXFileReference; fileEncoding = 4; lastKnownFileType = sourcecode.c.objc; path = WXBridgeMethodTests.m; sourceTree = "<group>"; };
		598805AC1D52D8C800EDED2C /* WXStorageTests.m */ = {isa = PBXFileReference; fileEncoding = 4; lastKnownFileType = sourcecode.c.objc; path = WXStorageTests.m; sourceTree = "<group>"; };
		5996BD6F1D49EC0600C0FEA6 /* WXInstanceWrapTests.m */ = {isa = PBXFileReference; fileEncoding = 4; lastKnownFileType = sourcecode.c.objc; path = WXInstanceWrapTests.m; sourceTree = "<group>"; };
		5996BD741D4D8A0E00C0FEA6 /* WXSDKEngineTests.m */ = {isa = PBXFileReference; fileEncoding = 4; lastKnownFileType = sourcecode.c.objc; path = WXSDKEngineTests.m; sourceTree = "<group>"; };
		59A582D31CF481110081FD3E /* WXAppMonitorProtocol.h */ = {isa = PBXFileReference; fileEncoding = 4; lastKnownFileType = sourcecode.c.h; path = WXAppMonitorProtocol.h; sourceTree = "<group>"; };
		59A582FA1CF5B17B0081FD3E /* WXBridgeContext.h */ = {isa = PBXFileReference; fileEncoding = 4; lastKnownFileType = sourcecode.c.h; path = WXBridgeContext.h; sourceTree = "<group>"; };
		59A582FB1CF5B17B0081FD3E /* WXBridgeContext.m */ = {isa = PBXFileReference; fileEncoding = 4; lastKnownFileType = sourcecode.c.objc; path = WXBridgeContext.m; sourceTree = "<group>"; };
		59A583041CF5B2FD0081FD3E /* WXNavigationDefaultImpl.h */ = {isa = PBXFileReference; fileEncoding = 4; lastKnownFileType = sourcecode.c.h; path = WXNavigationDefaultImpl.h; sourceTree = "<group>"; };
		59A583051CF5B2FD0081FD3E /* WXNavigationDefaultImpl.m */ = {isa = PBXFileReference; fileEncoding = 4; lastKnownFileType = sourcecode.c.objc; path = WXNavigationDefaultImpl.m; sourceTree = "<group>"; };
		59A596171CB630E50012CD52 /* WXNavigationProtocol.h */ = {isa = PBXFileReference; fileEncoding = 4; lastKnownFileType = sourcecode.c.h; path = WXNavigationProtocol.h; sourceTree = "<group>"; };
		59A5961A1CB630F10012CD52 /* WXComponent+Navigation.h */ = {isa = PBXFileReference; fileEncoding = 4; lastKnownFileType = sourcecode.c.h; path = "WXComponent+Navigation.h"; sourceTree = "<group>"; };
		59A5961B1CB630F10012CD52 /* WXComponent+Navigation.m */ = {isa = PBXFileReference; fileEncoding = 4; lastKnownFileType = sourcecode.c.objc; path = "WXComponent+Navigation.m"; sourceTree = "<group>"; };
		59A5961E1CB6311F0012CD52 /* WXNavigatorModule.h */ = {isa = PBXFileReference; fileEncoding = 4; lastKnownFileType = sourcecode.c.h; path = WXNavigatorModule.h; sourceTree = "<group>"; };
		59A5961F1CB6311F0012CD52 /* WXNavigatorModule.m */ = {isa = PBXFileReference; fileEncoding = 4; lastKnownFileType = sourcecode.c.objc; path = WXNavigatorModule.m; sourceTree = "<group>"; };
		59A596201CB6311F0012CD52 /* WXStorageModule.h */ = {isa = PBXFileReference; fileEncoding = 4; lastKnownFileType = sourcecode.c.h; path = WXStorageModule.h; sourceTree = "<group>"; };
		59A596211CB6311F0012CD52 /* WXStorageModule.m */ = {isa = PBXFileReference; fileEncoding = 4; lastKnownFileType = sourcecode.c.objc; path = WXStorageModule.m; sourceTree = "<group>"; };
		59A5962B1CB632050012CD52 /* WXBaseViewController.h */ = {isa = PBXFileReference; fileEncoding = 4; lastKnownFileType = sourcecode.c.h; path = WXBaseViewController.h; sourceTree = "<group>"; };
		59A5962C1CB632050012CD52 /* WXBaseViewController.m */ = {isa = PBXFileReference; fileEncoding = 4; lastKnownFileType = sourcecode.c.objc; path = WXBaseViewController.m; sourceTree = "<group>"; };
		59A5962D1CB632050012CD52 /* WXRootViewController.h */ = {isa = PBXFileReference; fileEncoding = 4; lastKnownFileType = sourcecode.c.h; path = WXRootViewController.h; sourceTree = "<group>"; };
		59A5962E1CB632050012CD52 /* WXRootViewController.m */ = {isa = PBXFileReference; fileEncoding = 4; lastKnownFileType = sourcecode.c.objc; path = WXRootViewController.m; sourceTree = "<group>"; };
		59AC02501D2A7E6E00355112 /* wx_load_error@3x.png */ = {isa = PBXFileReference; lastKnownFileType = image.png; path = "wx_load_error@3x.png"; sourceTree = "<group>"; };
		59CE27E61CC387DB000BE37A /* WXEmbedComponent.h */ = {isa = PBXFileReference; fileEncoding = 4; lastKnownFileType = sourcecode.c.h; path = WXEmbedComponent.h; sourceTree = "<group>"; };
		59CE27E71CC387DB000BE37A /* WXEmbedComponent.m */ = {isa = PBXFileReference; fileEncoding = 4; lastKnownFileType = sourcecode.c.objc; path = WXEmbedComponent.m; sourceTree = "<group>"; };
		59D3CA461CFC3CC0008835DC /* WXSliderComponent.m */ = {isa = PBXFileReference; fileEncoding = 4; lastKnownFileType = sourcecode.c.objc; path = WXSliderComponent.m; sourceTree = "<group>"; };
		59D3CA481CFC3CE1008835DC /* NSTimer+Weex.h */ = {isa = PBXFileReference; fileEncoding = 4; lastKnownFileType = sourcecode.c.h; path = "NSTimer+Weex.h"; sourceTree = "<group>"; };
		59D3CA491CFC3CE1008835DC /* NSTimer+Weex.m */ = {isa = PBXFileReference; fileEncoding = 4; lastKnownFileType = sourcecode.c.objc; path = "NSTimer+Weex.m"; sourceTree = "<group>"; };
		740451E81E14BB26004157CB /* WXServiceFactory.h */ = {isa = PBXFileReference; fileEncoding = 4; lastKnownFileType = sourcecode.c.h; path = WXServiceFactory.h; sourceTree = "<group>"; };
		740451E91E14BB26004157CB /* WXServiceFactory.m */ = {isa = PBXFileReference; fileEncoding = 4; lastKnownFileType = sourcecode.c.objc; path = WXServiceFactory.m; sourceTree = "<group>"; };
		7408C48C1CFB345D000BCCD0 /* WXComponent+Events.h */ = {isa = PBXFileReference; fileEncoding = 4; lastKnownFileType = sourcecode.c.h; path = "WXComponent+Events.h"; sourceTree = "<group>"; };
		7408C48D1CFB345D000BCCD0 /* WXComponent+Events.m */ = {isa = PBXFileReference; fileEncoding = 4; lastKnownFileType = sourcecode.c.objc; path = "WXComponent+Events.m"; sourceTree = "<group>"; };
		740938EA1D3D026600DBB801 /* WXComponentTests.m */ = {isa = PBXFileReference; fileEncoding = 4; lastKnownFileType = sourcecode.c.objc; path = WXComponentTests.m; sourceTree = "<group>"; };
		740938ED1D3D079100DBB801 /* JavaScriptCore.framework */ = {isa = PBXFileReference; lastKnownFileType = wrapper.framework; name = JavaScriptCore.framework; path = System/Library/Frameworks/JavaScriptCore.framework; sourceTree = SDKROOT; };
		740938F41D3D0DDE00DBB801 /* AVFoundation.framework */ = {isa = PBXFileReference; lastKnownFileType = wrapper.framework; name = AVFoundation.framework; path = System/Library/Frameworks/AVFoundation.framework; sourceTree = SDKROOT; };
		740938F61D3D0DFD00DBB801 /* CoreMedia.framework */ = {isa = PBXFileReference; lastKnownFileType = wrapper.framework; name = CoreMedia.framework; path = System/Library/Frameworks/CoreMedia.framework; sourceTree = SDKROOT; };
		740938F81D3D0E0300DBB801 /* MediaPlayer.framework */ = {isa = PBXFileReference; lastKnownFileType = wrapper.framework; name = MediaPlayer.framework; path = System/Library/Frameworks/MediaPlayer.framework; sourceTree = SDKROOT; };
		740938FA1D3D0E1700DBB801 /* AVKit.framework */ = {isa = PBXFileReference; lastKnownFileType = wrapper.framework; name = AVKit.framework; path = System/Library/Frameworks/AVKit.framework; sourceTree = SDKROOT; };
		7410811D1CED585A001BC6E5 /* WXComponentManager.h */ = {isa = PBXFileReference; fileEncoding = 4; lastKnownFileType = sourcecode.c.h; path = WXComponentManager.h; sourceTree = "<group>"; };
		7410811E1CED585A001BC6E5 /* WXComponentManager.m */ = {isa = PBXFileReference; fileEncoding = 4; lastKnownFileType = sourcecode.c.objc; path = WXComponentManager.m; sourceTree = "<group>"; };
		741081211CED6756001BC6E5 /* WXComponentFactory.h */ = {isa = PBXFileReference; fileEncoding = 4; lastKnownFileType = sourcecode.c.h; path = WXComponentFactory.h; sourceTree = "<group>"; };
		741081221CED6756001BC6E5 /* WXComponentFactory.m */ = {isa = PBXFileReference; fileEncoding = 4; lastKnownFileType = sourcecode.c.objc; path = WXComponentFactory.m; sourceTree = "<group>"; };
		741081251CEDB4EC001BC6E5 /* WXComponent_internal.h */ = {isa = PBXFileReference; fileEncoding = 4; lastKnownFileType = sourcecode.c.h; path = WXComponent_internal.h; sourceTree = "<group>"; };
		741DFE001DDD7D18009B020F /* WXRoundedRect.h */ = {isa = PBXFileReference; fileEncoding = 4; lastKnownFileType = sourcecode.c.h; path = WXRoundedRect.h; sourceTree = "<group>"; };
		741DFE011DDD7D18009B020F /* WXRoundedRect.mm */ = {isa = PBXFileReference; fileEncoding = 4; lastKnownFileType = sourcecode.cpp.objcpp; path = WXRoundedRect.mm; sourceTree = "<group>"; };
		741DFE041DDD9B2F009B020F /* UIBezierPath+Weex.h */ = {isa = PBXFileReference; fileEncoding = 4; lastKnownFileType = sourcecode.c.h; path = "UIBezierPath+Weex.h"; sourceTree = "<group>"; };
		741DFE051DDD9B2F009B020F /* UIBezierPath+Weex.m */ = {isa = PBXFileReference; fileEncoding = 4; lastKnownFileType = sourcecode.c.objc; path = "UIBezierPath+Weex.m"; sourceTree = "<group>"; };
		742389991C3174EB00D748CA /* WXWeakObjectWrapper.h */ = {isa = PBXFileReference; fileEncoding = 4; lastKnownFileType = sourcecode.c.h; path = WXWeakObjectWrapper.h; sourceTree = "<group>"; };
		7423899A1C3174EB00D748CA /* WXWeakObjectWrapper.m */ = {isa = PBXFileReference; fileEncoding = 4; lastKnownFileType = sourcecode.c.objc; path = WXWeakObjectWrapper.m; sourceTree = "<group>"; };
		7423899D1C32733800D748CA /* WXType.h */ = {isa = PBXFileReference; fileEncoding = 4; lastKnownFileType = sourcecode.c.h; path = WXType.h; sourceTree = "<group>"; };
		742AD7251DF98C45007DC46C /* WXResourceRequest.h */ = {isa = PBXFileReference; fileEncoding = 4; lastKnownFileType = sourcecode.c.h; name = WXResourceRequest.h; path = Network/WXResourceRequest.h; sourceTree = "<group>"; };
		742AD7261DF98C45007DC46C /* WXResourceRequest.m */ = {isa = PBXFileReference; fileEncoding = 4; lastKnownFileType = sourcecode.c.objc; name = WXResourceRequest.m; path = Network/WXResourceRequest.m; sourceTree = "<group>"; };
		742AD7271DF98C45007DC46C /* WXResourceRequestHandler.h */ = {isa = PBXFileReference; fileEncoding = 4; lastKnownFileType = sourcecode.c.h; name = WXResourceRequestHandler.h; path = Network/WXResourceRequestHandler.h; sourceTree = "<group>"; };
		742AD7281DF98C45007DC46C /* WXResourceRequestHandlerDefaultImpl.h */ = {isa = PBXFileReference; fileEncoding = 4; lastKnownFileType = sourcecode.c.h; name = WXResourceRequestHandlerDefaultImpl.h; path = Network/WXResourceRequestHandlerDefaultImpl.h; sourceTree = "<group>"; };
		742AD7291DF98C45007DC46C /* WXResourceRequestHandlerDefaultImpl.m */ = {isa = PBXFileReference; fileEncoding = 4; lastKnownFileType = sourcecode.c.objc; name = WXResourceRequestHandlerDefaultImpl.m; path = Network/WXResourceRequestHandlerDefaultImpl.m; sourceTree = "<group>"; };
		742AD72A1DF98C45007DC46C /* WXResourceResponse.h */ = {isa = PBXFileReference; fileEncoding = 4; lastKnownFileType = sourcecode.c.h; name = WXResourceResponse.h; path = Network/WXResourceResponse.h; sourceTree = "<group>"; };
		742AD72B1DF98C45007DC46C /* WXResourceResponse.m */ = {isa = PBXFileReference; fileEncoding = 4; lastKnownFileType = sourcecode.c.objc; name = WXResourceResponse.m; path = Network/WXResourceResponse.m; sourceTree = "<group>"; };
		742AD7381DF98C8B007DC46C /* WXResourceLoader.h */ = {isa = PBXFileReference; fileEncoding = 4; lastKnownFileType = sourcecode.c.h; name = WXResourceLoader.h; path = Loader/WXResourceLoader.h; sourceTree = "<group>"; };
		742AD7391DF98C8B007DC46C /* WXResourceLoader.m */ = {isa = PBXFileReference; fileEncoding = 4; lastKnownFileType = sourcecode.c.objc; name = WXResourceLoader.m; path = Loader/WXResourceLoader.m; sourceTree = "<group>"; };
		743933B21C7ED9AA00773BB7 /* WXSimulatorShortcutManager.h */ = {isa = PBXFileReference; fileEncoding = 4; lastKnownFileType = sourcecode.c.h; path = WXSimulatorShortcutManager.h; sourceTree = "<group>"; };
		743933B31C7ED9AA00773BB7 /* WXSimulatorShortcutManager.m */ = {isa = PBXFileReference; fileEncoding = 4; lastKnownFileType = sourcecode.c.objc; path = WXSimulatorShortcutManager.m; sourceTree = "<group>"; };
		744BEA531D05178F00452B5D /* WXComponent+Display.h */ = {isa = PBXFileReference; fileEncoding = 4; lastKnownFileType = sourcecode.c.h; path = "WXComponent+Display.h"; sourceTree = "<group>"; };
		744BEA541D05178F00452B5D /* WXComponent+Display.m */ = {isa = PBXFileReference; fileEncoding = 4; lastKnownFileType = sourcecode.c.objc; path = "WXComponent+Display.m"; sourceTree = "<group>"; };
		744BEA571D0520F300452B5D /* WXComponent+Layout.h */ = {isa = PBXFileReference; fileEncoding = 4; lastKnownFileType = sourcecode.c.h; name = "WXComponent+Layout.h"; path = "Layout/WXComponent+Layout.h"; sourceTree = "<group>"; };
		744BEA581D0520F300452B5D /* WXComponent+Layout.m */ = {isa = PBXFileReference; fileEncoding = 4; lastKnownFileType = sourcecode.c.objc; name = "WXComponent+Layout.m"; path = "Layout/WXComponent+Layout.m"; sourceTree = "<group>"; };
		744D610A1E49978200B624B3 /* WXHeaderComponent.h */ = {isa = PBXFileReference; fileEncoding = 4; lastKnownFileType = sourcecode.c.h; path = WXHeaderComponent.h; sourceTree = "<group>"; };
		744D610B1E49978200B624B3 /* WXHeaderComponent.m */ = {isa = PBXFileReference; fileEncoding = 4; lastKnownFileType = sourcecode.c.objc; path = WXHeaderComponent.m; sourceTree = "<group>"; };
		744D610E1E49979000B624B3 /* WXFooterComponent.h */ = {isa = PBXFileReference; fileEncoding = 4; lastKnownFileType = sourcecode.c.h; path = WXFooterComponent.h; sourceTree = "<group>"; };
		744D610F1E49979000B624B3 /* WXFooterComponent.m */ = {isa = PBXFileReference; fileEncoding = 4; lastKnownFileType = sourcecode.c.objc; path = WXFooterComponent.m; sourceTree = "<group>"; };
		744D61121E4AF23E00B624B3 /* WXDiffUtil.h */ = {isa = PBXFileReference; fileEncoding = 4; lastKnownFileType = sourcecode.c.h; path = WXDiffUtil.h; sourceTree = "<group>"; };
		744D61131E4AF23E00B624B3 /* WXDiffUtil.m */ = {isa = PBXFileReference; fileEncoding = 4; lastKnownFileType = sourcecode.c.objc; path = WXDiffUtil.m; sourceTree = "<group>"; };
		745B2D5E1E5A8E1E0092D38A /* WXMultiColumnLayout.h */ = {isa = PBXFileReference; fileEncoding = 4; lastKnownFileType = sourcecode.c.h; name = WXMultiColumnLayout.h; path = WeexSDK/Sources/Component/Recycler/WXMultiColumnLayout.h; sourceTree = SOURCE_ROOT; };
		745B2D5F1E5A8E1E0092D38A /* WXMultiColumnLayout.m */ = {isa = PBXFileReference; fileEncoding = 4; lastKnownFileType = sourcecode.c.objc; name = WXMultiColumnLayout.m; path = WeexSDK/Sources/Component/Recycler/WXMultiColumnLayout.m; sourceTree = SOURCE_ROOT; };
		745B2D601E5A8E1E0092D38A /* WXRecyclerComponent.h */ = {isa = PBXFileReference; fileEncoding = 4; lastKnownFileType = sourcecode.c.h; name = WXRecyclerComponent.h; path = WeexSDK/Sources/Component/Recycler/WXRecyclerComponent.h; sourceTree = SOURCE_ROOT; };
		745B2D611E5A8E1E0092D38A /* WXRecyclerComponent.m */ = {isa = PBXFileReference; fileEncoding = 4; lastKnownFileType = sourcecode.c.objc; name = WXRecyclerComponent.m; path = WeexSDK/Sources/Component/Recycler/WXRecyclerComponent.m; sourceTree = SOURCE_ROOT; };
		745B2D621E5A8E1E0092D38A /* WXRecyclerDataController.h */ = {isa = PBXFileReference; fileEncoding = 4; lastKnownFileType = sourcecode.c.h; name = WXRecyclerDataController.h; path = WeexSDK/Sources/Component/Recycler/WXRecyclerDataController.h; sourceTree = SOURCE_ROOT; };
		745B2D631E5A8E1E0092D38A /* WXRecyclerDataController.m */ = {isa = PBXFileReference; fileEncoding = 4; lastKnownFileType = sourcecode.c.objc; name = WXRecyclerDataController.m; path = WeexSDK/Sources/Component/Recycler/WXRecyclerDataController.m; sourceTree = SOURCE_ROOT; };
		745B2D641E5A8E1E0092D38A /* WXRecyclerUpdateController.h */ = {isa = PBXFileReference; fileEncoding = 4; lastKnownFileType = sourcecode.c.h; name = WXRecyclerUpdateController.h; path = WeexSDK/Sources/Component/Recycler/WXRecyclerUpdateController.h; sourceTree = SOURCE_ROOT; };
		745B2D651E5A8E1E0092D38A /* WXRecyclerUpdateController.m */ = {isa = PBXFileReference; fileEncoding = 4; lastKnownFileType = sourcecode.c.objc; name = WXRecyclerUpdateController.m; path = WeexSDK/Sources/Component/Recycler/WXRecyclerUpdateController.m; sourceTree = SOURCE_ROOT; };
		745B2D661E5A8E1E0092D38A /* WXSectionDataController.h */ = {isa = PBXFileReference; fileEncoding = 4; lastKnownFileType = sourcecode.c.h; name = WXSectionDataController.h; path = WeexSDK/Sources/Component/Recycler/WXSectionDataController.h; sourceTree = SOURCE_ROOT; };
		745B2D671E5A8E1E0092D38A /* WXSectionDataController.m */ = {isa = PBXFileReference; fileEncoding = 4; lastKnownFileType = sourcecode.c.objc; name = WXSectionDataController.m; path = WeexSDK/Sources/Component/Recycler/WXSectionDataController.m; sourceTree = SOURCE_ROOT; };
		745ED2D61C5F2C7E002DB5A8 /* WXView.h */ = {isa = PBXFileReference; fileEncoding = 4; lastKnownFileType = sourcecode.c.h; path = WXView.h; sourceTree = "<group>"; };
		745ED2D71C5F2C7E002DB5A8 /* WXView.m */ = {isa = PBXFileReference; fileEncoding = 4; lastKnownFileType = sourcecode.c.objc; path = WXView.m; sourceTree = "<group>"; };
		7461F88C1CFB373100F62D44 /* WXDisplayQueue.h */ = {isa = PBXFileReference; fileEncoding = 4; lastKnownFileType = sourcecode.c.h; path = WXDisplayQueue.h; sourceTree = "<group>"; };
		7461F88D1CFB373100F62D44 /* WXDisplayQueue.m */ = {isa = PBXFileReference; fileEncoding = 4; lastKnownFileType = sourcecode.c.objc; path = WXDisplayQueue.m; sourceTree = "<group>"; };
		7461F88E1CFB373100F62D44 /* WXLayer.h */ = {isa = PBXFileReference; fileEncoding = 4; lastKnownFileType = sourcecode.c.h; path = WXLayer.h; sourceTree = "<group>"; };
		7461F88F1CFB373100F62D44 /* WXLayer.m */ = {isa = PBXFileReference; fileEncoding = 4; lastKnownFileType = sourcecode.c.objc; path = WXLayer.m; sourceTree = "<group>"; };
		7461F8A61CFC33A800F62D44 /* WXThreadSafeMutableArray.h */ = {isa = PBXFileReference; fileEncoding = 4; lastKnownFileType = sourcecode.c.h; path = WXThreadSafeMutableArray.h; sourceTree = "<group>"; };
		7461F8A71CFC33A800F62D44 /* WXThreadSafeMutableArray.m */ = {isa = PBXFileReference; fileEncoding = 4; lastKnownFileType = sourcecode.c.objc; path = WXThreadSafeMutableArray.m; sourceTree = "<group>"; };
		746319001C60AFC100EFEBD4 /* WXThreadSafeCounter.h */ = {isa = PBXFileReference; fileEncoding = 4; lastKnownFileType = sourcecode.c.h; path = WXThreadSafeCounter.h; sourceTree = "<group>"; };
		746319011C60AFC100EFEBD4 /* WXThreadSafeCounter.m */ = {isa = PBXFileReference; fileEncoding = 4; lastKnownFileType = sourcecode.c.objc; path = WXThreadSafeCounter.m; sourceTree = "<group>"; };
		746319271C71B92600EFEBD4 /* WXModalUIModule.h */ = {isa = PBXFileReference; fileEncoding = 4; lastKnownFileType = sourcecode.c.h; path = WXModalUIModule.h; sourceTree = "<group>"; };
		746319281C71B92600EFEBD4 /* WXModalUIModule.m */ = {isa = PBXFileReference; fileEncoding = 4; lastKnownFileType = sourcecode.c.objc; path = WXModalUIModule.m; sourceTree = "<group>"; };
		7469869B1C4DEAC20054A57E /* libicucore.tbd */ = {isa = PBXFileReference; lastKnownFileType = "sourcecode.text-based-dylib-definition"; name = libicucore.tbd; path = usr/lib/libicucore.tbd; sourceTree = SDKROOT; };
		7469869D1C4E2C000054A57E /* NSArray+Weex.h */ = {isa = PBXFileReference; fileEncoding = 4; lastKnownFileType = sourcecode.c.h; path = "NSArray+Weex.h"; sourceTree = "<group>"; };
		7469869E1C4E2C000054A57E /* NSArray+Weex.m */ = {isa = PBXFileReference; fileEncoding = 4; lastKnownFileType = sourcecode.c.objc; path = "NSArray+Weex.m"; sourceTree = "<group>"; };
		747A787A1D1BAAC900DED9D0 /* WXComponent+ViewManagement.h */ = {isa = PBXFileReference; fileEncoding = 4; lastKnownFileType = sourcecode.c.h; path = "WXComponent+ViewManagement.h"; sourceTree = "<group>"; };
		747A787B1D1BAAC900DED9D0 /* WXComponent+ViewManagement.m */ = {isa = PBXFileReference; fileEncoding = 4; lastKnownFileType = sourcecode.c.objc; path = "WXComponent+ViewManagement.m"; sourceTree = "<group>"; };
		747DF6801E31AEE4005C53A8 /* WXLength.h */ = {isa = PBXFileReference; fileEncoding = 4; lastKnownFileType = sourcecode.c.h; path = WXLength.h; sourceTree = "<group>"; };
		747DF6811E31AEE4005C53A8 /* WXLength.m */ = {isa = PBXFileReference; fileEncoding = 4; lastKnownFileType = sourcecode.c.objc; path = WXLength.m; sourceTree = "<group>"; };
		74862F771E02B88D00B7A041 /* JSValue+Weex.h */ = {isa = PBXFileReference; fileEncoding = 4; lastKnownFileType = sourcecode.c.h; path = "JSValue+Weex.h"; sourceTree = "<group>"; };
		74862F781E02B88D00B7A041 /* JSValue+Weex.m */ = {isa = PBXFileReference; fileEncoding = 4; lastKnownFileType = sourcecode.c.objc; path = "JSValue+Weex.m"; sourceTree = "<group>"; };
		74862F7B1E03A0F300B7A041 /* WXModuleMethod.h */ = {isa = PBXFileReference; fileEncoding = 4; lastKnownFileType = sourcecode.c.h; path = WXModuleMethod.h; sourceTree = "<group>"; };
		74862F7C1E03A0F300B7A041 /* WXModuleMethod.m */ = {isa = PBXFileReference; fileEncoding = 4; lastKnownFileType = sourcecode.c.objc; path = WXModuleMethod.m; sourceTree = "<group>"; };
		74862F7F1E03A24500B7A041 /* WXComponentMethod.h */ = {isa = PBXFileReference; fileEncoding = 4; lastKnownFileType = sourcecode.c.h; path = WXComponentMethod.h; sourceTree = "<group>"; };
		74862F801E03A24500B7A041 /* WXComponentMethod.m */ = {isa = PBXFileReference; fileEncoding = 4; lastKnownFileType = sourcecode.c.objc; path = WXComponentMethod.m; sourceTree = "<group>"; };
		74896F2E1D1AC79400D1D593 /* NSObject+WXSwizzle.h */ = {isa = PBXFileReference; fileEncoding = 4; lastKnownFileType = sourcecode.c.h; path = "NSObject+WXSwizzle.h"; sourceTree = "<group>"; };
		74896F2F1D1AC79400D1D593 /* NSObject+WXSwizzle.m */ = {isa = PBXFileReference; fileEncoding = 4; lastKnownFileType = sourcecode.c.objc; path = "NSObject+WXSwizzle.m"; sourceTree = "<group>"; };
		748B25161C44A6F9005D491E /* WXSDKInstance_private.h */ = {isa = PBXFileReference; fileEncoding = 4; lastKnownFileType = sourcecode.c.h; path = WXSDKInstance_private.h; sourceTree = "<group>"; };
		74915F451C8EB02B00BEBCC0 /* WXAssert.h */ = {isa = PBXFileReference; fileEncoding = 4; lastKnownFileType = sourcecode.c.h; path = WXAssert.h; sourceTree = "<group>"; };
		74915F461C8EB02B00BEBCC0 /* WXAssert.m */ = {isa = PBXFileReference; fileEncoding = 4; lastKnownFileType = sourcecode.c.objc; path = WXAssert.m; sourceTree = "<group>"; };
		749DC2791D40827B009E1C91 /* WXMonitor.h */ = {isa = PBXFileReference; fileEncoding = 4; lastKnownFileType = sourcecode.c.h; path = WXMonitor.h; sourceTree = "<group>"; };
		749DC27A1D40827B009E1C91 /* WXMonitor.m */ = {isa = PBXFileReference; fileEncoding = 4; lastKnownFileType = sourcecode.c.objc; path = WXMonitor.m; sourceTree = "<group>"; };
		74A4BA591CABBBD000195969 /* WXDebugTool.h */ = {isa = PBXFileReference; fileEncoding = 4; lastKnownFileType = sourcecode.c.h; path = WXDebugTool.h; sourceTree = "<group>"; };
		74A4BA5A1CABBBD000195969 /* WXDebugTool.m */ = {isa = PBXFileReference; fileEncoding = 4; lastKnownFileType = sourcecode.c.objc; path = WXDebugTool.m; sourceTree = "<group>"; };
		74A4BA841CAD453400195969 /* WXNetworkProtocol.h */ = {isa = PBXFileReference; fileEncoding = 4; lastKnownFileType = sourcecode.c.h; path = WXNetworkProtocol.h; sourceTree = "<group>"; };
		74A4BA941CB365D100195969 /* WXAppConfiguration.h */ = {isa = PBXFileReference; fileEncoding = 4; lastKnownFileType = sourcecode.c.h; path = WXAppConfiguration.h; sourceTree = "<group>"; };
		74A4BA951CB365D100195969 /* WXAppConfiguration.m */ = {isa = PBXFileReference; fileEncoding = 4; lastKnownFileType = sourcecode.c.objc; path = WXAppConfiguration.m; sourceTree = "<group>"; };
		74A4BA981CB3BAA100195969 /* WXThreadSafeMutableDictionary.h */ = {isa = PBXFileReference; fileEncoding = 4; lastKnownFileType = sourcecode.c.h; path = WXThreadSafeMutableDictionary.h; sourceTree = "<group>"; };
		74A4BA991CB3BAA100195969 /* WXThreadSafeMutableDictionary.m */ = {isa = PBXFileReference; fileEncoding = 4; lastKnownFileType = sourcecode.c.objc; path = WXThreadSafeMutableDictionary.m; sourceTree = "<group>"; };
		74A4BA9C1CB3C0A100195969 /* WXHandlerFactory.h */ = {isa = PBXFileReference; fileEncoding = 4; lastKnownFileType = sourcecode.c.h; path = WXHandlerFactory.h; sourceTree = "<group>"; };
		74A4BA9D1CB3C0A100195969 /* WXHandlerFactory.m */ = {isa = PBXFileReference; fileEncoding = 4; lastKnownFileType = sourcecode.c.objc; path = WXHandlerFactory.m; sourceTree = "<group>"; };
		74A4BAA41CB4F98300195969 /* WXStreamModule.h */ = {isa = PBXFileReference; fileEncoding = 4; lastKnownFileType = sourcecode.c.h; path = WXStreamModule.h; sourceTree = "<group>"; };
		74A4BAA51CB4F98300195969 /* WXStreamModule.m */ = {isa = PBXFileReference; fileEncoding = 4; lastKnownFileType = sourcecode.c.objc; path = WXStreamModule.m; sourceTree = "<group>"; };
		74AD99821D5B0E59008F0336 /* WXPolyfillSet.h */ = {isa = PBXFileReference; fileEncoding = 4; lastKnownFileType = sourcecode.c.h; path = WXPolyfillSet.h; sourceTree = "<group>"; };
		74AD99831D5B0E59008F0336 /* WXPolyfillSet.m */ = {isa = PBXFileReference; fileEncoding = 4; lastKnownFileType = sourcecode.c.objc; path = WXPolyfillSet.m; sourceTree = "<group>"; };
		74B232D11D2A2BA4006322EA /* WXLayoutDefine.h */ = {isa = PBXFileReference; fileEncoding = 4; lastKnownFileType = sourcecode.c.h; name = WXLayoutDefine.h; path = Layout/WXLayoutDefine.h; sourceTree = "<group>"; };
		74B8BEFC1DC47B72004A6027 /* WXRootView.h */ = {isa = PBXFileReference; fileEncoding = 4; lastKnownFileType = sourcecode.c.h; path = WXRootView.h; sourceTree = "<group>"; };
		74B8BEFD1DC47B72004A6027 /* WXRootView.m */ = {isa = PBXFileReference; fileEncoding = 4; lastKnownFileType = sourcecode.c.objc; path = WXRootView.m; sourceTree = "<group>"; };
		74B8BF001DC49AFE004A6027 /* WXRootViewTests.m */ = {isa = PBXFileReference; fileEncoding = 4; lastKnownFileType = sourcecode.c.objc; path = WXRootViewTests.m; sourceTree = "<group>"; };
		74BB5FB71DFEE81A004FC3DF /* WXMetaModule.h */ = {isa = PBXFileReference; fileEncoding = 4; lastKnownFileType = sourcecode.c.h; path = WXMetaModule.h; sourceTree = "<group>"; };
		74BB5FB81DFEE81A004FC3DF /* WXMetaModule.m */ = {isa = PBXFileReference; fileEncoding = 4; lastKnownFileType = sourcecode.c.objc; path = WXMetaModule.m; sourceTree = "<group>"; };
		74C27A011CEC441D004E488E /* WeexSDK-Prefix.pch */ = {isa = PBXFileReference; lastKnownFileType = sourcecode.c.h; path = "WeexSDK-Prefix.pch"; sourceTree = "<group>"; };
		74C8963D1D2AC2210043B82A /* WeexSDKTests.xctest */ = {isa = PBXFileReference; explicitFileType = wrapper.cfbundle; includeInIndex = 0; path = WeexSDKTests.xctest; sourceTree = BUILT_PRODUCTS_DIR; };
		74C8963F1D2AC2210043B82A /* WeexSDKTests.m */ = {isa = PBXFileReference; lastKnownFileType = sourcecode.c.objc; path = WeexSDKTests.m; sourceTree = "<group>"; };
		74C896411D2AC2210043B82A /* Info.plist */ = {isa = PBXFileReference; lastKnownFileType = text.plist.xml; path = Info.plist; sourceTree = "<group>"; };
		74CC7A1A1C2BC5F800829368 /* WXCellComponent.h */ = {isa = PBXFileReference; fileEncoding = 4; lastKnownFileType = sourcecode.c.h; path = WXCellComponent.h; sourceTree = "<group>"; };
		74CC7A1B1C2BC5F800829368 /* WXCellComponent.m */ = {isa = PBXFileReference; fileEncoding = 4; lastKnownFileType = sourcecode.c.objc; path = WXCellComponent.m; sourceTree = "<group>"; };
		74CC7A1E1C2BF9DC00829368 /* WXListComponent.h */ = {isa = PBXFileReference; fileEncoding = 4; lastKnownFileType = sourcecode.c.h; path = WXListComponent.h; sourceTree = "<group>"; };
		74CC7A1F1C2BF9DC00829368 /* WXListComponent.m */ = {isa = PBXFileReference; fileEncoding = 4; lastKnownFileType = sourcecode.c.objc; path = WXListComponent.m; sourceTree = "<group>"; };
		74D2051E1E091B8000128F44 /* WXCallJSMethod.h */ = {isa = PBXFileReference; fileEncoding = 4; lastKnownFileType = sourcecode.c.h; path = WXCallJSMethod.h; sourceTree = "<group>"; };
		74D2051F1E091B8000128F44 /* WXCallJSMethod.m */ = {isa = PBXFileReference; fileEncoding = 4; lastKnownFileType = sourcecode.c.objc; path = WXCallJSMethod.m; sourceTree = "<group>"; };
		74EF31A91DE58AE600667A07 /* WXURLRewriteProtocol.h */ = {isa = PBXFileReference; fileEncoding = 4; lastKnownFileType = sourcecode.c.h; path = WXURLRewriteProtocol.h; sourceTree = "<group>"; };
		74EF31AB1DE58BE200667A07 /* WXURLRewriteDefaultImpl.h */ = {isa = PBXFileReference; fileEncoding = 4; lastKnownFileType = sourcecode.c.h; path = WXURLRewriteDefaultImpl.h; sourceTree = "<group>"; };
		74EF31AC1DE58BE200667A07 /* WXURLRewriteDefaultImpl.m */ = {isa = PBXFileReference; fileEncoding = 4; lastKnownFileType = sourcecode.c.objc; path = WXURLRewriteDefaultImpl.m; sourceTree = "<group>"; };
		74EF31BE1DE5ED5900667A07 /* libstdc++.tbd */ = {isa = PBXFileReference; lastKnownFileType = "sourcecode.text-based-dylib-definition"; name = "libstdc++.tbd"; path = "usr/lib/libstdc++.tbd"; sourceTree = SDKROOT; };
		74EF31C21DE6935600667A07 /* WXURLRewriteTests.m */ = {isa = PBXFileReference; fileEncoding = 4; lastKnownFileType = sourcecode.c.objc; path = WXURLRewriteTests.m; sourceTree = "<group>"; };
		74F7BFF41DC782EC004D0871 /* testRootView.js */ = {isa = PBXFileReference; fileEncoding = 4; lastKnownFileType = sourcecode.javascript; path = testRootView.js; sourceTree = "<group>"; };
		74FD6E031C7C0E9600DBEB6D /* WXScrollerProtocol.h */ = {isa = PBXFileReference; fileEncoding = 4; lastKnownFileType = sourcecode.c.h; path = WXScrollerProtocol.h; sourceTree = "<group>"; };
		775BEE4D1C16F993008D1629 /* WXDefine.h */ = {isa = PBXFileReference; fileEncoding = 4; lastKnownFileType = sourcecode.c.h; path = WXDefine.h; sourceTree = "<group>"; };
		775BEE6C1C1BD8F4008D1629 /* WXImgLoaderProtocol.h */ = {isa = PBXFileReference; fileEncoding = 4; lastKnownFileType = sourcecode.c.h; path = WXImgLoaderProtocol.h; sourceTree = "<group>"; };
		775BEE701C1BD977008D1629 /* WXModuleProtocol.h */ = {isa = PBXFileReference; fileEncoding = 4; lastKnownFileType = sourcecode.c.h; path = WXModuleProtocol.h; sourceTree = "<group>"; };
		77D160FD1C02DBE70010B15B /* WeexSDK.framework */ = {isa = PBXFileReference; explicitFileType = wrapper.framework; includeInIndex = 0; path = WeexSDK.framework; sourceTree = BUILT_PRODUCTS_DIR; };
		77D161021C02DBE70010B15B /* Info.plist */ = {isa = PBXFileReference; lastKnownFileType = text.plist.xml; name = Info.plist; path = ../../Info.plist; sourceTree = "<group>"; };
		77D1611E1C02DDB40010B15B /* WXSDKEngine.h */ = {isa = PBXFileReference; fileEncoding = 4; lastKnownFileType = sourcecode.c.h; path = WXSDKEngine.h; sourceTree = "<group>"; };
		77D1611F1C02DDB40010B15B /* WXSDKEngine.m */ = {isa = PBXFileReference; fileEncoding = 4; lastKnownFileType = sourcecode.c.objc; path = WXSDKEngine.m; sourceTree = "<group>"; };
		77D161221C02DDD10010B15B /* WXSDKInstance.h */ = {isa = PBXFileReference; fileEncoding = 4; lastKnownFileType = sourcecode.c.h; path = WXSDKInstance.h; sourceTree = "<group>"; };
		77D161231C02DDD10010B15B /* WXSDKInstance.m */ = {isa = PBXFileReference; fileEncoding = 4; lastKnownFileType = sourcecode.c.objc; path = WXSDKInstance.m; sourceTree = "<group>"; };
		77D161261C02DE1A0010B15B /* WXSDKManager.h */ = {isa = PBXFileReference; fileEncoding = 4; lastKnownFileType = sourcecode.c.h; path = WXSDKManager.h; sourceTree = "<group>"; };
		77D161271C02DE1A0010B15B /* WXSDKManager.m */ = {isa = PBXFileReference; fileEncoding = 4; lastKnownFileType = sourcecode.c.objc; path = WXSDKManager.m; sourceTree = "<group>"; };
		77D1612E1C02DE4E0010B15B /* WXComponent.h */ = {isa = PBXFileReference; fileEncoding = 4; lastKnownFileType = sourcecode.c.h; name = WXComponent.h; path = ../Model/WXComponent.h; sourceTree = "<group>"; };
		77D1612F1C02DE4E0010B15B /* WXComponent.m */ = {isa = PBXFileReference; fileEncoding = 4; lastKnownFileType = sourcecode.c.objc; name = WXComponent.m; path = ../Model/WXComponent.m; sourceTree = "<group>"; };
		77D161361C02DE940010B15B /* WXBridgeManager.h */ = {isa = PBXFileReference; fileEncoding = 4; lastKnownFileType = sourcecode.c.h; path = WXBridgeManager.h; sourceTree = "<group>"; };
		77D161371C02DE940010B15B /* WXBridgeManager.m */ = {isa = PBXFileReference; fileEncoding = 4; lastKnownFileType = sourcecode.c.objc; path = WXBridgeManager.m; sourceTree = "<group>"; };
		77D1613A1C02DEA60010B15B /* WXJSCoreBridge.h */ = {isa = PBXFileReference; fileEncoding = 4; lastKnownFileType = sourcecode.c.h; path = WXJSCoreBridge.h; sourceTree = "<group>"; };
		77D1613B1C02DEA60010B15B /* WXJSCoreBridge.m */ = {isa = PBXFileReference; fileEncoding = 4; lastKnownFileType = sourcecode.c.objc; path = WXJSCoreBridge.m; sourceTree = "<group>"; };
		77D161421C02DEE40010B15B /* WXBridgeProtocol.h */ = {isa = PBXFileReference; fileEncoding = 4; lastKnownFileType = sourcecode.c.h; path = WXBridgeProtocol.h; sourceTree = "<group>"; };
		77D161491C02E3790010B15B /* WXConvert.h */ = {isa = PBXFileReference; fileEncoding = 4; lastKnownFileType = sourcecode.c.h; path = WXConvert.h; sourceTree = "<group>"; };
		77D1614A1C02E3790010B15B /* WXConvert.m */ = {isa = PBXFileReference; fileEncoding = 4; lastKnownFileType = sourcecode.c.objc; path = WXConvert.m; sourceTree = "<group>"; };
		77D1614D1C02E3880010B15B /* WXUtility.h */ = {isa = PBXFileReference; fileEncoding = 4; lastKnownFileType = sourcecode.c.h; path = WXUtility.h; sourceTree = "<group>"; };
		77D1614E1C02E3880010B15B /* WXUtility.m */ = {isa = PBXFileReference; fileEncoding = 4; lastKnownFileType = sourcecode.c.objc; path = WXUtility.m; sourceTree = "<group>"; };
		77D161601C02ED790010B15B /* WXLog.h */ = {isa = PBXFileReference; fileEncoding = 4; lastKnownFileType = sourcecode.c.h; path = WXLog.h; sourceTree = "<group>"; };
		77D161611C02ED790010B15B /* WXLog.m */ = {isa = PBXFileReference; fileEncoding = 4; lastKnownFileType = sourcecode.c.objc; path = WXLog.m; sourceTree = "<group>"; };
		77E659D81C07F594008B8775 /* WXDomModule.h */ = {isa = PBXFileReference; fileEncoding = 4; lastKnownFileType = sourcecode.c.h; path = WXDomModule.h; sourceTree = "<group>"; };
		77E659D91C07F594008B8775 /* WXDomModule.m */ = {isa = PBXFileReference; fileEncoding = 4; lastKnownFileType = sourcecode.c.objc; path = WXDomModule.m; sourceTree = "<group>"; };
		77E659EF1C0C3612008B8775 /* WXModuleFactory.h */ = {isa = PBXFileReference; fileEncoding = 4; lastKnownFileType = sourcecode.c.h; path = WXModuleFactory.h; sourceTree = "<group>"; };
		77E659F01C0C3612008B8775 /* WXModuleFactory.m */ = {isa = PBXFileReference; fileEncoding = 4; lastKnownFileType = sourcecode.c.objc; path = WXModuleFactory.m; sourceTree = "<group>"; };
		77E65A0B1C155E99008B8775 /* WXDivComponent.h */ = {isa = PBXFileReference; fileEncoding = 4; lastKnownFileType = sourcecode.c.h; path = WXDivComponent.h; sourceTree = "<group>"; };
		77E65A0C1C155E99008B8775 /* WXDivComponent.m */ = {isa = PBXFileReference; fileEncoding = 4; lastKnownFileType = sourcecode.c.objc; path = WXDivComponent.m; sourceTree = "<group>"; };
		77E65A0F1C155EA8008B8775 /* WXImageComponent.h */ = {isa = PBXFileReference; fileEncoding = 4; lastKnownFileType = sourcecode.c.h; path = WXImageComponent.h; sourceTree = "<group>"; };
		77E65A101C155EA8008B8775 /* WXImageComponent.m */ = {isa = PBXFileReference; fileEncoding = 4; lastKnownFileType = sourcecode.c.objc; path = WXImageComponent.m; sourceTree = "<group>"; };
		77E65A131C155EB5008B8775 /* WXTextComponent.h */ = {isa = PBXFileReference; fileEncoding = 4; lastKnownFileType = sourcecode.c.h; path = WXTextComponent.h; sourceTree = "<group>"; };
		77E65A141C155EB5008B8775 /* WXTextComponent.m */ = {isa = PBXFileReference; fileEncoding = 4; lastKnownFileType = sourcecode.c.objc; path = WXTextComponent.m; sourceTree = "<group>"; };
		77E65A171C155F25008B8775 /* WXScrollerComponent.h */ = {isa = PBXFileReference; fileEncoding = 4; lastKnownFileType = sourcecode.c.h; path = WXScrollerComponent.h; sourceTree = "<group>"; };
		77E65A181C155F25008B8775 /* WXScrollerComponent.m */ = {isa = PBXFileReference; fileEncoding = 4; lastKnownFileType = sourcecode.c.objc; path = WXScrollerComponent.m; sourceTree = "<group>"; };
		C401945D1E344E8300D19C31 /* WXFloatCompareTests.m */ = {isa = PBXFileReference; fileEncoding = 4; lastKnownFileType = sourcecode.c.objc; path = WXFloatCompareTests.m; sourceTree = "<group>"; };
		C41E1A951DC1FD15009C7F90 /* WXDatePickerManager.h */ = {isa = PBXFileReference; fileEncoding = 4; lastKnownFileType = sourcecode.c.h; path = WXDatePickerManager.h; sourceTree = "<group>"; };
		C41E1A961DC1FD15009C7F90 /* WXDatePickerManager.m */ = {isa = PBXFileReference; fileEncoding = 4; lastKnownFileType = sourcecode.c.objc; path = WXDatePickerManager.m; sourceTree = "<group>"; };
		C43C03E41EC8ACA40044C7FF /* WXPrerenderManager.h */ = {isa = PBXFileReference; fileEncoding = 4; lastKnownFileType = sourcecode.c.h; path = WXPrerenderManager.h; sourceTree = "<group>"; };
		C43C03E51EC8ACA40044C7FF /* WXPrerenderManager.m */ = {isa = PBXFileReference; fileEncoding = 4; lastKnownFileType = sourcecode.c.objc; path = WXPrerenderManager.m; sourceTree = "<group>"; };
		C4B3D6D21E6954300013F38D /* WXEditComponent.h */ = {isa = PBXFileReference; fileEncoding = 4; lastKnownFileType = sourcecode.c.h; path = WXEditComponent.h; sourceTree = "<group>"; };
		C4B3D6D31E6954300013F38D /* WXEditComponent.m */ = {isa = PBXFileReference; fileEncoding = 4; lastKnownFileType = sourcecode.c.objc; path = WXEditComponent.m; sourceTree = "<group>"; };
		C4B834251DE69B09007AD27E /* WXPickerModule.m */ = {isa = PBXFileReference; fileEncoding = 4; lastKnownFileType = sourcecode.c.objc; path = WXPickerModule.m; sourceTree = "<group>"; };
		C4B834261DE69B09007AD27E /* WXPickerModule.h */ = {isa = PBXFileReference; fileEncoding = 4; lastKnownFileType = sourcecode.c.h; path = WXPickerModule.h; sourceTree = "<group>"; };
		C4C30DE61E1B833D00786B6C /* WXComponent+PseudoClassManagement.m */ = {isa = PBXFileReference; fileEncoding = 4; lastKnownFileType = sourcecode.c.objc; path = "WXComponent+PseudoClassManagement.m"; sourceTree = "<group>"; };
		C4C30DE71E1B833D00786B6C /* WXComponent+PseudoClassManagement.h */ = {isa = PBXFileReference; fileEncoding = 4; lastKnownFileType = sourcecode.c.h; path = "WXComponent+PseudoClassManagement.h"; sourceTree = "<group>"; };
		C4D8721F1E5DDEDA00E39BC1 /* WXInnerLayer.m */ = {isa = PBXFileReference; fileEncoding = 4; lastKnownFileType = sourcecode.c.objc; path = WXInnerLayer.m; sourceTree = "<group>"; };
		C4D872201E5DDEDA00E39BC1 /* WXInnerLayer.h */ = {isa = PBXFileReference; fileEncoding = 4; lastKnownFileType = sourcecode.c.h; path = WXInnerLayer.h; sourceTree = "<group>"; };
		C4D872231E5DDF7500E39BC1 /* WXBoxShadow.h */ = {isa = PBXFileReference; fileEncoding = 4; lastKnownFileType = sourcecode.c.h; path = WXBoxShadow.h; sourceTree = "<group>"; };
		C4D872241E5DDF7500E39BC1 /* WXBoxShadow.m */ = {isa = PBXFileReference; fileEncoding = 4; lastKnownFileType = sourcecode.c.objc; path = WXBoxShadow.m; sourceTree = "<group>"; };
		C4E375351E5FCBD3009B2D9C /* WXComponent+BoxShadow.m */ = {isa = PBXFileReference; fileEncoding = 4; lastKnownFileType = sourcecode.c.objc; path = "WXComponent+BoxShadow.m"; sourceTree = "<group>"; };
		C4E375361E5FCBD3009B2D9C /* WXComponent+BoxShadow.h */ = {isa = PBXFileReference; fileEncoding = 4; lastKnownFileType = sourcecode.c.h; path = "WXComponent+BoxShadow.h"; sourceTree = "<group>"; };
		C4E97D311F1EF46D00ABC314 /* WXTracingManager.h */ = {isa = PBXFileReference; fileEncoding = 4; lastKnownFileType = sourcecode.c.h; path = WXTracingManager.h; sourceTree = "<group>"; };
		C4E97D321F1EF46D00ABC314 /* WXTracingManager.m */ = {isa = PBXFileReference; fileEncoding = 4; lastKnownFileType = sourcecode.c.objc; path = WXTracingManager.m; sourceTree = "<group>"; };
		C4F012721E1502A6003378D0 /* SRWebSocket+Weex.h */ = {isa = PBXFileReference; fileEncoding = 4; lastKnownFileType = sourcecode.c.h; path = "SRWebSocket+Weex.h"; sourceTree = "<group>"; };
		C4F012731E1502A6003378D0 /* SRWebSocket+Weex.m */ = {isa = PBXFileReference; fileEncoding = 4; lastKnownFileType = sourcecode.c.objc; path = "SRWebSocket+Weex.m"; sourceTree = "<group>"; };
		C4F012741E1502A6003378D0 /* WXWebSocketDefaultImpl.h */ = {isa = PBXFileReference; fileEncoding = 4; lastKnownFileType = sourcecode.c.h; path = WXWebSocketDefaultImpl.h; sourceTree = "<group>"; };
		C4F012751E1502A6003378D0 /* WXWebSocketDefaultImpl.m */ = {isa = PBXFileReference; fileEncoding = 4; lastKnownFileType = sourcecode.c.objc; path = WXWebSocketDefaultImpl.m; sourceTree = "<group>"; };
		C4F012761E1502A6003378D0 /* WXWebSocketHandler.h */ = {isa = PBXFileReference; fileEncoding = 4; lastKnownFileType = sourcecode.c.h; path = WXWebSocketHandler.h; sourceTree = "<group>"; };
		C4F012801E1502E9003378D0 /* WXWebSocketModule.h */ = {isa = PBXFileReference; fileEncoding = 4; lastKnownFileType = sourcecode.c.h; path = WXWebSocketModule.h; sourceTree = "<group>"; };
		C4F012811E1502E9003378D0 /* WXWebSocketModule.m */ = {isa = PBXFileReference; fileEncoding = 4; lastKnownFileType = sourcecode.c.objc; path = WXWebSocketModule.m; sourceTree = "<group>"; };
		C4F012841E150307003378D0 /* WXWebSocketLoader.h */ = {isa = PBXFileReference; fileEncoding = 4; lastKnownFileType = sourcecode.c.h; name = WXWebSocketLoader.h; path = Loader/WXWebSocketLoader.h; sourceTree = "<group>"; };
		C4F012851E150307003378D0 /* WXWebSocketLoader.m */ = {isa = PBXFileReference; fileEncoding = 4; lastKnownFileType = sourcecode.c.objc; name = WXWebSocketLoader.m; path = Loader/WXWebSocketLoader.m; sourceTree = "<group>"; };
		D312CE391C730DEB00046D68 /* WXWebComponent.h */ = {isa = PBXFileReference; fileEncoding = 4; lastKnownFileType = sourcecode.c.h; path = WXWebComponent.h; sourceTree = "<group>"; };
		D312CE3A1C730DEB00046D68 /* WXWebComponent.m */ = {isa = PBXFileReference; fileEncoding = 4; lastKnownFileType = sourcecode.c.objc; path = WXWebComponent.m; sourceTree = "<group>"; };
		D317338A1C57257000BB7539 /* WXTransform.h */ = {isa = PBXFileReference; fileEncoding = 4; lastKnownFileType = sourcecode.c.h; path = WXTransform.h; sourceTree = "<group>"; };
		D317338B1C57257000BB7539 /* WXTransform.m */ = {isa = PBXFileReference; fileEncoding = 4; lastKnownFileType = sourcecode.c.objc; path = WXTransform.m; sourceTree = "<group>"; };
		D33451061D3E19480083598A /* WXCanvasComponent.h */ = {isa = PBXFileReference; fileEncoding = 4; lastKnownFileType = sourcecode.c.h; path = WXCanvasComponent.h; sourceTree = "<group>"; };
		D33451071D3E19480083598A /* WXCanvasComponent.m */ = {isa = PBXFileReference; fileEncoding = 4; lastKnownFileType = sourcecode.c.objc; path = WXCanvasComponent.m; sourceTree = "<group>"; };
		D334510A1D3E19B80083598A /* WXCanvasModule.h */ = {isa = PBXFileReference; fileEncoding = 4; lastKnownFileType = sourcecode.c.h; path = WXCanvasModule.h; sourceTree = "<group>"; };
		D334510B1D3E19B80083598A /* WXCanvasModule.m */ = {isa = PBXFileReference; fileEncoding = 4; lastKnownFileType = sourcecode.c.objc; path = WXCanvasModule.m; sourceTree = "<group>"; };
		D362F94D1C83EDA20003F546 /* WXWebViewModule.h */ = {isa = PBXFileReference; fileEncoding = 4; lastKnownFileType = sourcecode.c.h; path = WXWebViewModule.h; sourceTree = "<group>"; };
		D362F94E1C83EDA20003F546 /* WXWebViewModule.m */ = {isa = PBXFileReference; fileEncoding = 4; lastKnownFileType = sourcecode.c.objc; path = WXWebViewModule.m; sourceTree = "<group>"; };
		D3FC0DF51C508B2A002B9E31 /* WXTimerModule.h */ = {isa = PBXFileReference; fileEncoding = 4; lastKnownFileType = sourcecode.c.h; path = WXTimerModule.h; sourceTree = "<group>"; };
		D3FC0DF61C508B2A002B9E31 /* WXTimerModule.m */ = {isa = PBXFileReference; fileEncoding = 4; lastKnownFileType = sourcecode.c.objc; path = WXTimerModule.m; sourceTree = "<group>"; };
		DAB176F008F516E4F9391C61 /* libPods-WeexSDK.a */ = {isa = PBXFileReference; explicitFileType = archive.ar; includeInIndex = 0; path = "libPods-WeexSDK.a"; sourceTree = BUILT_PRODUCTS_DIR; };
		DC03ADB71D508719003F76E7 /* WXTextAreaComponent.m */ = {isa = PBXFileReference; fileEncoding = 4; lastKnownFileType = sourcecode.c.objc; path = WXTextAreaComponent.m; sourceTree = "<group>"; };
		DC03ADB81D508719003F76E7 /* WXTextAreaComponent.h */ = {isa = PBXFileReference; fileEncoding = 4; lastKnownFileType = sourcecode.c.h; path = WXTextAreaComponent.h; sourceTree = "<group>"; };
<<<<<<< HEAD
		DC04C4331F063EB8004D2DDD /* YGEnums.h */ = {isa = PBXFileReference; fileEncoding = 4; lastKnownFileType = sourcecode.c.h; name = YGEnums.h; path = dependency/YGEnums.h; sourceTree = "<group>"; };
		DC04C4341F063EB8004D2DDD /* Yoga.h */ = {isa = PBXFileReference; fileEncoding = 4; lastKnownFileType = sourcecode.c.h; name = Yoga.h; path = dependency/Yoga.h; sourceTree = "<group>"; };
		DC04C4351F063EB8004D2DDD /* YGEnums.c */ = {isa = PBXFileReference; fileEncoding = 4; lastKnownFileType = sourcecode.c.c; name = YGEnums.c; path = dependency/YGEnums.c; sourceTree = "<group>"; };
		DC04C4361F063EB8004D2DDD /* YGMacros.h */ = {isa = PBXFileReference; fileEncoding = 4; lastKnownFileType = sourcecode.c.h; name = YGMacros.h; path = dependency/YGMacros.h; sourceTree = "<group>"; };
		DC04C4371F063EB8004D2DDD /* YGNodeList.c */ = {isa = PBXFileReference; fileEncoding = 4; lastKnownFileType = sourcecode.c.c; name = YGNodeList.c; path = dependency/YGNodeList.c; sourceTree = "<group>"; };
		DC04C4381F063EB8004D2DDD /* YGNodeList.h */ = {isa = PBXFileReference; fileEncoding = 4; lastKnownFileType = sourcecode.c.h; name = YGNodeList.h; path = dependency/YGNodeList.h; sourceTree = "<group>"; };
		DC04C4391F063EB8004D2DDD /* Yoga.c */ = {isa = PBXFileReference; fileEncoding = 4; lastKnownFileType = sourcecode.c.c; name = Yoga.c; path = dependency/Yoga.c; sourceTree = "<group>"; };
		DC0F99301D48E5320087C6AF /* WeexSDK.h */ = {isa = PBXFileReference; fileEncoding = 4; lastKnownFileType = sourcecode.c.h; path = WeexSDK.h; sourceTree = "<group>"; };
=======
>>>>>>> 58aaee6d
		DC6836E51EBB12B200AD2D84 /* WXConfigCenterProtocol.h */ = {isa = PBXFileReference; fileEncoding = 4; lastKnownFileType = sourcecode.c.h; path = WXConfigCenterProtocol.h; sourceTree = "<group>"; };
		DC9867431D826D1E000AF388 /* GLKit.framework */ = {isa = PBXFileReference; lastKnownFileType = wrapper.framework; name = GLKit.framework; path = System/Library/Frameworks/GLKit.framework; sourceTree = SDKROOT; };
		DC9F46821D61AC8800A88239 /* WXStreamModuleTests.m */ = {isa = PBXFileReference; fileEncoding = 4; lastKnownFileType = sourcecode.c.objc; path = WXStreamModuleTests.m; sourceTree = "<group>"; };
		DCA0EF621D6EED6F00CB18B9 /* WXGlobalEventModule.h */ = {isa = PBXFileReference; fileEncoding = 4; lastKnownFileType = sourcecode.c.h; path = WXGlobalEventModule.h; sourceTree = "<group>"; };
		DCA0EF631D6EED6F00CB18B9 /* WXGlobalEventModule.m */ = {isa = PBXFileReference; fileEncoding = 4; lastKnownFileType = sourcecode.c.objc; path = WXGlobalEventModule.m; sourceTree = "<group>"; };
		DCA445251EFA555400D0CFA8 /* WeexSDK.framework */ = {isa = PBXFileReference; explicitFileType = wrapper.framework; includeInIndex = 0; path = WeexSDK.framework; sourceTree = BUILT_PRODUCTS_DIR; };
		DCA445281EFA555400D0CFA8 /* Info.plist */ = {isa = PBXFileReference; lastKnownFileType = text.plist.xml; path = Info.plist; sourceTree = "<group>"; };
		DCA446231EFA5AFE00D0CFA8 /* UIKit.framework */ = {isa = PBXFileReference; lastKnownFileType = wrapper.framework; name = UIKit.framework; path = System/Library/Frameworks/UIKit.framework; sourceTree = SDKROOT; };
		DCA446261EFA5DAF00D0CFA8 /* WeexSDK.h */ = {isa = PBXFileReference; fileEncoding = 4; lastKnownFileType = sourcecode.c.h; path = WeexSDK.h; sourceTree = "<group>"; };
		DCAB35FC1D658EB700C0EA70 /* WXRuleManager.h */ = {isa = PBXFileReference; fileEncoding = 4; lastKnownFileType = sourcecode.c.h; path = WXRuleManager.h; sourceTree = "<group>"; };
		DCAB35FD1D658EB700C0EA70 /* WXRuleManager.m */ = {isa = PBXFileReference; fileEncoding = 4; lastKnownFileType = sourcecode.c.objc; path = WXRuleManager.m; sourceTree = "<group>"; };
		DCC77C111D770AE300CE7288 /* WXSliderNeighborComponent.m */ = {isa = PBXFileReference; fileEncoding = 4; lastKnownFileType = sourcecode.c.objc; path = WXSliderNeighborComponent.m; sourceTree = "<group>"; };
		DCC77C121D770AE300CE7288 /* WXSliderNeighborComponent.h */ = {isa = PBXFileReference; fileEncoding = 4; lastKnownFileType = sourcecode.c.h; path = WXSliderNeighborComponent.h; sourceTree = "<group>"; };
		DCDFED001E68238F00C228D7 /* WXJSExceptionProtocol.h */ = {isa = PBXFileReference; fileEncoding = 4; lastKnownFileType = sourcecode.c.h; path = WXJSExceptionProtocol.h; sourceTree = "<group>"; };
		DCF0875F1DCAE161005CD6EB /* WXInvocationConfig.h */ = {isa = PBXFileReference; fileEncoding = 4; lastKnownFileType = sourcecode.c.h; path = WXInvocationConfig.h; sourceTree = "<group>"; };
		DCF087601DCAE161005CD6EB /* WXInvocationConfig.m */ = {isa = PBXFileReference; fileEncoding = 4; lastKnownFileType = sourcecode.c.objc; path = WXInvocationConfig.m; sourceTree = "<group>"; };
		DCF0CD9D1EAF3A6B0062CA8F /* native-bundle-main.js */ = {isa = PBXFileReference; lastKnownFileType = sourcecode.javascript; name = "native-bundle-main.js"; path = "../../../../pre-build/native-bundle-main.js"; sourceTree = "<group>"; };
		DCF343651E49CAEE00A2FB34 /* WXJSExceptionInfo.h */ = {isa = PBXFileReference; fileEncoding = 4; lastKnownFileType = sourcecode.c.h; path = WXJSExceptionInfo.h; sourceTree = "<group>"; };
		DCF343661E49CAEE00A2FB34 /* WXJSExceptionInfo.m */ = {isa = PBXFileReference; fileEncoding = 4; lastKnownFileType = sourcecode.c.objc; path = WXJSExceptionInfo.m; sourceTree = "<group>"; };
/* End PBXFileReference section */

/* Begin PBXFrameworksBuildPhase section */
		2A42AF821C23B33E00818EA6 /* Frameworks */ = {
			isa = PBXFrameworksBuildPhase;
			buildActionMask = 2147483647;
			files = (
			);
			runOnlyForDeploymentPostprocessing = 0;
		};
		74C8963A1D2AC2210043B82A /* Frameworks */ = {
			isa = PBXFrameworksBuildPhase;
			buildActionMask = 2147483647;
			files = (
				74EF31C01DE5ED6F00667A07 /* libstdc++.tbd in Frameworks */,
				DC9867441D826D1E000AF388 /* GLKit.framework in Frameworks */,
				740938FB1D3D0E1700DBB801 /* AVKit.framework in Frameworks */,
				740938F91D3D0E0300DBB801 /* MediaPlayer.framework in Frameworks */,
				740938F71D3D0DFD00DBB801 /* CoreMedia.framework in Frameworks */,
				740938F51D3D0DDE00DBB801 /* AVFoundation.framework in Frameworks */,
				740938EF1D3D083900DBB801 /* libicucore.tbd in Frameworks */,
				740938EE1D3D079100DBB801 /* JavaScriptCore.framework in Frameworks */,
				74C896421D2AC2210043B82A /* WeexSDK.framework in Frameworks */,
			);
			runOnlyForDeploymentPostprocessing = 0;
		};
		77D160F91C02DBE70010B15B /* Frameworks */ = {
			isa = PBXFrameworksBuildPhase;
			buildActionMask = 2147483647;
			files = (
			);
			runOnlyForDeploymentPostprocessing = 0;
		};
		DCA445211EFA555400D0CFA8 /* Frameworks */ = {
			isa = PBXFrameworksBuildPhase;
			buildActionMask = 2147483647;
			files = (
				DCA446241EFA5AFE00D0CFA8 /* UIKit.framework in Frameworks */,
			);
			runOnlyForDeploymentPostprocessing = 0;
		};
/* End PBXFrameworksBuildPhase section */

/* Begin PBXGroup section */
		2A27E7D61C3E360400D7A552 /* dependency */ = {
			isa = PBXGroup;
			children = (
				DC04C4331F063EB8004D2DDD /* YGEnums.h */,
				DC04C4341F063EB8004D2DDD /* Yoga.h */,
				DC04C4351F063EB8004D2DDD /* YGEnums.c */,
				DC04C4361F063EB8004D2DDD /* YGMacros.h */,
				DC04C4371F063EB8004D2DDD /* YGNodeList.c */,
				DC04C4381F063EB8004D2DDD /* YGNodeList.h */,
				DC04C4391F063EB8004D2DDD /* Yoga.c */,
				2A27E7D71C3E360B00D7A552 /* SRWebSocket.h */,
				2A27E7D81C3E360B00D7A552 /* SRWebSocket.m */,
			);
			name = dependency;
			sourceTree = "<group>";
		};
		2A42AF861C23B33E00818EA6 /* WeexSDK_MTL */ = {
			isa = PBXGroup;
			children = (
				2A42AF871C23B33E00818EA6 /* WeexSDK_MTL.h */,
				2A42AF891C23B33E00818EA6 /* WeexSDK_MTL.m */,
			);
			path = WeexSDK_MTL;
			sourceTree = "<group>";
		};
		2AF626C61C191E2200E71A38 /* Layout */ = {
			isa = PBXGroup;
			children = (
				744BEA571D0520F300452B5D /* WXComponent+Layout.h */,
				744BEA581D0520F300452B5D /* WXComponent+Layout.m */,
				74B232D11D2A2BA4006322EA /* WXLayoutDefine.h */,
			);
			name = Layout;
			sourceTree = "<group>";
		};
		59A583031CF5B2FD0081FD3E /* Handler */ = {
			isa = PBXGroup;
			children = (
				59A583041CF5B2FD0081FD3E /* WXNavigationDefaultImpl.h */,
				59A583051CF5B2FD0081FD3E /* WXNavigationDefaultImpl.m */,
				74EF31AB1DE58BE200667A07 /* WXURLRewriteDefaultImpl.h */,
				74EF31AC1DE58BE200667A07 /* WXURLRewriteDefaultImpl.m */,
			);
			path = Handler;
			sourceTree = "<group>";
		};
		59A5962A1CB632050012CD52 /* Controller */ = {
			isa = PBXGroup;
			children = (
				59A5962B1CB632050012CD52 /* WXBaseViewController.h */,
				59A5962C1CB632050012CD52 /* WXBaseViewController.m */,
				59A5962D1CB632050012CD52 /* WXRootViewController.h */,
				59A5962E1CB632050012CD52 /* WXRootViewController.m */,
			);
			path = Controller;
			sourceTree = "<group>";
		};
		7408C48B1CFB345D000BCCD0 /* Events */ = {
			isa = PBXGroup;
			children = (
				7408C48C1CFB345D000BCCD0 /* WXComponent+Events.h */,
				7408C48D1CFB345D000BCCD0 /* WXComponent+Events.m */,
			);
			path = Events;
			sourceTree = "<group>";
		};
		742AD7371DF98C72007DC46C /* Loader */ = {
			isa = PBXGroup;
			children = (
				C4F012841E150307003378D0 /* WXWebSocketLoader.h */,
				C4F012851E150307003378D0 /* WXWebSocketLoader.m */,
				742AD7381DF98C8B007DC46C /* WXResourceLoader.h */,
				742AD7391DF98C8B007DC46C /* WXResourceLoader.m */,
			);
			name = Loader;
			sourceTree = "<group>";
		};
		745ED2D31C5F2C7E002DB5A8 /* View */ = {
			isa = PBXGroup;
			children = (
				C4C30DE61E1B833D00786B6C /* WXComponent+PseudoClassManagement.m */,
				C4C30DE71E1B833D00786B6C /* WXComponent+PseudoClassManagement.h */,
				745ED2D61C5F2C7E002DB5A8 /* WXView.h */,
				745ED2D71C5F2C7E002DB5A8 /* WXView.m */,
				591DD3301D23AD5800BE8709 /* WXErrorView.h */,
				591DD32F1D23AD5800BE8709 /* WXErrorView.m */,
				747A787A1D1BAAC900DED9D0 /* WXComponent+ViewManagement.h */,
				747A787B1D1BAAC900DED9D0 /* WXComponent+ViewManagement.m */,
				74B8BEFC1DC47B72004A6027 /* WXRootView.h */,
				74B8BEFD1DC47B72004A6027 /* WXRootView.m */,
			);
			path = View;
			sourceTree = "<group>";
		};
		7461F88B1CFB373100F62D44 /* Display */ = {
			isa = PBXGroup;
			children = (
				C4E375351E5FCBD3009B2D9C /* WXComponent+BoxShadow.m */,
				C4E375361E5FCBD3009B2D9C /* WXComponent+BoxShadow.h */,
				C4D8721F1E5DDEDA00E39BC1 /* WXInnerLayer.m */,
				C4D872201E5DDEDA00E39BC1 /* WXInnerLayer.h */,
				7461F88C1CFB373100F62D44 /* WXDisplayQueue.h */,
				7461F88D1CFB373100F62D44 /* WXDisplayQueue.m */,
				7461F88E1CFB373100F62D44 /* WXLayer.h */,
				7461F88F1CFB373100F62D44 /* WXLayer.m */,
				744BEA531D05178F00452B5D /* WXComponent+Display.h */,
				744BEA541D05178F00452B5D /* WXComponent+Display.m */,
				741DFE001DDD7D18009B020F /* WXRoundedRect.h */,
				741DFE011DDD7D18009B020F /* WXRoundedRect.mm */,
				741DFE041DDD9B2F009B020F /* UIBezierPath+Weex.h */,
				741DFE051DDD9B2F009B020F /* UIBezierPath+Weex.m */,
			);
			path = Display;
			sourceTree = "<group>";
		};
		746A2F431DF82607004719D0 /* Network */ = {
			isa = PBXGroup;
			children = (
				742AD7251DF98C45007DC46C /* WXResourceRequest.h */,
				742AD7261DF98C45007DC46C /* WXResourceRequest.m */,
				742AD7271DF98C45007DC46C /* WXResourceRequestHandler.h */,
				742AD7281DF98C45007DC46C /* WXResourceRequestHandlerDefaultImpl.h */,
				742AD7291DF98C45007DC46C /* WXResourceRequestHandlerDefaultImpl.m */,
				742AD72A1DF98C45007DC46C /* WXResourceResponse.h */,
				742AD72B1DF98C45007DC46C /* WXResourceResponse.m */,
			);
			name = Network;
			sourceTree = "<group>";
		};
		749DC2781D408265009E1C91 /* Monitor */ = {
			isa = PBXGroup;
			children = (
				2AAFC1B41C48DFF70026D2FE /* WXSDKError.h */,
				749DC2791D40827B009E1C91 /* WXMonitor.h */,
				749DC27A1D40827B009E1C91 /* WXMonitor.m */,
			);
			name = Monitor;
			path = WeexSDK/Sources/Monitor;
			sourceTree = SOURCE_ROOT;
		};
		74A4BA581CABBBA300195969 /* Debug */ = {
			isa = PBXGroup;
			children = (
				74A4BA591CABBBD000195969 /* WXDebugTool.h */,
				74A4BA5A1CABBBD000195969 /* WXDebugTool.m */,
			);
			path = Debug;
			sourceTree = "<group>";
		};
		74C27A001CEC4371004E488E /* Supporting Files */ = {
			isa = PBXGroup;
			children = (
				77D161021C02DBE70010B15B /* Info.plist */,
				74C27A011CEC441D004E488E /* WeexSDK-Prefix.pch */,
			);
			path = "Supporting Files";
			sourceTree = "<group>";
		};
		74C8963E1D2AC2210043B82A /* WeexSDKTests */ = {
			isa = PBXGroup;
			children = (
				74EF31C11DE6932900667A07 /* handler */,
				74F7BFF31DC782DF004D0871 /* Resources */,
				DC9F46841D61AC9100A88239 /* module */,
				74C8963F1D2AC2210043B82A /* WeexSDKTests.m */,
				74C896411D2AC2210043B82A /* Info.plist */,
				740938EA1D3D026600DBB801 /* WXComponentTests.m */,
				5996BD6F1D49EC0600C0FEA6 /* WXInstanceWrapTests.m */,
				5996BD741D4D8A0E00C0FEA6 /* WXSDKEngineTests.m */,
				597334B21D4DE1A600988789 /* WXBridgeMethodTests.m */,
				597334B01D4D9E7F00988789 /* WXSDKManagerTests.m */,
				596FDD671D3F9EFF0082CD5B /* TestSupportUtils.h */,
				596FDD681D3F9EFF0082CD5B /* TestSupportUtils.m */,
				1C1A2BEC1D91172800539AA1 /* WXConvertTests.m */,
				74B8BF001DC49AFE004A6027 /* WXRootViewTests.m */,
				C401945D1E344E8300D19C31 /* WXFloatCompareTests.m */,
			);
			path = WeexSDKTests;
			sourceTree = "<group>";
		};
		74D8DB401E4825920078B667 /* Recycler */ = {
			isa = PBXGroup;
			children = (
				745B2D5E1E5A8E1E0092D38A /* WXMultiColumnLayout.h */,
				745B2D5F1E5A8E1E0092D38A /* WXMultiColumnLayout.m */,
				745B2D601E5A8E1E0092D38A /* WXRecyclerComponent.h */,
				745B2D611E5A8E1E0092D38A /* WXRecyclerComponent.m */,
				745B2D621E5A8E1E0092D38A /* WXRecyclerDataController.h */,
				745B2D631E5A8E1E0092D38A /* WXRecyclerDataController.m */,
				745B2D641E5A8E1E0092D38A /* WXRecyclerUpdateController.h */,
				745B2D651E5A8E1E0092D38A /* WXRecyclerUpdateController.m */,
				745B2D661E5A8E1E0092D38A /* WXSectionDataController.h */,
				745B2D671E5A8E1E0092D38A /* WXSectionDataController.m */,
			);
			name = Recycler;
			path = Grid;
			sourceTree = "<group>";
		};
		74EF31C11DE6932900667A07 /* handler */ = {
			isa = PBXGroup;
			children = (
				74EF31C21DE6935600667A07 /* WXURLRewriteTests.m */,
			);
			name = handler;
			sourceTree = "<group>";
		};
		74F7BFF31DC782DF004D0871 /* Resources */ = {
			isa = PBXGroup;
			children = (
				74F7BFF41DC782EC004D0871 /* testRootView.js */,
			);
			name = Resources;
			sourceTree = "<group>";
		};
		77D160F31C02DBE70010B15B = {
			isa = PBXGroup;
			children = (
				77D160FF1C02DBE70010B15B /* WeexSDK */,
				2A42AF861C23B33E00818EA6 /* WeexSDK_MTL */,
				74C8963E1D2AC2210043B82A /* WeexSDKTests */,
				DCA445261EFA555400D0CFA8 /* WeexSDK-Dynamic */,
				77D160FE1C02DBE70010B15B /* Products */,
				A5818E244F9E235722E3B938 /* Frameworks */,
			);
			sourceTree = "<group>";
		};
		77D160FE1C02DBE70010B15B /* Products */ = {
			isa = PBXGroup;
			children = (
				77D160FD1C02DBE70010B15B /* WeexSDK.framework */,
				2A42AF851C23B33E00818EA6 /* libWeexSDK_MTL.a */,
				74C8963D1D2AC2210043B82A /* WeexSDKTests.xctest */,
				DCA445251EFA555400D0CFA8 /* WeexSDK.framework */,
			);
			name = Products;
			sourceTree = "<group>";
		};
		77D160FF1C02DBE70010B15B /* WeexSDK */ = {
			isa = PBXGroup;
			children = (
				2A27E7D61C3E360400D7A552 /* dependency */,
				77D161171C02DCB90010B15B /* Resources */,
				77D161181C02DCB90010B15B /* Sources */,
			);
			path = WeexSDK;
			sourceTree = "<group>";
		};
		77D161171C02DCB90010B15B /* Resources */ = {
			isa = PBXGroup;
			children = (
				DCF0CD9D1EAF3A6B0062CA8F /* native-bundle-main.js */,
				59AC02501D2A7E6E00355112 /* wx_load_error@3x.png */,
			);
			path = Resources;
			sourceTree = "<group>";
		};
		77D161181C02DCB90010B15B /* Sources */ = {
			isa = PBXGroup;
			children = (
				DCA446261EFA5DAF00D0CFA8 /* WeexSDK.h */,
				C4F012711E1502A6003378D0 /* WebSocket */,
				2AF626C61C191E2200E71A38 /* Layout */,
				742AD7371DF98C72007DC46C /* Loader */,
				7408C48B1CFB345D000BCCD0 /* Events */,
				7461F88B1CFB373100F62D44 /* Display */,
				74A4BA581CABBBA300195969 /* Debug */,
				745ED2D31C5F2C7E002DB5A8 /* View */,
				59A5962A1CB632050012CD52 /* Controller */,
				77E65A0A1C155E6E008B8775 /* Component */,
				59A583031CF5B2FD0081FD3E /* Handler */,
				77E659D71C07F585008B8775 /* Module */,
				77D161481C02E3670010B15B /* Utility */,
				77D1611D1C02DDA40010B15B /* Engine */,
				77D161191C02DD3C0010B15B /* Bridge */,
				77D1611A1C02DD3C0010B15B /* Manager */,
				749DC2781D408265009E1C91 /* Monitor */,
				77D1611B1C02DD3C0010B15B /* Model */,
				746A2F431DF82607004719D0 /* Network */,
				77D1611C1C02DD3C0010B15B /* Protocol */,
				74C27A001CEC4371004E488E /* Supporting Files */,
			);
			path = Sources;
			sourceTree = "<group>";
		};
		77D161191C02DD3C0010B15B /* Bridge */ = {
			isa = PBXGroup;
			children = (
				2A919DA41E321F1F006EB6B5 /* WXBridgeMethod.h */,
				2A919DA51E321F1F006EB6B5 /* WXBridgeMethod.m */,
				74862F7B1E03A0F300B7A041 /* WXModuleMethod.h */,
				74862F7C1E03A0F300B7A041 /* WXModuleMethod.m */,
				74862F7F1E03A24500B7A041 /* WXComponentMethod.h */,
				74862F801E03A24500B7A041 /* WXComponentMethod.m */,
				74D2051E1E091B8000128F44 /* WXCallJSMethod.h */,
				74D2051F1E091B8000128F44 /* WXCallJSMethod.m */,
				59597F961D2A041700EE9317 /* WXDebugLoggerBridge.h */,
				59597F971D2A041700EE9317 /* WXDebugLoggerBridge.m */,
				59A582FA1CF5B17B0081FD3E /* WXBridgeContext.h */,
				59A582FB1CF5B17B0081FD3E /* WXBridgeContext.m */,
				77D1613A1C02DEA60010B15B /* WXJSCoreBridge.h */,
				77D1613B1C02DEA60010B15B /* WXJSCoreBridge.m */,
				74AD99821D5B0E59008F0336 /* WXPolyfillSet.h */,
				74AD99831D5B0E59008F0336 /* WXPolyfillSet.m */,
				74862F771E02B88D00B7A041 /* JSValue+Weex.h */,
				74862F781E02B88D00B7A041 /* JSValue+Weex.m */,
			);
			path = Bridge;
			sourceTree = "<group>";
		};
		77D1611A1C02DD3C0010B15B /* Manager */ = {
			isa = PBXGroup;
			children = (
				C4E97D311F1EF46D00ABC314 /* WXTracingManager.h */,
				C4E97D321F1EF46D00ABC314 /* WXTracingManager.m */,
				740451E81E14BB26004157CB /* WXServiceFactory.h */,
				740451E91E14BB26004157CB /* WXServiceFactory.m */,
				DCF0875F1DCAE161005CD6EB /* WXInvocationConfig.h */,
				DCF087601DCAE161005CD6EB /* WXInvocationConfig.m */,
				C41E1A951DC1FD15009C7F90 /* WXDatePickerManager.h */,
				C41E1A961DC1FD15009C7F90 /* WXDatePickerManager.m */,
				77D161261C02DE1A0010B15B /* WXSDKManager.h */,
				77D161271C02DE1A0010B15B /* WXSDKManager.m */,
				77D161361C02DE940010B15B /* WXBridgeManager.h */,
				77D161371C02DE940010B15B /* WXBridgeManager.m */,
				77E659EF1C0C3612008B8775 /* WXModuleFactory.h */,
				77E659F01C0C3612008B8775 /* WXModuleFactory.m */,
				74A4BA9C1CB3C0A100195969 /* WXHandlerFactory.h */,
				74A4BA9D1CB3C0A100195969 /* WXHandlerFactory.m */,
				7410811D1CED585A001BC6E5 /* WXComponentManager.h */,
				7410811E1CED585A001BC6E5 /* WXComponentManager.m */,
				741081211CED6756001BC6E5 /* WXComponentFactory.h */,
				741081221CED6756001BC6E5 /* WXComponentFactory.m */,
				DCAB35FC1D658EB700C0EA70 /* WXRuleManager.h */,
				DCAB35FD1D658EB700C0EA70 /* WXRuleManager.m */,
			);
			path = Manager;
			sourceTree = "<group>";
		};
		77D1611B1C02DD3C0010B15B /* Model */ = {
			isa = PBXGroup;
			children = (
				59A5961A1CB630F10012CD52 /* WXComponent+Navigation.h */,
				59A5961B1CB630F10012CD52 /* WXComponent+Navigation.m */,
				748B25161C44A6F9005D491E /* WXSDKInstance_private.h */,
				77D161221C02DDD10010B15B /* WXSDKInstance.h */,
				77D161231C02DDD10010B15B /* WXSDKInstance.m */,
				DCF343651E49CAEE00A2FB34 /* WXJSExceptionInfo.h */,
				DCF343661E49CAEE00A2FB34 /* WXJSExceptionInfo.m */,
			);
			path = Model;
			sourceTree = "<group>";
		};
		77D1611C1C02DD3C0010B15B /* Protocol */ = {
			isa = PBXGroup;
			children = (
				59A596171CB630E50012CD52 /* WXNavigationProtocol.h */,
				DCDFED001E68238F00C228D7 /* WXJSExceptionProtocol.h */,
				2AE5B7551CABA04E0082FDDB /* WXEventModuleProtocol.h */,
				2A4445BE1CA8FD56009E7C6D /* WXTextComponentProtocol.h */,
				775BEE701C1BD977008D1629 /* WXModuleProtocol.h */,
				77D161421C02DEE40010B15B /* WXBridgeProtocol.h */,
				775BEE6C1C1BD8F4008D1629 /* WXImgLoaderProtocol.h */,
				74FD6E031C7C0E9600DBEB6D /* WXScrollerProtocol.h */,
				74A4BA841CAD453400195969 /* WXNetworkProtocol.h */,
				59A582D31CF481110081FD3E /* WXAppMonitorProtocol.h */,
				74EF31A91DE58AE600667A07 /* WXURLRewriteProtocol.h */,
				042013AC1E66CD6A001FC79C /* WXValidateProtocol.h */,
				DC6836E51EBB12B200AD2D84 /* WXConfigCenterProtocol.h */,
			);
			path = Protocol;
			sourceTree = "<group>";
		};
		77D1611D1C02DDA40010B15B /* Engine */ = {
			isa = PBXGroup;
			children = (
				77D1611E1C02DDB40010B15B /* WXSDKEngine.h */,
				77D1611F1C02DDB40010B15B /* WXSDKEngine.m */,
			);
			path = Engine;
			sourceTree = "<group>";
		};
		77D161481C02E3670010B15B /* Utility */ = {
			isa = PBXGroup;
			children = (
				C4D872231E5DDF7500E39BC1 /* WXBoxShadow.h */,
				C4D872241E5DDF7500E39BC1 /* WXBoxShadow.m */,
				59D3CA481CFC3CE1008835DC /* NSTimer+Weex.h */,
				59D3CA491CFC3CE1008835DC /* NSTimer+Weex.m */,
				77D161491C02E3790010B15B /* WXConvert.h */,
				77D1614A1C02E3790010B15B /* WXConvert.m */,
				77D1614D1C02E3880010B15B /* WXUtility.h */,
				77D1614E1C02E3880010B15B /* WXUtility.m */,
				77D161601C02ED790010B15B /* WXLog.h */,
				77D161611C02ED790010B15B /* WXLog.m */,
				775BEE4D1C16F993008D1629 /* WXDefine.h */,
				742389991C3174EB00D748CA /* WXWeakObjectWrapper.h */,
				7423899A1C3174EB00D748CA /* WXWeakObjectWrapper.m */,
				7423899D1C32733800D748CA /* WXType.h */,
				7469869D1C4E2C000054A57E /* NSArray+Weex.h */,
				7469869E1C4E2C000054A57E /* NSArray+Weex.m */,
				746319001C60AFC100EFEBD4 /* WXThreadSafeCounter.h */,
				746319011C60AFC100EFEBD4 /* WXThreadSafeCounter.m */,
				743933B21C7ED9AA00773BB7 /* WXSimulatorShortcutManager.h */,
				743933B31C7ED9AA00773BB7 /* WXSimulatorShortcutManager.m */,
				74915F451C8EB02B00BEBCC0 /* WXAssert.h */,
				74915F461C8EB02B00BEBCC0 /* WXAssert.m */,
				74A4BA941CB365D100195969 /* WXAppConfiguration.h */,
				74A4BA951CB365D100195969 /* WXAppConfiguration.m */,
				74A4BA981CB3BAA100195969 /* WXThreadSafeMutableDictionary.h */,
				74A4BA991CB3BAA100195969 /* WXThreadSafeMutableDictionary.m */,
				7461F8A61CFC33A800F62D44 /* WXThreadSafeMutableArray.h */,
				7461F8A71CFC33A800F62D44 /* WXThreadSafeMutableArray.m */,
				74896F2E1D1AC79400D1D593 /* NSObject+WXSwizzle.h */,
				74896F2F1D1AC79400D1D593 /* NSObject+WXSwizzle.m */,
				747DF6801E31AEE4005C53A8 /* WXLength.h */,
				747DF6811E31AEE4005C53A8 /* WXLength.m */,
				744D61121E4AF23E00B624B3 /* WXDiffUtil.h */,
				744D61131E4AF23E00B624B3 /* WXDiffUtil.m */,
			);
			path = Utility;
			sourceTree = "<group>";
		};
		77E659D71C07F585008B8775 /* Module */ = {
			isa = PBXGroup;
			children = (
				C43C03E41EC8ACA40044C7FF /* WXPrerenderManager.h */,
				C43C03E51EC8ACA40044C7FF /* WXPrerenderManager.m */,
				C4F012801E1502E9003378D0 /* WXWebSocketModule.h */,
				C4F012811E1502E9003378D0 /* WXWebSocketModule.m */,
				C4B834251DE69B09007AD27E /* WXPickerModule.m */,
				C4B834261DE69B09007AD27E /* WXPickerModule.h */,
				DCA0EF621D6EED6F00CB18B9 /* WXGlobalEventModule.h */,
				DCA0EF631D6EED6F00CB18B9 /* WXGlobalEventModule.m */,
				1D3000EF1D40B9AB004F3B4F /* WXClipboardModule.h */,
				1D3000F01D40B9AB004F3B4F /* WXClipboardModule.m */,
				59A5961E1CB6311F0012CD52 /* WXNavigatorModule.h */,
				59A5961F1CB6311F0012CD52 /* WXNavigatorModule.m */,
				59A596201CB6311F0012CD52 /* WXStorageModule.h */,
				59A596211CB6311F0012CD52 /* WXStorageModule.m */,
				74A4BAA41CB4F98300195969 /* WXStreamModule.h */,
				74A4BAA51CB4F98300195969 /* WXStreamModule.m */,
				594C28911CF9E61A009793A4 /* WXAnimationModule.h */,
				594C28901CF9E61A009793A4 /* WXAnimationModule.m */,
				375A228D1EC440A600BC2086 /* WXAnimationLayout.m */,
				375A228E1EC440A600BC2086 /* WXAnimationLayout.h */,
				2AFEB1791C747139000507FA /* WXInstanceWrap.h */,
				2AFEB17A1C747139000507FA /* WXInstanceWrap.m */,
				77E659D81C07F594008B8775 /* WXDomModule.h */,
				77E659D91C07F594008B8775 /* WXDomModule.m */,
				D3FC0DF51C508B2A002B9E31 /* WXTimerModule.h */,
				D3FC0DF61C508B2A002B9E31 /* WXTimerModule.m */,
				746319271C71B92600EFEBD4 /* WXModalUIModule.h */,
				746319281C71B92600EFEBD4 /* WXModalUIModule.m */,
				D362F94D1C83EDA20003F546 /* WXWebViewModule.h */,
				D362F94E1C83EDA20003F546 /* WXWebViewModule.m */,
				D334510A1D3E19B80083598A /* WXCanvasModule.h */,
				D334510B1D3E19B80083598A /* WXCanvasModule.m */,
				74BB5FB71DFEE81A004FC3DF /* WXMetaModule.h */,
				74BB5FB81DFEE81A004FC3DF /* WXMetaModule.m */,
			);
			path = Module;
			sourceTree = "<group>";
		};
		77E65A0A1C155E6E008B8775 /* Component */ = {
			isa = PBXGroup;
			children = (
				C4B3D6D21E6954300013F38D /* WXEditComponent.h */,
				C4B3D6D31E6954300013F38D /* WXEditComponent.m */,
				74D8DB401E4825920078B667 /* Recycler */,
				2A837AAC1CD9DE9200AEDF03 /* WXLoadingComponent.h */,
				2A837AAD1CD9DE9200AEDF03 /* WXLoadingComponent.m */,
				2A837AAE1CD9DE9200AEDF03 /* WXLoadingIndicator.h */,
				DCC77C111D770AE300CE7288 /* WXSliderNeighborComponent.m */,
				DCC77C121D770AE300CE7288 /* WXSliderNeighborComponent.h */,
				2A837AAF1CD9DE9200AEDF03 /* WXLoadingIndicator.m */,
				2A837AB01CD9DE9200AEDF03 /* WXRefreshComponent.h */,
				2A837AB11CD9DE9200AEDF03 /* WXRefreshComponent.m */,
				59CE27E61CC387DB000BE37A /* WXEmbedComponent.h */,
				59CE27E71CC387DB000BE37A /* WXEmbedComponent.m */,
				2A8E65881C7C7AA20025C7B7 /* WXVideoComponent.h */,
				2A8E65891C7C7AA20025C7B7 /* WXVideoComponent.m */,
				77D1612E1C02DE4E0010B15B /* WXComponent.h */,
				77D1612F1C02DE4E0010B15B /* WXComponent.m */,
				77E65A0B1C155E99008B8775 /* WXDivComponent.h */,
				77E65A0C1C155E99008B8775 /* WXDivComponent.m */,
				77E65A0F1C155EA8008B8775 /* WXImageComponent.h */,
				77E65A101C155EA8008B8775 /* WXImageComponent.m */,
				77E65A131C155EB5008B8775 /* WXTextComponent.h */,
				77E65A141C155EB5008B8775 /* WXTextComponent.m */,
				77E65A171C155F25008B8775 /* WXScrollerComponent.h */,
				77E65A181C155F25008B8775 /* WXScrollerComponent.m */,
				37B51EE21E97804D0040A743 /* WXCycleSliderComponent.h */,
				37B51EE31E97804D0040A743 /* WXCycleSliderComponent.m */,
				2A44AB0F1C1AD5B00067A7EA /* WXSliderComponent.h */,
				59D3CA461CFC3CC0008835DC /* WXSliderComponent.m */,
				74CC7A1B1C2BC5F800829368 /* WXCellComponent.m */,
				74CC7A1E1C2BF9DC00829368 /* WXListComponent.h */,
				74CC7A1F1C2BF9DC00829368 /* WXListComponent.m */,
				2AC750221C7565690041D390 /* WXIndicatorComponent.h */,
				2AC750231C7565690041D390 /* WXIndicatorComponent.m */,
				74CC7A1A1C2BC5F800829368 /* WXCellComponent.h */,
				2A1F57B51C75C6A600B58017 /* WXTextInputComponent.h */,
				2A1F57B61C75C6A600B58017 /* WXTextInputComponent.m */,
				DC03ADB81D508719003F76E7 /* WXTextAreaComponent.h */,
				DC03ADB71D508719003F76E7 /* WXTextAreaComponent.m */,
				D317338A1C57257000BB7539 /* WXTransform.h */,
				D317338B1C57257000BB7539 /* WXTransform.m */,
				D312CE391C730DEB00046D68 /* WXWebComponent.h */,
				D312CE3A1C730DEB00046D68 /* WXWebComponent.m */,
				2A60CE9A1C91733E00857B9F /* WXSwitchComponent.h */,
				2A60CE9B1C91733E00857B9F /* WXSwitchComponent.m */,
				2AE5B7501CAB7DBD0082FDDB /* WXAComponent.h */,
				2AE5B7511CAB7DBD0082FDDB /* WXAComponent.m */,
				741081251CEDB4EC001BC6E5 /* WXComponent_internal.h */,
				D33451061D3E19480083598A /* WXCanvasComponent.h */,
				D33451071D3E19480083598A /* WXCanvasComponent.m */,
				744D610A1E49978200B624B3 /* WXHeaderComponent.h */,
				744D610B1E49978200B624B3 /* WXHeaderComponent.m */,
				744D610E1E49979000B624B3 /* WXFooterComponent.h */,
				744D610F1E49979000B624B3 /* WXFooterComponent.m */,
			);
			path = Component;
			sourceTree = "<group>";
		};
		A5818E244F9E235722E3B938 /* Frameworks */ = {
			isa = PBXGroup;
			children = (
				DCA446231EFA5AFE00D0CFA8 /* UIKit.framework */,
				74EF31BE1DE5ED5900667A07 /* libstdc++.tbd */,
				DC9867431D826D1E000AF388 /* GLKit.framework */,
				740938FA1D3D0E1700DBB801 /* AVKit.framework */,
				740938F81D3D0E0300DBB801 /* MediaPlayer.framework */,
				740938F61D3D0DFD00DBB801 /* CoreMedia.framework */,
				740938F41D3D0DDE00DBB801 /* AVFoundation.framework */,
				740938ED1D3D079100DBB801 /* JavaScriptCore.framework */,
				7469869B1C4DEAC20054A57E /* libicucore.tbd */,
				DAB176F008F516E4F9391C61 /* libPods-WeexSDK.a */,
			);
			name = Frameworks;
			sourceTree = "<group>";
		};
		C4F012711E1502A6003378D0 /* WebSocket */ = {
			isa = PBXGroup;
			children = (
				C4F012721E1502A6003378D0 /* SRWebSocket+Weex.h */,
				C4F012731E1502A6003378D0 /* SRWebSocket+Weex.m */,
				C4F012741E1502A6003378D0 /* WXWebSocketDefaultImpl.h */,
				C4F012751E1502A6003378D0 /* WXWebSocketDefaultImpl.m */,
				C4F012761E1502A6003378D0 /* WXWebSocketHandler.h */,
			);
			path = WebSocket;
			sourceTree = "<group>";
		};
		DC9F46841D61AC9100A88239 /* module */ = {
			isa = PBXGroup;
			children = (
				598805AC1D52D8C800EDED2C /* WXStorageTests.m */,
				596FDD651D3F52700082CD5B /* WXAnimationModuleTests.m */,
				591324A21D49B7F1004E89ED /* WXTimerModuleTests.m */,
				DC9F46821D61AC8800A88239 /* WXStreamModuleTests.m */,
			);
			name = module;
			sourceTree = "<group>";
		};
		DCA445261EFA555400D0CFA8 /* WeexSDK-Dynamic */ = {
			isa = PBXGroup;
			children = (
				DCA445281EFA555400D0CFA8 /* Info.plist */,
			);
			path = "WeexSDK-Dynamic";
			sourceTree = "<group>";
		};
/* End PBXGroup section */

/* Begin PBXHeadersBuildPhase section */
		77D160FA1C02DBE70010B15B /* Headers */ = {
			isa = PBXHeadersBuildPhase;
			buildActionMask = 2147483647;
			files = (
				7408C48E1CFB345D000BCCD0 /* WXComponent+Events.h in Headers */,
				775BEE711C1BD977008D1629 /* WXModuleProtocol.h in Headers */,
				7469869F1C4E2C000054A57E /* NSArray+Weex.h in Headers */,
				74CC7A201C2BF9DC00829368 /* WXListComponent.h in Headers */,
				74FD6E041C7C0E9600DBEB6D /* WXScrollerProtocol.h in Headers */,
				77D161201C02DDB40010B15B /* WXSDKEngine.h in Headers */,
				745ED2DA1C5F2C7E002DB5A8 /* WXView.h in Headers */,
				2AE5B7521CAB7DBD0082FDDB /* WXAComponent.h in Headers */,
				77D1614F1C02E3880010B15B /* WXUtility.h in Headers */,
				743933B41C7ED9AA00773BB7 /* WXSimulatorShortcutManager.h in Headers */,
				74862F811E03A24500B7A041 /* WXComponentMethod.h in Headers */,
				74915F471C8EB02B00BEBCC0 /* WXAssert.h in Headers */,
				2A8E658A1C7C7AA20025C7B7 /* WXVideoComponent.h in Headers */,
				59A5961C1CB630F10012CD52 /* WXComponent+Navigation.h in Headers */,
				775BEE6E1C1BD8F4008D1629 /* WXImgLoaderProtocol.h in Headers */,
				7410811F1CED585A001BC6E5 /* WXComponentManager.h in Headers */,
				1D3000F11D40B9AC004F3B4F /* WXClipboardModule.h in Headers */,
				59A583081CF5B2FD0081FD3E /* WXNavigationDefaultImpl.h in Headers */,
				775BEE4E1C16F993008D1629 /* WXDefine.h in Headers */,
				59597F981D2A041700EE9317 /* WXDebugLoggerBridge.h in Headers */,
				77D161241C02DDD10010B15B /* WXSDKInstance.h in Headers */,
				DC6836E61EBB12B200AD2D84 /* WXConfigCenterProtocol.h in Headers */,
				74A4BAA61CB4F98300195969 /* WXStreamModule.h in Headers */,
				740451EA1E14BB26004157CB /* WXServiceFactory.h in Headers */,
				744BEA591D0520F300452B5D /* WXComponent+Layout.h in Headers */,
				74A4BA5B1CABBBD000195969 /* WXDebugTool.h in Headers */,
				2A837AB41CD9DE9200AEDF03 /* WXLoadingIndicator.h in Headers */,
				747A787C1D1BAAC900DED9D0 /* WXComponent+ViewManagement.h in Headers */,
				375A22901EC440A600BC2086 /* WXAnimationLayout.h in Headers */,
				2AE5B7561CABA04E0082FDDB /* WXEventModuleProtocol.h in Headers */,
				C4C30DE91E1B833D00786B6C /* WXComponent+PseudoClassManagement.h in Headers */,
				591DD3321D23AD5800BE8709 /* WXErrorView.h in Headers */,
				D362F94F1C83EDA20003F546 /* WXWebViewModule.h in Headers */,
				C4F012861E150307003378D0 /* WXWebSocketLoader.h in Headers */,
				C4E97D331F1EF46D00ABC314 /* WXTracingManager.h in Headers */,
				77D161381C02DE940010B15B /* WXBridgeManager.h in Headers */,
				C4D872251E5DDF7500E39BC1 /* WXBoxShadow.h in Headers */,
				042013AD1E66CD6A001FC79C /* WXValidateProtocol.h in Headers */,
				C4D872221E5DDEDA00E39BC1 /* WXInnerLayer.h in Headers */,
				2A919DA61E321F1F006EB6B5 /* WXBridgeMethod.h in Headers */,
				DC04C43A1F063EB8004D2DDD /* YGEnums.h in Headers */,
				37B51EE41E97804D0040A743 /* WXCycleSliderComponent.h in Headers */,
				77D161281C02DE1A0010B15B /* WXSDKManager.h in Headers */,
				DC04C43B1F063EB8004D2DDD /* Yoga.h in Headers */,
				59CE27E81CC387DB000BE37A /* WXEmbedComponent.h in Headers */,
				74BB5FB91DFEE81A004FC3DF /* WXMetaModule.h in Headers */,
				DCA0EF641D6EED6F00CB18B9 /* WXGlobalEventModule.h in Headers */,
				2A837AB21CD9DE9200AEDF03 /* WXLoadingComponent.h in Headers */,
				DCA446271EFA5DAF00D0CFA8 /* WeexSDK.h in Headers */,
				7423899F1C32733800D748CA /* WXType.h in Headers */,
				59A582FC1CF5B17B0081FD3E /* WXBridgeContext.h in Headers */,
				DC04C43F1F063EB8004D2DDD /* YGNodeList.h in Headers */,
				77D161621C02ED790010B15B /* WXLog.h in Headers */,
				77D1614B1C02E3790010B15B /* WXConvert.h in Headers */,
				59A596221CB6311F0012CD52 /* WXNavigatorModule.h in Headers */,
				745B2D6A1E5A8E1E0092D38A /* WXRecyclerComponent.h in Headers */,
				749DC27B1D40827B009E1C91 /* WXMonitor.h in Headers */,
				77E659DA1C07F594008B8775 /* WXDomModule.h in Headers */,
				74EF31AD1DE58BE200667A07 /* WXURLRewriteDefaultImpl.h in Headers */,
				744D61101E49979000B624B3 /* WXFooterComponent.h in Headers */,
				744D61141E4AF23E00B624B3 /* WXDiffUtil.h in Headers */,
				74862F791E02B88D00B7A041 /* JSValue+Weex.h in Headers */,
				2A1F57B71C75C6A600B58017 /* WXTextInputComponent.h in Headers */,
				C4F012791E1502A6003378D0 /* SRWebSocket+Weex.h in Headers */,
				74A4BA9A1CB3BAA100195969 /* WXThreadSafeMutableDictionary.h in Headers */,
				74A4BA9E1CB3C0A100195969 /* WXHandlerFactory.h in Headers */,
				741DFE021DDD7D18009B020F /* WXRoundedRect.h in Headers */,
				7423899B1C3174EB00D748CA /* WXWeakObjectWrapper.h in Headers */,
				59A596191CB630E50012CD52 /* WXNavigationProtocol.h in Headers */,
				59A5962F1CB632050012CD52 /* WXBaseViewController.h in Headers */,
				74AD99841D5B0E59008F0336 /* WXPolyfillSet.h in Headers */,
				74A4BA961CB365D100195969 /* WXAppConfiguration.h in Headers */,
				7461F8921CFB373100F62D44 /* WXLayer.h in Headers */,
				594C28931CF9E61A009793A4 /* WXAnimationModule.h in Headers */,
				745B2D701E5A8E1E0092D38A /* WXSectionDataController.h in Headers */,
				745B2D6E1E5A8E1E0092D38A /* WXRecyclerUpdateController.h in Headers */,
				D3FC0DF71C508B2A002B9E31 /* WXTimerModule.h in Headers */,
				D312CE3B1C730DEB00046D68 /* WXWebComponent.h in Headers */,
				741081261CEDB4EC001BC6E5 /* WXComponent_internal.h in Headers */,
				77E65A191C155F25008B8775 /* WXScrollerComponent.h in Headers */,
				C4E375381E5FCBD3009B2D9C /* WXComponent+BoxShadow.h in Headers */,
				742AD7311DF98C45007DC46C /* WXResourceRequestHandlerDefaultImpl.h in Headers */,
				C4F0127D1E1502A6003378D0 /* WXWebSocketHandler.h in Headers */,
				DC03ADBA1D508719003F76E7 /* WXTextAreaComponent.h in Headers */,
				2AC750241C7565690041D390 /* WXIndicatorComponent.h in Headers */,
				DCAB35FE1D658EB700C0EA70 /* WXRuleManager.h in Headers */,
				748B25181C44A6F9005D491E /* WXSDKInstance_private.h in Headers */,
				74862F7D1E03A0F300B7A041 /* WXModuleMethod.h in Headers */,
				742AD7331DF98C45007DC46C /* WXResourceResponse.h in Headers */,
				77E65A0D1C155E99008B8775 /* WXDivComponent.h in Headers */,
				DC04C43D1F063EB8004D2DDD /* YGMacros.h in Headers */,
				C41E1A971DC1FD15009C7F90 /* WXDatePickerManager.h in Headers */,
				C4F0127B1E1502A6003378D0 /* WXWebSocketDefaultImpl.h in Headers */,
				7461F8901CFB373100F62D44 /* WXDisplayQueue.h in Headers */,
				DCC77C141D770AE300CE7288 /* WXSliderNeighborComponent.h in Headers */,
				747DF6821E31AEE4005C53A8 /* WXLength.h in Headers */,
				77E659F11C0C3612008B8775 /* WXModuleFactory.h in Headers */,
				77D161431C02DEE40010B15B /* WXBridgeProtocol.h in Headers */,
				59A582D41CF481110081FD3E /* WXAppMonitorProtocol.h in Headers */,
				2A44AB111C1AD5B00067A7EA /* WXSliderComponent.h in Headers */,
				2A837AB61CD9DE9200AEDF03 /* WXRefreshComponent.h in Headers */,
				C43C03E81EC8ACA40044C7FF /* WXPrerenderManager.h in Headers */,
				74B232D21D2A2BA4006322EA /* WXLayoutDefine.h in Headers */,
				C4B834281DE69B09007AD27E /* WXPickerModule.h in Headers */,
				59A596311CB632050012CD52 /* WXRootViewController.h in Headers */,
				DCF087611DCAE161005CD6EB /* WXInvocationConfig.h in Headers */,
				742AD7301DF98C45007DC46C /* WXResourceRequestHandler.h in Headers */,
				77E65A151C155EB5008B8775 /* WXTextComponent.h in Headers */,
				C4B3D6D41E6954300013F38D /* WXEditComponent.h in Headers */,
				74CC7A1C1C2BC5F800829368 /* WXCellComponent.h in Headers */,
				74896F301D1AC79400D1D593 /* NSObject+WXSwizzle.h in Headers */,
				DCF343671E49CAEE00A2FB34 /* WXJSExceptionInfo.h in Headers */,
				C4F012821E1502E9003378D0 /* WXWebSocketModule.h in Headers */,
				74EF31AA1DE58AE600667A07 /* WXURLRewriteProtocol.h in Headers */,
				59A596241CB6311F0012CD52 /* WXStorageModule.h in Headers */,
				74A4BA851CAD453400195969 /* WXNetworkProtocol.h in Headers */,
				7461F8A81CFC33A800F62D44 /* WXThreadSafeMutableArray.h in Headers */,
				D33451081D3E19480083598A /* WXCanvasComponent.h in Headers */,
				74B8BEFE1DC47B72004A6027 /* WXRootView.h in Headers */,
				77E65A111C155EA8008B8775 /* WXImageComponent.h in Headers */,
				745B2D6C1E5A8E1E0092D38A /* WXRecyclerDataController.h in Headers */,
				745B2D681E5A8E1E0092D38A /* WXMultiColumnLayout.h in Headers */,
				2A60CE9C1C91733E00857B9F /* WXSwitchComponent.h in Headers */,
				DCDFED011E68238F00C228D7 /* WXJSExceptionProtocol.h in Headers */,
				2A4445BF1CA8FD56009E7C6D /* WXTextComponentProtocol.h in Headers */,
				746319021C60AFC100EFEBD4 /* WXThreadSafeCounter.h in Headers */,
				744D610C1E49978200B624B3 /* WXHeaderComponent.h in Headers */,
				77D1613C1C02DEA60010B15B /* WXJSCoreBridge.h in Headers */,
				74D205201E091B8000128F44 /* WXCallJSMethod.h in Headers */,
				741DFE061DDD9B30009B020F /* UIBezierPath+Weex.h in Headers */,
				2AAFC1B61C48DFF70026D2FE /* WXSDKError.h in Headers */,
				742AD72E1DF98C45007DC46C /* WXResourceRequest.h in Headers */,
				D317338C1C57257000BB7539 /* WXTransform.h in Headers */,
				77D161301C02DE4E0010B15B /* WXComponent.h in Headers */,
				2AFEB17B1C747139000507FA /* WXInstanceWrap.h in Headers */,
				744BEA551D05178F00452B5D /* WXComponent+Display.h in Headers */,
				741081231CED6756001BC6E5 /* WXComponentFactory.h in Headers */,
				59D3CA4A1CFC3CE1008835DC /* NSTimer+Weex.h in Headers */,
				D334510C1D3E19B80083598A /* WXCanvasModule.h in Headers */,
				742AD73A1DF98C8B007DC46C /* WXResourceLoader.h in Headers */,
				746319291C71B92600EFEBD4 /* WXModalUIModule.h in Headers */,
			);
			runOnlyForDeploymentPostprocessing = 0;
		};
		DCA445221EFA555400D0CFA8 /* Headers */ = {
			isa = PBXHeadersBuildPhase;
			buildActionMask = 2147483647;
			files = (
				DCA445D21EFA594600D0CFA8 /* WXComponent+Display.h in Headers */,
				DCA445A81EFA572B00D0CFA8 /* WXResourceResponse.h in Headers */,
				DCA445BC1EFA57B000D0CFA8 /* WXConvert.h in Headers */,
				DCA445C11EFA57D000D0CFA8 /* WXBridgeManager.h in Headers */,
				DCA445A31EFA570800D0CFA8 /* WXSDKManager.h in Headers */,
				DCA445BE1EFA57BB00D0CFA8 /* WXComponentManager.h in Headers */,
				DCA4459E1EFA56E500D0CFA8 /* WXUtility.h in Headers */,
				DCA445B91EFA579D00D0CFA8 /* WXErrorView.h in Headers */,
				DCA445A01EFA56F400D0CFA8 /* WXType.h in Headers */,
				DCA445B21EFA576D00D0CFA8 /* WXListComponent.h in Headers */,
				DCA445A51EFA571600D0CFA8 /* WXSDKError.h in Headers */,
				DCA445AD1EFA575100D0CFA8 /* WXNavigationProtocol.h in Headers */,
				DCA445B01EFA576200D0CFA8 /* WXModalUIModule.h in Headers */,
				DCA445A61EFA571E00D0CFA8 /* WXSDKEngine.h in Headers */,
				DCA445AA1EFA573900D0CFA8 /* WXResourceRequest.h in Headers */,
				DCA445C61EFA57EE00D0CFA8 /* NSObject+WXSwizzle.h in Headers */,
				DCA445B41EFA577F00D0CFA8 /* WXJSExceptionProtocol.h in Headers */,
				DCA445B51EFA578400D0CFA8 /* WXJSExceptionInfo.h in Headers */,
				DCA445B61EFA578B00D0CFA8 /* WXIndicatorComponent.h in Headers */,
				DCA445BF1EFA57C300D0CFA8 /* WXComponent.h in Headers */,
				DCA445A71EFA572300D0CFA8 /* WXRootViewController.h in Headers */,
				DCA445C01EFA57C900D0CFA8 /* WXBridgeProtocol.h in Headers */,
				DCA445AC1EFA574A00D0CFA8 /* WXNetworkProtocol.h in Headers */,
				DCA445C31EFA57DC00D0CFA8 /* WXAppMonitorProtocol.h in Headers */,
				DCA445AF1EFA575D00D0CFA8 /* WXModuleProtocol.h in Headers */,
				DCA445B31EFA577300D0CFA8 /* WXLayoutDefine.h in Headers */,
				DCA4459F1EFA56EC00D0CFA8 /* WXURLRewriteProtocol.h in Headers */,
				DCA445A21EFA570100D0CFA8 /* WXScrollerComponent.h in Headers */,
				DCA445C71EFA57F300D0CFA8 /* Layout.h in Headers */,
				DCA445B71EFA579200D0CFA8 /* WXImgLoaderProtocol.h in Headers */,
				DCA445C21EFA57D700D0CFA8 /* WXBaseViewController.h in Headers */,
				DCA445AB1EFA574100D0CFA8 /* WXPrerenderManager.h in Headers */,
				DCA445BB1EFA57AA00D0CFA8 /* WXDebugTool.h in Headers */,
				DCA445A91EFA573200D0CFA8 /* WXResourceRequestHandler.h in Headers */,
				DCA445C41EFA57E300D0CFA8 /* WXAppConfiguration.h in Headers */,
				DCA445BA1EFA57A200D0CFA8 /* WXDefine.h in Headers */,
				DCA445A41EFA570E00D0CFA8 /* WXSDKInstance.h in Headers */,
				DCA445C51EFA57E800D0CFA8 /* WXAComponent.h in Headers */,
				DCA445B11EFA576800D0CFA8 /* WXLog.h in Headers */,
				DCA4459D1EFA56DB00D0CFA8 /* WXValidateProtocol.h in Headers */,
				DCA445B81EFA579800D0CFA8 /* WXEventModuleProtocol.h in Headers */,
				DCA445AE1EFA575700D0CFA8 /* WXMonitor.h in Headers */,
				DCA445BD1EFA57B500D0CFA8 /* WXConfigCenterProtocol.h in Headers */,
				DCA445A11EFA56FA00D0CFA8 /* WXScrollerProtocol.h in Headers */,
				DCA445DE1EFA59B800D0CFA8 /* WXSectionDataController.h in Headers */,
				DCA445F01EFA5A1D00D0CFA8 /* WXComponent_internal.h in Headers */,
				DCA445ED1EFA5A1200D0CFA8 /* WXTransform.h in Headers */,
				DCA445CD1EFA592E00D0CFA8 /* WXComponent+Events.h in Headers */,
				DCA445EC1EFA5A0E00D0CFA8 /* WXTextAreaComponent.h in Headers */,
				DCA445D81EFA599400D0CFA8 /* WXRootView.h in Headers */,
				DCA446131EFA5A8C00D0CFA8 /* WXCallJSMethod.h in Headers */,
				DCA445E41EFA59DC00D0CFA8 /* WXVideoComponent.h in Headers */,
				DCA4460B1EFA5A7200D0CFA8 /* WXAssert.h in Headers */,
				DCA445F71EFA5A3100D0CFA8 /* WXPickerModule.h in Headers */,
				DCA445E71EFA59E900D0CFA8 /* WXTextComponent.h in Headers */,
				DCA445D01EFA593E00D0CFA8 /* WXDisplayQueue.h in Headers */,
				DCA445E91EFA59F900D0CFA8 /* WXSliderComponent.h in Headers */,
				DCA445E21EFA59D700D0CFA8 /* WXRefreshComponent.h in Headers */,
				DCA445FE1EFA5A4300D0CFA8 /* WXAnimationLayout.h in Headers */,
				DCA445E81EFA59EF00D0CFA8 /* WXCycleSliderComponent.h in Headers */,
				DCA4461F1EFA5AB100D0CFA8 /* WXRuleManager.h in Headers */,
				DCA445E31EFA59DA00D0CFA8 /* WXEmbedComponent.h in Headers */,
				DCA445DF1EFA59BC00D0CFA8 /* WXLoadingComponent.h in Headers */,
				DCA445CB1EFA590600D0CFA8 /* WXComponent+Layout.h in Headers */,
				DCA4460F1EFA5A8100D0CFA8 /* WXDiffUtil.h in Headers */,
				DCA445F91EFA5A3700D0CFA8 /* WXClipboardModule.h in Headers */,
				DCA445FD1EFA5A4000D0CFA8 /* WXAnimationModule.h in Headers */,
				DCA446101EFA5A8500D0CFA8 /* WXBridgeMethod.h in Headers */,
				DCA446171EFA5A9900D0CFA8 /* WXPolyfillSet.h in Headers */,
				DCA446291EFA688B00D0CFA8 /* WeexSDK.h in Headers */,
				DCA446161EFA5A9600D0CFA8 /* WXJSCoreBridge.h in Headers */,
				DCA445F51EFA5A2A00D0CFA8 /* WXURLRewriteDefaultImpl.h in Headers */,
				DCA445CF1EFA593A00D0CFA8 /* WXInnerLayer.h in Headers */,
				DCA446041EFA5A5500D0CFA8 /* WXMetaModule.h in Headers */,
				DCA445FC1EFA5A3E00D0CFA8 /* WXStreamModule.h in Headers */,
				DCA446091EFA5A6D00D0CFA8 /* WXThreadSafeCounter.h in Headers */,
				DCA445F11EFA5A2000D0CFA8 /* WXCanvasComponent.h in Headers */,
				DCA445D51EFA598200D0CFA8 /* WXComponent+PseudoClassManagement.h in Headers */,
				DCA4460E1EFA5A7E00D0CFA8 /* WXLength.h in Headers */,
				DCA445FA1EFA5A3A00D0CFA8 /* WXNavigatorModule.h in Headers */,
				DCA446081EFA5A6A00D0CFA8 /* NSArray+Weex.h in Headers */,
				DCA445F21EFA5A2300D0CFA8 /* WXHeaderComponent.h in Headers */,
				DCA445DD1EFA59B300D0CFA8 /* WXRecyclerUpdateController.h in Headers */,
				DCA4461E1EFA5AAF00D0CFA8 /* WXComponentFactory.h in Headers */,
				DCA445F41EFA5A2800D0CFA8 /* WXNavigationDefaultImpl.h in Headers */,
				DCA445E51EFA59E100D0CFA8 /* WXDivComponent.h in Headers */,
				DCA446211EFA5ABA00D0CFA8 /* WXSDKInstance_private.h in Headers */,
				DCA4461D1EFA5AAA00D0CFA8 /* WXHandlerFactory.h in Headers */,
				DCA445EE1EFA5A1500D0CFA8 /* WXWebComponent.h in Headers */,
				DCA4460D1EFA5A7900D0CFA8 /* WXThreadSafeMutableArray.h in Headers */,
				DCA445DA1EFA59A600D0CFA8 /* WXMultiColumnLayout.h in Headers */,
				DCA445E01EFA59CD00D0CFA8 /* WXLoadingIndicator.h in Headers */,
				DCA445E61EFA59E500D0CFA8 /* WXImageComponent.h in Headers */,
				DCA4461B1EFA5AA200D0CFA8 /* WXDatePickerManager.h in Headers */,
				DCA445D71EFA598D00D0CFA8 /* WXComponent+ViewManagement.h in Headers */,
				DCA445DB1EFA59AA00D0CFA8 /* WXRecyclerComponent.h in Headers */,
				DCA445D31EFA594A00D0CFA8 /* WXRoundedRect.h in Headers */,
				DCA445EA1EFA5A0300D0CFA8 /* WXCellComponent.h in Headers */,
				DCA446201EFA5AB800D0CFA8 /* WXComponent+Navigation.h in Headers */,
				DCA445F81EFA5A3500D0CFA8 /* WXGlobalEventModule.h in Headers */,
				DCA446221EFA5AC400D0CFA8 /* WXResourceRequestHandlerDefaultImpl.h in Headers */,
				DCA446071EFA5A6500D0CFA8 /* WXWeakObjectWrapper.h in Headers */,
				DCA446111EFA5A8800D0CFA8 /* WXModuleMethod.h in Headers */,
				DCA446011EFA5A4B00D0CFA8 /* WXTimerModule.h in Headers */,
				DCA446001EFA5A4800D0CFA8 /* WXDomModule.h in Headers */,
				DCA446021EFA5A5000D0CFA8 /* WXWebViewModule.h in Headers */,
				DCA446181EFA5A9B00D0CFA8 /* JSValue+Weex.h in Headers */,
				DCA446061EFA5A5B00D0CFA8 /* NSTimer+Weex.h in Headers */,
				DCA445D61EFA598600D0CFA8 /* WXView.h in Headers */,
				DCA445FF1EFA5A4600D0CFA8 /* WXInstanceWrap.h in Headers */,
				DCA445F31EFA5A2500D0CFA8 /* WXFooterComponent.h in Headers */,
				DCA446151EFA5A9000D0CFA8 /* WXBridgeContext.h in Headers */,
				DCA4461A1EFA5AA000D0CFA8 /* WXInvocationConfig.h in Headers */,
				DCA445DC1EFA59AD00D0CFA8 /* WXRecyclerDataController.h in Headers */,
				DCA446191EFA5A9E00D0CFA8 /* WXServiceFactory.h in Headers */,
				DCA446121EFA5A8A00D0CFA8 /* WXComponentMethod.h in Headers */,
				DCA445D41EFA594E00D0CFA8 /* UIBezierPath+Weex.h in Headers */,
				DCA446031EFA5A5200D0CFA8 /* WXCanvasModule.h in Headers */,
				DCA445EF1EFA5A1800D0CFA8 /* WXSwitchComponent.h in Headers */,
				DCA445EB1EFA5A0B00D0CFA8 /* WXTextInputComponent.h in Headers */,
				DCA4460C1EFA5A7600D0CFA8 /* WXThreadSafeMutableDictionary.h in Headers */,
				DCA445CE1EFA593500D0CFA8 /* WXComponent+BoxShadow.h in Headers */,
				DCA4461C1EFA5AA600D0CFA8 /* WXModuleFactory.h in Headers */,
				DCA445D91EFA59A100D0CFA8 /* WXEditComponent.h in Headers */,
				DCA445FB1EFA5A3C00D0CFA8 /* WXStorageModule.h in Headers */,
				DCA446051EFA5A5800D0CFA8 /* WXBoxShadow.h in Headers */,
				DCA445D11EFA594200D0CFA8 /* WXLayer.h in Headers */,
				DCA4460A1EFA5A6F00D0CFA8 /* WXSimulatorShortcutManager.h in Headers */,
				DCA445E11EFA59D100D0CFA8 /* WXSliderNeighborComponent.h in Headers */,
				DCA445CC1EFA592800D0CFA8 /* WXResourceLoader.h in Headers */,
			);
			runOnlyForDeploymentPostprocessing = 0;
		};
/* End PBXHeadersBuildPhase section */

/* Begin PBXNativeTarget section */
		2A42AF841C23B33E00818EA6 /* WeexSDK_MTL */ = {
			isa = PBXNativeTarget;
			buildConfigurationList = 2A42AF8B1C23B33E00818EA6 /* Build configuration list for PBXNativeTarget "WeexSDK_MTL" */;
			buildPhases = (
				2A42AF811C23B33E00818EA6 /* Sources */,
				2A42AF821C23B33E00818EA6 /* Frameworks */,
				2A42AF831C23B33E00818EA6 /* Copy Files */,
				2A42AF8E1C23B35900818EA6 /* ShellScript */,
			);
			buildRules = (
			);
			dependencies = (
			);
			name = WeexSDK_MTL;
			productName = WeexSDK_MTL;
			productReference = 2A42AF851C23B33E00818EA6 /* libWeexSDK_MTL.a */;
			productType = "com.apple.product-type.library.static";
		};
		74C8963C1D2AC2210043B82A /* WeexSDKTests */ = {
			isa = PBXNativeTarget;
			buildConfigurationList = 74C896451D2AC2210043B82A /* Build configuration list for PBXNativeTarget "WeexSDKTests" */;
			buildPhases = (
				74C896391D2AC2210043B82A /* Sources */,
				74C8963A1D2AC2210043B82A /* Frameworks */,
				74C8963B1D2AC2210043B82A /* Resources */,
			);
			buildRules = (
			);
			dependencies = (
				74C896441D2AC2210043B82A /* PBXTargetDependency */,
			);
			name = WeexSDKTests;
			productName = WeexSDKTests;
			productReference = 74C8963D1D2AC2210043B82A /* WeexSDKTests.xctest */;
			productType = "com.apple.product-type.bundle.unit-test";
		};
		77D160FC1C02DBE70010B15B /* WeexSDK */ = {
			isa = PBXNativeTarget;
			buildConfigurationList = 77D161111C02DBE70010B15B /* Build configuration list for PBXNativeTarget "WeexSDK" */;
			buildPhases = (
				59D3CA601D003832008835DC /* Generate WeexSDK.h */,
				77D160F81C02DBE70010B15B /* Sources */,
				77D160F91C02DBE70010B15B /* Frameworks */,
				77D160FA1C02DBE70010B15B /* Headers */,
				77D160FB1C02DBE70010B15B /* Resources */,
			);
			buildRules = (
			);
			dependencies = (
			);
			name = WeexSDK;
			productName = WeexSDK;
			productReference = 77D160FD1C02DBE70010B15B /* WeexSDK.framework */;
			productType = "com.apple.product-type.framework";
		};
		DCA445241EFA555400D0CFA8 /* WeexSDK-Dynamic */ = {
			isa = PBXNativeTarget;
			buildConfigurationList = DCA4452C1EFA555400D0CFA8 /* Build configuration list for PBXNativeTarget "WeexSDK-Dynamic" */;
			buildPhases = (
				DCA445201EFA555400D0CFA8 /* Sources */,
				DCA445C81EFA584000D0CFA8 /* Generate WeexSDK.h */,
				DCA445211EFA555400D0CFA8 /* Frameworks */,
				DCA445221EFA555400D0CFA8 /* Headers */,
				DCA445231EFA555400D0CFA8 /* Resources */,
			);
			buildRules = (
			);
			dependencies = (
			);
			name = "WeexSDK-Dynamic";
			productName = "WeexSDK-Dynamic";
			productReference = DCA445251EFA555400D0CFA8 /* WeexSDK.framework */;
			productType = "com.apple.product-type.framework";
		};
/* End PBXNativeTarget section */

/* Begin PBXProject section */
		77D160F41C02DBE70010B15B /* Project object */ = {
			isa = PBXProject;
			attributes = {
				LastUpgradeCheck = 0720;
				ORGANIZATIONNAME = taobao;
				TargetAttributes = {
					2A42AF841C23B33E00818EA6 = {
						CreatedOnToolsVersion = 7.1.1;
						DevelopmentTeam = "Xing Zhang";
					};
					74C8963C1D2AC2210043B82A = {
						CreatedOnToolsVersion = 8.0;
						DevelopmentTeamName = "Nanjing Taobao Software Co., Ltd.";
						ProvisioningStyle = Manual;
					};
					77D160FC1C02DBE70010B15B = {
						CreatedOnToolsVersion = 7.1.1;
					};
					DCA445241EFA555400D0CFA8 = {
						CreatedOnToolsVersion = 8.3.3;
						ProvisioningStyle = Automatic;
					};
				};
			};
			buildConfigurationList = 77D160F71C02DBE70010B15B /* Build configuration list for PBXProject "WeexSDK" */;
			compatibilityVersion = "Xcode 3.2";
			developmentRegion = English;
			hasScannedForEncodings = 0;
			knownRegions = (
				en,
			);
			mainGroup = 77D160F31C02DBE70010B15B;
			productRefGroup = 77D160FE1C02DBE70010B15B /* Products */;
			projectDirPath = "";
			projectRoot = "";
			targets = (
				77D160FC1C02DBE70010B15B /* WeexSDK */,
				DCA445241EFA555400D0CFA8 /* WeexSDK-Dynamic */,
				2A42AF841C23B33E00818EA6 /* WeexSDK_MTL */,
				74C8963C1D2AC2210043B82A /* WeexSDKTests */,
			);
		};
/* End PBXProject section */

/* Begin PBXResourcesBuildPhase section */
		74C8963B1D2AC2210043B82A /* Resources */ = {
			isa = PBXResourcesBuildPhase;
			buildActionMask = 2147483647;
			files = (
				74F7BFF51DC782EC004D0871 /* testRootView.js in Resources */,
				DC9F46871D61BA8C00A88239 /* wx_load_error@3x.png in Resources */,
			);
			runOnlyForDeploymentPostprocessing = 0;
		};
		77D160FB1C02DBE70010B15B /* Resources */ = {
			isa = PBXResourcesBuildPhase;
			buildActionMask = 2147483647;
			files = (
				DCF0CD9E1EAF3A6B0062CA8F /* native-bundle-main.js in Resources */,
				59AC02511D2A7E6E00355112 /* wx_load_error@3x.png in Resources */,
			);
			runOnlyForDeploymentPostprocessing = 0;
		};
		DCA445231EFA555400D0CFA8 /* Resources */ = {
			isa = PBXResourcesBuildPhase;
			buildActionMask = 2147483647;
			files = (
				DCA445C91EFA58CE00D0CFA8 /* native-bundle-main.js in Resources */,
				DCA445CA1EFA58CE00D0CFA8 /* wx_load_error@3x.png in Resources */,
			);
			runOnlyForDeploymentPostprocessing = 0;
		};
/* End PBXResourcesBuildPhase section */

/* Begin PBXShellScriptBuildPhase section */
		2A42AF8E1C23B35900818EA6 /* ShellScript */ = {
			isa = PBXShellScriptBuildPhase;
			buildActionMask = 2147483647;
			files = (
			);
			inputPaths = (
			);
			outputPaths = (
			);
			runOnlyForDeploymentPostprocessing = 0;
			shellPath = /bin/sh;
			shellScript = "# Sets the target folders and the final framework product.\n# 如果工程名称和Framework的Target名称不一样的话，要自定义FMKNAME\nFMK_NAME=${PROJECT_NAME}\n# Install dir will be the final output to the framework.\n# The following line create it in the root folder of the current project.\nINSTALL_DIR=${SRCROOT}/Products/${FMK_NAME}.framework\n# Working dir will be deleted after the framework creation.\nWRK_DIR=build\nDEVICE_DIR=${WRK_DIR}/Release-iphoneos/${FMK_NAME}.framework\nSIMULATOR_DIR=${WRK_DIR}/Release-iphonesimulator/${FMK_NAME}.framework\n# -configuration ${CONFIGURATION}\n# Clean and Building both architectures.\necho xcodebuild -configuration \"Release\" -target \"${FMK_NAME}\" -sdk iphoneos \"CODE_SIGN_IDENTITY=${CODE_SIGN_IDENTITY}\" clean build\nxcodebuild -configuration \"Release\" -target \"${FMK_NAME}\" -sdk iphoneos \"CODE_SIGN_IDENTITY=${CODE_SIGN_IDENTITY}\" clean build\nif [ \"$?\" != \"0\" ]; then\nexit 1\nfi\necho xcodebuild -configuration \"Release\" -target \"${FMK_NAME}\" -sdk iphonesimulator \"CODE_SIGN_IDENTITY=${CODE_SIGN_IDENTITY}\" clean build\nxcodebuild -configuration \"Release\" -target \"${FMK_NAME}\" -sdk iphonesimulator \"CODE_SIGN_IDENTITY=${CODE_SIGN_IDENTITY}\" clean build\nif [ \"$?\" != \"0\" ]; then\nexit 1\nfi\n# Cleaning the oldest.\nif [ -d \"${INSTALL_DIR}\" ]\nthen\nrm -rf \"${INSTALL_DIR}\"\nfi\nmkdir -p \"${INSTALL_DIR}\"\ncp -R \"${SIMULATOR_DIR}/\" \"${INSTALL_DIR}/\"\n# 移除签名资源和 Info.plist\nrm \"${INSTALL_DIR}/Info.plist\"\nrm -rf \"${INSTALL_DIR}/_CodeSignature\"\n# Uses the Lipo Tool to merge both binary files (i386 + armv6/armv7) into one Universal final product.\nlipo -create \"${DEVICE_DIR}/${FMK_NAME}\" \"${SIMULATOR_DIR}/${FMK_NAME}\" -output \"${INSTALL_DIR}/${FMK_NAME}\"\nrm -r \"${WRK_DIR}\"";
		};
		59D3CA601D003832008835DC /* Generate WeexSDK.h */ = {
			isa = PBXShellScriptBuildPhase;
			buildActionMask = 2147483647;
			files = (
			);
			inputPaths = (
			);
			name = "Generate WeexSDK.h";
			outputPaths = (
			);
			runOnlyForDeploymentPostprocessing = 0;
			shellPath = /bin/sh;
			shellScript = ". \"${PROJECT_DIR}/buildScripts.sh\"\n\ngenerateSDKHeader 'WeexSDK'";
		};
		DCA445C81EFA584000D0CFA8 /* Generate WeexSDK.h */ = {
			isa = PBXShellScriptBuildPhase;
			buildActionMask = 2147483647;
			files = (
			);
			inputPaths = (
			);
			name = "Generate WeexSDK.h";
			outputPaths = (
				"$(PROJECT_DIR)/myfile",
			);
			runOnlyForDeploymentPostprocessing = 0;
			shellPath = /bin/sh;
			shellScript = ". \"${PROJECT_DIR}/buildScripts.sh\"\n\ngenerateSDKHeader 'WeexSDK'";
		};
/* End PBXShellScriptBuildPhase section */

/* Begin PBXSourcesBuildPhase section */
		2A42AF811C23B33E00818EA6 /* Sources */ = {
			isa = PBXSourcesBuildPhase;
			buildActionMask = 2147483647;
			files = (
				2A42AF8A1C23B33E00818EA6 /* WeexSDK_MTL.m in Sources */,
			);
			runOnlyForDeploymentPostprocessing = 0;
		};
		74C896391D2AC2210043B82A /* Sources */ = {
			isa = PBXSourcesBuildPhase;
			buildActionMask = 2147483647;
			files = (
				5996BD701D49EC0600C0FEA6 /* WXInstanceWrapTests.m in Sources */,
				5996BD751D4D8A0E00C0FEA6 /* WXSDKEngineTests.m in Sources */,
				596FDD691D3F9EFF0082CD5B /* TestSupportUtils.m in Sources */,
				DC9F46831D61AC8800A88239 /* WXStreamModuleTests.m in Sources */,
				1C1A2BED1D91172800539AA1 /* WXConvertTests.m in Sources */,
				74EF31C31DE6935600667A07 /* WXURLRewriteTests.m in Sources */,
				740938EC1D3D075700DBB801 /* SRWebSocket.m in Sources */,
				740938F31D3D0D9300DBB801 /* WXComponentTests.m in Sources */,
				596FDD661D3F52700082CD5B /* WXAnimationModuleTests.m in Sources */,
				591324A31D49B7F1004E89ED /* WXTimerModuleTests.m in Sources */,
				597334B31D4DE1A600988789 /* WXBridgeMethodTests.m in Sources */,
				74B8BF011DC49AFE004A6027 /* WXRootViewTests.m in Sources */,
				597334B11D4D9E7F00988789 /* WXSDKManagerTests.m in Sources */,
				74C896401D2AC2210043B82A /* WeexSDKTests.m in Sources */,
				598805AD1D52D8C800EDED2C /* WXStorageTests.m in Sources */,
				C401945E1E344E8300D19C31 /* WXFloatCompareTests.m in Sources */,
			);
			runOnlyForDeploymentPostprocessing = 0;
		};
		77D160F81C02DBE70010B15B /* Sources */ = {
			isa = PBXSourcesBuildPhase;
			buildActionMask = 2147483647;
			files = (
				77D161291C02DE1A0010B15B /* WXSDKManager.m in Sources */,
				7461F8911CFB373100F62D44 /* WXDisplayQueue.m in Sources */,
				74896F311D1AC79400D1D593 /* NSObject+WXSwizzle.m in Sources */,
				746986A01C4E2C010054A57E /* NSArray+Weex.m in Sources */,
				74B8BEFF1DC47B72004A6027 /* WXRootView.m in Sources */,
				742AD7321DF98C45007DC46C /* WXResourceRequestHandlerDefaultImpl.m in Sources */,
				747DF6831E31AEE4005C53A8 /* WXLength.m in Sources */,
				C4F0127C1E1502A6003378D0 /* WXWebSocketDefaultImpl.m in Sources */,
				77E65A0E1C155E99008B8775 /* WXDivComponent.m in Sources */,
				2A60CE9D1C91733E00857B9F /* WXSwitchComponent.m in Sources */,
				744D61111E49979000B624B3 /* WXFooterComponent.m in Sources */,
				745B2D6F1E5A8E1E0092D38A /* WXRecyclerUpdateController.m in Sources */,
				745B2D6B1E5A8E1E0092D38A /* WXRecyclerComponent.m in Sources */,
				2A837AB71CD9DE9200AEDF03 /* WXRefreshComponent.m in Sources */,
				74A4BA9B1CB3BAA100195969 /* WXThreadSafeMutableDictionary.m in Sources */,
				77E65A1A1C155F25008B8775 /* WXScrollerComponent.m in Sources */,
				747A787D1D1BAAC900DED9D0 /* WXComponent+ViewManagement.m in Sources */,
				C4E375371E5FCBD3009B2D9C /* WXComponent+BoxShadow.m in Sources */,
				C43C03E91EC8ACA40044C7FF /* WXPrerenderManager.m in Sources */,
				2A837AB51CD9DE9200AEDF03 /* WXLoadingIndicator.m in Sources */,
				C4F012831E1502E9003378D0 /* WXWebSocketModule.m in Sources */,
				DCF087621DCAE161005CD6EB /* WXInvocationConfig.m in Sources */,
				77D161311C02DE4E0010B15B /* WXComponent.m in Sources */,
				74862F7A1E02B88D00B7A041 /* JSValue+Weex.m in Sources */,
				740451EB1E14BB26004157CB /* WXServiceFactory.m in Sources */,
				77E659DB1C07F594008B8775 /* WXDomModule.m in Sources */,
				D3FC0DF81C508B2A002B9E31 /* WXTimerModule.m in Sources */,
				594C28921CF9E61A009793A4 /* WXAnimationModule.m in Sources */,
				59A5961D1CB630F10012CD52 /* WXComponent+Navigation.m in Sources */,
				77D161631C02ED790010B15B /* WXLog.m in Sources */,
				744BEA5A1D0520F300452B5D /* WXComponent+Layout.m in Sources */,
				375A228F1EC440A600BC2086 /* WXAnimationLayout.m in Sources */,
				59A582FD1CF5B17B0081FD3E /* WXBridgeContext.m in Sources */,
				743933B51C7ED9AA00773BB7 /* WXSimulatorShortcutManager.m in Sources */,
				74BB5FBA1DFEE81A004FC3DF /* WXMetaModule.m in Sources */,
				741081201CED585A001BC6E5 /* WXComponentManager.m in Sources */,
				1D3000F21D40B9AC004F3B4F /* WXClipboardModule.m in Sources */,
				741DFE071DDD9B30009B020F /* UIBezierPath+Weex.m in Sources */,
				D312CE3C1C730DEB00046D68 /* WXWebComponent.m in Sources */,
				74AD99851D5B0E59008F0336 /* WXPolyfillSet.m in Sources */,
				D317338D1C57257000BB7539 /* WXTransform.m in Sources */,
				7461F8A91CFC33A800F62D44 /* WXThreadSafeMutableArray.m in Sources */,
				DC04C4401F063EB8004D2DDD /* Yoga.c in Sources */,
				745B2D6D1E5A8E1E0092D38A /* WXRecyclerDataController.m in Sources */,
				2AC750251C7565690041D390 /* WXIndicatorComponent.m in Sources */,
				591DD3311D23AD5800BE8709 /* WXErrorView.m in Sources */,
				59D3CA4B1CFC3CE1008835DC /* NSTimer+Weex.m in Sources */,
				59A596321CB632050012CD52 /* WXRootViewController.m in Sources */,
				DCC77C131D770AE300CE7288 /* WXSliderNeighborComponent.m in Sources */,
				2A8E658B1C7C7AA20025C7B7 /* WXVideoComponent.m in Sources */,
				74862F7E1E03A0F300B7A041 /* WXModuleMethod.m in Sources */,
				742AD7341DF98C45007DC46C /* WXResourceResponse.m in Sources */,
				77E65A161C155EB5008B8775 /* WXTextComponent.m in Sources */,
				C4D872261E5DDF7500E39BC1 /* WXBoxShadow.m in Sources */,
				746319031C60AFC100EFEBD4 /* WXThreadSafeCounter.m in Sources */,
				74A4BAA71CB4F98300195969 /* WXStreamModule.m in Sources */,
				744D610D1E49978200B624B3 /* WXHeaderComponent.m in Sources */,
				59597F991D2A041700EE9317 /* WXDebugLoggerBridge.m in Sources */,
				77E659F21C0C3612008B8775 /* WXModuleFactory.m in Sources */,
				DCF343681E49CAEE00A2FB34 /* WXJSExceptionInfo.m in Sources */,
				59CE27E91CC387DB000BE37A /* WXEmbedComponent.m in Sources */,
				DCA0EF651D6EED6F00CB18B9 /* WXGlobalEventModule.m in Sources */,
				DC04C43E1F063EB8004D2DDD /* YGNodeList.c in Sources */,
				2A919DA71E321F1F006EB6B5 /* WXBridgeMethod.m in Sources */,
				DCAB35FF1D658EB700C0EA70 /* WXRuleManager.m in Sources */,
				77D161251C02DDD10010B15B /* WXSDKInstance.m in Sources */,
				744D61151E4AF23E00B624B3 /* WXDiffUtil.m in Sources */,
				74EF31AE1DE58BE200667A07 /* WXURLRewriteDefaultImpl.m in Sources */,
				C4B3D6D51E6954300013F38D /* WXEditComponent.m in Sources */,
				C4C30DE81E1B833D00786B6C /* WXComponent+PseudoClassManagement.m in Sources */,
				74915F481C8EB02B00BEBCC0 /* WXAssert.m in Sources */,
				59A596251CB6311F0012CD52 /* WXStorageModule.m in Sources */,
				2AFEB17C1C747139000507FA /* WXInstanceWrap.m in Sources */,
				74A4BA5C1CABBBD000195969 /* WXDebugTool.m in Sources */,
				742AD73B1DF98C8B007DC46C /* WXResourceLoader.m in Sources */,
				D334510D1D3E19B80083598A /* WXCanvasModule.m in Sources */,
				741081241CED6756001BC6E5 /* WXComponentFactory.m in Sources */,
				D362F9501C83EDA20003F546 /* WXWebViewModule.m in Sources */,
				745B2D711E5A8E1E0092D38A /* WXSectionDataController.m in Sources */,
				2A1F57B81C75C6A600B58017 /* WXTextInputComponent.m in Sources */,
				74CC7A1D1C2BC5F800829368 /* WXCellComponent.m in Sources */,
				74862F821E03A24500B7A041 /* WXComponentMethod.m in Sources */,
				77E65A121C155EA8008B8775 /* WXImageComponent.m in Sources */,
				2A837AB31CD9DE9200AEDF03 /* WXLoadingComponent.m in Sources */,
				2AE5B7531CAB7DBD0082FDDB /* WXAComponent.m in Sources */,
				741DFE031DDD7D18009B020F /* WXRoundedRect.mm in Sources */,
				59A596301CB632050012CD52 /* WXBaseViewController.m in Sources */,
				74CC7A211C2BF9DC00829368 /* WXListComponent.m in Sources */,
				7423899C1C3174EB00D748CA /* WXWeakObjectWrapper.m in Sources */,
				744BEA561D05178F00452B5D /* WXComponent+Display.m in Sources */,
				7408C48F1CFB345D000BCCD0 /* WXComponent+Events.m in Sources */,
				C4F012871E150307003378D0 /* WXWebSocketLoader.m in Sources */,
				C4D872211E5DDEDA00E39BC1 /* WXInnerLayer.m in Sources */,
				745ED2DB1C5F2C7E002DB5A8 /* WXView.m in Sources */,
				DC03ADB91D508719003F76E7 /* WXTextAreaComponent.m in Sources */,
				59A596231CB6311F0012CD52 /* WXNavigatorModule.m in Sources */,
				37B51EE51E97804D0040A743 /* WXCycleSliderComponent.m in Sources */,
				77D161211C02DDB40010B15B /* WXSDKEngine.m in Sources */,
				D33451091D3E19480083598A /* WXCanvasComponent.m in Sources */,
				DC04C43C1F063EB8004D2DDD /* YGEnums.c in Sources */,
				74A4BA971CB365D100195969 /* WXAppConfiguration.m in Sources */,
				59A583091CF5B2FD0081FD3E /* WXNavigationDefaultImpl.m in Sources */,
				7463192A1C71B92600EFEBD4 /* WXModalUIModule.m in Sources */,
				77D161501C02E3880010B15B /* WXUtility.m in Sources */,
				74A4BA9F1CB3C0A100195969 /* WXHandlerFactory.m in Sources */,
				C4E97D341F1EF46D00ABC314 /* WXTracingManager.m in Sources */,
				742AD72F1DF98C45007DC46C /* WXResourceRequest.m in Sources */,
				7461F8931CFB373100F62D44 /* WXLayer.m in Sources */,
				74D205211E091B8000128F44 /* WXCallJSMethod.m in Sources */,
				59D3CA471CFC3CC0008835DC /* WXSliderComponent.m in Sources */,
				77D1613D1C02DEA60010B15B /* WXJSCoreBridge.m in Sources */,
				C41E1A981DC1FD15009C7F90 /* WXDatePickerManager.m in Sources */,
				77D1614C1C02E3790010B15B /* WXConvert.m in Sources */,
				749DC27C1D40827B009E1C91 /* WXMonitor.m in Sources */,
				C4B834271DE69B09007AD27E /* WXPickerModule.m in Sources */,
				C4F0127A1E1502A6003378D0 /* SRWebSocket+Weex.m in Sources */,
				745B2D691E5A8E1E0092D38A /* WXMultiColumnLayout.m in Sources */,
				77D161391C02DE940010B15B /* WXBridgeManager.m in Sources */,
			);
			runOnlyForDeploymentPostprocessing = 0;
		};
		DCA445201EFA555400D0CFA8 /* Sources */ = {
			isa = PBXSourcesBuildPhase;
			buildActionMask = 2147483647;
			files = (
				DCA4452D1EFA55B300D0CFA8 /* WXComponent+Layout.m in Sources */,
				DCA4452F1EFA55B300D0CFA8 /* WXResourceLoader.m in Sources */,
				DCA445301EFA55B300D0CFA8 /* WXComponent+Events.m in Sources */,
				DCA445311EFA55B300D0CFA8 /* WXComponent+BoxShadow.m in Sources */,
				DCA445321EFA55B300D0CFA8 /* WXInnerLayer.m in Sources */,
				DCA445331EFA55B300D0CFA8 /* WXDisplayQueue.m in Sources */,
				DCA445341EFA55B300D0CFA8 /* WXLayer.m in Sources */,
				DCA445351EFA55B300D0CFA8 /* WXComponent+Display.m in Sources */,
				DCA445361EFA55B300D0CFA8 /* WXRoundedRect.mm in Sources */,
				DCA445371EFA55B300D0CFA8 /* UIBezierPath+Weex.m in Sources */,
				DCA445381EFA55B300D0CFA8 /* WXDebugTool.m in Sources */,
				DCA445391EFA55B300D0CFA8 /* WXComponent+PseudoClassManagement.m in Sources */,
				DCA4453A1EFA55B300D0CFA8 /* WXView.m in Sources */,
				DCA4453B1EFA55B300D0CFA8 /* WXErrorView.m in Sources */,
				DCA4453C1EFA55B300D0CFA8 /* WXComponent+ViewManagement.m in Sources */,
				DCA4453D1EFA55B300D0CFA8 /* WXRootView.m in Sources */,
				DCA4453E1EFA55B300D0CFA8 /* WXBaseViewController.m in Sources */,
				DCA4453F1EFA55B300D0CFA8 /* WXRootViewController.m in Sources */,
				DCA445401EFA55B300D0CFA8 /* WXEditComponent.m in Sources */,
				DCA445411EFA55B300D0CFA8 /* WXMultiColumnLayout.m in Sources */,
				DCA445421EFA55B300D0CFA8 /* WXRecyclerComponent.m in Sources */,
				DCA445431EFA55B300D0CFA8 /* WXRecyclerDataController.m in Sources */,
				DCA445441EFA55B300D0CFA8 /* WXRecyclerUpdateController.m in Sources */,
				DCA445451EFA55B300D0CFA8 /* WXSectionDataController.m in Sources */,
				DCA445461EFA55B300D0CFA8 /* WXLoadingComponent.m in Sources */,
				DCA445471EFA55B300D0CFA8 /* WXSliderNeighborComponent.m in Sources */,
				DCA445481EFA55B300D0CFA8 /* WXLoadingIndicator.m in Sources */,
				DCA445491EFA55B300D0CFA8 /* WXRefreshComponent.m in Sources */,
				DCA4454A1EFA55B300D0CFA8 /* WXEmbedComponent.m in Sources */,
				DCA4454B1EFA55B300D0CFA8 /* WXVideoComponent.m in Sources */,
				DCA4454C1EFA55B300D0CFA8 /* WXComponent.m in Sources */,
				DCA4454D1EFA55B300D0CFA8 /* WXDivComponent.m in Sources */,
				DCA4454E1EFA55B300D0CFA8 /* WXImageComponent.m in Sources */,
				DCA4454F1EFA55B300D0CFA8 /* WXTextComponent.m in Sources */,
				DCA445501EFA55B300D0CFA8 /* WXScrollerComponent.m in Sources */,
				DCA445511EFA55B300D0CFA8 /* WXCycleSliderComponent.m in Sources */,
				DCA445521EFA55B300D0CFA8 /* WXSliderComponent.m in Sources */,
				DCA445531EFA55B300D0CFA8 /* WXCellComponent.m in Sources */,
				DCA445541EFA55B300D0CFA8 /* WXListComponent.m in Sources */,
				DCA445551EFA55B300D0CFA8 /* WXIndicatorComponent.m in Sources */,
				DCA445561EFA55B300D0CFA8 /* WXTextInputComponent.m in Sources */,
				DCA446281EFA611300D0CFA8 /* Layout.c in Sources */,
				DCA445571EFA55B300D0CFA8 /* WXTextAreaComponent.m in Sources */,
				DCA445581EFA55B300D0CFA8 /* WXTransform.m in Sources */,
				DCA445591EFA55B300D0CFA8 /* WXWebComponent.m in Sources */,
				DCA4455A1EFA55B300D0CFA8 /* WXSwitchComponent.m in Sources */,
				DCA4455B1EFA55B300D0CFA8 /* WXAComponent.m in Sources */,
				DCA4455C1EFA55B300D0CFA8 /* WXCanvasComponent.m in Sources */,
				DCA4455D1EFA55B300D0CFA8 /* WXHeaderComponent.m in Sources */,
				DCA4455E1EFA55B300D0CFA8 /* WXFooterComponent.m in Sources */,
				DCA4455F1EFA55B300D0CFA8 /* WXNavigationDefaultImpl.m in Sources */,
				DCA445601EFA55B300D0CFA8 /* WXURLRewriteDefaultImpl.m in Sources */,
				DCA445611EFA55B300D0CFA8 /* WXPrerenderManager.m in Sources */,
				DCA445631EFA55B300D0CFA8 /* WXPickerModule.m in Sources */,
				DCA445641EFA55B300D0CFA8 /* WXGlobalEventModule.m in Sources */,
				DCA445651EFA55B300D0CFA8 /* WXClipboardModule.m in Sources */,
				DCA445661EFA55B300D0CFA8 /* WXNavigatorModule.m in Sources */,
				DCA445671EFA55B300D0CFA8 /* WXStorageModule.m in Sources */,
				DCA445681EFA55B300D0CFA8 /* WXStreamModule.m in Sources */,
				DCA445691EFA55B300D0CFA8 /* WXAnimationModule.m in Sources */,
				DCA4456A1EFA55B300D0CFA8 /* WXAnimationLayout.m in Sources */,
				DCA4456B1EFA55B300D0CFA8 /* WXInstanceWrap.m in Sources */,
				DCA4456C1EFA55B300D0CFA8 /* WXDomModule.m in Sources */,
				DCA4456D1EFA55B300D0CFA8 /* WXTimerModule.m in Sources */,
				DCA4456E1EFA55B300D0CFA8 /* WXModalUIModule.m in Sources */,
				DCA4456F1EFA55B300D0CFA8 /* WXWebViewModule.m in Sources */,
				DCA445701EFA55B300D0CFA8 /* WXCanvasModule.m in Sources */,
				DCA445711EFA55B300D0CFA8 /* WXMetaModule.m in Sources */,
				DCA445721EFA55B300D0CFA8 /* WXBoxShadow.m in Sources */,
				DCA445731EFA55B300D0CFA8 /* NSTimer+Weex.m in Sources */,
				DCA445741EFA55B300D0CFA8 /* WXConvert.m in Sources */,
				DCA445751EFA55B300D0CFA8 /* WXUtility.m in Sources */,
				DCA445761EFA55B300D0CFA8 /* WXLog.m in Sources */,
				DCA445771EFA55B300D0CFA8 /* WXWeakObjectWrapper.m in Sources */,
				DCA445781EFA55B300D0CFA8 /* NSArray+Weex.m in Sources */,
				DCA445791EFA55B300D0CFA8 /* WXThreadSafeCounter.m in Sources */,
				DCA4457A1EFA55B300D0CFA8 /* WXSimulatorShortcutManager.m in Sources */,
				DCA4457B1EFA55B300D0CFA8 /* WXAssert.m in Sources */,
				DCA4457C1EFA55B300D0CFA8 /* WXAppConfiguration.m in Sources */,
				DCA4457D1EFA55B300D0CFA8 /* WXThreadSafeMutableDictionary.m in Sources */,
				DCA4457E1EFA55B300D0CFA8 /* WXThreadSafeMutableArray.m in Sources */,
				DCA4457F1EFA55B300D0CFA8 /* NSObject+WXSwizzle.m in Sources */,
				DCA445801EFA55B300D0CFA8 /* WXLength.m in Sources */,
				DCA445811EFA55B300D0CFA8 /* WXDiffUtil.m in Sources */,
				DCA445821EFA55B300D0CFA8 /* WXSDKEngine.m in Sources */,
				DCA445831EFA55B300D0CFA8 /* WXBridgeMethod.m in Sources */,
				DCA445841EFA55B300D0CFA8 /* WXModuleMethod.m in Sources */,
				DCA445851EFA55B300D0CFA8 /* WXComponentMethod.m in Sources */,
				DCA445861EFA55B300D0CFA8 /* WXCallJSMethod.m in Sources */,
				DCA445881EFA55B300D0CFA8 /* WXBridgeContext.m in Sources */,
				DCA445891EFA55B300D0CFA8 /* WXJSCoreBridge.m in Sources */,
				DCA4458A1EFA55B300D0CFA8 /* WXPolyfillSet.m in Sources */,
				DCA4458B1EFA55B300D0CFA8 /* JSValue+Weex.m in Sources */,
				DCA4458C1EFA55B300D0CFA8 /* WXServiceFactory.m in Sources */,
				DCA4458D1EFA55B300D0CFA8 /* WXInvocationConfig.m in Sources */,
				DCA4458E1EFA55B300D0CFA8 /* WXDatePickerManager.m in Sources */,
				DCA4458F1EFA55B300D0CFA8 /* WXSDKManager.m in Sources */,
				DCA445901EFA55B300D0CFA8 /* WXBridgeManager.m in Sources */,
				DCA445911EFA55B300D0CFA8 /* WXModuleFactory.m in Sources */,
				DCA445921EFA55B300D0CFA8 /* WXHandlerFactory.m in Sources */,
				DCA445931EFA55B300D0CFA8 /* WXComponentManager.m in Sources */,
				DCA445941EFA55B300D0CFA8 /* WXComponentFactory.m in Sources */,
				DCA445951EFA55B300D0CFA8 /* WXRuleManager.m in Sources */,
				DCA445961EFA55B300D0CFA8 /* WXMonitor.m in Sources */,
				DCA445971EFA55B300D0CFA8 /* WXComponent+Navigation.m in Sources */,
				DCA445981EFA55B300D0CFA8 /* WXSDKInstance.m in Sources */,
				DCA445991EFA55B300D0CFA8 /* WXJSExceptionInfo.m in Sources */,
				DCA4459A1EFA55B300D0CFA8 /* WXResourceRequest.m in Sources */,
				DCA4459B1EFA55B300D0CFA8 /* WXResourceRequestHandlerDefaultImpl.m in Sources */,
				DCA4459C1EFA55B300D0CFA8 /* WXResourceResponse.m in Sources */,
			);
			runOnlyForDeploymentPostprocessing = 0;
		};
/* End PBXSourcesBuildPhase section */

/* Begin PBXTargetDependency section */
		74C896441D2AC2210043B82A /* PBXTargetDependency */ = {
			isa = PBXTargetDependency;
			target = 77D160FC1C02DBE70010B15B /* WeexSDK */;
			targetProxy = 74C896431D2AC2210043B82A /* PBXContainerItemProxy */;
		};
/* End PBXTargetDependency section */

/* Begin XCBuildConfiguration section */
		2A42AF8C1C23B33E00818EA6 /* Debug */ = {
			isa = XCBuildConfiguration;
			buildSettings = {
				CLANG_ENABLE_MODULES = NO;
				CODE_SIGN_IDENTITY = "iPhone Developer";
				DEBUG_INFORMATION_FORMAT = "dwarf-with-dsym";
				IPHONEOS_DEPLOYMENT_TARGET = 7.0;
				OTHER_LDFLAGS = "-ObjC";
				PRODUCT_NAME = "$(TARGET_NAME)";
				SKIP_INSTALL = YES;
			};
			name = Debug;
		};
		2A42AF8D1C23B33E00818EA6 /* Release */ = {
			isa = XCBuildConfiguration;
			buildSettings = {
				CLANG_ENABLE_MODULES = NO;
				CODE_SIGN_IDENTITY = "iPhone Developer";
				IPHONEOS_DEPLOYMENT_TARGET = 7.0;
				OTHER_LDFLAGS = "-ObjC";
				PRODUCT_NAME = "$(TARGET_NAME)";
				SKIP_INSTALL = YES;
			};
			name = Release;
		};
		74C896461D2AC2210043B82A /* Debug */ = {
			isa = XCBuildConfiguration;
			buildSettings = {
				CLANG_ALLOW_NON_MODULAR_INCLUDES_IN_FRAMEWORK_MODULES = NO;
				CLANG_ANALYZER_NONNULL = YES;
				CLANG_WARN_DOCUMENTATION_COMMENTS = YES;
				DEVELOPMENT_TEAM = "";
				HEADER_SEARCH_PATHS = (
					"$(inherited)",
					"$(PROJECT_DIR)/WeexSDK/Dependency",
					"$(PROJECT_DIR)/WeexSDKTests/Dependency",
				);
				INFOPLIST_FILE = WeexSDKTests/Info.plist;
				IPHONEOS_DEPLOYMENT_TARGET = 10.0;
				LD_RUNPATH_SEARCH_PATHS = "$(inherited) @executable_path/Frameworks @loader_path/Frameworks";
				LIBRARY_SEARCH_PATHS = (
					"$(inherited)",
					"$(PROJECT_DIR)/WeexSDKTests/dependency",
				);
				OTHER_LDFLAGS = "-ObjC";
				PRODUCT_BUNDLE_IDENTIFIER = com.taobao.weex.WeexSDKTests;
				PRODUCT_NAME = "$(TARGET_NAME)";
			};
			name = Debug;
		};
		74C896471D2AC2210043B82A /* Release */ = {
			isa = XCBuildConfiguration;
			buildSettings = {
				CLANG_ALLOW_NON_MODULAR_INCLUDES_IN_FRAMEWORK_MODULES = NO;
				CLANG_ANALYZER_NONNULL = YES;
				CLANG_WARN_DOCUMENTATION_COMMENTS = YES;
				DEVELOPMENT_TEAM = "";
				HEADER_SEARCH_PATHS = (
					"$(inherited)",
					"$(PROJECT_DIR)/WeexSDK/Dependency",
					"$(PROJECT_DIR)/WeexSDKTests/Dependency",
				);
				INFOPLIST_FILE = WeexSDKTests/Info.plist;
				IPHONEOS_DEPLOYMENT_TARGET = 10.0;
				LD_RUNPATH_SEARCH_PATHS = "$(inherited) @executable_path/Frameworks @loader_path/Frameworks";
				LIBRARY_SEARCH_PATHS = (
					"$(inherited)",
					"$(PROJECT_DIR)/WeexSDKTests/dependency",
				);
				OTHER_LDFLAGS = "-ObjC";
				PRODUCT_BUNDLE_IDENTIFIER = com.taobao.weex.WeexSDKTests;
				PRODUCT_NAME = "$(TARGET_NAME)";
			};
			name = Release;
		};
		77D1610F1C02DBE70010B15B /* Debug */ = {
			isa = XCBuildConfiguration;
			buildSettings = {
				ALWAYS_SEARCH_USER_PATHS = NO;
				CLANG_CXX_LANGUAGE_STANDARD = "gnu++0x";
				CLANG_CXX_LIBRARY = "libc++";
				CLANG_ENABLE_MODULES = YES;
				CLANG_ENABLE_OBJC_ARC = YES;
				CLANG_WARN_BOOL_CONVERSION = YES;
				CLANG_WARN_CONSTANT_CONVERSION = YES;
				CLANG_WARN_DIRECT_OBJC_ISA_USAGE = YES_ERROR;
				CLANG_WARN_EMPTY_BODY = YES;
				CLANG_WARN_ENUM_CONVERSION = YES;
				CLANG_WARN_INT_CONVERSION = YES;
				CLANG_WARN_OBJC_ROOT_CLASS = YES_ERROR;
				CLANG_WARN_UNREACHABLE_CODE = YES;
				CLANG_WARN__DUPLICATE_METHOD_MATCH = YES;
				"CODE_SIGN_IDENTITY[sdk=iphoneos*]" = "iPhone Developer";
				COPY_PHASE_STRIP = NO;
				CURRENT_PROJECT_VERSION = 1;
				DEBUG_INFORMATION_FORMAT = dwarf;
				ENABLE_STRICT_OBJC_MSGSEND = YES;
				ENABLE_TESTABILITY = YES;
				GCC_C_LANGUAGE_STANDARD = gnu99;
				GCC_DYNAMIC_NO_PIC = NO;
				GCC_NO_COMMON_BLOCKS = YES;
				GCC_OPTIMIZATION_LEVEL = 0;
				GCC_PREPROCESSOR_DEFINITIONS = (
					"DEBUG=1",
					"$(inherited)",
				);
				GCC_WARN_64_TO_32_BIT_CONVERSION = YES;
				GCC_WARN_ABOUT_RETURN_TYPE = YES_ERROR;
				GCC_WARN_UNDECLARED_SELECTOR = YES;
				GCC_WARN_UNINITIALIZED_AUTOS = YES_AGGRESSIVE;
				GCC_WARN_UNUSED_FUNCTION = YES;
				GCC_WARN_UNUSED_VARIABLE = YES;
				IPHONEOS_DEPLOYMENT_TARGET = 7.0;
				MTL_ENABLE_DEBUG_INFO = YES;
				ONLY_ACTIVE_ARCH = YES;
				OTHER_CFLAGS = "";
				PODS_ROOT = "";
				SDKROOT = iphoneos;
				TARGETED_DEVICE_FAMILY = "1,2";
				VALID_ARCHS = "arm64 armv7 x86_64 i386";
				VERSIONING_SYSTEM = "apple-generic";
				VERSION_INFO_PREFIX = "";
			};
			name = Debug;
		};
		77D161101C02DBE70010B15B /* Release */ = {
			isa = XCBuildConfiguration;
			buildSettings = {
				ALWAYS_SEARCH_USER_PATHS = NO;
				CLANG_CXX_LANGUAGE_STANDARD = "gnu++0x";
				CLANG_CXX_LIBRARY = "libc++";
				CLANG_ENABLE_MODULES = YES;
				CLANG_ENABLE_OBJC_ARC = YES;
				CLANG_WARN_BOOL_CONVERSION = YES;
				CLANG_WARN_CONSTANT_CONVERSION = YES;
				CLANG_WARN_DIRECT_OBJC_ISA_USAGE = YES_ERROR;
				CLANG_WARN_EMPTY_BODY = YES;
				CLANG_WARN_ENUM_CONVERSION = YES;
				CLANG_WARN_INT_CONVERSION = YES;
				CLANG_WARN_OBJC_ROOT_CLASS = YES_ERROR;
				CLANG_WARN_UNREACHABLE_CODE = YES;
				CLANG_WARN__DUPLICATE_METHOD_MATCH = YES;
				"CODE_SIGN_IDENTITY[sdk=iphoneos*]" = "iPhone Developer";
				COPY_PHASE_STRIP = NO;
				CURRENT_PROJECT_VERSION = 1;
				DEBUG_INFORMATION_FORMAT = "dwarf-with-dsym";
				ENABLE_NS_ASSERTIONS = NO;
				ENABLE_STRICT_OBJC_MSGSEND = YES;
				GCC_C_LANGUAGE_STANDARD = gnu99;
				GCC_NO_COMMON_BLOCKS = YES;
				GCC_WARN_64_TO_32_BIT_CONVERSION = YES;
				GCC_WARN_ABOUT_RETURN_TYPE = YES_ERROR;
				GCC_WARN_UNDECLARED_SELECTOR = YES;
				GCC_WARN_UNINITIALIZED_AUTOS = YES_AGGRESSIVE;
				GCC_WARN_UNUSED_FUNCTION = YES;
				GCC_WARN_UNUSED_VARIABLE = YES;
				IPHONEOS_DEPLOYMENT_TARGET = 7.0;
				MTL_ENABLE_DEBUG_INFO = NO;
				OTHER_CFLAGS = (
					"-fembed-bitcode",
					"-Wno-unused-command-line-argument",
				);
				OTHER_CPLUSPLUSFLAGS = "$(OTHER_CFLAGS)";
				PODS_ROOT = "";
				SDKROOT = iphoneos;
				TARGETED_DEVICE_FAMILY = "1,2";
				VALIDATE_PRODUCT = YES;
				VALID_ARCHS = "arm64 armv7 i386 x86_64";
				VERSIONING_SYSTEM = "apple-generic";
				VERSION_INFO_PREFIX = "";
			};
			name = Release;
		};
		77D161121C02DBE70010B15B /* Debug */ = {
			isa = XCBuildConfiguration;
			buildSettings = {
				CLANG_ALLOW_NON_MODULAR_INCLUDES_IN_FRAMEWORK_MODULES = NO;
				CLANG_ENABLE_MODULES = NO;
				CODE_SIGN_IDENTITY = "iPhone Developer";
				DEBUG_INFORMATION_FORMAT = "dwarf-with-dsym";
				DEFINES_MODULE = YES;
				DEVELOPMENT_TEAM = "";
				DYLIB_COMPATIBILITY_VERSION = 1;
				DYLIB_CURRENT_VERSION = 1;
				DYLIB_INSTALL_NAME_BASE = "@rpath";
				GCC_PREFIX_HEADER = "WeexSDK/Sources/Supporting Files/WeexSDK-Prefix.pch";
				GCC_PREPROCESSOR_DEFINITIONS = "$(inherited)";
				GCC_TREAT_WARNINGS_AS_ERRORS = YES;
				HEADER_SEARCH_PATHS = (
					"$(inherited)",
					"$(PROJECT_DIR)/WeexSDK/Dependency",
				);
				INFOPLIST_FILE = WeexSDK/Info.plist;
				INSTALL_PATH = "$(LOCAL_LIBRARY_DIR)/Frameworks";
				IPHONEOS_DEPLOYMENT_TARGET = 7.0;
				LD_RUNPATH_SEARCH_PATHS = "$(inherited) @executable_path/Frameworks @loader_path/Frameworks";
				MACH_O_TYPE = staticlib;
				OTHER_CFLAGS = (
					"$(inherited)",
					"-isystem",
					"-isystem",
				);
				OTHER_LDFLAGS = (
					"-ObjC",
					"-framework",
					"\"CFNetwork\"",
					"-framework",
					"\"Security\"",
				);
				PODS_ROOT = "";
				PRODUCT_BUNDLE_IDENTIFIER = com.taobao.WeexSDK;
				PRODUCT_NAME = "$(TARGET_NAME)";
				SKIP_INSTALL = YES;
				VALID_ARCHS = "arm64 armv7 x86_64 i386";
				WARNING_CFLAGS = "-Wno-documentation";
			};
			name = Debug;
		};
		77D161131C02DBE70010B15B /* Release */ = {
			isa = XCBuildConfiguration;
			buildSettings = {
				CLANG_ALLOW_NON_MODULAR_INCLUDES_IN_FRAMEWORK_MODULES = NO;
				CLANG_ENABLE_MODULES = NO;
				CODE_SIGN_IDENTITY = "iPhone Developer";
				DEFINES_MODULE = YES;
				DEVELOPMENT_TEAM = "";
				DYLIB_COMPATIBILITY_VERSION = 1;
				DYLIB_CURRENT_VERSION = 1;
				DYLIB_INSTALL_NAME_BASE = "@rpath";
				GCC_PREFIX_HEADER = "WeexSDK/Sources/Supporting Files/WeexSDK-Prefix.pch";
				GCC_PREPROCESSOR_DEFINITIONS = "$(inherited)";
				GCC_TREAT_WARNINGS_AS_ERRORS = YES;
				HEADER_SEARCH_PATHS = (
					"$(inherited)",
					"$(PROJECT_DIR)/WeexSDK/Dependency",
				);
				INFOPLIST_FILE = WeexSDK/Info.plist;
				INSTALL_PATH = "$(LOCAL_LIBRARY_DIR)/Frameworks";
				IPHONEOS_DEPLOYMENT_TARGET = 7.0;
				LD_RUNPATH_SEARCH_PATHS = "$(inherited) @executable_path/Frameworks @loader_path/Frameworks";
				MACH_O_TYPE = staticlib;
				OTHER_CFLAGS = (
					"$(inherited)",
					"-isystem",
					"-isystem",
				);
				OTHER_LDFLAGS = (
					"-ObjC",
					"-framework",
					"\"CFNetwork\"",
					"-framework",
					"\"Security\"",
				);
				PODS_ROOT = "";
				PRODUCT_BUNDLE_IDENTIFIER = com.taobao.WeexSDK;
				PRODUCT_NAME = "$(TARGET_NAME)";
				SKIP_INSTALL = YES;
				VALID_ARCHS = "arm64 armv7 x86_64 i386";
				WARNING_CFLAGS = "-Wno-documentation";
			};
			name = Release;
		};
		DCA4452A1EFA555400D0CFA8 /* Debug */ = {
			isa = XCBuildConfiguration;
			buildSettings = {
				CLANG_ANALYZER_NONNULL = YES;
				CLANG_ANALYZER_NUMBER_OBJECT_CONVERSION = YES_AGGRESSIVE;
				CLANG_WARN_DOCUMENTATION_COMMENTS = YES;
				CLANG_WARN_INFINITE_RECURSION = YES;
				CLANG_WARN_SUSPICIOUS_MOVE = YES;
				CODE_SIGN_IDENTITY = "";
				DEFINES_MODULE = YES;
				DYLIB_COMPATIBILITY_VERSION = 1;
				DYLIB_CURRENT_VERSION = 1;
				DYLIB_INSTALL_NAME_BASE = "@rpath";
				INFOPLIST_FILE = "WeexSDK-Dynamic/Info.plist";
				INSTALL_PATH = "$(LOCAL_LIBRARY_DIR)/Frameworks";
				IPHONEOS_DEPLOYMENT_TARGET = 8.0;
				LD_RUNPATH_SEARCH_PATHS = "$(inherited) @executable_path/Frameworks @loader_path/Frameworks";
				PRODUCT_BUNDLE_IDENTIFIER = "com.taobao.WeexSDK-Dynamic";
				PRODUCT_NAME = WeexSDK;
				SKIP_INSTALL = YES;
			};
			name = Debug;
		};
		DCA4452B1EFA555400D0CFA8 /* Release */ = {
			isa = XCBuildConfiguration;
			buildSettings = {
				CLANG_ANALYZER_NONNULL = YES;
				CLANG_ANALYZER_NUMBER_OBJECT_CONVERSION = YES_AGGRESSIVE;
				CLANG_WARN_DOCUMENTATION_COMMENTS = YES;
				CLANG_WARN_INFINITE_RECURSION = YES;
				CLANG_WARN_SUSPICIOUS_MOVE = YES;
				CODE_SIGN_IDENTITY = "";
				DEFINES_MODULE = YES;
				DYLIB_COMPATIBILITY_VERSION = 1;
				DYLIB_CURRENT_VERSION = 1;
				DYLIB_INSTALL_NAME_BASE = "@rpath";
				INFOPLIST_FILE = "WeexSDK-Dynamic/Info.plist";
				INSTALL_PATH = "$(LOCAL_LIBRARY_DIR)/Frameworks";
				IPHONEOS_DEPLOYMENT_TARGET = 8.0;
				LD_RUNPATH_SEARCH_PATHS = "$(inherited) @executable_path/Frameworks @loader_path/Frameworks";
				PRODUCT_BUNDLE_IDENTIFIER = "com.taobao.WeexSDK-Dynamic";
				PRODUCT_NAME = WeexSDK;
				SKIP_INSTALL = YES;
			};
			name = Release;
		};
/* End XCBuildConfiguration section */

/* Begin XCConfigurationList section */
		2A42AF8B1C23B33E00818EA6 /* Build configuration list for PBXNativeTarget "WeexSDK_MTL" */ = {
			isa = XCConfigurationList;
			buildConfigurations = (
				2A42AF8C1C23B33E00818EA6 /* Debug */,
				2A42AF8D1C23B33E00818EA6 /* Release */,
			);
			defaultConfigurationIsVisible = 0;
			defaultConfigurationName = Release;
		};
		74C896451D2AC2210043B82A /* Build configuration list for PBXNativeTarget "WeexSDKTests" */ = {
			isa = XCConfigurationList;
			buildConfigurations = (
				74C896461D2AC2210043B82A /* Debug */,
				74C896471D2AC2210043B82A /* Release */,
			);
			defaultConfigurationIsVisible = 0;
			defaultConfigurationName = Release;
		};
		77D160F71C02DBE70010B15B /* Build configuration list for PBXProject "WeexSDK" */ = {
			isa = XCConfigurationList;
			buildConfigurations = (
				77D1610F1C02DBE70010B15B /* Debug */,
				77D161101C02DBE70010B15B /* Release */,
			);
			defaultConfigurationIsVisible = 0;
			defaultConfigurationName = Release;
		};
		77D161111C02DBE70010B15B /* Build configuration list for PBXNativeTarget "WeexSDK" */ = {
			isa = XCConfigurationList;
			buildConfigurations = (
				77D161121C02DBE70010B15B /* Debug */,
				77D161131C02DBE70010B15B /* Release */,
			);
			defaultConfigurationIsVisible = 0;
			defaultConfigurationName = Release;
		};
		DCA4452C1EFA555400D0CFA8 /* Build configuration list for PBXNativeTarget "WeexSDK-Dynamic" */ = {
			isa = XCConfigurationList;
			buildConfigurations = (
				DCA4452A1EFA555400D0CFA8 /* Debug */,
				DCA4452B1EFA555400D0CFA8 /* Release */,
			);
			defaultConfigurationIsVisible = 0;
			defaultConfigurationName = Release;
		};
/* End XCConfigurationList section */
	};
	rootObject = 77D160F41C02DBE70010B15B /* Project object */;
}<|MERGE_RESOLUTION|>--- conflicted
+++ resolved
@@ -273,17 +273,9 @@
 		D3FC0DF81C508B2A002B9E31 /* WXTimerModule.m in Sources */ = {isa = PBXBuildFile; fileRef = D3FC0DF61C508B2A002B9E31 /* WXTimerModule.m */; };
 		DC03ADB91D508719003F76E7 /* WXTextAreaComponent.m in Sources */ = {isa = PBXBuildFile; fileRef = DC03ADB71D508719003F76E7 /* WXTextAreaComponent.m */; };
 		DC03ADBA1D508719003F76E7 /* WXTextAreaComponent.h in Headers */ = {isa = PBXBuildFile; fileRef = DC03ADB81D508719003F76E7 /* WXTextAreaComponent.h */; };
-<<<<<<< HEAD
 		DC04C43A1F063EB8004D2DDD /* YGEnums.h in Headers */ = {isa = PBXBuildFile; fileRef = DC04C4331F063EB8004D2DDD /* YGEnums.h */; };
-		DC04C43B1F063EB8004D2DDD /* Yoga.h in Headers */ = {isa = PBXBuildFile; fileRef = DC04C4341F063EB8004D2DDD /* Yoga.h */; settings = {ATTRIBUTES = (Public, ); }; };
-		DC04C43C1F063EB8004D2DDD /* YGEnums.c in Sources */ = {isa = PBXBuildFile; fileRef = DC04C4351F063EB8004D2DDD /* YGEnums.c */; };
 		DC04C43D1F063EB8004D2DDD /* YGMacros.h in Headers */ = {isa = PBXBuildFile; fileRef = DC04C4361F063EB8004D2DDD /* YGMacros.h */; };
-		DC04C43E1F063EB8004D2DDD /* YGNodeList.c in Sources */ = {isa = PBXBuildFile; fileRef = DC04C4371F063EB8004D2DDD /* YGNodeList.c */; };
 		DC04C43F1F063EB8004D2DDD /* YGNodeList.h in Headers */ = {isa = PBXBuildFile; fileRef = DC04C4381F063EB8004D2DDD /* YGNodeList.h */; };
-		DC04C4401F063EB8004D2DDD /* Yoga.c in Sources */ = {isa = PBXBuildFile; fileRef = DC04C4391F063EB8004D2DDD /* Yoga.c */; };
-		DC0F99311D48E5320087C6AF /* WeexSDK.h in Headers */ = {isa = PBXBuildFile; fileRef = DC0F99301D48E5320087C6AF /* WeexSDK.h */; settings = {ATTRIBUTES = (Public, ); }; };
-=======
->>>>>>> 58aaee6d
 		DC6836E61EBB12B200AD2D84 /* WXConfigCenterProtocol.h in Headers */ = {isa = PBXBuildFile; fileRef = DC6836E51EBB12B200AD2D84 /* WXConfigCenterProtocol.h */; settings = {ATTRIBUTES = (Public, ); }; };
 		DC9867441D826D1E000AF388 /* GLKit.framework in Frameworks */ = {isa = PBXBuildFile; fileRef = DC9867431D826D1E000AF388 /* GLKit.framework */; };
 		DC9F46831D61AC8800A88239 /* WXStreamModuleTests.m in Sources */ = {isa = PBXBuildFile; fileRef = DC9F46821D61AC8800A88239 /* WXStreamModuleTests.m */; };
@@ -441,7 +433,7 @@
 		DCA445C41EFA57E300D0CFA8 /* WXAppConfiguration.h in Headers */ = {isa = PBXBuildFile; fileRef = 74A4BA941CB365D100195969 /* WXAppConfiguration.h */; settings = {ATTRIBUTES = (Public, ); }; };
 		DCA445C51EFA57E800D0CFA8 /* WXAComponent.h in Headers */ = {isa = PBXBuildFile; fileRef = 2AE5B7501CAB7DBD0082FDDB /* WXAComponent.h */; settings = {ATTRIBUTES = (Public, ); }; };
 		DCA445C61EFA57EE00D0CFA8 /* NSObject+WXSwizzle.h in Headers */ = {isa = PBXBuildFile; fileRef = 74896F2E1D1AC79400D1D593 /* NSObject+WXSwizzle.h */; settings = {ATTRIBUTES = (Public, ); }; };
-		DCA445C71EFA57F300D0CFA8 /* Layout.h in Headers */ = {isa = PBXBuildFile; fileRef = 59D3CA3F1CF9ED57008835DC /* Layout.h */; settings = {ATTRIBUTES = (Public, ); }; };
+		DCA445C71EFA57F300D0CFA8 /* (null) in Headers */ = {isa = PBXBuildFile; settings = {ATTRIBUTES = (Public, ); }; };
 		DCA445C91EFA58CE00D0CFA8 /* native-bundle-main.js in Resources */ = {isa = PBXBuildFile; fileRef = DCF0CD9D1EAF3A6B0062CA8F /* native-bundle-main.js */; };
 		DCA445CA1EFA58CE00D0CFA8 /* wx_load_error@3x.png in Resources */ = {isa = PBXBuildFile; fileRef = 59AC02501D2A7E6E00355112 /* wx_load_error@3x.png */; };
 		DCA445CB1EFA590600D0CFA8 /* WXComponent+Layout.h in Headers */ = {isa = PBXBuildFile; fileRef = 744BEA571D0520F300452B5D /* WXComponent+Layout.h */; };
@@ -532,7 +524,7 @@
 		DCA446221EFA5AC400D0CFA8 /* WXResourceRequestHandlerDefaultImpl.h in Headers */ = {isa = PBXBuildFile; fileRef = 742AD7281DF98C45007DC46C /* WXResourceRequestHandlerDefaultImpl.h */; };
 		DCA446241EFA5AFE00D0CFA8 /* UIKit.framework in Frameworks */ = {isa = PBXBuildFile; fileRef = DCA446231EFA5AFE00D0CFA8 /* UIKit.framework */; };
 		DCA446271EFA5DAF00D0CFA8 /* WeexSDK.h in Headers */ = {isa = PBXBuildFile; fileRef = DCA446261EFA5DAF00D0CFA8 /* WeexSDK.h */; settings = {ATTRIBUTES = (Public, ); }; };
-		DCA446281EFA611300D0CFA8 /* Layout.c in Sources */ = {isa = PBXBuildFile; fileRef = 59D3CA3E1CF9ED57008835DC /* Layout.c */; };
+		DCA446281EFA611300D0CFA8 /* (null) in Sources */ = {isa = PBXBuildFile; };
 		DCA446291EFA688B00D0CFA8 /* WeexSDK.h in Headers */ = {isa = PBXBuildFile; fileRef = DCA446261EFA5DAF00D0CFA8 /* WeexSDK.h */; settings = {ATTRIBUTES = (Public, ); }; };
 		DCAB35FE1D658EB700C0EA70 /* WXRuleManager.h in Headers */ = {isa = PBXBuildFile; fileRef = DCAB35FC1D658EB700C0EA70 /* WXRuleManager.h */; };
 		DCAB35FF1D658EB700C0EA70 /* WXRuleManager.m in Sources */ = {isa = PBXBuildFile; fileRef = DCAB35FD1D658EB700C0EA70 /* WXRuleManager.m */; };
@@ -845,7 +837,6 @@
 		DAB176F008F516E4F9391C61 /* libPods-WeexSDK.a */ = {isa = PBXFileReference; explicitFileType = archive.ar; includeInIndex = 0; path = "libPods-WeexSDK.a"; sourceTree = BUILT_PRODUCTS_DIR; };
 		DC03ADB71D508719003F76E7 /* WXTextAreaComponent.m */ = {isa = PBXFileReference; fileEncoding = 4; lastKnownFileType = sourcecode.c.objc; path = WXTextAreaComponent.m; sourceTree = "<group>"; };
 		DC03ADB81D508719003F76E7 /* WXTextAreaComponent.h */ = {isa = PBXFileReference; fileEncoding = 4; lastKnownFileType = sourcecode.c.h; path = WXTextAreaComponent.h; sourceTree = "<group>"; };
-<<<<<<< HEAD
 		DC04C4331F063EB8004D2DDD /* YGEnums.h */ = {isa = PBXFileReference; fileEncoding = 4; lastKnownFileType = sourcecode.c.h; name = YGEnums.h; path = dependency/YGEnums.h; sourceTree = "<group>"; };
 		DC04C4341F063EB8004D2DDD /* Yoga.h */ = {isa = PBXFileReference; fileEncoding = 4; lastKnownFileType = sourcecode.c.h; name = Yoga.h; path = dependency/Yoga.h; sourceTree = "<group>"; };
 		DC04C4351F063EB8004D2DDD /* YGEnums.c */ = {isa = PBXFileReference; fileEncoding = 4; lastKnownFileType = sourcecode.c.c; name = YGEnums.c; path = dependency/YGEnums.c; sourceTree = "<group>"; };
@@ -853,9 +844,6 @@
 		DC04C4371F063EB8004D2DDD /* YGNodeList.c */ = {isa = PBXFileReference; fileEncoding = 4; lastKnownFileType = sourcecode.c.c; name = YGNodeList.c; path = dependency/YGNodeList.c; sourceTree = "<group>"; };
 		DC04C4381F063EB8004D2DDD /* YGNodeList.h */ = {isa = PBXFileReference; fileEncoding = 4; lastKnownFileType = sourcecode.c.h; name = YGNodeList.h; path = dependency/YGNodeList.h; sourceTree = "<group>"; };
 		DC04C4391F063EB8004D2DDD /* Yoga.c */ = {isa = PBXFileReference; fileEncoding = 4; lastKnownFileType = sourcecode.c.c; name = Yoga.c; path = dependency/Yoga.c; sourceTree = "<group>"; };
-		DC0F99301D48E5320087C6AF /* WeexSDK.h */ = {isa = PBXFileReference; fileEncoding = 4; lastKnownFileType = sourcecode.c.h; path = WeexSDK.h; sourceTree = "<group>"; };
-=======
->>>>>>> 58aaee6d
 		DC6836E51EBB12B200AD2D84 /* WXConfigCenterProtocol.h */ = {isa = PBXFileReference; fileEncoding = 4; lastKnownFileType = sourcecode.c.h; path = WXConfigCenterProtocol.h; sourceTree = "<group>"; };
 		DC9867431D826D1E000AF388 /* GLKit.framework */ = {isa = PBXFileReference; lastKnownFileType = wrapper.framework; name = GLKit.framework; path = System/Library/Frameworks/GLKit.framework; sourceTree = SDKROOT; };
 		DC9F46821D61AC8800A88239 /* WXStreamModuleTests.m */ = {isa = PBXFileReference; fileEncoding = 4; lastKnownFileType = sourcecode.c.objc; path = WXStreamModuleTests.m; sourceTree = "<group>"; };
@@ -1541,7 +1529,6 @@
 				DC04C43A1F063EB8004D2DDD /* YGEnums.h in Headers */,
 				37B51EE41E97804D0040A743 /* WXCycleSliderComponent.h in Headers */,
 				77D161281C02DE1A0010B15B /* WXSDKManager.h in Headers */,
-				DC04C43B1F063EB8004D2DDD /* Yoga.h in Headers */,
 				59CE27E81CC387DB000BE37A /* WXEmbedComponent.h in Headers */,
 				74BB5FB91DFEE81A004FC3DF /* WXMetaModule.h in Headers */,
 				DCA0EF641D6EED6F00CB18B9 /* WXGlobalEventModule.h in Headers */,
@@ -1674,7 +1661,7 @@
 				DCA445B31EFA577300D0CFA8 /* WXLayoutDefine.h in Headers */,
 				DCA4459F1EFA56EC00D0CFA8 /* WXURLRewriteProtocol.h in Headers */,
 				DCA445A21EFA570100D0CFA8 /* WXScrollerComponent.h in Headers */,
-				DCA445C71EFA57F300D0CFA8 /* Layout.h in Headers */,
+				DCA445C71EFA57F300D0CFA8 /* (null) in Headers */,
 				DCA445B71EFA579200D0CFA8 /* WXImgLoaderProtocol.h in Headers */,
 				DCA445C21EFA57D700D0CFA8 /* WXBaseViewController.h in Headers */,
 				DCA445AB1EFA574100D0CFA8 /* WXPrerenderManager.h in Headers */,
@@ -2056,7 +2043,6 @@
 				74AD99851D5B0E59008F0336 /* WXPolyfillSet.m in Sources */,
 				D317338D1C57257000BB7539 /* WXTransform.m in Sources */,
 				7461F8A91CFC33A800F62D44 /* WXThreadSafeMutableArray.m in Sources */,
-				DC04C4401F063EB8004D2DDD /* Yoga.c in Sources */,
 				745B2D6D1E5A8E1E0092D38A /* WXRecyclerDataController.m in Sources */,
 				2AC750251C7565690041D390 /* WXIndicatorComponent.m in Sources */,
 				591DD3311D23AD5800BE8709 /* WXErrorView.m in Sources */,
@@ -2076,7 +2062,6 @@
 				DCF343681E49CAEE00A2FB34 /* WXJSExceptionInfo.m in Sources */,
 				59CE27E91CC387DB000BE37A /* WXEmbedComponent.m in Sources */,
 				DCA0EF651D6EED6F00CB18B9 /* WXGlobalEventModule.m in Sources */,
-				DC04C43E1F063EB8004D2DDD /* YGNodeList.c in Sources */,
 				2A919DA71E321F1F006EB6B5 /* WXBridgeMethod.m in Sources */,
 				DCAB35FF1D658EB700C0EA70 /* WXRuleManager.m in Sources */,
 				77D161251C02DDD10010B15B /* WXSDKInstance.m in Sources */,
@@ -2113,7 +2098,6 @@
 				37B51EE51E97804D0040A743 /* WXCycleSliderComponent.m in Sources */,
 				77D161211C02DDB40010B15B /* WXSDKEngine.m in Sources */,
 				D33451091D3E19480083598A /* WXCanvasComponent.m in Sources */,
-				DC04C43C1F063EB8004D2DDD /* YGEnums.c in Sources */,
 				74A4BA971CB365D100195969 /* WXAppConfiguration.m in Sources */,
 				59A583091CF5B2FD0081FD3E /* WXNavigationDefaultImpl.m in Sources */,
 				7463192A1C71B92600EFEBD4 /* WXModalUIModule.m in Sources */,
@@ -2180,7 +2164,7 @@
 				DCA445541EFA55B300D0CFA8 /* WXListComponent.m in Sources */,
 				DCA445551EFA55B300D0CFA8 /* WXIndicatorComponent.m in Sources */,
 				DCA445561EFA55B300D0CFA8 /* WXTextInputComponent.m in Sources */,
-				DCA446281EFA611300D0CFA8 /* Layout.c in Sources */,
+				DCA446281EFA611300D0CFA8 /* (null) in Sources */,
 				DCA445571EFA55B300D0CFA8 /* WXTextAreaComponent.m in Sources */,
 				DCA445581EFA55B300D0CFA8 /* WXTransform.m in Sources */,
 				DCA445591EFA55B300D0CFA8 /* WXWebComponent.m in Sources */,
