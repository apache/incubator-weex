--- conflicted
+++ resolved
@@ -314,7 +314,6 @@
 		775BEE4E1C16F993008D1629 /* WXDefine.h in Headers */ = {isa = PBXBuildFile; fileRef = 775BEE4D1C16F993008D1629 /* WXDefine.h */; settings = {ATTRIBUTES = (Public, ); }; };
 		775BEE6E1C1BD8F4008D1629 /* WXImgLoaderProtocol.h in Headers */ = {isa = PBXBuildFile; fileRef = 775BEE6C1C1BD8F4008D1629 /* WXImgLoaderProtocol.h */; settings = {ATTRIBUTES = (Public, ); }; };
 		775BEE711C1BD977008D1629 /* WXModuleProtocol.h in Headers */ = {isa = PBXBuildFile; fileRef = 775BEE701C1BD977008D1629 /* WXModuleProtocol.h */; settings = {ATTRIBUTES = (Public, ); }; };
-<<<<<<< HEAD
 		77788B712229252D000D5102 /* render_page_custom.h in Headers */ = {isa = PBXBuildFile; fileRef = 77788B6D2229252C000D5102 /* render_page_custom.h */; };
 		77788B722229252D000D5102 /* render_page_custom.h in Headers */ = {isa = PBXBuildFile; fileRef = 77788B6D2229252C000D5102 /* render_page_custom.h */; };
 		77788B732229252D000D5102 /* render_page_base.cpp in Sources */ = {isa = PBXBuildFile; fileRef = 77788B6E2229252C000D5102 /* render_page_base.cpp */; };
@@ -327,10 +326,8 @@
 		77788B7D22292536000D5102 /* render_target.h in Headers */ = {isa = PBXBuildFile; fileRef = 77788B7A22292536000D5102 /* render_target.h */; };
 		77788B7E22292536000D5102 /* render_target.cpp in Sources */ = {isa = PBXBuildFile; fileRef = 77788B7B22292536000D5102 /* render_target.cpp */; };
 		77788B7F22292536000D5102 /* render_target.cpp in Sources */ = {isa = PBXBuildFile; fileRef = 77788B7B22292536000D5102 /* render_target.cpp */; };
-=======
 		77A3D66E222F9F5B0078A6F5 /* WeexApiValue.h in Headers */ = {isa = PBXBuildFile; fileRef = 77A3D66D222F9F5B0078A6F5 /* WeexApiValue.h */; };
 		77A3D66F222F9F5B0078A6F5 /* WeexApiValue.h in Headers */ = {isa = PBXBuildFile; fileRef = 77A3D66D222F9F5B0078A6F5 /* WeexApiValue.h */; };
->>>>>>> 1880b4bd
 		77CF6A5621E6E47E00BA8634 /* core_constants.h in Headers */ = {isa = PBXBuildFile; fileRef = 77CF6A5421E6E47D00BA8634 /* core_constants.h */; };
 		77CF6A5721E6E47E00BA8634 /* core_constants.h in Headers */ = {isa = PBXBuildFile; fileRef = 77CF6A5421E6E47D00BA8634 /* core_constants.h */; };
 		77CF6A5821E6E47E00BA8634 /* log_defines.h in Headers */ = {isa = PBXBuildFile; fileRef = 77CF6A5521E6E47D00BA8634 /* log_defines.h */; };
@@ -1298,16 +1295,13 @@
 		775BEE4D1C16F993008D1629 /* WXDefine.h */ = {isa = PBXFileReference; fileEncoding = 4; lastKnownFileType = sourcecode.c.h; path = WXDefine.h; sourceTree = "<group>"; };
 		775BEE6C1C1BD8F4008D1629 /* WXImgLoaderProtocol.h */ = {isa = PBXFileReference; fileEncoding = 4; lastKnownFileType = sourcecode.c.h; path = WXImgLoaderProtocol.h; sourceTree = "<group>"; };
 		775BEE701C1BD977008D1629 /* WXModuleProtocol.h */ = {isa = PBXFileReference; fileEncoding = 4; lastKnownFileType = sourcecode.c.h; path = WXModuleProtocol.h; sourceTree = "<group>"; };
-<<<<<<< HEAD
 		77788B6D2229252C000D5102 /* render_page_custom.h */ = {isa = PBXFileReference; fileEncoding = 4; lastKnownFileType = sourcecode.c.h; path = render_page_custom.h; sourceTree = "<group>"; };
 		77788B6E2229252C000D5102 /* render_page_base.cpp */ = {isa = PBXFileReference; fileEncoding = 4; lastKnownFileType = sourcecode.cpp.cpp; path = render_page_base.cpp; sourceTree = "<group>"; };
 		77788B6F2229252C000D5102 /* render_page_custom.cpp */ = {isa = PBXFileReference; fileEncoding = 4; lastKnownFileType = sourcecode.cpp.cpp; path = render_page_custom.cpp; sourceTree = "<group>"; };
 		77788B702229252C000D5102 /* render_page_base.h */ = {isa = PBXFileReference; fileEncoding = 4; lastKnownFileType = sourcecode.c.h; path = render_page_base.h; sourceTree = "<group>"; };
 		77788B7A22292536000D5102 /* render_target.h */ = {isa = PBXFileReference; fileEncoding = 4; lastKnownFileType = sourcecode.c.h; path = render_target.h; sourceTree = "<group>"; };
 		77788B7B22292536000D5102 /* render_target.cpp */ = {isa = PBXFileReference; fileEncoding = 4; lastKnownFileType = sourcecode.cpp.cpp; path = render_target.cpp; sourceTree = "<group>"; };
-=======
 		77A3D66D222F9F5B0078A6F5 /* WeexApiValue.h */ = {isa = PBXFileReference; fileEncoding = 4; lastKnownFileType = sourcecode.c.h; path = WeexApiValue.h; sourceTree = "<group>"; };
->>>>>>> 1880b4bd
 		77CF6A5421E6E47D00BA8634 /* core_constants.h */ = {isa = PBXFileReference; fileEncoding = 4; lastKnownFileType = sourcecode.c.h; path = core_constants.h; sourceTree = "<group>"; };
 		77CF6A5521E6E47D00BA8634 /* log_defines.h */ = {isa = PBXFileReference; fileEncoding = 4; lastKnownFileType = sourcecode.c.h; path = log_defines.h; sourceTree = "<group>"; };
 		77D160FD1C02DBE70010B15B /* WeexSDK.framework */ = {isa = PBXFileReference; explicitFileType = wrapper.framework; includeInIndex = 0; path = WeexSDK.framework; sourceTree = BUILT_PRODUCTS_DIR; };
