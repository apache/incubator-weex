// !$*UTF8*$!
{
	archiveVersion = 1;
	classes = {
	};
	objectVersion = 46;
	objects = {

/* Begin PBXBuildFile section */
		042013AD1E66CD6A001FC79C /* WXValidateProtocol.h in Headers */ = {isa = PBXBuildFile; fileRef = 042013AC1E66CD6A001FC79C /* WXValidateProtocol.h */; settings = {ATTRIBUTES = (Public, ); }; };
		1C1A2BED1D91172800539AA1 /* WXConvertTests.m in Sources */ = {isa = PBXBuildFile; fileRef = 1C1A2BEC1D91172800539AA1 /* WXConvertTests.m */; };
		1D3000F11D40B9AC004F3B4F /* WXClipboardModule.h in Headers */ = {isa = PBXBuildFile; fileRef = 1D3000EF1D40B9AB004F3B4F /* WXClipboardModule.h */; };
		1D3000F21D40B9AC004F3B4F /* WXClipboardModule.m in Sources */ = {isa = PBXBuildFile; fileRef = 1D3000F01D40B9AB004F3B4F /* WXClipboardModule.m */; };
		2A1F57B71C75C6A600B58017 /* WXTextInputComponent.h in Headers */ = {isa = PBXBuildFile; fileRef = 2A1F57B51C75C6A600B58017 /* WXTextInputComponent.h */; };
		2A1F57B81C75C6A600B58017 /* WXTextInputComponent.m in Sources */ = {isa = PBXBuildFile; fileRef = 2A1F57B61C75C6A600B58017 /* WXTextInputComponent.m */; };
		2A42AF881C23B33E00818EA6 /* WeexSDK_MTL.h in Copy Files */ = {isa = PBXBuildFile; fileRef = 2A42AF871C23B33E00818EA6 /* WeexSDK_MTL.h */; };
		2A42AF8A1C23B33E00818EA6 /* WeexSDK_MTL.m in Sources */ = {isa = PBXBuildFile; fileRef = 2A42AF891C23B33E00818EA6 /* WeexSDK_MTL.m */; };
		2A4445BF1CA8FD56009E7C6D /* WXTextComponentProtocol.h in Headers */ = {isa = PBXBuildFile; fileRef = 2A4445BE1CA8FD56009E7C6D /* WXTextComponentProtocol.h */; };
		2A44AB111C1AD5B00067A7EA /* WXSliderComponent.h in Headers */ = {isa = PBXBuildFile; fileRef = 2A44AB0F1C1AD5B00067A7EA /* WXSliderComponent.h */; };
		2A60CE9C1C91733E00857B9F /* WXSwitchComponent.h in Headers */ = {isa = PBXBuildFile; fileRef = 2A60CE9A1C91733E00857B9F /* WXSwitchComponent.h */; };
		2A60CE9D1C91733E00857B9F /* WXSwitchComponent.m in Sources */ = {isa = PBXBuildFile; fileRef = 2A60CE9B1C91733E00857B9F /* WXSwitchComponent.m */; };
		2A837AB21CD9DE9200AEDF03 /* WXLoadingComponent.h in Headers */ = {isa = PBXBuildFile; fileRef = 2A837AAC1CD9DE9200AEDF03 /* WXLoadingComponent.h */; };
		2A837AB31CD9DE9200AEDF03 /* WXLoadingComponent.m in Sources */ = {isa = PBXBuildFile; fileRef = 2A837AAD1CD9DE9200AEDF03 /* WXLoadingComponent.m */; };
		2A837AB41CD9DE9200AEDF03 /* WXLoadingIndicator.h in Headers */ = {isa = PBXBuildFile; fileRef = 2A837AAE1CD9DE9200AEDF03 /* WXLoadingIndicator.h */; };
		2A837AB51CD9DE9200AEDF03 /* WXLoadingIndicator.m in Sources */ = {isa = PBXBuildFile; fileRef = 2A837AAF1CD9DE9200AEDF03 /* WXLoadingIndicator.m */; };
		2A837AB61CD9DE9200AEDF03 /* WXRefreshComponent.h in Headers */ = {isa = PBXBuildFile; fileRef = 2A837AB01CD9DE9200AEDF03 /* WXRefreshComponent.h */; };
		2A837AB71CD9DE9200AEDF03 /* WXRefreshComponent.m in Sources */ = {isa = PBXBuildFile; fileRef = 2A837AB11CD9DE9200AEDF03 /* WXRefreshComponent.m */; };
		2A8E658A1C7C7AA20025C7B7 /* WXVideoComponent.h in Headers */ = {isa = PBXBuildFile; fileRef = 2A8E65881C7C7AA20025C7B7 /* WXVideoComponent.h */; };
		2A8E658B1C7C7AA20025C7B7 /* WXVideoComponent.m in Sources */ = {isa = PBXBuildFile; fileRef = 2A8E65891C7C7AA20025C7B7 /* WXVideoComponent.m */; };
		2A919DA61E321F1F006EB6B5 /* WXBridgeMethod.h in Headers */ = {isa = PBXBuildFile; fileRef = 2A919DA41E321F1F006EB6B5 /* WXBridgeMethod.h */; };
		2A919DA71E321F1F006EB6B5 /* WXBridgeMethod.m in Sources */ = {isa = PBXBuildFile; fileRef = 2A919DA51E321F1F006EB6B5 /* WXBridgeMethod.m */; };
		2AAFC1B61C48DFF70026D2FE /* WXSDKError.h in Headers */ = {isa = PBXBuildFile; fileRef = 2AAFC1B41C48DFF70026D2FE /* WXSDKError.h */; settings = {ATTRIBUTES = (Public, ); }; };
		2AC750241C7565690041D390 /* WXIndicatorComponent.h in Headers */ = {isa = PBXBuildFile; fileRef = 2AC750221C7565690041D390 /* WXIndicatorComponent.h */; settings = {ATTRIBUTES = (Public, ); }; };
		2AC750251C7565690041D390 /* WXIndicatorComponent.m in Sources */ = {isa = PBXBuildFile; fileRef = 2AC750231C7565690041D390 /* WXIndicatorComponent.m */; };
		2AE5B7521CAB7DBD0082FDDB /* WXAComponent.h in Headers */ = {isa = PBXBuildFile; fileRef = 2AE5B7501CAB7DBD0082FDDB /* WXAComponent.h */; settings = {ATTRIBUTES = (Public, ); }; };
		2AE5B7531CAB7DBD0082FDDB /* WXAComponent.m in Sources */ = {isa = PBXBuildFile; fileRef = 2AE5B7511CAB7DBD0082FDDB /* WXAComponent.m */; };
		2AE5B7561CABA04E0082FDDB /* WXEventModuleProtocol.h in Headers */ = {isa = PBXBuildFile; fileRef = 2AE5B7551CABA04E0082FDDB /* WXEventModuleProtocol.h */; settings = {ATTRIBUTES = (Public, ); }; };
		2AFEB17B1C747139000507FA /* WXInstanceWrap.h in Headers */ = {isa = PBXBuildFile; fileRef = 2AFEB1791C747139000507FA /* WXInstanceWrap.h */; };
		2AFEB17C1C747139000507FA /* WXInstanceWrap.m in Sources */ = {isa = PBXBuildFile; fileRef = 2AFEB17A1C747139000507FA /* WXInstanceWrap.m */; };
		333D9A271F41507A007CED39 /* WXTransition.h in Headers */ = {isa = PBXBuildFile; fileRef = 333D9A251F41507A007CED39 /* WXTransition.h */; };
		333D9A281F41507A007CED39 /* WXTransition.h in Headers */ = {isa = PBXBuildFile; fileRef = 333D9A251F41507A007CED39 /* WXTransition.h */; };
		333D9A291F41507A007CED39 /* WXTransition.m in Sources */ = {isa = PBXBuildFile; fileRef = 333D9A261F41507A007CED39 /* WXTransition.m */; };
		333D9A2A1F41507A007CED39 /* WXTransition.m in Sources */ = {isa = PBXBuildFile; fileRef = 333D9A261F41507A007CED39 /* WXTransition.m */; };
		37B51EE41E97804D0040A743 /* WXCycleSliderComponent.h in Headers */ = {isa = PBXBuildFile; fileRef = 37B51EE21E97804D0040A743 /* WXCycleSliderComponent.h */; };
		37B51EE51E97804D0040A743 /* WXCycleSliderComponent.m in Sources */ = {isa = PBXBuildFile; fileRef = 37B51EE31E97804D0040A743 /* WXCycleSliderComponent.m */; };
		591324A31D49B7F1004E89ED /* WXTimerModuleTests.m in Sources */ = {isa = PBXBuildFile; fileRef = 591324A21D49B7F1004E89ED /* WXTimerModuleTests.m */; };
		591DD3311D23AD5800BE8709 /* WXErrorView.m in Sources */ = {isa = PBXBuildFile; fileRef = 591DD32F1D23AD5800BE8709 /* WXErrorView.m */; };
		591DD3321D23AD5800BE8709 /* WXErrorView.h in Headers */ = {isa = PBXBuildFile; fileRef = 591DD3301D23AD5800BE8709 /* WXErrorView.h */; settings = {ATTRIBUTES = (Public, ); }; };
		594C28921CF9E61A009793A4 /* WXAnimationModule.m in Sources */ = {isa = PBXBuildFile; fileRef = 594C28901CF9E61A009793A4 /* WXAnimationModule.m */; };
		594C28931CF9E61A009793A4 /* WXAnimationModule.h in Headers */ = {isa = PBXBuildFile; fileRef = 594C28911CF9E61A009793A4 /* WXAnimationModule.h */; };
		59597F981D2A041700EE9317 /* WXDebugLoggerBridge.h in Headers */ = {isa = PBXBuildFile; fileRef = 59597F961D2A041700EE9317 /* WXDebugLoggerBridge.h */; };
		59597F991D2A041700EE9317 /* WXDebugLoggerBridge.m in Sources */ = {isa = PBXBuildFile; fileRef = 59597F971D2A041700EE9317 /* WXDebugLoggerBridge.m */; };
		596FDD661D3F52700082CD5B /* WXAnimationModuleTests.m in Sources */ = {isa = PBXBuildFile; fileRef = 596FDD651D3F52700082CD5B /* WXAnimationModuleTests.m */; };
		596FDD691D3F9EFF0082CD5B /* TestSupportUtils.m in Sources */ = {isa = PBXBuildFile; fileRef = 596FDD681D3F9EFF0082CD5B /* TestSupportUtils.m */; };
		597334B11D4D9E7F00988789 /* WXSDKManagerTests.m in Sources */ = {isa = PBXBuildFile; fileRef = 597334B01D4D9E7F00988789 /* WXSDKManagerTests.m */; };
		597334B31D4DE1A600988789 /* WXBridgeMethodTests.m in Sources */ = {isa = PBXBuildFile; fileRef = 597334B21D4DE1A600988789 /* WXBridgeMethodTests.m */; };
		598805AD1D52D8C800EDED2C /* WXStorageTests.m in Sources */ = {isa = PBXBuildFile; fileRef = 598805AC1D52D8C800EDED2C /* WXStorageTests.m */; };
		5996BD701D49EC0600C0FEA6 /* WXInstanceWrapTests.m in Sources */ = {isa = PBXBuildFile; fileRef = 5996BD6F1D49EC0600C0FEA6 /* WXInstanceWrapTests.m */; };
		5996BD751D4D8A0E00C0FEA6 /* WXSDKEngineTests.m in Sources */ = {isa = PBXBuildFile; fileRef = 5996BD741D4D8A0E00C0FEA6 /* WXSDKEngineTests.m */; };
		59A582D41CF481110081FD3E /* WXAppMonitorProtocol.h in Headers */ = {isa = PBXBuildFile; fileRef = 59A582D31CF481110081FD3E /* WXAppMonitorProtocol.h */; settings = {ATTRIBUTES = (Public, ); }; };
		59A582FC1CF5B17B0081FD3E /* WXBridgeContext.h in Headers */ = {isa = PBXBuildFile; fileRef = 59A582FA1CF5B17B0081FD3E /* WXBridgeContext.h */; };
		59A582FD1CF5B17B0081FD3E /* WXBridgeContext.m in Sources */ = {isa = PBXBuildFile; fileRef = 59A582FB1CF5B17B0081FD3E /* WXBridgeContext.m */; };
		59A583081CF5B2FD0081FD3E /* WXNavigationDefaultImpl.h in Headers */ = {isa = PBXBuildFile; fileRef = 59A583041CF5B2FD0081FD3E /* WXNavigationDefaultImpl.h */; };
		59A583091CF5B2FD0081FD3E /* WXNavigationDefaultImpl.m in Sources */ = {isa = PBXBuildFile; fileRef = 59A583051CF5B2FD0081FD3E /* WXNavigationDefaultImpl.m */; };
		59A596191CB630E50012CD52 /* WXNavigationProtocol.h in Headers */ = {isa = PBXBuildFile; fileRef = 59A596171CB630E50012CD52 /* WXNavigationProtocol.h */; settings = {ATTRIBUTES = (Public, ); }; };
		59A5961C1CB630F10012CD52 /* WXComponent+Navigation.h in Headers */ = {isa = PBXBuildFile; fileRef = 59A5961A1CB630F10012CD52 /* WXComponent+Navigation.h */; };
		59A5961D1CB630F10012CD52 /* WXComponent+Navigation.m in Sources */ = {isa = PBXBuildFile; fileRef = 59A5961B1CB630F10012CD52 /* WXComponent+Navigation.m */; };
		59A596221CB6311F0012CD52 /* WXNavigatorModule.h in Headers */ = {isa = PBXBuildFile; fileRef = 59A5961E1CB6311F0012CD52 /* WXNavigatorModule.h */; };
		59A596231CB6311F0012CD52 /* WXNavigatorModule.m in Sources */ = {isa = PBXBuildFile; fileRef = 59A5961F1CB6311F0012CD52 /* WXNavigatorModule.m */; };
		59A596241CB6311F0012CD52 /* WXStorageModule.h in Headers */ = {isa = PBXBuildFile; fileRef = 59A596201CB6311F0012CD52 /* WXStorageModule.h */; };
		59A596251CB6311F0012CD52 /* WXStorageModule.m in Sources */ = {isa = PBXBuildFile; fileRef = 59A596211CB6311F0012CD52 /* WXStorageModule.m */; };
		59A5962F1CB632050012CD52 /* WXBaseViewController.h in Headers */ = {isa = PBXBuildFile; fileRef = 59A5962B1CB632050012CD52 /* WXBaseViewController.h */; settings = {ATTRIBUTES = (Public, ); }; };
		59A596301CB632050012CD52 /* WXBaseViewController.m in Sources */ = {isa = PBXBuildFile; fileRef = 59A5962C1CB632050012CD52 /* WXBaseViewController.m */; };
		59A596311CB632050012CD52 /* WXRootViewController.h in Headers */ = {isa = PBXBuildFile; fileRef = 59A5962D1CB632050012CD52 /* WXRootViewController.h */; settings = {ATTRIBUTES = (Public, ); }; };
		59A596321CB632050012CD52 /* WXRootViewController.m in Sources */ = {isa = PBXBuildFile; fileRef = 59A5962E1CB632050012CD52 /* WXRootViewController.m */; };
		59AC02511D2A7E6E00355112 /* wx_load_error@3x.png in Resources */ = {isa = PBXBuildFile; fileRef = 59AC02501D2A7E6E00355112 /* wx_load_error@3x.png */; };
		59CE27E81CC387DB000BE37A /* WXEmbedComponent.h in Headers */ = {isa = PBXBuildFile; fileRef = 59CE27E61CC387DB000BE37A /* WXEmbedComponent.h */; };
		59CE27E91CC387DB000BE37A /* WXEmbedComponent.m in Sources */ = {isa = PBXBuildFile; fileRef = 59CE27E71CC387DB000BE37A /* WXEmbedComponent.m */; };
		59D3CA401CF9ED57008835DC /* Layout.c in Sources */ = {isa = PBXBuildFile; fileRef = 59D3CA3E1CF9ED57008835DC /* Layout.c */; };
		59D3CA411CF9ED57008835DC /* Layout.h in Headers */ = {isa = PBXBuildFile; fileRef = 59D3CA3F1CF9ED57008835DC /* Layout.h */; settings = {ATTRIBUTES = (Public, ); }; };
		59D3CA471CFC3CC0008835DC /* WXSliderComponent.m in Sources */ = {isa = PBXBuildFile; fileRef = 59D3CA461CFC3CC0008835DC /* WXSliderComponent.m */; };
		59D3CA4A1CFC3CE1008835DC /* NSTimer+Weex.h in Headers */ = {isa = PBXBuildFile; fileRef = 59D3CA481CFC3CE1008835DC /* NSTimer+Weex.h */; };
		59D3CA4B1CFC3CE1008835DC /* NSTimer+Weex.m in Sources */ = {isa = PBXBuildFile; fileRef = 59D3CA491CFC3CE1008835DC /* NSTimer+Weex.m */; };
		740451EA1E14BB26004157CB /* WXServiceFactory.h in Headers */ = {isa = PBXBuildFile; fileRef = 740451E81E14BB26004157CB /* WXServiceFactory.h */; };
		740451EB1E14BB26004157CB /* WXServiceFactory.m in Sources */ = {isa = PBXBuildFile; fileRef = 740451E91E14BB26004157CB /* WXServiceFactory.m */; };
		7408C48E1CFB345D000BCCD0 /* WXComponent+Events.h in Headers */ = {isa = PBXBuildFile; fileRef = 7408C48C1CFB345D000BCCD0 /* WXComponent+Events.h */; };
		7408C48F1CFB345D000BCCD0 /* WXComponent+Events.m in Sources */ = {isa = PBXBuildFile; fileRef = 7408C48D1CFB345D000BCCD0 /* WXComponent+Events.m */; };
		740938EC1D3D075700DBB801 /* SRWebSocket.m in Sources */ = {isa = PBXBuildFile; fileRef = 2A27E7D81C3E360B00D7A552 /* SRWebSocket.m */; };
		740938EE1D3D079100DBB801 /* JavaScriptCore.framework in Frameworks */ = {isa = PBXBuildFile; fileRef = 740938ED1D3D079100DBB801 /* JavaScriptCore.framework */; };
		740938EF1D3D083900DBB801 /* libicucore.tbd in Frameworks */ = {isa = PBXBuildFile; fileRef = 7469869B1C4DEAC20054A57E /* libicucore.tbd */; };
		740938F31D3D0D9300DBB801 /* WXComponentTests.m in Sources */ = {isa = PBXBuildFile; fileRef = 740938EA1D3D026600DBB801 /* WXComponentTests.m */; settings = {COMPILER_FLAGS = "-fno-objc-arc"; }; };
		740938F51D3D0DDE00DBB801 /* AVFoundation.framework in Frameworks */ = {isa = PBXBuildFile; fileRef = 740938F41D3D0DDE00DBB801 /* AVFoundation.framework */; };
		740938F71D3D0DFD00DBB801 /* CoreMedia.framework in Frameworks */ = {isa = PBXBuildFile; fileRef = 740938F61D3D0DFD00DBB801 /* CoreMedia.framework */; };
		740938F91D3D0E0300DBB801 /* MediaPlayer.framework in Frameworks */ = {isa = PBXBuildFile; fileRef = 740938F81D3D0E0300DBB801 /* MediaPlayer.framework */; };
		740938FB1D3D0E1700DBB801 /* AVKit.framework in Frameworks */ = {isa = PBXBuildFile; fileRef = 740938FA1D3D0E1700DBB801 /* AVKit.framework */; };
		7410811F1CED585A001BC6E5 /* WXComponentManager.h in Headers */ = {isa = PBXBuildFile; fileRef = 7410811D1CED585A001BC6E5 /* WXComponentManager.h */; settings = {ATTRIBUTES = (Public, ); }; };
		741081201CED585A001BC6E5 /* WXComponentManager.m in Sources */ = {isa = PBXBuildFile; fileRef = 7410811E1CED585A001BC6E5 /* WXComponentManager.m */; };
		741081231CED6756001BC6E5 /* WXComponentFactory.h in Headers */ = {isa = PBXBuildFile; fileRef = 741081211CED6756001BC6E5 /* WXComponentFactory.h */; };
		741081241CED6756001BC6E5 /* WXComponentFactory.m in Sources */ = {isa = PBXBuildFile; fileRef = 741081221CED6756001BC6E5 /* WXComponentFactory.m */; };
		741081261CEDB4EC001BC6E5 /* WXComponent_internal.h in Headers */ = {isa = PBXBuildFile; fileRef = 741081251CEDB4EC001BC6E5 /* WXComponent_internal.h */; };
		741DFE021DDD7D18009B020F /* WXRoundedRect.h in Headers */ = {isa = PBXBuildFile; fileRef = 741DFE001DDD7D18009B020F /* WXRoundedRect.h */; };
		741DFE031DDD7D18009B020F /* WXRoundedRect.mm in Sources */ = {isa = PBXBuildFile; fileRef = 741DFE011DDD7D18009B020F /* WXRoundedRect.mm */; };
		741DFE061DDD9B30009B020F /* UIBezierPath+Weex.h in Headers */ = {isa = PBXBuildFile; fileRef = 741DFE041DDD9B2F009B020F /* UIBezierPath+Weex.h */; };
		741DFE071DDD9B30009B020F /* UIBezierPath+Weex.m in Sources */ = {isa = PBXBuildFile; fileRef = 741DFE051DDD9B2F009B020F /* UIBezierPath+Weex.m */; };
		7423899B1C3174EB00D748CA /* WXWeakObjectWrapper.h in Headers */ = {isa = PBXBuildFile; fileRef = 742389991C3174EB00D748CA /* WXWeakObjectWrapper.h */; };
		7423899C1C3174EB00D748CA /* WXWeakObjectWrapper.m in Sources */ = {isa = PBXBuildFile; fileRef = 7423899A1C3174EB00D748CA /* WXWeakObjectWrapper.m */; };
		7423899F1C32733800D748CA /* WXType.h in Headers */ = {isa = PBXBuildFile; fileRef = 7423899D1C32733800D748CA /* WXType.h */; settings = {ATTRIBUTES = (Public, ); }; };
		742AD72E1DF98C45007DC46C /* WXResourceRequest.h in Headers */ = {isa = PBXBuildFile; fileRef = 742AD7251DF98C45007DC46C /* WXResourceRequest.h */; settings = {ATTRIBUTES = (Public, ); }; };
		742AD72F1DF98C45007DC46C /* WXResourceRequest.m in Sources */ = {isa = PBXBuildFile; fileRef = 742AD7261DF98C45007DC46C /* WXResourceRequest.m */; };
		742AD7301DF98C45007DC46C /* WXResourceRequestHandler.h in Headers */ = {isa = PBXBuildFile; fileRef = 742AD7271DF98C45007DC46C /* WXResourceRequestHandler.h */; settings = {ATTRIBUTES = (Public, ); }; };
		742AD7311DF98C45007DC46C /* WXResourceRequestHandlerDefaultImpl.h in Headers */ = {isa = PBXBuildFile; fileRef = 742AD7281DF98C45007DC46C /* WXResourceRequestHandlerDefaultImpl.h */; };
		742AD7321DF98C45007DC46C /* WXResourceRequestHandlerDefaultImpl.m in Sources */ = {isa = PBXBuildFile; fileRef = 742AD7291DF98C45007DC46C /* WXResourceRequestHandlerDefaultImpl.m */; };
		742AD7331DF98C45007DC46C /* WXResourceResponse.h in Headers */ = {isa = PBXBuildFile; fileRef = 742AD72A1DF98C45007DC46C /* WXResourceResponse.h */; settings = {ATTRIBUTES = (Public, ); }; };
		742AD7341DF98C45007DC46C /* WXResourceResponse.m in Sources */ = {isa = PBXBuildFile; fileRef = 742AD72B1DF98C45007DC46C /* WXResourceResponse.m */; };
		742AD73A1DF98C8B007DC46C /* WXResourceLoader.h in Headers */ = {isa = PBXBuildFile; fileRef = 742AD7381DF98C8B007DC46C /* WXResourceLoader.h */; settings = {ATTRIBUTES = (Public, ); }; };
		742AD73B1DF98C8B007DC46C /* WXResourceLoader.m in Sources */ = {isa = PBXBuildFile; fileRef = 742AD7391DF98C8B007DC46C /* WXResourceLoader.m */; };
		743933B41C7ED9AA00773BB7 /* WXSimulatorShortcutManager.h in Headers */ = {isa = PBXBuildFile; fileRef = 743933B21C7ED9AA00773BB7 /* WXSimulatorShortcutManager.h */; };
		743933B51C7ED9AA00773BB7 /* WXSimulatorShortcutManager.m in Sources */ = {isa = PBXBuildFile; fileRef = 743933B31C7ED9AA00773BB7 /* WXSimulatorShortcutManager.m */; };
		744BEA551D05178F00452B5D /* WXComponent+Display.h in Headers */ = {isa = PBXBuildFile; fileRef = 744BEA531D05178F00452B5D /* WXComponent+Display.h */; };
		744BEA561D05178F00452B5D /* WXComponent+Display.m in Sources */ = {isa = PBXBuildFile; fileRef = 744BEA541D05178F00452B5D /* WXComponent+Display.m */; };
		744BEA591D0520F300452B5D /* WXComponent+Layout.h in Headers */ = {isa = PBXBuildFile; fileRef = 744BEA571D0520F300452B5D /* WXComponent+Layout.h */; };
		744BEA5A1D0520F300452B5D /* WXComponent+Layout.m in Sources */ = {isa = PBXBuildFile; fileRef = 744BEA581D0520F300452B5D /* WXComponent+Layout.m */; };
		744D610C1E49978200B624B3 /* WXHeaderComponent.h in Headers */ = {isa = PBXBuildFile; fileRef = 744D610A1E49978200B624B3 /* WXHeaderComponent.h */; };
		744D610D1E49978200B624B3 /* WXHeaderComponent.m in Sources */ = {isa = PBXBuildFile; fileRef = 744D610B1E49978200B624B3 /* WXHeaderComponent.m */; };
		744D61101E49979000B624B3 /* WXFooterComponent.h in Headers */ = {isa = PBXBuildFile; fileRef = 744D610E1E49979000B624B3 /* WXFooterComponent.h */; };
		744D61111E49979000B624B3 /* WXFooterComponent.m in Sources */ = {isa = PBXBuildFile; fileRef = 744D610F1E49979000B624B3 /* WXFooterComponent.m */; };
		744D61141E4AF23E00B624B3 /* WXDiffUtil.h in Headers */ = {isa = PBXBuildFile; fileRef = 744D61121E4AF23E00B624B3 /* WXDiffUtil.h */; };
		744D61151E4AF23E00B624B3 /* WXDiffUtil.m in Sources */ = {isa = PBXBuildFile; fileRef = 744D61131E4AF23E00B624B3 /* WXDiffUtil.m */; };
		745B2D681E5A8E1E0092D38A /* WXMultiColumnLayout.h in Headers */ = {isa = PBXBuildFile; fileRef = 745B2D5E1E5A8E1E0092D38A /* WXMultiColumnLayout.h */; };
		745B2D691E5A8E1E0092D38A /* WXMultiColumnLayout.m in Sources */ = {isa = PBXBuildFile; fileRef = 745B2D5F1E5A8E1E0092D38A /* WXMultiColumnLayout.m */; };
		745B2D6A1E5A8E1E0092D38A /* WXRecyclerComponent.h in Headers */ = {isa = PBXBuildFile; fileRef = 745B2D601E5A8E1E0092D38A /* WXRecyclerComponent.h */; };
		745B2D6B1E5A8E1E0092D38A /* WXRecyclerComponent.m in Sources */ = {isa = PBXBuildFile; fileRef = 745B2D611E5A8E1E0092D38A /* WXRecyclerComponent.m */; };
		745B2D6C1E5A8E1E0092D38A /* WXRecyclerDataController.h in Headers */ = {isa = PBXBuildFile; fileRef = 745B2D621E5A8E1E0092D38A /* WXRecyclerDataController.h */; };
		745B2D6D1E5A8E1E0092D38A /* WXRecyclerDataController.m in Sources */ = {isa = PBXBuildFile; fileRef = 745B2D631E5A8E1E0092D38A /* WXRecyclerDataController.m */; };
		745B2D6E1E5A8E1E0092D38A /* WXRecyclerUpdateController.h in Headers */ = {isa = PBXBuildFile; fileRef = 745B2D641E5A8E1E0092D38A /* WXRecyclerUpdateController.h */; };
		745B2D6F1E5A8E1E0092D38A /* WXRecyclerUpdateController.m in Sources */ = {isa = PBXBuildFile; fileRef = 745B2D651E5A8E1E0092D38A /* WXRecyclerUpdateController.m */; };
		745B2D701E5A8E1E0092D38A /* WXSectionDataController.h in Headers */ = {isa = PBXBuildFile; fileRef = 745B2D661E5A8E1E0092D38A /* WXSectionDataController.h */; };
		745B2D711E5A8E1E0092D38A /* WXSectionDataController.m in Sources */ = {isa = PBXBuildFile; fileRef = 745B2D671E5A8E1E0092D38A /* WXSectionDataController.m */; };
		745ED2DA1C5F2C7E002DB5A8 /* WXView.h in Headers */ = {isa = PBXBuildFile; fileRef = 745ED2D61C5F2C7E002DB5A8 /* WXView.h */; };
		745ED2DB1C5F2C7E002DB5A8 /* WXView.m in Sources */ = {isa = PBXBuildFile; fileRef = 745ED2D71C5F2C7E002DB5A8 /* WXView.m */; };
		7461F8901CFB373100F62D44 /* WXDisplayQueue.h in Headers */ = {isa = PBXBuildFile; fileRef = 7461F88C1CFB373100F62D44 /* WXDisplayQueue.h */; };
		7461F8911CFB373100F62D44 /* WXDisplayQueue.m in Sources */ = {isa = PBXBuildFile; fileRef = 7461F88D1CFB373100F62D44 /* WXDisplayQueue.m */; };
		7461F8921CFB373100F62D44 /* WXLayer.h in Headers */ = {isa = PBXBuildFile; fileRef = 7461F88E1CFB373100F62D44 /* WXLayer.h */; };
		7461F8931CFB373100F62D44 /* WXLayer.m in Sources */ = {isa = PBXBuildFile; fileRef = 7461F88F1CFB373100F62D44 /* WXLayer.m */; };
		7461F8A81CFC33A800F62D44 /* WXThreadSafeMutableArray.h in Headers */ = {isa = PBXBuildFile; fileRef = 7461F8A61CFC33A800F62D44 /* WXThreadSafeMutableArray.h */; };
		7461F8A91CFC33A800F62D44 /* WXThreadSafeMutableArray.m in Sources */ = {isa = PBXBuildFile; fileRef = 7461F8A71CFC33A800F62D44 /* WXThreadSafeMutableArray.m */; };
		746319021C60AFC100EFEBD4 /* WXThreadSafeCounter.h in Headers */ = {isa = PBXBuildFile; fileRef = 746319001C60AFC100EFEBD4 /* WXThreadSafeCounter.h */; };
		746319031C60AFC100EFEBD4 /* WXThreadSafeCounter.m in Sources */ = {isa = PBXBuildFile; fileRef = 746319011C60AFC100EFEBD4 /* WXThreadSafeCounter.m */; };
		746319291C71B92600EFEBD4 /* WXModalUIModule.h in Headers */ = {isa = PBXBuildFile; fileRef = 746319271C71B92600EFEBD4 /* WXModalUIModule.h */; settings = {ATTRIBUTES = (Public, ); }; };
		7463192A1C71B92600EFEBD4 /* WXModalUIModule.m in Sources */ = {isa = PBXBuildFile; fileRef = 746319281C71B92600EFEBD4 /* WXModalUIModule.m */; };
		7469869F1C4E2C000054A57E /* NSArray+Weex.h in Headers */ = {isa = PBXBuildFile; fileRef = 7469869D1C4E2C000054A57E /* NSArray+Weex.h */; };
		746986A01C4E2C010054A57E /* NSArray+Weex.m in Sources */ = {isa = PBXBuildFile; fileRef = 7469869E1C4E2C000054A57E /* NSArray+Weex.m */; };
		747A787C1D1BAAC900DED9D0 /* WXComponent+ViewManagement.h in Headers */ = {isa = PBXBuildFile; fileRef = 747A787A1D1BAAC900DED9D0 /* WXComponent+ViewManagement.h */; };
		747A787D1D1BAAC900DED9D0 /* WXComponent+ViewManagement.m in Sources */ = {isa = PBXBuildFile; fileRef = 747A787B1D1BAAC900DED9D0 /* WXComponent+ViewManagement.m */; };
		747DF6821E31AEE4005C53A8 /* WXLength.h in Headers */ = {isa = PBXBuildFile; fileRef = 747DF6801E31AEE4005C53A8 /* WXLength.h */; };
		747DF6831E31AEE4005C53A8 /* WXLength.m in Sources */ = {isa = PBXBuildFile; fileRef = 747DF6811E31AEE4005C53A8 /* WXLength.m */; };
		74862F791E02B88D00B7A041 /* JSValue+Weex.h in Headers */ = {isa = PBXBuildFile; fileRef = 74862F771E02B88D00B7A041 /* JSValue+Weex.h */; };
		74862F7A1E02B88D00B7A041 /* JSValue+Weex.m in Sources */ = {isa = PBXBuildFile; fileRef = 74862F781E02B88D00B7A041 /* JSValue+Weex.m */; };
		74862F7D1E03A0F300B7A041 /* WXModuleMethod.h in Headers */ = {isa = PBXBuildFile; fileRef = 74862F7B1E03A0F300B7A041 /* WXModuleMethod.h */; };
		74862F7E1E03A0F300B7A041 /* WXModuleMethod.m in Sources */ = {isa = PBXBuildFile; fileRef = 74862F7C1E03A0F300B7A041 /* WXModuleMethod.m */; };
		74862F811E03A24500B7A041 /* WXComponentMethod.h in Headers */ = {isa = PBXBuildFile; fileRef = 74862F7F1E03A24500B7A041 /* WXComponentMethod.h */; };
		74862F821E03A24500B7A041 /* WXComponentMethod.m in Sources */ = {isa = PBXBuildFile; fileRef = 74862F801E03A24500B7A041 /* WXComponentMethod.m */; };
		74896F301D1AC79400D1D593 /* NSObject+WXSwizzle.h in Headers */ = {isa = PBXBuildFile; fileRef = 74896F2E1D1AC79400D1D593 /* NSObject+WXSwizzle.h */; settings = {ATTRIBUTES = (Public, ); }; };
		74896F311D1AC79400D1D593 /* NSObject+WXSwizzle.m in Sources */ = {isa = PBXBuildFile; fileRef = 74896F2F1D1AC79400D1D593 /* NSObject+WXSwizzle.m */; };
		748B25181C44A6F9005D491E /* WXSDKInstance_private.h in Headers */ = {isa = PBXBuildFile; fileRef = 748B25161C44A6F9005D491E /* WXSDKInstance_private.h */; };
		74915F471C8EB02B00BEBCC0 /* WXAssert.h in Headers */ = {isa = PBXBuildFile; fileRef = 74915F451C8EB02B00BEBCC0 /* WXAssert.h */; };
		74915F481C8EB02B00BEBCC0 /* WXAssert.m in Sources */ = {isa = PBXBuildFile; fileRef = 74915F461C8EB02B00BEBCC0 /* WXAssert.m */; };
		749DC27B1D40827B009E1C91 /* WXMonitor.h in Headers */ = {isa = PBXBuildFile; fileRef = 749DC2791D40827B009E1C91 /* WXMonitor.h */; settings = {ATTRIBUTES = (Public, ); }; };
		749DC27C1D40827B009E1C91 /* WXMonitor.m in Sources */ = {isa = PBXBuildFile; fileRef = 749DC27A1D40827B009E1C91 /* WXMonitor.m */; };
		74A4BA5B1CABBBD000195969 /* WXDebugTool.h in Headers */ = {isa = PBXBuildFile; fileRef = 74A4BA591CABBBD000195969 /* WXDebugTool.h */; settings = {ATTRIBUTES = (Public, ); }; };
		74A4BA5C1CABBBD000195969 /* WXDebugTool.m in Sources */ = {isa = PBXBuildFile; fileRef = 74A4BA5A1CABBBD000195969 /* WXDebugTool.m */; };
		74A4BA851CAD453400195969 /* WXNetworkProtocol.h in Headers */ = {isa = PBXBuildFile; fileRef = 74A4BA841CAD453400195969 /* WXNetworkProtocol.h */; settings = {ATTRIBUTES = (Public, ); }; };
		74A4BA961CB365D100195969 /* WXAppConfiguration.h in Headers */ = {isa = PBXBuildFile; fileRef = 74A4BA941CB365D100195969 /* WXAppConfiguration.h */; settings = {ATTRIBUTES = (Public, ); }; };
		74A4BA971CB365D100195969 /* WXAppConfiguration.m in Sources */ = {isa = PBXBuildFile; fileRef = 74A4BA951CB365D100195969 /* WXAppConfiguration.m */; };
		74A4BA9A1CB3BAA100195969 /* WXThreadSafeMutableDictionary.h in Headers */ = {isa = PBXBuildFile; fileRef = 74A4BA981CB3BAA100195969 /* WXThreadSafeMutableDictionary.h */; };
		74A4BA9B1CB3BAA100195969 /* WXThreadSafeMutableDictionary.m in Sources */ = {isa = PBXBuildFile; fileRef = 74A4BA991CB3BAA100195969 /* WXThreadSafeMutableDictionary.m */; };
		74A4BA9E1CB3C0A100195969 /* WXHandlerFactory.h in Headers */ = {isa = PBXBuildFile; fileRef = 74A4BA9C1CB3C0A100195969 /* WXHandlerFactory.h */; };
		74A4BA9F1CB3C0A100195969 /* WXHandlerFactory.m in Sources */ = {isa = PBXBuildFile; fileRef = 74A4BA9D1CB3C0A100195969 /* WXHandlerFactory.m */; };
		74A4BAA61CB4F98300195969 /* WXStreamModule.h in Headers */ = {isa = PBXBuildFile; fileRef = 74A4BAA41CB4F98300195969 /* WXStreamModule.h */; };
		74A4BAA71CB4F98300195969 /* WXStreamModule.m in Sources */ = {isa = PBXBuildFile; fileRef = 74A4BAA51CB4F98300195969 /* WXStreamModule.m */; };
		74AD99841D5B0E59008F0336 /* WXPolyfillSet.h in Headers */ = {isa = PBXBuildFile; fileRef = 74AD99821D5B0E59008F0336 /* WXPolyfillSet.h */; };
		74AD99851D5B0E59008F0336 /* WXPolyfillSet.m in Sources */ = {isa = PBXBuildFile; fileRef = 74AD99831D5B0E59008F0336 /* WXPolyfillSet.m */; };
		74B232D21D2A2BA4006322EA /* WXLayoutDefine.h in Headers */ = {isa = PBXBuildFile; fileRef = 74B232D11D2A2BA4006322EA /* WXLayoutDefine.h */; settings = {ATTRIBUTES = (Public, ); }; };
		74B8BEFE1DC47B72004A6027 /* WXRootView.h in Headers */ = {isa = PBXBuildFile; fileRef = 74B8BEFC1DC47B72004A6027 /* WXRootView.h */; };
		74B8BEFF1DC47B72004A6027 /* WXRootView.m in Sources */ = {isa = PBXBuildFile; fileRef = 74B8BEFD1DC47B72004A6027 /* WXRootView.m */; };
		74B8BF011DC49AFE004A6027 /* WXRootViewTests.m in Sources */ = {isa = PBXBuildFile; fileRef = 74B8BF001DC49AFE004A6027 /* WXRootViewTests.m */; };
		74BB5FB91DFEE81A004FC3DF /* WXMetaModule.h in Headers */ = {isa = PBXBuildFile; fileRef = 74BB5FB71DFEE81A004FC3DF /* WXMetaModule.h */; };
		74BB5FBA1DFEE81A004FC3DF /* WXMetaModule.m in Sources */ = {isa = PBXBuildFile; fileRef = 74BB5FB81DFEE81A004FC3DF /* WXMetaModule.m */; };
		74C896401D2AC2210043B82A /* WeexSDKTests.m in Sources */ = {isa = PBXBuildFile; fileRef = 74C8963F1D2AC2210043B82A /* WeexSDKTests.m */; };
		74C896421D2AC2210043B82A /* WeexSDK.framework in Frameworks */ = {isa = PBXBuildFile; fileRef = 77D160FD1C02DBE70010B15B /* WeexSDK.framework */; };
		74CC7A1C1C2BC5F800829368 /* WXCellComponent.h in Headers */ = {isa = PBXBuildFile; fileRef = 74CC7A1A1C2BC5F800829368 /* WXCellComponent.h */; };
		74CC7A1D1C2BC5F800829368 /* WXCellComponent.m in Sources */ = {isa = PBXBuildFile; fileRef = 74CC7A1B1C2BC5F800829368 /* WXCellComponent.m */; };
		74CC7A201C2BF9DC00829368 /* WXListComponent.h in Headers */ = {isa = PBXBuildFile; fileRef = 74CC7A1E1C2BF9DC00829368 /* WXListComponent.h */; settings = {ATTRIBUTES = (Public, ); }; };
		74CC7A211C2BF9DC00829368 /* WXListComponent.m in Sources */ = {isa = PBXBuildFile; fileRef = 74CC7A1F1C2BF9DC00829368 /* WXListComponent.m */; };
		74D205201E091B8000128F44 /* WXCallJSMethod.h in Headers */ = {isa = PBXBuildFile; fileRef = 74D2051E1E091B8000128F44 /* WXCallJSMethod.h */; };
		74D205211E091B8000128F44 /* WXCallJSMethod.m in Sources */ = {isa = PBXBuildFile; fileRef = 74D2051F1E091B8000128F44 /* WXCallJSMethod.m */; };
		74EF31AA1DE58AE600667A07 /* WXURLRewriteProtocol.h in Headers */ = {isa = PBXBuildFile; fileRef = 74EF31A91DE58AE600667A07 /* WXURLRewriteProtocol.h */; settings = {ATTRIBUTES = (Public, ); }; };
		74EF31AD1DE58BE200667A07 /* WXURLRewriteDefaultImpl.h in Headers */ = {isa = PBXBuildFile; fileRef = 74EF31AB1DE58BE200667A07 /* WXURLRewriteDefaultImpl.h */; };
		74EF31AE1DE58BE200667A07 /* WXURLRewriteDefaultImpl.m in Sources */ = {isa = PBXBuildFile; fileRef = 74EF31AC1DE58BE200667A07 /* WXURLRewriteDefaultImpl.m */; };
		74EF31C01DE5ED6F00667A07 /* libstdc++.tbd in Frameworks */ = {isa = PBXBuildFile; fileRef = 74EF31BE1DE5ED5900667A07 /* libstdc++.tbd */; };
		74EF31C31DE6935600667A07 /* WXURLRewriteTests.m in Sources */ = {isa = PBXBuildFile; fileRef = 74EF31C21DE6935600667A07 /* WXURLRewriteTests.m */; };
		74F7BFF51DC782EC004D0871 /* testRootView.js in Resources */ = {isa = PBXBuildFile; fileRef = 74F7BFF41DC782EC004D0871 /* testRootView.js */; };
		74FD6E041C7C0E9600DBEB6D /* WXScrollerProtocol.h in Headers */ = {isa = PBXBuildFile; fileRef = 74FD6E031C7C0E9600DBEB6D /* WXScrollerProtocol.h */; settings = {ATTRIBUTES = (Public, ); }; };
		775BEE4E1C16F993008D1629 /* WXDefine.h in Headers */ = {isa = PBXBuildFile; fileRef = 775BEE4D1C16F993008D1629 /* WXDefine.h */; settings = {ATTRIBUTES = (Public, ); }; };
		775BEE6E1C1BD8F4008D1629 /* WXImgLoaderProtocol.h in Headers */ = {isa = PBXBuildFile; fileRef = 775BEE6C1C1BD8F4008D1629 /* WXImgLoaderProtocol.h */; settings = {ATTRIBUTES = (Public, ); }; };
		775BEE711C1BD977008D1629 /* WXModuleProtocol.h in Headers */ = {isa = PBXBuildFile; fileRef = 775BEE701C1BD977008D1629 /* WXModuleProtocol.h */; settings = {ATTRIBUTES = (Public, ); }; };
		77D161201C02DDB40010B15B /* WXSDKEngine.h in Headers */ = {isa = PBXBuildFile; fileRef = 77D1611E1C02DDB40010B15B /* WXSDKEngine.h */; settings = {ATTRIBUTES = (Public, ); }; };
		77D161211C02DDB40010B15B /* WXSDKEngine.m in Sources */ = {isa = PBXBuildFile; fileRef = 77D1611F1C02DDB40010B15B /* WXSDKEngine.m */; };
		77D161241C02DDD10010B15B /* WXSDKInstance.h in Headers */ = {isa = PBXBuildFile; fileRef = 77D161221C02DDD10010B15B /* WXSDKInstance.h */; settings = {ATTRIBUTES = (Public, ); }; };
		77D161251C02DDD10010B15B /* WXSDKInstance.m in Sources */ = {isa = PBXBuildFile; fileRef = 77D161231C02DDD10010B15B /* WXSDKInstance.m */; };
		77D161281C02DE1A0010B15B /* WXSDKManager.h in Headers */ = {isa = PBXBuildFile; fileRef = 77D161261C02DE1A0010B15B /* WXSDKManager.h */; settings = {ATTRIBUTES = (Public, ); }; };
		77D161291C02DE1A0010B15B /* WXSDKManager.m in Sources */ = {isa = PBXBuildFile; fileRef = 77D161271C02DE1A0010B15B /* WXSDKManager.m */; };
		77D161301C02DE4E0010B15B /* WXComponent.h in Headers */ = {isa = PBXBuildFile; fileRef = 77D1612E1C02DE4E0010B15B /* WXComponent.h */; settings = {ATTRIBUTES = (Public, ); }; };
		77D161311C02DE4E0010B15B /* WXComponent.m in Sources */ = {isa = PBXBuildFile; fileRef = 77D1612F1C02DE4E0010B15B /* WXComponent.m */; };
		77D161381C02DE940010B15B /* WXBridgeManager.h in Headers */ = {isa = PBXBuildFile; fileRef = 77D161361C02DE940010B15B /* WXBridgeManager.h */; settings = {ATTRIBUTES = (Public, ); }; };
		77D161391C02DE940010B15B /* WXBridgeManager.m in Sources */ = {isa = PBXBuildFile; fileRef = 77D161371C02DE940010B15B /* WXBridgeManager.m */; };
		77D1613C1C02DEA60010B15B /* WXJSCoreBridge.h in Headers */ = {isa = PBXBuildFile; fileRef = 77D1613A1C02DEA60010B15B /* WXJSCoreBridge.h */; };
		77D1613D1C02DEA60010B15B /* WXJSCoreBridge.m in Sources */ = {isa = PBXBuildFile; fileRef = 77D1613B1C02DEA60010B15B /* WXJSCoreBridge.m */; };
		77D161431C02DEE40010B15B /* WXBridgeProtocol.h in Headers */ = {isa = PBXBuildFile; fileRef = 77D161421C02DEE40010B15B /* WXBridgeProtocol.h */; settings = {ATTRIBUTES = (Public, ); }; };
		77D1614B1C02E3790010B15B /* WXConvert.h in Headers */ = {isa = PBXBuildFile; fileRef = 77D161491C02E3790010B15B /* WXConvert.h */; settings = {ATTRIBUTES = (Public, ); }; };
		77D1614C1C02E3790010B15B /* WXConvert.m in Sources */ = {isa = PBXBuildFile; fileRef = 77D1614A1C02E3790010B15B /* WXConvert.m */; };
		77D1614F1C02E3880010B15B /* WXUtility.h in Headers */ = {isa = PBXBuildFile; fileRef = 77D1614D1C02E3880010B15B /* WXUtility.h */; settings = {ATTRIBUTES = (Public, ); }; };
		77D161501C02E3880010B15B /* WXUtility.m in Sources */ = {isa = PBXBuildFile; fileRef = 77D1614E1C02E3880010B15B /* WXUtility.m */; };
		77D161621C02ED790010B15B /* WXLog.h in Headers */ = {isa = PBXBuildFile; fileRef = 77D161601C02ED790010B15B /* WXLog.h */; settings = {ATTRIBUTES = (Public, ); }; };
		77D161631C02ED790010B15B /* WXLog.m in Sources */ = {isa = PBXBuildFile; fileRef = 77D161611C02ED790010B15B /* WXLog.m */; };
		77E659DA1C07F594008B8775 /* WXDomModule.h in Headers */ = {isa = PBXBuildFile; fileRef = 77E659D81C07F594008B8775 /* WXDomModule.h */; };
		77E659DB1C07F594008B8775 /* WXDomModule.m in Sources */ = {isa = PBXBuildFile; fileRef = 77E659D91C07F594008B8775 /* WXDomModule.m */; };
		77E659F11C0C3612008B8775 /* WXModuleFactory.h in Headers */ = {isa = PBXBuildFile; fileRef = 77E659EF1C0C3612008B8775 /* WXModuleFactory.h */; };
		77E659F21C0C3612008B8775 /* WXModuleFactory.m in Sources */ = {isa = PBXBuildFile; fileRef = 77E659F01C0C3612008B8775 /* WXModuleFactory.m */; };
		77E65A0D1C155E99008B8775 /* WXDivComponent.h in Headers */ = {isa = PBXBuildFile; fileRef = 77E65A0B1C155E99008B8775 /* WXDivComponent.h */; };
		77E65A0E1C155E99008B8775 /* WXDivComponent.m in Sources */ = {isa = PBXBuildFile; fileRef = 77E65A0C1C155E99008B8775 /* WXDivComponent.m */; };
		77E65A111C155EA8008B8775 /* WXImageComponent.h in Headers */ = {isa = PBXBuildFile; fileRef = 77E65A0F1C155EA8008B8775 /* WXImageComponent.h */; };
		77E65A121C155EA8008B8775 /* WXImageComponent.m in Sources */ = {isa = PBXBuildFile; fileRef = 77E65A101C155EA8008B8775 /* WXImageComponent.m */; };
		77E65A151C155EB5008B8775 /* WXTextComponent.h in Headers */ = {isa = PBXBuildFile; fileRef = 77E65A131C155EB5008B8775 /* WXTextComponent.h */; };
		77E65A161C155EB5008B8775 /* WXTextComponent.m in Sources */ = {isa = PBXBuildFile; fileRef = 77E65A141C155EB5008B8775 /* WXTextComponent.m */; };
		77E65A191C155F25008B8775 /* WXScrollerComponent.h in Headers */ = {isa = PBXBuildFile; fileRef = 77E65A171C155F25008B8775 /* WXScrollerComponent.h */; settings = {ATTRIBUTES = (Public, ); }; };
		77E65A1A1C155F25008B8775 /* WXScrollerComponent.m in Sources */ = {isa = PBXBuildFile; fileRef = 77E65A181C155F25008B8775 /* WXScrollerComponent.m */; };
		C401945E1E344E8300D19C31 /* WXFloatCompareTests.m in Sources */ = {isa = PBXBuildFile; fileRef = C401945D1E344E8300D19C31 /* WXFloatCompareTests.m */; };
		C41E1A971DC1FD15009C7F90 /* WXDatePickerManager.h in Headers */ = {isa = PBXBuildFile; fileRef = C41E1A951DC1FD15009C7F90 /* WXDatePickerManager.h */; };
		C41E1A981DC1FD15009C7F90 /* WXDatePickerManager.m in Sources */ = {isa = PBXBuildFile; fileRef = C41E1A961DC1FD15009C7F90 /* WXDatePickerManager.m */; };
		C42E8FAB1F3C7C09001EBE9D /* WXExtendCallNativeProtocol.h in Headers */ = {isa = PBXBuildFile; fileRef = C4424E591F24DA3D009F52E2 /* WXExtendCallNativeProtocol.h */; settings = {ATTRIBUTES = (Public, ); }; };
		C42E8FAC1F3C7C3B001EBE9D /* WXExtendCallNativeManager.m in Sources */ = {isa = PBXBuildFile; fileRef = C47B78CD1F2998EE001D3B0C /* WXExtendCallNativeManager.m */; };
		C42E8FAD1F3C7C3F001EBE9D /* WXExtendCallNativeManager.h in Headers */ = {isa = PBXBuildFile; fileRef = C47B78CC1F2998EE001D3B0C /* WXExtendCallNativeManager.h */; };
		C42E8FAE1F3C7C49001EBE9D /* WXRecyclerDragController.m in Sources */ = {isa = PBXBuildFile; fileRef = DC7764911F3C2CA300B5727E /* WXRecyclerDragController.m */; };
		C42E8FAF1F3C7C4B001EBE9D /* WXRecyclerDragController.h in Headers */ = {isa = PBXBuildFile; fileRef = DC7764921F3C2CA300B5727E /* WXRecyclerDragController.h */; };
		C42E8F9B1F39DF07001EBE9D /* WXTracingProtocol.h in Headers */ = {isa = PBXBuildFile; fileRef = C42E8F991F39DF07001EBE9D /* WXTracingProtocol.h */; settings = {ATTRIBUTES = (Public, ); }; };
		C42E8FAA1F3C7AA1001EBE9D /* WXTracingProtocol.h in Headers */ = {isa = PBXBuildFile; fileRef = C42E8F991F39DF07001EBE9D /* WXTracingProtocol.h */; settings = {ATTRIBUTES = (Public, ); }; };
		C43C03E81EC8ACA40044C7FF /* WXPrerenderManager.h in Headers */ = {isa = PBXBuildFile; fileRef = C43C03E41EC8ACA40044C7FF /* WXPrerenderManager.h */; settings = {ATTRIBUTES = (Public, ); }; };
		C43C03E91EC8ACA40044C7FF /* WXPrerenderManager.m in Sources */ = {isa = PBXBuildFile; fileRef = C43C03E51EC8ACA40044C7FF /* WXPrerenderManager.m */; };
		C4424E5B1F24DA3D009F52E2 /* WXExtendCallNativeProtocol.h in Headers */ = {isa = PBXBuildFile; fileRef = C4424E591F24DA3D009F52E2 /* WXExtendCallNativeProtocol.h */; settings = {ATTRIBUTES = (Public, ); }; };
		C47B78CE1F2998EE001D3B0C /* WXExtendCallNativeManager.h in Headers */ = {isa = PBXBuildFile; fileRef = C47B78CC1F2998EE001D3B0C /* WXExtendCallNativeManager.h */; };
		C47B78CF1F2998EE001D3B0C /* WXExtendCallNativeManager.m in Sources */ = {isa = PBXBuildFile; fileRef = C47B78CD1F2998EE001D3B0C /* WXExtendCallNativeManager.m */; };
		C4B3D6D41E6954300013F38D /* WXEditComponent.h in Headers */ = {isa = PBXBuildFile; fileRef = C4B3D6D21E6954300013F38D /* WXEditComponent.h */; };
		C4B3D6D51E6954300013F38D /* WXEditComponent.m in Sources */ = {isa = PBXBuildFile; fileRef = C4B3D6D31E6954300013F38D /* WXEditComponent.m */; };
		C4B834271DE69B09007AD27E /* WXPickerModule.m in Sources */ = {isa = PBXBuildFile; fileRef = C4B834251DE69B09007AD27E /* WXPickerModule.m */; };
		C4B834281DE69B09007AD27E /* WXPickerModule.h in Headers */ = {isa = PBXBuildFile; fileRef = C4B834261DE69B09007AD27E /* WXPickerModule.h */; };
		C4C30DE81E1B833D00786B6C /* WXComponent+PseudoClassManagement.m in Sources */ = {isa = PBXBuildFile; fileRef = C4C30DE61E1B833D00786B6C /* WXComponent+PseudoClassManagement.m */; };
		C4C30DE91E1B833D00786B6C /* WXComponent+PseudoClassManagement.h in Headers */ = {isa = PBXBuildFile; fileRef = C4C30DE71E1B833D00786B6C /* WXComponent+PseudoClassManagement.h */; };
		C4D872211E5DDEDA00E39BC1 /* WXInnerLayer.m in Sources */ = {isa = PBXBuildFile; fileRef = C4D8721F1E5DDEDA00E39BC1 /* WXInnerLayer.m */; };
		C4D872221E5DDEDA00E39BC1 /* WXInnerLayer.h in Headers */ = {isa = PBXBuildFile; fileRef = C4D872201E5DDEDA00E39BC1 /* WXInnerLayer.h */; };
		C4D872251E5DDF7500E39BC1 /* WXBoxShadow.h in Headers */ = {isa = PBXBuildFile; fileRef = C4D872231E5DDF7500E39BC1 /* WXBoxShadow.h */; };
		C4D872261E5DDF7500E39BC1 /* WXBoxShadow.m in Sources */ = {isa = PBXBuildFile; fileRef = C4D872241E5DDF7500E39BC1 /* WXBoxShadow.m */; };
		C4E375371E5FCBD3009B2D9C /* WXComponent+BoxShadow.m in Sources */ = {isa = PBXBuildFile; fileRef = C4E375351E5FCBD3009B2D9C /* WXComponent+BoxShadow.m */; };
		C4E375381E5FCBD3009B2D9C /* WXComponent+BoxShadow.h in Headers */ = {isa = PBXBuildFile; fileRef = C4E375361E5FCBD3009B2D9C /* WXComponent+BoxShadow.h */; };
		C4E97D331F1EF46D00ABC314 /* WXTracingManager.h in Headers */ = {isa = PBXBuildFile; fileRef = C4E97D311F1EF46D00ABC314 /* WXTracingManager.h */; settings = {ATTRIBUTES = (Public, ); }; };
		C4E97D341F1EF46D00ABC314 /* WXTracingManager.m in Sources */ = {isa = PBXBuildFile; fileRef = C4E97D321F1EF46D00ABC314 /* WXTracingManager.m */; };
		C4F012791E1502A6003378D0 /* SRWebSocket+Weex.h in Headers */ = {isa = PBXBuildFile; fileRef = C4F012721E1502A6003378D0 /* SRWebSocket+Weex.h */; };
		C4F0127A1E1502A6003378D0 /* SRWebSocket+Weex.m in Sources */ = {isa = PBXBuildFile; fileRef = C4F012731E1502A6003378D0 /* SRWebSocket+Weex.m */; };
		C4F0127B1E1502A6003378D0 /* WXWebSocketDefaultImpl.h in Headers */ = {isa = PBXBuildFile; fileRef = C4F012741E1502A6003378D0 /* WXWebSocketDefaultImpl.h */; };
		C4F0127C1E1502A6003378D0 /* WXWebSocketDefaultImpl.m in Sources */ = {isa = PBXBuildFile; fileRef = C4F012751E1502A6003378D0 /* WXWebSocketDefaultImpl.m */; };
		C4F0127D1E1502A6003378D0 /* WXWebSocketHandler.h in Headers */ = {isa = PBXBuildFile; fileRef = C4F012761E1502A6003378D0 /* WXWebSocketHandler.h */; };
		C4F012821E1502E9003378D0 /* WXWebSocketModule.h in Headers */ = {isa = PBXBuildFile; fileRef = C4F012801E1502E9003378D0 /* WXWebSocketModule.h */; };
		C4F012831E1502E9003378D0 /* WXWebSocketModule.m in Sources */ = {isa = PBXBuildFile; fileRef = C4F012811E1502E9003378D0 /* WXWebSocketModule.m */; };
		C4F012861E150307003378D0 /* WXWebSocketLoader.h in Headers */ = {isa = PBXBuildFile; fileRef = C4F012841E150307003378D0 /* WXWebSocketLoader.h */; };
		C4F012871E150307003378D0 /* WXWebSocketLoader.m in Sources */ = {isa = PBXBuildFile; fileRef = C4F012851E150307003378D0 /* WXWebSocketLoader.m */; };
		D312CE3B1C730DEB00046D68 /* WXWebComponent.h in Headers */ = {isa = PBXBuildFile; fileRef = D312CE391C730DEB00046D68 /* WXWebComponent.h */; };
		D312CE3C1C730DEB00046D68 /* WXWebComponent.m in Sources */ = {isa = PBXBuildFile; fileRef = D312CE3A1C730DEB00046D68 /* WXWebComponent.m */; };
		D317338C1C57257000BB7539 /* WXTransform.h in Headers */ = {isa = PBXBuildFile; fileRef = D317338A1C57257000BB7539 /* WXTransform.h */; };
		D317338D1C57257000BB7539 /* WXTransform.m in Sources */ = {isa = PBXBuildFile; fileRef = D317338B1C57257000BB7539 /* WXTransform.m */; };
		D33451081D3E19480083598A /* WXCanvasComponent.h in Headers */ = {isa = PBXBuildFile; fileRef = D33451061D3E19480083598A /* WXCanvasComponent.h */; };
		D33451091D3E19480083598A /* WXCanvasComponent.m in Sources */ = {isa = PBXBuildFile; fileRef = D33451071D3E19480083598A /* WXCanvasComponent.m */; };
		D334510C1D3E19B80083598A /* WXCanvasModule.h in Headers */ = {isa = PBXBuildFile; fileRef = D334510A1D3E19B80083598A /* WXCanvasModule.h */; };
		D334510D1D3E19B80083598A /* WXCanvasModule.m in Sources */ = {isa = PBXBuildFile; fileRef = D334510B1D3E19B80083598A /* WXCanvasModule.m */; };
		D362F94F1C83EDA20003F546 /* WXWebViewModule.h in Headers */ = {isa = PBXBuildFile; fileRef = D362F94D1C83EDA20003F546 /* WXWebViewModule.h */; };
		D362F9501C83EDA20003F546 /* WXWebViewModule.m in Sources */ = {isa = PBXBuildFile; fileRef = D362F94E1C83EDA20003F546 /* WXWebViewModule.m */; };
		D3FC0DF71C508B2A002B9E31 /* WXTimerModule.h in Headers */ = {isa = PBXBuildFile; fileRef = D3FC0DF51C508B2A002B9E31 /* WXTimerModule.h */; };
		D3FC0DF81C508B2A002B9E31 /* WXTimerModule.m in Sources */ = {isa = PBXBuildFile; fileRef = D3FC0DF61C508B2A002B9E31 /* WXTimerModule.m */; };
		DC03ADB91D508719003F76E7 /* WXTextAreaComponent.m in Sources */ = {isa = PBXBuildFile; fileRef = DC03ADB71D508719003F76E7 /* WXTextAreaComponent.m */; };
		DC03ADBA1D508719003F76E7 /* WXTextAreaComponent.h in Headers */ = {isa = PBXBuildFile; fileRef = DC03ADB81D508719003F76E7 /* WXTextAreaComponent.h */; };
		DC0D2DD21F2EE3C100017E00 /* WXVoiceOverModule.h in Headers */ = {isa = PBXBuildFile; fileRef = DC0D2DD01F2EE3C100017E00 /* WXVoiceOverModule.h */; };
		DC0D2DD31F2EE3C100017E00 /* WXVoiceOverModule.m in Sources */ = {isa = PBXBuildFile; fileRef = DC0D2DD11F2EE3C100017E00 /* WXVoiceOverModule.m */; };
		DC0D2DD41F2EE3F800017E00 /* WXVoiceOverModule.m in Sources */ = {isa = PBXBuildFile; fileRef = DC0D2DD11F2EE3C100017E00 /* WXVoiceOverModule.m */; };
		DC0D2DD51F2EE3FC00017E00 /* WXVoiceOverModule.h in Headers */ = {isa = PBXBuildFile; fileRef = DC0D2DD01F2EE3C100017E00 /* WXVoiceOverModule.h */; };
		DC6836E61EBB12B200AD2D84 /* WXConfigCenterProtocol.h in Headers */ = {isa = PBXBuildFile; fileRef = DC6836E51EBB12B200AD2D84 /* WXConfigCenterProtocol.h */; settings = {ATTRIBUTES = (Public, ); }; };
		DC7764931F3C2CA300B5727E /* WXRecyclerDragController.m in Sources */ = {isa = PBXBuildFile; fileRef = DC7764911F3C2CA300B5727E /* WXRecyclerDragController.m */; };
		DC7764941F3C2CA300B5727E /* WXRecyclerDragController.h in Headers */ = {isa = PBXBuildFile; fileRef = DC7764921F3C2CA300B5727E /* WXRecyclerDragController.h */; };
		DC7764951F3C685200B5727E /* WXRecyclerDragController.m in Sources */ = {isa = PBXBuildFile; fileRef = DC7764911F3C2CA300B5727E /* WXRecyclerDragController.m */; };
		DC7764961F3C685600B5727E /* WXRecyclerDragController.h in Headers */ = {isa = PBXBuildFile; fileRef = DC7764921F3C2CA300B5727E /* WXRecyclerDragController.h */; };
		DC9867441D826D1E000AF388 /* GLKit.framework in Frameworks */ = {isa = PBXBuildFile; fileRef = DC9867431D826D1E000AF388 /* GLKit.framework */; };
		DC9F46831D61AC8800A88239 /* WXStreamModuleTests.m in Sources */ = {isa = PBXBuildFile; fileRef = DC9F46821D61AC8800A88239 /* WXStreamModuleTests.m */; };
		DC9F46871D61BA8C00A88239 /* wx_load_error@3x.png in Resources */ = {isa = PBXBuildFile; fileRef = 59AC02501D2A7E6E00355112 /* wx_load_error@3x.png */; };
		DCA0EF641D6EED6F00CB18B9 /* WXGlobalEventModule.h in Headers */ = {isa = PBXBuildFile; fileRef = DCA0EF621D6EED6F00CB18B9 /* WXGlobalEventModule.h */; };
		DCA0EF651D6EED6F00CB18B9 /* WXGlobalEventModule.m in Sources */ = {isa = PBXBuildFile; fileRef = DCA0EF631D6EED6F00CB18B9 /* WXGlobalEventModule.m */; };
		DCA4452D1EFA55B300D0CFA8 /* WXComponent+Layout.m in Sources */ = {isa = PBXBuildFile; fileRef = 744BEA581D0520F300452B5D /* WXComponent+Layout.m */; };
		DCA4452F1EFA55B300D0CFA8 /* WXResourceLoader.m in Sources */ = {isa = PBXBuildFile; fileRef = 742AD7391DF98C8B007DC46C /* WXResourceLoader.m */; };
		DCA445301EFA55B300D0CFA8 /* WXComponent+Events.m in Sources */ = {isa = PBXBuildFile; fileRef = 7408C48D1CFB345D000BCCD0 /* WXComponent+Events.m */; };
		DCA445311EFA55B300D0CFA8 /* WXComponent+BoxShadow.m in Sources */ = {isa = PBXBuildFile; fileRef = C4E375351E5FCBD3009B2D9C /* WXComponent+BoxShadow.m */; };
		DCA445321EFA55B300D0CFA8 /* WXInnerLayer.m in Sources */ = {isa = PBXBuildFile; fileRef = C4D8721F1E5DDEDA00E39BC1 /* WXInnerLayer.m */; };
		DCA445331EFA55B300D0CFA8 /* WXDisplayQueue.m in Sources */ = {isa = PBXBuildFile; fileRef = 7461F88D1CFB373100F62D44 /* WXDisplayQueue.m */; };
		DCA445341EFA55B300D0CFA8 /* WXLayer.m in Sources */ = {isa = PBXBuildFile; fileRef = 7461F88F1CFB373100F62D44 /* WXLayer.m */; };
		DCA445351EFA55B300D0CFA8 /* WXComponent+Display.m in Sources */ = {isa = PBXBuildFile; fileRef = 744BEA541D05178F00452B5D /* WXComponent+Display.m */; };
		DCA445361EFA55B300D0CFA8 /* WXRoundedRect.mm in Sources */ = {isa = PBXBuildFile; fileRef = 741DFE011DDD7D18009B020F /* WXRoundedRect.mm */; };
		DCA445371EFA55B300D0CFA8 /* UIBezierPath+Weex.m in Sources */ = {isa = PBXBuildFile; fileRef = 741DFE051DDD9B2F009B020F /* UIBezierPath+Weex.m */; };
		DCA445381EFA55B300D0CFA8 /* WXDebugTool.m in Sources */ = {isa = PBXBuildFile; fileRef = 74A4BA5A1CABBBD000195969 /* WXDebugTool.m */; };
		DCA445391EFA55B300D0CFA8 /* WXComponent+PseudoClassManagement.m in Sources */ = {isa = PBXBuildFile; fileRef = C4C30DE61E1B833D00786B6C /* WXComponent+PseudoClassManagement.m */; };
		DCA4453A1EFA55B300D0CFA8 /* WXView.m in Sources */ = {isa = PBXBuildFile; fileRef = 745ED2D71C5F2C7E002DB5A8 /* WXView.m */; };
		DCA4453B1EFA55B300D0CFA8 /* WXErrorView.m in Sources */ = {isa = PBXBuildFile; fileRef = 591DD32F1D23AD5800BE8709 /* WXErrorView.m */; };
		DCA4453C1EFA55B300D0CFA8 /* WXComponent+ViewManagement.m in Sources */ = {isa = PBXBuildFile; fileRef = 747A787B1D1BAAC900DED9D0 /* WXComponent+ViewManagement.m */; };
		DCA4453D1EFA55B300D0CFA8 /* WXRootView.m in Sources */ = {isa = PBXBuildFile; fileRef = 74B8BEFD1DC47B72004A6027 /* WXRootView.m */; };
		DCA4453E1EFA55B300D0CFA8 /* WXBaseViewController.m in Sources */ = {isa = PBXBuildFile; fileRef = 59A5962C1CB632050012CD52 /* WXBaseViewController.m */; };
		DCA4453F1EFA55B300D0CFA8 /* WXRootViewController.m in Sources */ = {isa = PBXBuildFile; fileRef = 59A5962E1CB632050012CD52 /* WXRootViewController.m */; };
		DCA445401EFA55B300D0CFA8 /* WXEditComponent.m in Sources */ = {isa = PBXBuildFile; fileRef = C4B3D6D31E6954300013F38D /* WXEditComponent.m */; };
		DCA445411EFA55B300D0CFA8 /* WXMultiColumnLayout.m in Sources */ = {isa = PBXBuildFile; fileRef = 745B2D5F1E5A8E1E0092D38A /* WXMultiColumnLayout.m */; };
		DCA445421EFA55B300D0CFA8 /* WXRecyclerComponent.m in Sources */ = {isa = PBXBuildFile; fileRef = 745B2D611E5A8E1E0092D38A /* WXRecyclerComponent.m */; };
		DCA445431EFA55B300D0CFA8 /* WXRecyclerDataController.m in Sources */ = {isa = PBXBuildFile; fileRef = 745B2D631E5A8E1E0092D38A /* WXRecyclerDataController.m */; };
		DCA445441EFA55B300D0CFA8 /* WXRecyclerUpdateController.m in Sources */ = {isa = PBXBuildFile; fileRef = 745B2D651E5A8E1E0092D38A /* WXRecyclerUpdateController.m */; };
		DCA445451EFA55B300D0CFA8 /* WXSectionDataController.m in Sources */ = {isa = PBXBuildFile; fileRef = 745B2D671E5A8E1E0092D38A /* WXSectionDataController.m */; };
		DCA445461EFA55B300D0CFA8 /* WXLoadingComponent.m in Sources */ = {isa = PBXBuildFile; fileRef = 2A837AAD1CD9DE9200AEDF03 /* WXLoadingComponent.m */; };
		DCA445471EFA55B300D0CFA8 /* WXSliderNeighborComponent.m in Sources */ = {isa = PBXBuildFile; fileRef = DCC77C111D770AE300CE7288 /* WXSliderNeighborComponent.m */; };
		DCA445481EFA55B300D0CFA8 /* WXLoadingIndicator.m in Sources */ = {isa = PBXBuildFile; fileRef = 2A837AAF1CD9DE9200AEDF03 /* WXLoadingIndicator.m */; };
		DCA445491EFA55B300D0CFA8 /* WXRefreshComponent.m in Sources */ = {isa = PBXBuildFile; fileRef = 2A837AB11CD9DE9200AEDF03 /* WXRefreshComponent.m */; };
		DCA4454A1EFA55B300D0CFA8 /* WXEmbedComponent.m in Sources */ = {isa = PBXBuildFile; fileRef = 59CE27E71CC387DB000BE37A /* WXEmbedComponent.m */; };
		DCA4454B1EFA55B300D0CFA8 /* WXVideoComponent.m in Sources */ = {isa = PBXBuildFile; fileRef = 2A8E65891C7C7AA20025C7B7 /* WXVideoComponent.m */; };
		DCA4454C1EFA55B300D0CFA8 /* WXComponent.m in Sources */ = {isa = PBXBuildFile; fileRef = 77D1612F1C02DE4E0010B15B /* WXComponent.m */; };
		DCA4454D1EFA55B300D0CFA8 /* WXDivComponent.m in Sources */ = {isa = PBXBuildFile; fileRef = 77E65A0C1C155E99008B8775 /* WXDivComponent.m */; };
		DCA4454E1EFA55B300D0CFA8 /* WXImageComponent.m in Sources */ = {isa = PBXBuildFile; fileRef = 77E65A101C155EA8008B8775 /* WXImageComponent.m */; };
		DCA4454F1EFA55B300D0CFA8 /* WXTextComponent.m in Sources */ = {isa = PBXBuildFile; fileRef = 77E65A141C155EB5008B8775 /* WXTextComponent.m */; };
		DCA445501EFA55B300D0CFA8 /* WXScrollerComponent.m in Sources */ = {isa = PBXBuildFile; fileRef = 77E65A181C155F25008B8775 /* WXScrollerComponent.m */; };
		DCA445511EFA55B300D0CFA8 /* WXCycleSliderComponent.m in Sources */ = {isa = PBXBuildFile; fileRef = 37B51EE31E97804D0040A743 /* WXCycleSliderComponent.m */; };
		DCA445521EFA55B300D0CFA8 /* WXSliderComponent.m in Sources */ = {isa = PBXBuildFile; fileRef = 59D3CA461CFC3CC0008835DC /* WXSliderComponent.m */; };
		DCA445531EFA55B300D0CFA8 /* WXCellComponent.m in Sources */ = {isa = PBXBuildFile; fileRef = 74CC7A1B1C2BC5F800829368 /* WXCellComponent.m */; };
		DCA445541EFA55B300D0CFA8 /* WXListComponent.m in Sources */ = {isa = PBXBuildFile; fileRef = 74CC7A1F1C2BF9DC00829368 /* WXListComponent.m */; };
		DCA445551EFA55B300D0CFA8 /* WXIndicatorComponent.m in Sources */ = {isa = PBXBuildFile; fileRef = 2AC750231C7565690041D390 /* WXIndicatorComponent.m */; };
		DCA445561EFA55B300D0CFA8 /* WXTextInputComponent.m in Sources */ = {isa = PBXBuildFile; fileRef = 2A1F57B61C75C6A600B58017 /* WXTextInputComponent.m */; };
		DCA445571EFA55B300D0CFA8 /* WXTextAreaComponent.m in Sources */ = {isa = PBXBuildFile; fileRef = DC03ADB71D508719003F76E7 /* WXTextAreaComponent.m */; };
		DCA445581EFA55B300D0CFA8 /* WXTransform.m in Sources */ = {isa = PBXBuildFile; fileRef = D317338B1C57257000BB7539 /* WXTransform.m */; };
		DCA445591EFA55B300D0CFA8 /* WXWebComponent.m in Sources */ = {isa = PBXBuildFile; fileRef = D312CE3A1C730DEB00046D68 /* WXWebComponent.m */; };
		DCA4455A1EFA55B300D0CFA8 /* WXSwitchComponent.m in Sources */ = {isa = PBXBuildFile; fileRef = 2A60CE9B1C91733E00857B9F /* WXSwitchComponent.m */; };
		DCA4455B1EFA55B300D0CFA8 /* WXAComponent.m in Sources */ = {isa = PBXBuildFile; fileRef = 2AE5B7511CAB7DBD0082FDDB /* WXAComponent.m */; };
		DCA4455C1EFA55B300D0CFA8 /* WXCanvasComponent.m in Sources */ = {isa = PBXBuildFile; fileRef = D33451071D3E19480083598A /* WXCanvasComponent.m */; };
		DCA4455D1EFA55B300D0CFA8 /* WXHeaderComponent.m in Sources */ = {isa = PBXBuildFile; fileRef = 744D610B1E49978200B624B3 /* WXHeaderComponent.m */; };
		DCA4455E1EFA55B300D0CFA8 /* WXFooterComponent.m in Sources */ = {isa = PBXBuildFile; fileRef = 744D610F1E49979000B624B3 /* WXFooterComponent.m */; };
		DCA4455F1EFA55B300D0CFA8 /* WXNavigationDefaultImpl.m in Sources */ = {isa = PBXBuildFile; fileRef = 59A583051CF5B2FD0081FD3E /* WXNavigationDefaultImpl.m */; };
		DCA445601EFA55B300D0CFA8 /* WXURLRewriteDefaultImpl.m in Sources */ = {isa = PBXBuildFile; fileRef = 74EF31AC1DE58BE200667A07 /* WXURLRewriteDefaultImpl.m */; };
		DCA445611EFA55B300D0CFA8 /* WXPrerenderManager.m in Sources */ = {isa = PBXBuildFile; fileRef = C43C03E51EC8ACA40044C7FF /* WXPrerenderManager.m */; };
		DCA445631EFA55B300D0CFA8 /* WXPickerModule.m in Sources */ = {isa = PBXBuildFile; fileRef = C4B834251DE69B09007AD27E /* WXPickerModule.m */; };
		DCA445641EFA55B300D0CFA8 /* WXGlobalEventModule.m in Sources */ = {isa = PBXBuildFile; fileRef = DCA0EF631D6EED6F00CB18B9 /* WXGlobalEventModule.m */; };
		DCA445651EFA55B300D0CFA8 /* WXClipboardModule.m in Sources */ = {isa = PBXBuildFile; fileRef = 1D3000F01D40B9AB004F3B4F /* WXClipboardModule.m */; };
		DCA445661EFA55B300D0CFA8 /* WXNavigatorModule.m in Sources */ = {isa = PBXBuildFile; fileRef = 59A5961F1CB6311F0012CD52 /* WXNavigatorModule.m */; };
		DCA445671EFA55B300D0CFA8 /* WXStorageModule.m in Sources */ = {isa = PBXBuildFile; fileRef = 59A596211CB6311F0012CD52 /* WXStorageModule.m */; };
		DCA445681EFA55B300D0CFA8 /* WXStreamModule.m in Sources */ = {isa = PBXBuildFile; fileRef = 74A4BAA51CB4F98300195969 /* WXStreamModule.m */; };
		DCA445691EFA55B300D0CFA8 /* WXAnimationModule.m in Sources */ = {isa = PBXBuildFile; fileRef = 594C28901CF9E61A009793A4 /* WXAnimationModule.m */; };
		DCA4456B1EFA55B300D0CFA8 /* WXInstanceWrap.m in Sources */ = {isa = PBXBuildFile; fileRef = 2AFEB17A1C747139000507FA /* WXInstanceWrap.m */; };
		DCA4456C1EFA55B300D0CFA8 /* WXDomModule.m in Sources */ = {isa = PBXBuildFile; fileRef = 77E659D91C07F594008B8775 /* WXDomModule.m */; };
		DCA4456D1EFA55B300D0CFA8 /* WXTimerModule.m in Sources */ = {isa = PBXBuildFile; fileRef = D3FC0DF61C508B2A002B9E31 /* WXTimerModule.m */; };
		DCA4456E1EFA55B300D0CFA8 /* WXModalUIModule.m in Sources */ = {isa = PBXBuildFile; fileRef = 746319281C71B92600EFEBD4 /* WXModalUIModule.m */; };
		DCA4456F1EFA55B300D0CFA8 /* WXWebViewModule.m in Sources */ = {isa = PBXBuildFile; fileRef = D362F94E1C83EDA20003F546 /* WXWebViewModule.m */; };
		DCA445701EFA55B300D0CFA8 /* WXCanvasModule.m in Sources */ = {isa = PBXBuildFile; fileRef = D334510B1D3E19B80083598A /* WXCanvasModule.m */; };
		DCA445711EFA55B300D0CFA8 /* WXMetaModule.m in Sources */ = {isa = PBXBuildFile; fileRef = 74BB5FB81DFEE81A004FC3DF /* WXMetaModule.m */; };
		DCA445721EFA55B300D0CFA8 /* WXBoxShadow.m in Sources */ = {isa = PBXBuildFile; fileRef = C4D872241E5DDF7500E39BC1 /* WXBoxShadow.m */; };
		DCA445731EFA55B300D0CFA8 /* NSTimer+Weex.m in Sources */ = {isa = PBXBuildFile; fileRef = 59D3CA491CFC3CE1008835DC /* NSTimer+Weex.m */; };
		DCA445741EFA55B300D0CFA8 /* WXConvert.m in Sources */ = {isa = PBXBuildFile; fileRef = 77D1614A1C02E3790010B15B /* WXConvert.m */; };
		DCA445751EFA55B300D0CFA8 /* WXUtility.m in Sources */ = {isa = PBXBuildFile; fileRef = 77D1614E1C02E3880010B15B /* WXUtility.m */; };
		DCA445761EFA55B300D0CFA8 /* WXLog.m in Sources */ = {isa = PBXBuildFile; fileRef = 77D161611C02ED790010B15B /* WXLog.m */; };
		DCA445771EFA55B300D0CFA8 /* WXWeakObjectWrapper.m in Sources */ = {isa = PBXBuildFile; fileRef = 7423899A1C3174EB00D748CA /* WXWeakObjectWrapper.m */; };
		DCA445781EFA55B300D0CFA8 /* NSArray+Weex.m in Sources */ = {isa = PBXBuildFile; fileRef = 7469869E1C4E2C000054A57E /* NSArray+Weex.m */; };
		DCA445791EFA55B300D0CFA8 /* WXThreadSafeCounter.m in Sources */ = {isa = PBXBuildFile; fileRef = 746319011C60AFC100EFEBD4 /* WXThreadSafeCounter.m */; };
		DCA4457A1EFA55B300D0CFA8 /* WXSimulatorShortcutManager.m in Sources */ = {isa = PBXBuildFile; fileRef = 743933B31C7ED9AA00773BB7 /* WXSimulatorShortcutManager.m */; };
		DCA4457B1EFA55B300D0CFA8 /* WXAssert.m in Sources */ = {isa = PBXBuildFile; fileRef = 74915F461C8EB02B00BEBCC0 /* WXAssert.m */; };
		DCA4457C1EFA55B300D0CFA8 /* WXAppConfiguration.m in Sources */ = {isa = PBXBuildFile; fileRef = 74A4BA951CB365D100195969 /* WXAppConfiguration.m */; };
		DCA4457D1EFA55B300D0CFA8 /* WXThreadSafeMutableDictionary.m in Sources */ = {isa = PBXBuildFile; fileRef = 74A4BA991CB3BAA100195969 /* WXThreadSafeMutableDictionary.m */; };
		DCA4457E1EFA55B300D0CFA8 /* WXThreadSafeMutableArray.m in Sources */ = {isa = PBXBuildFile; fileRef = 7461F8A71CFC33A800F62D44 /* WXThreadSafeMutableArray.m */; };
		DCA4457F1EFA55B300D0CFA8 /* NSObject+WXSwizzle.m in Sources */ = {isa = PBXBuildFile; fileRef = 74896F2F1D1AC79400D1D593 /* NSObject+WXSwizzle.m */; };
		DCA445801EFA55B300D0CFA8 /* WXLength.m in Sources */ = {isa = PBXBuildFile; fileRef = 747DF6811E31AEE4005C53A8 /* WXLength.m */; };
		DCA445811EFA55B300D0CFA8 /* WXDiffUtil.m in Sources */ = {isa = PBXBuildFile; fileRef = 744D61131E4AF23E00B624B3 /* WXDiffUtil.m */; };
		DCA445821EFA55B300D0CFA8 /* WXSDKEngine.m in Sources */ = {isa = PBXBuildFile; fileRef = 77D1611F1C02DDB40010B15B /* WXSDKEngine.m */; };
		DCA445831EFA55B300D0CFA8 /* WXBridgeMethod.m in Sources */ = {isa = PBXBuildFile; fileRef = 2A919DA51E321F1F006EB6B5 /* WXBridgeMethod.m */; };
		DCA445841EFA55B300D0CFA8 /* WXModuleMethod.m in Sources */ = {isa = PBXBuildFile; fileRef = 74862F7C1E03A0F300B7A041 /* WXModuleMethod.m */; };
		DCA445851EFA55B300D0CFA8 /* WXComponentMethod.m in Sources */ = {isa = PBXBuildFile; fileRef = 74862F801E03A24500B7A041 /* WXComponentMethod.m */; };
		DCA445861EFA55B300D0CFA8 /* WXCallJSMethod.m in Sources */ = {isa = PBXBuildFile; fileRef = 74D2051F1E091B8000128F44 /* WXCallJSMethod.m */; };
		DCA445881EFA55B300D0CFA8 /* WXBridgeContext.m in Sources */ = {isa = PBXBuildFile; fileRef = 59A582FB1CF5B17B0081FD3E /* WXBridgeContext.m */; };
		DCA445891EFA55B300D0CFA8 /* WXJSCoreBridge.m in Sources */ = {isa = PBXBuildFile; fileRef = 77D1613B1C02DEA60010B15B /* WXJSCoreBridge.m */; };
		DCA4458A1EFA55B300D0CFA8 /* WXPolyfillSet.m in Sources */ = {isa = PBXBuildFile; fileRef = 74AD99831D5B0E59008F0336 /* WXPolyfillSet.m */; };
		DCA4458B1EFA55B300D0CFA8 /* JSValue+Weex.m in Sources */ = {isa = PBXBuildFile; fileRef = 74862F781E02B88D00B7A041 /* JSValue+Weex.m */; };
		DCA4458C1EFA55B300D0CFA8 /* WXServiceFactory.m in Sources */ = {isa = PBXBuildFile; fileRef = 740451E91E14BB26004157CB /* WXServiceFactory.m */; };
		DCA4458D1EFA55B300D0CFA8 /* WXInvocationConfig.m in Sources */ = {isa = PBXBuildFile; fileRef = DCF087601DCAE161005CD6EB /* WXInvocationConfig.m */; };
		DCA4458E1EFA55B300D0CFA8 /* WXDatePickerManager.m in Sources */ = {isa = PBXBuildFile; fileRef = C41E1A961DC1FD15009C7F90 /* WXDatePickerManager.m */; };
		DCA4458F1EFA55B300D0CFA8 /* WXSDKManager.m in Sources */ = {isa = PBXBuildFile; fileRef = 77D161271C02DE1A0010B15B /* WXSDKManager.m */; };
		DCA445901EFA55B300D0CFA8 /* WXBridgeManager.m in Sources */ = {isa = PBXBuildFile; fileRef = 77D161371C02DE940010B15B /* WXBridgeManager.m */; };
		DCA445911EFA55B300D0CFA8 /* WXModuleFactory.m in Sources */ = {isa = PBXBuildFile; fileRef = 77E659F01C0C3612008B8775 /* WXModuleFactory.m */; };
		DCA445921EFA55B300D0CFA8 /* WXHandlerFactory.m in Sources */ = {isa = PBXBuildFile; fileRef = 74A4BA9D1CB3C0A100195969 /* WXHandlerFactory.m */; };
		DCA445931EFA55B300D0CFA8 /* WXComponentManager.m in Sources */ = {isa = PBXBuildFile; fileRef = 7410811E1CED585A001BC6E5 /* WXComponentManager.m */; };
		DCA445941EFA55B300D0CFA8 /* WXComponentFactory.m in Sources */ = {isa = PBXBuildFile; fileRef = 741081221CED6756001BC6E5 /* WXComponentFactory.m */; };
		DCA445951EFA55B300D0CFA8 /* WXRuleManager.m in Sources */ = {isa = PBXBuildFile; fileRef = DCAB35FD1D658EB700C0EA70 /* WXRuleManager.m */; };
		DCA445961EFA55B300D0CFA8 /* WXMonitor.m in Sources */ = {isa = PBXBuildFile; fileRef = 749DC27A1D40827B009E1C91 /* WXMonitor.m */; };
		DCA445971EFA55B300D0CFA8 /* WXComponent+Navigation.m in Sources */ = {isa = PBXBuildFile; fileRef = 59A5961B1CB630F10012CD52 /* WXComponent+Navigation.m */; };
		DCA445981EFA55B300D0CFA8 /* WXSDKInstance.m in Sources */ = {isa = PBXBuildFile; fileRef = 77D161231C02DDD10010B15B /* WXSDKInstance.m */; };
		DCA445991EFA55B300D0CFA8 /* WXJSExceptionInfo.m in Sources */ = {isa = PBXBuildFile; fileRef = DCF343661E49CAEE00A2FB34 /* WXJSExceptionInfo.m */; };
		DCA4459A1EFA55B300D0CFA8 /* WXResourceRequest.m in Sources */ = {isa = PBXBuildFile; fileRef = 742AD7261DF98C45007DC46C /* WXResourceRequest.m */; };
		DCA4459B1EFA55B300D0CFA8 /* WXResourceRequestHandlerDefaultImpl.m in Sources */ = {isa = PBXBuildFile; fileRef = 742AD7291DF98C45007DC46C /* WXResourceRequestHandlerDefaultImpl.m */; };
		DCA4459C1EFA55B300D0CFA8 /* WXResourceResponse.m in Sources */ = {isa = PBXBuildFile; fileRef = 742AD72B1DF98C45007DC46C /* WXResourceResponse.m */; };
		DCA4459D1EFA56DB00D0CFA8 /* WXValidateProtocol.h in Headers */ = {isa = PBXBuildFile; fileRef = 042013AC1E66CD6A001FC79C /* WXValidateProtocol.h */; settings = {ATTRIBUTES = (Public, ); }; };
		DCA4459E1EFA56E500D0CFA8 /* WXUtility.h in Headers */ = {isa = PBXBuildFile; fileRef = 77D1614D1C02E3880010B15B /* WXUtility.h */; settings = {ATTRIBUTES = (Public, ); }; };
		DCA4459F1EFA56EC00D0CFA8 /* WXURLRewriteProtocol.h in Headers */ = {isa = PBXBuildFile; fileRef = 74EF31A91DE58AE600667A07 /* WXURLRewriteProtocol.h */; settings = {ATTRIBUTES = (Public, ); }; };
		DCA445A01EFA56F400D0CFA8 /* WXType.h in Headers */ = {isa = PBXBuildFile; fileRef = 7423899D1C32733800D748CA /* WXType.h */; settings = {ATTRIBUTES = (Public, ); }; };
		DCA445A11EFA56FA00D0CFA8 /* WXScrollerProtocol.h in Headers */ = {isa = PBXBuildFile; fileRef = 74FD6E031C7C0E9600DBEB6D /* WXScrollerProtocol.h */; settings = {ATTRIBUTES = (Public, ); }; };
		DCA445A21EFA570100D0CFA8 /* WXScrollerComponent.h in Headers */ = {isa = PBXBuildFile; fileRef = 77E65A171C155F25008B8775 /* WXScrollerComponent.h */; settings = {ATTRIBUTES = (Public, ); }; };
		DCA445A31EFA570800D0CFA8 /* WXSDKManager.h in Headers */ = {isa = PBXBuildFile; fileRef = 77D161261C02DE1A0010B15B /* WXSDKManager.h */; settings = {ATTRIBUTES = (Public, ); }; };
		DCA445A41EFA570E00D0CFA8 /* WXSDKInstance.h in Headers */ = {isa = PBXBuildFile; fileRef = 77D161221C02DDD10010B15B /* WXSDKInstance.h */; settings = {ATTRIBUTES = (Public, ); }; };
		DCA445A51EFA571600D0CFA8 /* WXSDKError.h in Headers */ = {isa = PBXBuildFile; fileRef = 2AAFC1B41C48DFF70026D2FE /* WXSDKError.h */; settings = {ATTRIBUTES = (Public, ); }; };
		DCA445A61EFA571E00D0CFA8 /* WXSDKEngine.h in Headers */ = {isa = PBXBuildFile; fileRef = 77D1611E1C02DDB40010B15B /* WXSDKEngine.h */; settings = {ATTRIBUTES = (Public, ); }; };
		DCA445A71EFA572300D0CFA8 /* WXRootViewController.h in Headers */ = {isa = PBXBuildFile; fileRef = 59A5962D1CB632050012CD52 /* WXRootViewController.h */; settings = {ATTRIBUTES = (Public, ); }; };
		DCA445A81EFA572B00D0CFA8 /* WXResourceResponse.h in Headers */ = {isa = PBXBuildFile; fileRef = 742AD72A1DF98C45007DC46C /* WXResourceResponse.h */; settings = {ATTRIBUTES = (Public, ); }; };
		DCA445A91EFA573200D0CFA8 /* WXResourceRequestHandler.h in Headers */ = {isa = PBXBuildFile; fileRef = 742AD7271DF98C45007DC46C /* WXResourceRequestHandler.h */; settings = {ATTRIBUTES = (Public, ); }; };
		DCA445AA1EFA573900D0CFA8 /* WXResourceRequest.h in Headers */ = {isa = PBXBuildFile; fileRef = 742AD7251DF98C45007DC46C /* WXResourceRequest.h */; settings = {ATTRIBUTES = (Public, ); }; };
		DCA445AB1EFA574100D0CFA8 /* WXPrerenderManager.h in Headers */ = {isa = PBXBuildFile; fileRef = C43C03E41EC8ACA40044C7FF /* WXPrerenderManager.h */; settings = {ATTRIBUTES = (Public, ); }; };
		DCA445AC1EFA574A00D0CFA8 /* WXNetworkProtocol.h in Headers */ = {isa = PBXBuildFile; fileRef = 74A4BA841CAD453400195969 /* WXNetworkProtocol.h */; settings = {ATTRIBUTES = (Public, ); }; };
		DCA445AD1EFA575100D0CFA8 /* WXNavigationProtocol.h in Headers */ = {isa = PBXBuildFile; fileRef = 59A596171CB630E50012CD52 /* WXNavigationProtocol.h */; settings = {ATTRIBUTES = (Public, ); }; };
		DCA445AE1EFA575700D0CFA8 /* WXMonitor.h in Headers */ = {isa = PBXBuildFile; fileRef = 749DC2791D40827B009E1C91 /* WXMonitor.h */; settings = {ATTRIBUTES = (Public, ); }; };
		DCA445AF1EFA575D00D0CFA8 /* WXModuleProtocol.h in Headers */ = {isa = PBXBuildFile; fileRef = 775BEE701C1BD977008D1629 /* WXModuleProtocol.h */; settings = {ATTRIBUTES = (Public, ); }; };
		DCA445B01EFA576200D0CFA8 /* WXModalUIModule.h in Headers */ = {isa = PBXBuildFile; fileRef = 746319271C71B92600EFEBD4 /* WXModalUIModule.h */; settings = {ATTRIBUTES = (Public, ); }; };
		DCA445B11EFA576800D0CFA8 /* WXLog.h in Headers */ = {isa = PBXBuildFile; fileRef = 77D161601C02ED790010B15B /* WXLog.h */; settings = {ATTRIBUTES = (Public, ); }; };
		DCA445B21EFA576D00D0CFA8 /* WXListComponent.h in Headers */ = {isa = PBXBuildFile; fileRef = 74CC7A1E1C2BF9DC00829368 /* WXListComponent.h */; settings = {ATTRIBUTES = (Public, ); }; };
		DCA445B31EFA577300D0CFA8 /* WXLayoutDefine.h in Headers */ = {isa = PBXBuildFile; fileRef = 74B232D11D2A2BA4006322EA /* WXLayoutDefine.h */; settings = {ATTRIBUTES = (Public, ); }; };
		DCA445B41EFA577F00D0CFA8 /* WXJSExceptionProtocol.h in Headers */ = {isa = PBXBuildFile; fileRef = DCDFED001E68238F00C228D7 /* WXJSExceptionProtocol.h */; settings = {ATTRIBUTES = (Public, ); }; };
		DCA445B51EFA578400D0CFA8 /* WXJSExceptionInfo.h in Headers */ = {isa = PBXBuildFile; fileRef = DCF343651E49CAEE00A2FB34 /* WXJSExceptionInfo.h */; settings = {ATTRIBUTES = (Public, ); }; };
		DCA445B61EFA578B00D0CFA8 /* WXIndicatorComponent.h in Headers */ = {isa = PBXBuildFile; fileRef = 2AC750221C7565690041D390 /* WXIndicatorComponent.h */; settings = {ATTRIBUTES = (Public, ); }; };
		DCA445B71EFA579200D0CFA8 /* WXImgLoaderProtocol.h in Headers */ = {isa = PBXBuildFile; fileRef = 775BEE6C1C1BD8F4008D1629 /* WXImgLoaderProtocol.h */; settings = {ATTRIBUTES = (Public, ); }; };
		DCA445B81EFA579800D0CFA8 /* WXEventModuleProtocol.h in Headers */ = {isa = PBXBuildFile; fileRef = 2AE5B7551CABA04E0082FDDB /* WXEventModuleProtocol.h */; settings = {ATTRIBUTES = (Public, ); }; };
		DCA445B91EFA579D00D0CFA8 /* WXErrorView.h in Headers */ = {isa = PBXBuildFile; fileRef = 591DD3301D23AD5800BE8709 /* WXErrorView.h */; settings = {ATTRIBUTES = (Public, ); }; };
		DCA445BA1EFA57A200D0CFA8 /* WXDefine.h in Headers */ = {isa = PBXBuildFile; fileRef = 775BEE4D1C16F993008D1629 /* WXDefine.h */; settings = {ATTRIBUTES = (Public, ); }; };
		DCA445BB1EFA57AA00D0CFA8 /* WXDebugTool.h in Headers */ = {isa = PBXBuildFile; fileRef = 74A4BA591CABBBD000195969 /* WXDebugTool.h */; settings = {ATTRIBUTES = (Public, ); }; };
		DCA445BC1EFA57B000D0CFA8 /* WXConvert.h in Headers */ = {isa = PBXBuildFile; fileRef = 77D161491C02E3790010B15B /* WXConvert.h */; settings = {ATTRIBUTES = (Public, ); }; };
		DCA445BD1EFA57B500D0CFA8 /* WXConfigCenterProtocol.h in Headers */ = {isa = PBXBuildFile; fileRef = DC6836E51EBB12B200AD2D84 /* WXConfigCenterProtocol.h */; settings = {ATTRIBUTES = (Public, ); }; };
		DCA445BE1EFA57BB00D0CFA8 /* WXComponentManager.h in Headers */ = {isa = PBXBuildFile; fileRef = 7410811D1CED585A001BC6E5 /* WXComponentManager.h */; settings = {ATTRIBUTES = (Public, ); }; };
		DCA445BF1EFA57C300D0CFA8 /* WXComponent.h in Headers */ = {isa = PBXBuildFile; fileRef = 77D1612E1C02DE4E0010B15B /* WXComponent.h */; settings = {ATTRIBUTES = (Public, ); }; };
		DCA445C01EFA57C900D0CFA8 /* WXBridgeProtocol.h in Headers */ = {isa = PBXBuildFile; fileRef = 77D161421C02DEE40010B15B /* WXBridgeProtocol.h */; settings = {ATTRIBUTES = (Public, ); }; };
		DCA445C11EFA57D000D0CFA8 /* WXBridgeManager.h in Headers */ = {isa = PBXBuildFile; fileRef = 77D161361C02DE940010B15B /* WXBridgeManager.h */; settings = {ATTRIBUTES = (Public, ); }; };
		DCA445C21EFA57D700D0CFA8 /* WXBaseViewController.h in Headers */ = {isa = PBXBuildFile; fileRef = 59A5962B1CB632050012CD52 /* WXBaseViewController.h */; settings = {ATTRIBUTES = (Public, ); }; };
		DCA445C31EFA57DC00D0CFA8 /* WXAppMonitorProtocol.h in Headers */ = {isa = PBXBuildFile; fileRef = 59A582D31CF481110081FD3E /* WXAppMonitorProtocol.h */; settings = {ATTRIBUTES = (Public, ); }; };
		DCA445C41EFA57E300D0CFA8 /* WXAppConfiguration.h in Headers */ = {isa = PBXBuildFile; fileRef = 74A4BA941CB365D100195969 /* WXAppConfiguration.h */; settings = {ATTRIBUTES = (Public, ); }; };
		DCA445C51EFA57E800D0CFA8 /* WXAComponent.h in Headers */ = {isa = PBXBuildFile; fileRef = 2AE5B7501CAB7DBD0082FDDB /* WXAComponent.h */; settings = {ATTRIBUTES = (Public, ); }; };
		DCA445C61EFA57EE00D0CFA8 /* NSObject+WXSwizzle.h in Headers */ = {isa = PBXBuildFile; fileRef = 74896F2E1D1AC79400D1D593 /* NSObject+WXSwizzle.h */; settings = {ATTRIBUTES = (Public, ); }; };
		DCA445C71EFA57F300D0CFA8 /* Layout.h in Headers */ = {isa = PBXBuildFile; fileRef = 59D3CA3F1CF9ED57008835DC /* Layout.h */; settings = {ATTRIBUTES = (Public, ); }; };
		DCA445C91EFA58CE00D0CFA8 /* native-bundle-main.js in Resources */ = {isa = PBXBuildFile; fileRef = DCF0CD9D1EAF3A6B0062CA8F /* native-bundle-main.js */; };
		DCA445CA1EFA58CE00D0CFA8 /* wx_load_error@3x.png in Resources */ = {isa = PBXBuildFile; fileRef = 59AC02501D2A7E6E00355112 /* wx_load_error@3x.png */; };
		DCA445CB1EFA590600D0CFA8 /* WXComponent+Layout.h in Headers */ = {isa = PBXBuildFile; fileRef = 744BEA571D0520F300452B5D /* WXComponent+Layout.h */; };
		DCA445CC1EFA592800D0CFA8 /* WXResourceLoader.h in Headers */ = {isa = PBXBuildFile; fileRef = 742AD7381DF98C8B007DC46C /* WXResourceLoader.h */; settings = {ATTRIBUTES = (Public, ); }; };
		DCA445CD1EFA592E00D0CFA8 /* WXComponent+Events.h in Headers */ = {isa = PBXBuildFile; fileRef = 7408C48C1CFB345D000BCCD0 /* WXComponent+Events.h */; };
		DCA445CE1EFA593500D0CFA8 /* WXComponent+BoxShadow.h in Headers */ = {isa = PBXBuildFile; fileRef = C4E375361E5FCBD3009B2D9C /* WXComponent+BoxShadow.h */; };
		DCA445CF1EFA593A00D0CFA8 /* WXInnerLayer.h in Headers */ = {isa = PBXBuildFile; fileRef = C4D872201E5DDEDA00E39BC1 /* WXInnerLayer.h */; };
		DCA445D01EFA593E00D0CFA8 /* WXDisplayQueue.h in Headers */ = {isa = PBXBuildFile; fileRef = 7461F88C1CFB373100F62D44 /* WXDisplayQueue.h */; };
		DCA445D11EFA594200D0CFA8 /* WXLayer.h in Headers */ = {isa = PBXBuildFile; fileRef = 7461F88E1CFB373100F62D44 /* WXLayer.h */; };
		DCA445D21EFA594600D0CFA8 /* WXComponent+Display.h in Headers */ = {isa = PBXBuildFile; fileRef = 744BEA531D05178F00452B5D /* WXComponent+Display.h */; };
		DCA445D31EFA594A00D0CFA8 /* WXRoundedRect.h in Headers */ = {isa = PBXBuildFile; fileRef = 741DFE001DDD7D18009B020F /* WXRoundedRect.h */; };
		DCA445D41EFA594E00D0CFA8 /* UIBezierPath+Weex.h in Headers */ = {isa = PBXBuildFile; fileRef = 741DFE041DDD9B2F009B020F /* UIBezierPath+Weex.h */; };
		DCA445D51EFA598200D0CFA8 /* WXComponent+PseudoClassManagement.h in Headers */ = {isa = PBXBuildFile; fileRef = C4C30DE71E1B833D00786B6C /* WXComponent+PseudoClassManagement.h */; };
		DCA445D61EFA598600D0CFA8 /* WXView.h in Headers */ = {isa = PBXBuildFile; fileRef = 745ED2D61C5F2C7E002DB5A8 /* WXView.h */; };
		DCA445D71EFA598D00D0CFA8 /* WXComponent+ViewManagement.h in Headers */ = {isa = PBXBuildFile; fileRef = 747A787A1D1BAAC900DED9D0 /* WXComponent+ViewManagement.h */; };
		DCA445D81EFA599400D0CFA8 /* WXRootView.h in Headers */ = {isa = PBXBuildFile; fileRef = 74B8BEFC1DC47B72004A6027 /* WXRootView.h */; };
		DCA445D91EFA59A100D0CFA8 /* WXEditComponent.h in Headers */ = {isa = PBXBuildFile; fileRef = C4B3D6D21E6954300013F38D /* WXEditComponent.h */; };
		DCA445DA1EFA59A600D0CFA8 /* WXMultiColumnLayout.h in Headers */ = {isa = PBXBuildFile; fileRef = 745B2D5E1E5A8E1E0092D38A /* WXMultiColumnLayout.h */; };
		DCA445DB1EFA59AA00D0CFA8 /* WXRecyclerComponent.h in Headers */ = {isa = PBXBuildFile; fileRef = 745B2D601E5A8E1E0092D38A /* WXRecyclerComponent.h */; };
		DCA445DC1EFA59AD00D0CFA8 /* WXRecyclerDataController.h in Headers */ = {isa = PBXBuildFile; fileRef = 745B2D621E5A8E1E0092D38A /* WXRecyclerDataController.h */; };
		DCA445DD1EFA59B300D0CFA8 /* WXRecyclerUpdateController.h in Headers */ = {isa = PBXBuildFile; fileRef = 745B2D641E5A8E1E0092D38A /* WXRecyclerUpdateController.h */; };
		DCA445DE1EFA59B800D0CFA8 /* WXSectionDataController.h in Headers */ = {isa = PBXBuildFile; fileRef = 745B2D661E5A8E1E0092D38A /* WXSectionDataController.h */; };
		DCA445DF1EFA59BC00D0CFA8 /* WXLoadingComponent.h in Headers */ = {isa = PBXBuildFile; fileRef = 2A837AAC1CD9DE9200AEDF03 /* WXLoadingComponent.h */; };
		DCA445E01EFA59CD00D0CFA8 /* WXLoadingIndicator.h in Headers */ = {isa = PBXBuildFile; fileRef = 2A837AAE1CD9DE9200AEDF03 /* WXLoadingIndicator.h */; };
		DCA445E11EFA59D100D0CFA8 /* WXSliderNeighborComponent.h in Headers */ = {isa = PBXBuildFile; fileRef = DCC77C121D770AE300CE7288 /* WXSliderNeighborComponent.h */; };
		DCA445E21EFA59D700D0CFA8 /* WXRefreshComponent.h in Headers */ = {isa = PBXBuildFile; fileRef = 2A837AB01CD9DE9200AEDF03 /* WXRefreshComponent.h */; };
		DCA445E31EFA59DA00D0CFA8 /* WXEmbedComponent.h in Headers */ = {isa = PBXBuildFile; fileRef = 59CE27E61CC387DB000BE37A /* WXEmbedComponent.h */; };
		DCA445E41EFA59DC00D0CFA8 /* WXVideoComponent.h in Headers */ = {isa = PBXBuildFile; fileRef = 2A8E65881C7C7AA20025C7B7 /* WXVideoComponent.h */; };
		DCA445E51EFA59E100D0CFA8 /* WXDivComponent.h in Headers */ = {isa = PBXBuildFile; fileRef = 77E65A0B1C155E99008B8775 /* WXDivComponent.h */; };
		DCA445E61EFA59E500D0CFA8 /* WXImageComponent.h in Headers */ = {isa = PBXBuildFile; fileRef = 77E65A0F1C155EA8008B8775 /* WXImageComponent.h */; };
		DCA445E71EFA59E900D0CFA8 /* WXTextComponent.h in Headers */ = {isa = PBXBuildFile; fileRef = 77E65A131C155EB5008B8775 /* WXTextComponent.h */; };
		DCA445E81EFA59EF00D0CFA8 /* WXCycleSliderComponent.h in Headers */ = {isa = PBXBuildFile; fileRef = 37B51EE21E97804D0040A743 /* WXCycleSliderComponent.h */; };
		DCA445E91EFA59F900D0CFA8 /* WXSliderComponent.h in Headers */ = {isa = PBXBuildFile; fileRef = 2A44AB0F1C1AD5B00067A7EA /* WXSliderComponent.h */; };
		DCA445EA1EFA5A0300D0CFA8 /* WXCellComponent.h in Headers */ = {isa = PBXBuildFile; fileRef = 74CC7A1A1C2BC5F800829368 /* WXCellComponent.h */; };
		DCA445EB1EFA5A0B00D0CFA8 /* WXTextInputComponent.h in Headers */ = {isa = PBXBuildFile; fileRef = 2A1F57B51C75C6A600B58017 /* WXTextInputComponent.h */; };
		DCA445EC1EFA5A0E00D0CFA8 /* WXTextAreaComponent.h in Headers */ = {isa = PBXBuildFile; fileRef = DC03ADB81D508719003F76E7 /* WXTextAreaComponent.h */; };
		DCA445ED1EFA5A1200D0CFA8 /* WXTransform.h in Headers */ = {isa = PBXBuildFile; fileRef = D317338A1C57257000BB7539 /* WXTransform.h */; };
		DCA445EE1EFA5A1500D0CFA8 /* WXWebComponent.h in Headers */ = {isa = PBXBuildFile; fileRef = D312CE391C730DEB00046D68 /* WXWebComponent.h */; };
		DCA445EF1EFA5A1800D0CFA8 /* WXSwitchComponent.h in Headers */ = {isa = PBXBuildFile; fileRef = 2A60CE9A1C91733E00857B9F /* WXSwitchComponent.h */; };
		DCA445F01EFA5A1D00D0CFA8 /* WXComponent_internal.h in Headers */ = {isa = PBXBuildFile; fileRef = 741081251CEDB4EC001BC6E5 /* WXComponent_internal.h */; };
		DCA445F11EFA5A2000D0CFA8 /* WXCanvasComponent.h in Headers */ = {isa = PBXBuildFile; fileRef = D33451061D3E19480083598A /* WXCanvasComponent.h */; };
		DCA445F21EFA5A2300D0CFA8 /* WXHeaderComponent.h in Headers */ = {isa = PBXBuildFile; fileRef = 744D610A1E49978200B624B3 /* WXHeaderComponent.h */; };
		DCA445F31EFA5A2500D0CFA8 /* WXFooterComponent.h in Headers */ = {isa = PBXBuildFile; fileRef = 744D610E1E49979000B624B3 /* WXFooterComponent.h */; };
		DCA445F41EFA5A2800D0CFA8 /* WXNavigationDefaultImpl.h in Headers */ = {isa = PBXBuildFile; fileRef = 59A583041CF5B2FD0081FD3E /* WXNavigationDefaultImpl.h */; };
		DCA445F51EFA5A2A00D0CFA8 /* WXURLRewriteDefaultImpl.h in Headers */ = {isa = PBXBuildFile; fileRef = 74EF31AB1DE58BE200667A07 /* WXURLRewriteDefaultImpl.h */; };
		DCA445F71EFA5A3100D0CFA8 /* WXPickerModule.h in Headers */ = {isa = PBXBuildFile; fileRef = C4B834261DE69B09007AD27E /* WXPickerModule.h */; };
		DCA445F81EFA5A3500D0CFA8 /* WXGlobalEventModule.h in Headers */ = {isa = PBXBuildFile; fileRef = DCA0EF621D6EED6F00CB18B9 /* WXGlobalEventModule.h */; };
		DCA445F91EFA5A3700D0CFA8 /* WXClipboardModule.h in Headers */ = {isa = PBXBuildFile; fileRef = 1D3000EF1D40B9AB004F3B4F /* WXClipboardModule.h */; };
		DCA445FA1EFA5A3A00D0CFA8 /* WXNavigatorModule.h in Headers */ = {isa = PBXBuildFile; fileRef = 59A5961E1CB6311F0012CD52 /* WXNavigatorModule.h */; };
		DCA445FB1EFA5A3C00D0CFA8 /* WXStorageModule.h in Headers */ = {isa = PBXBuildFile; fileRef = 59A596201CB6311F0012CD52 /* WXStorageModule.h */; };
		DCA445FC1EFA5A3E00D0CFA8 /* WXStreamModule.h in Headers */ = {isa = PBXBuildFile; fileRef = 74A4BAA41CB4F98300195969 /* WXStreamModule.h */; };
		DCA445FD1EFA5A4000D0CFA8 /* WXAnimationModule.h in Headers */ = {isa = PBXBuildFile; fileRef = 594C28911CF9E61A009793A4 /* WXAnimationModule.h */; };
		DCA445FF1EFA5A4600D0CFA8 /* WXInstanceWrap.h in Headers */ = {isa = PBXBuildFile; fileRef = 2AFEB1791C747139000507FA /* WXInstanceWrap.h */; };
		DCA446001EFA5A4800D0CFA8 /* WXDomModule.h in Headers */ = {isa = PBXBuildFile; fileRef = 77E659D81C07F594008B8775 /* WXDomModule.h */; };
		DCA446011EFA5A4B00D0CFA8 /* WXTimerModule.h in Headers */ = {isa = PBXBuildFile; fileRef = D3FC0DF51C508B2A002B9E31 /* WXTimerModule.h */; };
		DCA446021EFA5A5000D0CFA8 /* WXWebViewModule.h in Headers */ = {isa = PBXBuildFile; fileRef = D362F94D1C83EDA20003F546 /* WXWebViewModule.h */; };
		DCA446031EFA5A5200D0CFA8 /* WXCanvasModule.h in Headers */ = {isa = PBXBuildFile; fileRef = D334510A1D3E19B80083598A /* WXCanvasModule.h */; };
		DCA446041EFA5A5500D0CFA8 /* WXMetaModule.h in Headers */ = {isa = PBXBuildFile; fileRef = 74BB5FB71DFEE81A004FC3DF /* WXMetaModule.h */; };
		DCA446051EFA5A5800D0CFA8 /* WXBoxShadow.h in Headers */ = {isa = PBXBuildFile; fileRef = C4D872231E5DDF7500E39BC1 /* WXBoxShadow.h */; };
		DCA446061EFA5A5B00D0CFA8 /* NSTimer+Weex.h in Headers */ = {isa = PBXBuildFile; fileRef = 59D3CA481CFC3CE1008835DC /* NSTimer+Weex.h */; };
		DCA446071EFA5A6500D0CFA8 /* WXWeakObjectWrapper.h in Headers */ = {isa = PBXBuildFile; fileRef = 742389991C3174EB00D748CA /* WXWeakObjectWrapper.h */; };
		DCA446081EFA5A6A00D0CFA8 /* NSArray+Weex.h in Headers */ = {isa = PBXBuildFile; fileRef = 7469869D1C4E2C000054A57E /* NSArray+Weex.h */; };
		DCA446091EFA5A6D00D0CFA8 /* WXThreadSafeCounter.h in Headers */ = {isa = PBXBuildFile; fileRef = 746319001C60AFC100EFEBD4 /* WXThreadSafeCounter.h */; };
		DCA4460A1EFA5A6F00D0CFA8 /* WXSimulatorShortcutManager.h in Headers */ = {isa = PBXBuildFile; fileRef = 743933B21C7ED9AA00773BB7 /* WXSimulatorShortcutManager.h */; };
		DCA4460B1EFA5A7200D0CFA8 /* WXAssert.h in Headers */ = {isa = PBXBuildFile; fileRef = 74915F451C8EB02B00BEBCC0 /* WXAssert.h */; };
		DCA4460C1EFA5A7600D0CFA8 /* WXThreadSafeMutableDictionary.h in Headers */ = {isa = PBXBuildFile; fileRef = 74A4BA981CB3BAA100195969 /* WXThreadSafeMutableDictionary.h */; };
		DCA4460D1EFA5A7900D0CFA8 /* WXThreadSafeMutableArray.h in Headers */ = {isa = PBXBuildFile; fileRef = 7461F8A61CFC33A800F62D44 /* WXThreadSafeMutableArray.h */; };
		DCA4460E1EFA5A7E00D0CFA8 /* WXLength.h in Headers */ = {isa = PBXBuildFile; fileRef = 747DF6801E31AEE4005C53A8 /* WXLength.h */; };
		DCA4460F1EFA5A8100D0CFA8 /* WXDiffUtil.h in Headers */ = {isa = PBXBuildFile; fileRef = 744D61121E4AF23E00B624B3 /* WXDiffUtil.h */; };
		DCA446101EFA5A8500D0CFA8 /* WXBridgeMethod.h in Headers */ = {isa = PBXBuildFile; fileRef = 2A919DA41E321F1F006EB6B5 /* WXBridgeMethod.h */; };
		DCA446111EFA5A8800D0CFA8 /* WXModuleMethod.h in Headers */ = {isa = PBXBuildFile; fileRef = 74862F7B1E03A0F300B7A041 /* WXModuleMethod.h */; };
		DCA446121EFA5A8A00D0CFA8 /* WXComponentMethod.h in Headers */ = {isa = PBXBuildFile; fileRef = 74862F7F1E03A24500B7A041 /* WXComponentMethod.h */; };
		DCA446131EFA5A8C00D0CFA8 /* WXCallJSMethod.h in Headers */ = {isa = PBXBuildFile; fileRef = 74D2051E1E091B8000128F44 /* WXCallJSMethod.h */; };
		DCA446151EFA5A9000D0CFA8 /* WXBridgeContext.h in Headers */ = {isa = PBXBuildFile; fileRef = 59A582FA1CF5B17B0081FD3E /* WXBridgeContext.h */; };
		DCA446161EFA5A9600D0CFA8 /* WXJSCoreBridge.h in Headers */ = {isa = PBXBuildFile; fileRef = 77D1613A1C02DEA60010B15B /* WXJSCoreBridge.h */; };
		DCA446171EFA5A9900D0CFA8 /* WXPolyfillSet.h in Headers */ = {isa = PBXBuildFile; fileRef = 74AD99821D5B0E59008F0336 /* WXPolyfillSet.h */; };
		DCA446181EFA5A9B00D0CFA8 /* JSValue+Weex.h in Headers */ = {isa = PBXBuildFile; fileRef = 74862F771E02B88D00B7A041 /* JSValue+Weex.h */; };
		DCA446191EFA5A9E00D0CFA8 /* WXServiceFactory.h in Headers */ = {isa = PBXBuildFile; fileRef = 740451E81E14BB26004157CB /* WXServiceFactory.h */; };
		DCA4461A1EFA5AA000D0CFA8 /* WXInvocationConfig.h in Headers */ = {isa = PBXBuildFile; fileRef = DCF0875F1DCAE161005CD6EB /* WXInvocationConfig.h */; };
		DCA4461B1EFA5AA200D0CFA8 /* WXDatePickerManager.h in Headers */ = {isa = PBXBuildFile; fileRef = C41E1A951DC1FD15009C7F90 /* WXDatePickerManager.h */; };
		DCA4461C1EFA5AA600D0CFA8 /* WXModuleFactory.h in Headers */ = {isa = PBXBuildFile; fileRef = 77E659EF1C0C3612008B8775 /* WXModuleFactory.h */; };
		DCA4461D1EFA5AAA00D0CFA8 /* WXHandlerFactory.h in Headers */ = {isa = PBXBuildFile; fileRef = 74A4BA9C1CB3C0A100195969 /* WXHandlerFactory.h */; };
		DCA4461E1EFA5AAF00D0CFA8 /* WXComponentFactory.h in Headers */ = {isa = PBXBuildFile; fileRef = 741081211CED6756001BC6E5 /* WXComponentFactory.h */; };
		DCA4461F1EFA5AB100D0CFA8 /* WXRuleManager.h in Headers */ = {isa = PBXBuildFile; fileRef = DCAB35FC1D658EB700C0EA70 /* WXRuleManager.h */; };
		DCA446201EFA5AB800D0CFA8 /* WXComponent+Navigation.h in Headers */ = {isa = PBXBuildFile; fileRef = 59A5961A1CB630F10012CD52 /* WXComponent+Navigation.h */; };
		DCA446211EFA5ABA00D0CFA8 /* WXSDKInstance_private.h in Headers */ = {isa = PBXBuildFile; fileRef = 748B25161C44A6F9005D491E /* WXSDKInstance_private.h */; };
		DCA446221EFA5AC400D0CFA8 /* WXResourceRequestHandlerDefaultImpl.h in Headers */ = {isa = PBXBuildFile; fileRef = 742AD7281DF98C45007DC46C /* WXResourceRequestHandlerDefaultImpl.h */; };
		DCA446241EFA5AFE00D0CFA8 /* UIKit.framework in Frameworks */ = {isa = PBXBuildFile; fileRef = DCA446231EFA5AFE00D0CFA8 /* UIKit.framework */; };
		DCA446271EFA5DAF00D0CFA8 /* WeexSDK.h in Headers */ = {isa = PBXBuildFile; fileRef = DCA446261EFA5DAF00D0CFA8 /* WeexSDK.h */; settings = {ATTRIBUTES = (Public, ); }; };
		DCA446281EFA611300D0CFA8 /* Layout.c in Sources */ = {isa = PBXBuildFile; fileRef = 59D3CA3E1CF9ED57008835DC /* Layout.c */; };
		DCA446291EFA688B00D0CFA8 /* WeexSDK.h in Headers */ = {isa = PBXBuildFile; fileRef = DCA446261EFA5DAF00D0CFA8 /* WeexSDK.h */; settings = {ATTRIBUTES = (Public, ); }; };
		DCAB35FE1D658EB700C0EA70 /* WXRuleManager.h in Headers */ = {isa = PBXBuildFile; fileRef = DCAB35FC1D658EB700C0EA70 /* WXRuleManager.h */; };
		DCAB35FF1D658EB700C0EA70 /* WXRuleManager.m in Sources */ = {isa = PBXBuildFile; fileRef = DCAB35FD1D658EB700C0EA70 /* WXRuleManager.m */; };
		DCC77C131D770AE300CE7288 /* WXSliderNeighborComponent.m in Sources */ = {isa = PBXBuildFile; fileRef = DCC77C111D770AE300CE7288 /* WXSliderNeighborComponent.m */; };
		DCC77C141D770AE300CE7288 /* WXSliderNeighborComponent.h in Headers */ = {isa = PBXBuildFile; fileRef = DCC77C121D770AE300CE7288 /* WXSliderNeighborComponent.h */; };
		DCDFED011E68238F00C228D7 /* WXJSExceptionProtocol.h in Headers */ = {isa = PBXBuildFile; fileRef = DCDFED001E68238F00C228D7 /* WXJSExceptionProtocol.h */; settings = {ATTRIBUTES = (Public, ); }; };
		DCEA54621F2B7DB4000ECB23 /* WXTracingManager.h in Headers */ = {isa = PBXBuildFile; fileRef = C4E97D311F1EF46D00ABC314 /* WXTracingManager.h */; settings = {ATTRIBUTES = (Public, ); }; };
		DCEA54631F2B7DBA000ECB23 /* WXTracingManager.m in Sources */ = {isa = PBXBuildFile; fileRef = C4E97D321F1EF46D00ABC314 /* WXTracingManager.m */; };
		DCF087611DCAE161005CD6EB /* WXInvocationConfig.h in Headers */ = {isa = PBXBuildFile; fileRef = DCF0875F1DCAE161005CD6EB /* WXInvocationConfig.h */; };
		DCF087621DCAE161005CD6EB /* WXInvocationConfig.m in Sources */ = {isa = PBXBuildFile; fileRef = DCF087601DCAE161005CD6EB /* WXInvocationConfig.m */; };
		DCF0CD9E1EAF3A6B0062CA8F /* native-bundle-main.js in Resources */ = {isa = PBXBuildFile; fileRef = DCF0CD9D1EAF3A6B0062CA8F /* native-bundle-main.js */; };
		DCF343671E49CAEE00A2FB34 /* WXJSExceptionInfo.h in Headers */ = {isa = PBXBuildFile; fileRef = DCF343651E49CAEE00A2FB34 /* WXJSExceptionInfo.h */; settings = {ATTRIBUTES = (Public, ); }; };
		DCF343681E49CAEE00A2FB34 /* WXJSExceptionInfo.m in Sources */ = {isa = PBXBuildFile; fileRef = DCF343661E49CAEE00A2FB34 /* WXJSExceptionInfo.m */; };
/* End PBXBuildFile section */

/* Begin PBXContainerItemProxy section */
		74C896431D2AC2210043B82A /* PBXContainerItemProxy */ = {
			isa = PBXContainerItemProxy;
			containerPortal = 77D160F41C02DBE70010B15B /* Project object */;
			proxyType = 1;
			remoteGlobalIDString = 77D160FC1C02DBE70010B15B;
			remoteInfo = WeexSDK;
		};
/* End PBXContainerItemProxy section */

/* Begin PBXCopyFilesBuildPhase section */
		2A42AF831C23B33E00818EA6 /* Copy Files */ = {
			isa = PBXCopyFilesBuildPhase;
			buildActionMask = 2147483647;
			dstPath = "include/$(PRODUCT_NAME)";
			dstSubfolderSpec = 16;
			files = (
				2A42AF881C23B33E00818EA6 /* WeexSDK_MTL.h in Copy Files */,
			);
			name = "Copy Files";
			runOnlyForDeploymentPostprocessing = 0;
		};
/* End PBXCopyFilesBuildPhase section */

/* Begin PBXFileReference section */
		042013AC1E66CD6A001FC79C /* WXValidateProtocol.h */ = {isa = PBXFileReference; fileEncoding = 4; lastKnownFileType = sourcecode.c.h; path = WXValidateProtocol.h; sourceTree = "<group>"; };
		1C1A2BEC1D91172800539AA1 /* WXConvertTests.m */ = {isa = PBXFileReference; fileEncoding = 4; lastKnownFileType = sourcecode.c.objc; path = WXConvertTests.m; sourceTree = "<group>"; };
		1D3000EF1D40B9AB004F3B4F /* WXClipboardModule.h */ = {isa = PBXFileReference; fileEncoding = 4; lastKnownFileType = sourcecode.c.h; path = WXClipboardModule.h; sourceTree = "<group>"; };
		1D3000F01D40B9AB004F3B4F /* WXClipboardModule.m */ = {isa = PBXFileReference; fileEncoding = 4; lastKnownFileType = sourcecode.c.objc; path = WXClipboardModule.m; sourceTree = "<group>"; };
		2A1F57B51C75C6A600B58017 /* WXTextInputComponent.h */ = {isa = PBXFileReference; fileEncoding = 4; lastKnownFileType = sourcecode.c.h; path = WXTextInputComponent.h; sourceTree = "<group>"; };
		2A1F57B61C75C6A600B58017 /* WXTextInputComponent.m */ = {isa = PBXFileReference; fileEncoding = 4; lastKnownFileType = sourcecode.c.objc; path = WXTextInputComponent.m; sourceTree = "<group>"; };
		2A27E7D71C3E360B00D7A552 /* SRWebSocket.h */ = {isa = PBXFileReference; fileEncoding = 4; lastKnownFileType = sourcecode.c.h; name = SRWebSocket.h; path = dependency/SRWebSocket.h; sourceTree = "<group>"; };
		2A27E7D81C3E360B00D7A552 /* SRWebSocket.m */ = {isa = PBXFileReference; fileEncoding = 4; lastKnownFileType = sourcecode.c.objc; name = SRWebSocket.m; path = dependency/SRWebSocket.m; sourceTree = "<group>"; };
		2A42AF851C23B33E00818EA6 /* libWeexSDK_MTL.a */ = {isa = PBXFileReference; explicitFileType = archive.ar; includeInIndex = 0; path = libWeexSDK_MTL.a; sourceTree = BUILT_PRODUCTS_DIR; };
		2A42AF871C23B33E00818EA6 /* WeexSDK_MTL.h */ = {isa = PBXFileReference; lastKnownFileType = sourcecode.c.h; path = WeexSDK_MTL.h; sourceTree = "<group>"; };
		2A42AF891C23B33E00818EA6 /* WeexSDK_MTL.m */ = {isa = PBXFileReference; lastKnownFileType = sourcecode.c.objc; path = WeexSDK_MTL.m; sourceTree = "<group>"; };
		2A4445BE1CA8FD56009E7C6D /* WXTextComponentProtocol.h */ = {isa = PBXFileReference; fileEncoding = 4; lastKnownFileType = sourcecode.c.h; path = WXTextComponentProtocol.h; sourceTree = "<group>"; };
		2A44AB0F1C1AD5B00067A7EA /* WXSliderComponent.h */ = {isa = PBXFileReference; fileEncoding = 4; lastKnownFileType = sourcecode.c.h; path = WXSliderComponent.h; sourceTree = "<group>"; };
		2A60CE9A1C91733E00857B9F /* WXSwitchComponent.h */ = {isa = PBXFileReference; fileEncoding = 4; lastKnownFileType = sourcecode.c.h; path = WXSwitchComponent.h; sourceTree = "<group>"; };
		2A60CE9B1C91733E00857B9F /* WXSwitchComponent.m */ = {isa = PBXFileReference; fileEncoding = 4; lastKnownFileType = sourcecode.c.objc; path = WXSwitchComponent.m; sourceTree = "<group>"; };
		2A837AAC1CD9DE9200AEDF03 /* WXLoadingComponent.h */ = {isa = PBXFileReference; fileEncoding = 4; lastKnownFileType = sourcecode.c.h; path = WXLoadingComponent.h; sourceTree = "<group>"; };
		2A837AAD1CD9DE9200AEDF03 /* WXLoadingComponent.m */ = {isa = PBXFileReference; fileEncoding = 4; lastKnownFileType = sourcecode.c.objc; path = WXLoadingComponent.m; sourceTree = "<group>"; };
		2A837AAE1CD9DE9200AEDF03 /* WXLoadingIndicator.h */ = {isa = PBXFileReference; fileEncoding = 4; lastKnownFileType = sourcecode.c.h; path = WXLoadingIndicator.h; sourceTree = "<group>"; };
		2A837AAF1CD9DE9200AEDF03 /* WXLoadingIndicator.m */ = {isa = PBXFileReference; fileEncoding = 4; lastKnownFileType = sourcecode.c.objc; path = WXLoadingIndicator.m; sourceTree = "<group>"; };
		2A837AB01CD9DE9200AEDF03 /* WXRefreshComponent.h */ = {isa = PBXFileReference; fileEncoding = 4; lastKnownFileType = sourcecode.c.h; path = WXRefreshComponent.h; sourceTree = "<group>"; };
		2A837AB11CD9DE9200AEDF03 /* WXRefreshComponent.m */ = {isa = PBXFileReference; fileEncoding = 4; lastKnownFileType = sourcecode.c.objc; path = WXRefreshComponent.m; sourceTree = "<group>"; };
		2A8E65881C7C7AA20025C7B7 /* WXVideoComponent.h */ = {isa = PBXFileReference; fileEncoding = 4; lastKnownFileType = sourcecode.c.h; path = WXVideoComponent.h; sourceTree = "<group>"; };
		2A8E65891C7C7AA20025C7B7 /* WXVideoComponent.m */ = {isa = PBXFileReference; fileEncoding = 4; lastKnownFileType = sourcecode.c.objc; path = WXVideoComponent.m; sourceTree = "<group>"; };
		2A919DA41E321F1F006EB6B5 /* WXBridgeMethod.h */ = {isa = PBXFileReference; fileEncoding = 4; lastKnownFileType = sourcecode.c.h; path = WXBridgeMethod.h; sourceTree = "<group>"; };
		2A919DA51E321F1F006EB6B5 /* WXBridgeMethod.m */ = {isa = PBXFileReference; fileEncoding = 4; lastKnownFileType = sourcecode.c.objc; path = WXBridgeMethod.m; sourceTree = "<group>"; };
		2AAFC1B41C48DFF70026D2FE /* WXSDKError.h */ = {isa = PBXFileReference; fileEncoding = 4; lastKnownFileType = sourcecode.c.h; name = WXSDKError.h; path = ../Engine/WXSDKError.h; sourceTree = "<group>"; };
		2AC750221C7565690041D390 /* WXIndicatorComponent.h */ = {isa = PBXFileReference; fileEncoding = 4; lastKnownFileType = sourcecode.c.h; path = WXIndicatorComponent.h; sourceTree = "<group>"; };
		2AC750231C7565690041D390 /* WXIndicatorComponent.m */ = {isa = PBXFileReference; fileEncoding = 4; lastKnownFileType = sourcecode.c.objc; path = WXIndicatorComponent.m; sourceTree = "<group>"; };
		2AE5B7501CAB7DBD0082FDDB /* WXAComponent.h */ = {isa = PBXFileReference; fileEncoding = 4; lastKnownFileType = sourcecode.c.h; path = WXAComponent.h; sourceTree = "<group>"; };
		2AE5B7511CAB7DBD0082FDDB /* WXAComponent.m */ = {isa = PBXFileReference; fileEncoding = 4; lastKnownFileType = sourcecode.c.objc; path = WXAComponent.m; sourceTree = "<group>"; };
		2AE5B7551CABA04E0082FDDB /* WXEventModuleProtocol.h */ = {isa = PBXFileReference; fileEncoding = 4; lastKnownFileType = sourcecode.c.h; path = WXEventModuleProtocol.h; sourceTree = "<group>"; };
		2AFEB1791C747139000507FA /* WXInstanceWrap.h */ = {isa = PBXFileReference; fileEncoding = 4; lastKnownFileType = sourcecode.c.h; path = WXInstanceWrap.h; sourceTree = "<group>"; };
		2AFEB17A1C747139000507FA /* WXInstanceWrap.m */ = {isa = PBXFileReference; fileEncoding = 4; lastKnownFileType = sourcecode.c.objc; path = WXInstanceWrap.m; sourceTree = "<group>"; };
		333D9A251F41507A007CED39 /* WXTransition.h */ = {isa = PBXFileReference; fileEncoding = 4; lastKnownFileType = sourcecode.c.h; path = WXTransition.h; sourceTree = "<group>"; };
		333D9A261F41507A007CED39 /* WXTransition.m */ = {isa = PBXFileReference; fileEncoding = 4; lastKnownFileType = sourcecode.c.objc; path = WXTransition.m; sourceTree = "<group>"; };
		37B51EE21E97804D0040A743 /* WXCycleSliderComponent.h */ = {isa = PBXFileReference; fileEncoding = 4; lastKnownFileType = sourcecode.c.h; path = WXCycleSliderComponent.h; sourceTree = "<group>"; };
		37B51EE31E97804D0040A743 /* WXCycleSliderComponent.m */ = {isa = PBXFileReference; fileEncoding = 4; lastKnownFileType = sourcecode.c.objc; path = WXCycleSliderComponent.m; sourceTree = "<group>"; };
		591324A21D49B7F1004E89ED /* WXTimerModuleTests.m */ = {isa = PBXFileReference; fileEncoding = 4; lastKnownFileType = sourcecode.c.objc; path = WXTimerModuleTests.m; sourceTree = "<group>"; };
		591DD32F1D23AD5800BE8709 /* WXErrorView.m */ = {isa = PBXFileReference; fileEncoding = 4; lastKnownFileType = sourcecode.c.objc; path = WXErrorView.m; sourceTree = "<group>"; };
		591DD3301D23AD5800BE8709 /* WXErrorView.h */ = {isa = PBXFileReference; fileEncoding = 4; lastKnownFileType = sourcecode.c.h; path = WXErrorView.h; sourceTree = "<group>"; };
		594C28901CF9E61A009793A4 /* WXAnimationModule.m */ = {isa = PBXFileReference; fileEncoding = 4; lastKnownFileType = sourcecode.c.objc; path = WXAnimationModule.m; sourceTree = "<group>"; };
		594C28911CF9E61A009793A4 /* WXAnimationModule.h */ = {isa = PBXFileReference; fileEncoding = 4; lastKnownFileType = sourcecode.c.h; path = WXAnimationModule.h; sourceTree = "<group>"; };
		59597F961D2A041700EE9317 /* WXDebugLoggerBridge.h */ = {isa = PBXFileReference; fileEncoding = 4; lastKnownFileType = sourcecode.c.h; path = WXDebugLoggerBridge.h; sourceTree = "<group>"; };
		59597F971D2A041700EE9317 /* WXDebugLoggerBridge.m */ = {isa = PBXFileReference; fileEncoding = 4; lastKnownFileType = sourcecode.c.objc; path = WXDebugLoggerBridge.m; sourceTree = "<group>"; };
		596FDD651D3F52700082CD5B /* WXAnimationModuleTests.m */ = {isa = PBXFileReference; fileEncoding = 4; lastKnownFileType = sourcecode.c.objc; path = WXAnimationModuleTests.m; sourceTree = "<group>"; };
		596FDD671D3F9EFF0082CD5B /* TestSupportUtils.h */ = {isa = PBXFileReference; fileEncoding = 4; lastKnownFileType = sourcecode.c.h; path = TestSupportUtils.h; sourceTree = "<group>"; };
		596FDD681D3F9EFF0082CD5B /* TestSupportUtils.m */ = {isa = PBXFileReference; fileEncoding = 4; lastKnownFileType = sourcecode.c.objc; path = TestSupportUtils.m; sourceTree = "<group>"; };
		597334B01D4D9E7F00988789 /* WXSDKManagerTests.m */ = {isa = PBXFileReference; fileEncoding = 4; lastKnownFileType = sourcecode.c.objc; path = WXSDKManagerTests.m; sourceTree = "<group>"; };
		597334B21D4DE1A600988789 /* WXBridgeMethodTests.m */ = {isa = PBXFileReference; fileEncoding = 4; lastKnownFileType = sourcecode.c.objc; path = WXBridgeMethodTests.m; sourceTree = "<group>"; };
		598805AC1D52D8C800EDED2C /* WXStorageTests.m */ = {isa = PBXFileReference; fileEncoding = 4; lastKnownFileType = sourcecode.c.objc; path = WXStorageTests.m; sourceTree = "<group>"; };
		5996BD6F1D49EC0600C0FEA6 /* WXInstanceWrapTests.m */ = {isa = PBXFileReference; fileEncoding = 4; lastKnownFileType = sourcecode.c.objc; path = WXInstanceWrapTests.m; sourceTree = "<group>"; };
		5996BD741D4D8A0E00C0FEA6 /* WXSDKEngineTests.m */ = {isa = PBXFileReference; fileEncoding = 4; lastKnownFileType = sourcecode.c.objc; path = WXSDKEngineTests.m; sourceTree = "<group>"; };
		59A582D31CF481110081FD3E /* WXAppMonitorProtocol.h */ = {isa = PBXFileReference; fileEncoding = 4; lastKnownFileType = sourcecode.c.h; path = WXAppMonitorProtocol.h; sourceTree = "<group>"; };
		59A582FA1CF5B17B0081FD3E /* WXBridgeContext.h */ = {isa = PBXFileReference; fileEncoding = 4; lastKnownFileType = sourcecode.c.h; path = WXBridgeContext.h; sourceTree = "<group>"; };
		59A582FB1CF5B17B0081FD3E /* WXBridgeContext.m */ = {isa = PBXFileReference; fileEncoding = 4; lastKnownFileType = sourcecode.c.objc; path = WXBridgeContext.m; sourceTree = "<group>"; };
		59A583041CF5B2FD0081FD3E /* WXNavigationDefaultImpl.h */ = {isa = PBXFileReference; fileEncoding = 4; lastKnownFileType = sourcecode.c.h; path = WXNavigationDefaultImpl.h; sourceTree = "<group>"; };
		59A583051CF5B2FD0081FD3E /* WXNavigationDefaultImpl.m */ = {isa = PBXFileReference; fileEncoding = 4; lastKnownFileType = sourcecode.c.objc; path = WXNavigationDefaultImpl.m; sourceTree = "<group>"; };
		59A596171CB630E50012CD52 /* WXNavigationProtocol.h */ = {isa = PBXFileReference; fileEncoding = 4; lastKnownFileType = sourcecode.c.h; path = WXNavigationProtocol.h; sourceTree = "<group>"; };
		59A5961A1CB630F10012CD52 /* WXComponent+Navigation.h */ = {isa = PBXFileReference; fileEncoding = 4; lastKnownFileType = sourcecode.c.h; path = "WXComponent+Navigation.h"; sourceTree = "<group>"; };
		59A5961B1CB630F10012CD52 /* WXComponent+Navigation.m */ = {isa = PBXFileReference; fileEncoding = 4; lastKnownFileType = sourcecode.c.objc; path = "WXComponent+Navigation.m"; sourceTree = "<group>"; };
		59A5961E1CB6311F0012CD52 /* WXNavigatorModule.h */ = {isa = PBXFileReference; fileEncoding = 4; lastKnownFileType = sourcecode.c.h; path = WXNavigatorModule.h; sourceTree = "<group>"; };
		59A5961F1CB6311F0012CD52 /* WXNavigatorModule.m */ = {isa = PBXFileReference; fileEncoding = 4; lastKnownFileType = sourcecode.c.objc; path = WXNavigatorModule.m; sourceTree = "<group>"; };
		59A596201CB6311F0012CD52 /* WXStorageModule.h */ = {isa = PBXFileReference; fileEncoding = 4; lastKnownFileType = sourcecode.c.h; path = WXStorageModule.h; sourceTree = "<group>"; };
		59A596211CB6311F0012CD52 /* WXStorageModule.m */ = {isa = PBXFileReference; fileEncoding = 4; lastKnownFileType = sourcecode.c.objc; path = WXStorageModule.m; sourceTree = "<group>"; };
		59A5962B1CB632050012CD52 /* WXBaseViewController.h */ = {isa = PBXFileReference; fileEncoding = 4; lastKnownFileType = sourcecode.c.h; path = WXBaseViewController.h; sourceTree = "<group>"; };
		59A5962C1CB632050012CD52 /* WXBaseViewController.m */ = {isa = PBXFileReference; fileEncoding = 4; lastKnownFileType = sourcecode.c.objc; path = WXBaseViewController.m; sourceTree = "<group>"; };
		59A5962D1CB632050012CD52 /* WXRootViewController.h */ = {isa = PBXFileReference; fileEncoding = 4; lastKnownFileType = sourcecode.c.h; path = WXRootViewController.h; sourceTree = "<group>"; };
		59A5962E1CB632050012CD52 /* WXRootViewController.m */ = {isa = PBXFileReference; fileEncoding = 4; lastKnownFileType = sourcecode.c.objc; path = WXRootViewController.m; sourceTree = "<group>"; };
		59AC02501D2A7E6E00355112 /* wx_load_error@3x.png */ = {isa = PBXFileReference; lastKnownFileType = image.png; path = "wx_load_error@3x.png"; sourceTree = "<group>"; };
		59CE27E61CC387DB000BE37A /* WXEmbedComponent.h */ = {isa = PBXFileReference; fileEncoding = 4; lastKnownFileType = sourcecode.c.h; path = WXEmbedComponent.h; sourceTree = "<group>"; };
		59CE27E71CC387DB000BE37A /* WXEmbedComponent.m */ = {isa = PBXFileReference; fileEncoding = 4; lastKnownFileType = sourcecode.c.objc; path = WXEmbedComponent.m; sourceTree = "<group>"; };
		59D3CA3E1CF9ED57008835DC /* Layout.c */ = {isa = PBXFileReference; fileEncoding = 4; lastKnownFileType = sourcecode.c.c; name = Layout.c; path = Layout/Layout.c; sourceTree = "<group>"; };
		59D3CA3F1CF9ED57008835DC /* Layout.h */ = {isa = PBXFileReference; fileEncoding = 4; lastKnownFileType = sourcecode.c.h; name = Layout.h; path = Layout/Layout.h; sourceTree = "<group>"; };
		59D3CA461CFC3CC0008835DC /* WXSliderComponent.m */ = {isa = PBXFileReference; fileEncoding = 4; lastKnownFileType = sourcecode.c.objc; path = WXSliderComponent.m; sourceTree = "<group>"; };
		59D3CA481CFC3CE1008835DC /* NSTimer+Weex.h */ = {isa = PBXFileReference; fileEncoding = 4; lastKnownFileType = sourcecode.c.h; path = "NSTimer+Weex.h"; sourceTree = "<group>"; };
		59D3CA491CFC3CE1008835DC /* NSTimer+Weex.m */ = {isa = PBXFileReference; fileEncoding = 4; lastKnownFileType = sourcecode.c.objc; path = "NSTimer+Weex.m"; sourceTree = "<group>"; };
		740451E81E14BB26004157CB /* WXServiceFactory.h */ = {isa = PBXFileReference; fileEncoding = 4; lastKnownFileType = sourcecode.c.h; path = WXServiceFactory.h; sourceTree = "<group>"; };
		740451E91E14BB26004157CB /* WXServiceFactory.m */ = {isa = PBXFileReference; fileEncoding = 4; lastKnownFileType = sourcecode.c.objc; path = WXServiceFactory.m; sourceTree = "<group>"; };
		7408C48C1CFB345D000BCCD0 /* WXComponent+Events.h */ = {isa = PBXFileReference; fileEncoding = 4; lastKnownFileType = sourcecode.c.h; path = "WXComponent+Events.h"; sourceTree = "<group>"; };
		7408C48D1CFB345D000BCCD0 /* WXComponent+Events.m */ = {isa = PBXFileReference; fileEncoding = 4; lastKnownFileType = sourcecode.c.objc; path = "WXComponent+Events.m"; sourceTree = "<group>"; };
		740938EA1D3D026600DBB801 /* WXComponentTests.m */ = {isa = PBXFileReference; fileEncoding = 4; lastKnownFileType = sourcecode.c.objc; path = WXComponentTests.m; sourceTree = "<group>"; };
		740938ED1D3D079100DBB801 /* JavaScriptCore.framework */ = {isa = PBXFileReference; lastKnownFileType = wrapper.framework; name = JavaScriptCore.framework; path = System/Library/Frameworks/JavaScriptCore.framework; sourceTree = SDKROOT; };
		740938F41D3D0DDE00DBB801 /* AVFoundation.framework */ = {isa = PBXFileReference; lastKnownFileType = wrapper.framework; name = AVFoundation.framework; path = System/Library/Frameworks/AVFoundation.framework; sourceTree = SDKROOT; };
		740938F61D3D0DFD00DBB801 /* CoreMedia.framework */ = {isa = PBXFileReference; lastKnownFileType = wrapper.framework; name = CoreMedia.framework; path = System/Library/Frameworks/CoreMedia.framework; sourceTree = SDKROOT; };
		740938F81D3D0E0300DBB801 /* MediaPlayer.framework */ = {isa = PBXFileReference; lastKnownFileType = wrapper.framework; name = MediaPlayer.framework; path = System/Library/Frameworks/MediaPlayer.framework; sourceTree = SDKROOT; };
		740938FA1D3D0E1700DBB801 /* AVKit.framework */ = {isa = PBXFileReference; lastKnownFileType = wrapper.framework; name = AVKit.framework; path = System/Library/Frameworks/AVKit.framework; sourceTree = SDKROOT; };
		7410811D1CED585A001BC6E5 /* WXComponentManager.h */ = {isa = PBXFileReference; fileEncoding = 4; lastKnownFileType = sourcecode.c.h; path = WXComponentManager.h; sourceTree = "<group>"; };
		7410811E1CED585A001BC6E5 /* WXComponentManager.m */ = {isa = PBXFileReference; fileEncoding = 4; lastKnownFileType = sourcecode.c.objc; path = WXComponentManager.m; sourceTree = "<group>"; };
		741081211CED6756001BC6E5 /* WXComponentFactory.h */ = {isa = PBXFileReference; fileEncoding = 4; lastKnownFileType = sourcecode.c.h; path = WXComponentFactory.h; sourceTree = "<group>"; };
		741081221CED6756001BC6E5 /* WXComponentFactory.m */ = {isa = PBXFileReference; fileEncoding = 4; lastKnownFileType = sourcecode.c.objc; path = WXComponentFactory.m; sourceTree = "<group>"; };
		741081251CEDB4EC001BC6E5 /* WXComponent_internal.h */ = {isa = PBXFileReference; fileEncoding = 4; lastKnownFileType = sourcecode.c.h; path = WXComponent_internal.h; sourceTree = "<group>"; };
		741DFE001DDD7D18009B020F /* WXRoundedRect.h */ = {isa = PBXFileReference; fileEncoding = 4; lastKnownFileType = sourcecode.c.h; path = WXRoundedRect.h; sourceTree = "<group>"; };
		741DFE011DDD7D18009B020F /* WXRoundedRect.mm */ = {isa = PBXFileReference; fileEncoding = 4; lastKnownFileType = sourcecode.cpp.objcpp; path = WXRoundedRect.mm; sourceTree = "<group>"; };
		741DFE041DDD9B2F009B020F /* UIBezierPath+Weex.h */ = {isa = PBXFileReference; fileEncoding = 4; lastKnownFileType = sourcecode.c.h; path = "UIBezierPath+Weex.h"; sourceTree = "<group>"; };
		741DFE051DDD9B2F009B020F /* UIBezierPath+Weex.m */ = {isa = PBXFileReference; fileEncoding = 4; lastKnownFileType = sourcecode.c.objc; path = "UIBezierPath+Weex.m"; sourceTree = "<group>"; };
		742389991C3174EB00D748CA /* WXWeakObjectWrapper.h */ = {isa = PBXFileReference; fileEncoding = 4; lastKnownFileType = sourcecode.c.h; path = WXWeakObjectWrapper.h; sourceTree = "<group>"; };
		7423899A1C3174EB00D748CA /* WXWeakObjectWrapper.m */ = {isa = PBXFileReference; fileEncoding = 4; lastKnownFileType = sourcecode.c.objc; path = WXWeakObjectWrapper.m; sourceTree = "<group>"; };
		7423899D1C32733800D748CA /* WXType.h */ = {isa = PBXFileReference; fileEncoding = 4; lastKnownFileType = sourcecode.c.h; path = WXType.h; sourceTree = "<group>"; };
		742AD7251DF98C45007DC46C /* WXResourceRequest.h */ = {isa = PBXFileReference; fileEncoding = 4; lastKnownFileType = sourcecode.c.h; name = WXResourceRequest.h; path = Network/WXResourceRequest.h; sourceTree = "<group>"; };
		742AD7261DF98C45007DC46C /* WXResourceRequest.m */ = {isa = PBXFileReference; fileEncoding = 4; lastKnownFileType = sourcecode.c.objc; name = WXResourceRequest.m; path = Network/WXResourceRequest.m; sourceTree = "<group>"; };
		742AD7271DF98C45007DC46C /* WXResourceRequestHandler.h */ = {isa = PBXFileReference; fileEncoding = 4; lastKnownFileType = sourcecode.c.h; name = WXResourceRequestHandler.h; path = Network/WXResourceRequestHandler.h; sourceTree = "<group>"; };
		742AD7281DF98C45007DC46C /* WXResourceRequestHandlerDefaultImpl.h */ = {isa = PBXFileReference; fileEncoding = 4; lastKnownFileType = sourcecode.c.h; name = WXResourceRequestHandlerDefaultImpl.h; path = Network/WXResourceRequestHandlerDefaultImpl.h; sourceTree = "<group>"; };
		742AD7291DF98C45007DC46C /* WXResourceRequestHandlerDefaultImpl.m */ = {isa = PBXFileReference; fileEncoding = 4; lastKnownFileType = sourcecode.c.objc; name = WXResourceRequestHandlerDefaultImpl.m; path = Network/WXResourceRequestHandlerDefaultImpl.m; sourceTree = "<group>"; };
		742AD72A1DF98C45007DC46C /* WXResourceResponse.h */ = {isa = PBXFileReference; fileEncoding = 4; lastKnownFileType = sourcecode.c.h; name = WXResourceResponse.h; path = Network/WXResourceResponse.h; sourceTree = "<group>"; };
		742AD72B1DF98C45007DC46C /* WXResourceResponse.m */ = {isa = PBXFileReference; fileEncoding = 4; lastKnownFileType = sourcecode.c.objc; name = WXResourceResponse.m; path = Network/WXResourceResponse.m; sourceTree = "<group>"; };
		742AD7381DF98C8B007DC46C /* WXResourceLoader.h */ = {isa = PBXFileReference; fileEncoding = 4; lastKnownFileType = sourcecode.c.h; name = WXResourceLoader.h; path = Loader/WXResourceLoader.h; sourceTree = "<group>"; };
		742AD7391DF98C8B007DC46C /* WXResourceLoader.m */ = {isa = PBXFileReference; fileEncoding = 4; lastKnownFileType = sourcecode.c.objc; name = WXResourceLoader.m; path = Loader/WXResourceLoader.m; sourceTree = "<group>"; };
		743933B21C7ED9AA00773BB7 /* WXSimulatorShortcutManager.h */ = {isa = PBXFileReference; fileEncoding = 4; lastKnownFileType = sourcecode.c.h; path = WXSimulatorShortcutManager.h; sourceTree = "<group>"; };
		743933B31C7ED9AA00773BB7 /* WXSimulatorShortcutManager.m */ = {isa = PBXFileReference; fileEncoding = 4; lastKnownFileType = sourcecode.c.objc; path = WXSimulatorShortcutManager.m; sourceTree = "<group>"; };
		744BEA531D05178F00452B5D /* WXComponent+Display.h */ = {isa = PBXFileReference; fileEncoding = 4; lastKnownFileType = sourcecode.c.h; path = "WXComponent+Display.h"; sourceTree = "<group>"; };
		744BEA541D05178F00452B5D /* WXComponent+Display.m */ = {isa = PBXFileReference; fileEncoding = 4; lastKnownFileType = sourcecode.c.objc; path = "WXComponent+Display.m"; sourceTree = "<group>"; };
		744BEA571D0520F300452B5D /* WXComponent+Layout.h */ = {isa = PBXFileReference; fileEncoding = 4; lastKnownFileType = sourcecode.c.h; name = "WXComponent+Layout.h"; path = "Layout/WXComponent+Layout.h"; sourceTree = "<group>"; };
		744BEA581D0520F300452B5D /* WXComponent+Layout.m */ = {isa = PBXFileReference; fileEncoding = 4; lastKnownFileType = sourcecode.c.objc; name = "WXComponent+Layout.m"; path = "Layout/WXComponent+Layout.m"; sourceTree = "<group>"; };
		744D610A1E49978200B624B3 /* WXHeaderComponent.h */ = {isa = PBXFileReference; fileEncoding = 4; lastKnownFileType = sourcecode.c.h; path = WXHeaderComponent.h; sourceTree = "<group>"; };
		744D610B1E49978200B624B3 /* WXHeaderComponent.m */ = {isa = PBXFileReference; fileEncoding = 4; lastKnownFileType = sourcecode.c.objc; path = WXHeaderComponent.m; sourceTree = "<group>"; };
		744D610E1E49979000B624B3 /* WXFooterComponent.h */ = {isa = PBXFileReference; fileEncoding = 4; lastKnownFileType = sourcecode.c.h; path = WXFooterComponent.h; sourceTree = "<group>"; };
		744D610F1E49979000B624B3 /* WXFooterComponent.m */ = {isa = PBXFileReference; fileEncoding = 4; lastKnownFileType = sourcecode.c.objc; path = WXFooterComponent.m; sourceTree = "<group>"; };
		744D61121E4AF23E00B624B3 /* WXDiffUtil.h */ = {isa = PBXFileReference; fileEncoding = 4; lastKnownFileType = sourcecode.c.h; path = WXDiffUtil.h; sourceTree = "<group>"; };
		744D61131E4AF23E00B624B3 /* WXDiffUtil.m */ = {isa = PBXFileReference; fileEncoding = 4; lastKnownFileType = sourcecode.c.objc; path = WXDiffUtil.m; sourceTree = "<group>"; };
		745B2D5E1E5A8E1E0092D38A /* WXMultiColumnLayout.h */ = {isa = PBXFileReference; fileEncoding = 4; lastKnownFileType = sourcecode.c.h; name = WXMultiColumnLayout.h; path = WeexSDK/Sources/Component/Recycler/WXMultiColumnLayout.h; sourceTree = SOURCE_ROOT; };
		745B2D5F1E5A8E1E0092D38A /* WXMultiColumnLayout.m */ = {isa = PBXFileReference; fileEncoding = 4; lastKnownFileType = sourcecode.c.objc; name = WXMultiColumnLayout.m; path = WeexSDK/Sources/Component/Recycler/WXMultiColumnLayout.m; sourceTree = SOURCE_ROOT; };
		745B2D601E5A8E1E0092D38A /* WXRecyclerComponent.h */ = {isa = PBXFileReference; fileEncoding = 4; lastKnownFileType = sourcecode.c.h; name = WXRecyclerComponent.h; path = WeexSDK/Sources/Component/Recycler/WXRecyclerComponent.h; sourceTree = SOURCE_ROOT; };
		745B2D611E5A8E1E0092D38A /* WXRecyclerComponent.m */ = {isa = PBXFileReference; fileEncoding = 4; lastKnownFileType = sourcecode.c.objc; name = WXRecyclerComponent.m; path = WeexSDK/Sources/Component/Recycler/WXRecyclerComponent.m; sourceTree = SOURCE_ROOT; };
		745B2D621E5A8E1E0092D38A /* WXRecyclerDataController.h */ = {isa = PBXFileReference; fileEncoding = 4; lastKnownFileType = sourcecode.c.h; name = WXRecyclerDataController.h; path = WeexSDK/Sources/Component/Recycler/WXRecyclerDataController.h; sourceTree = SOURCE_ROOT; };
		745B2D631E5A8E1E0092D38A /* WXRecyclerDataController.m */ = {isa = PBXFileReference; fileEncoding = 4; lastKnownFileType = sourcecode.c.objc; name = WXRecyclerDataController.m; path = WeexSDK/Sources/Component/Recycler/WXRecyclerDataController.m; sourceTree = SOURCE_ROOT; };
		745B2D641E5A8E1E0092D38A /* WXRecyclerUpdateController.h */ = {isa = PBXFileReference; fileEncoding = 4; lastKnownFileType = sourcecode.c.h; name = WXRecyclerUpdateController.h; path = WeexSDK/Sources/Component/Recycler/WXRecyclerUpdateController.h; sourceTree = SOURCE_ROOT; };
		745B2D651E5A8E1E0092D38A /* WXRecyclerUpdateController.m */ = {isa = PBXFileReference; fileEncoding = 4; lastKnownFileType = sourcecode.c.objc; name = WXRecyclerUpdateController.m; path = WeexSDK/Sources/Component/Recycler/WXRecyclerUpdateController.m; sourceTree = SOURCE_ROOT; };
		745B2D661E5A8E1E0092D38A /* WXSectionDataController.h */ = {isa = PBXFileReference; fileEncoding = 4; lastKnownFileType = sourcecode.c.h; name = WXSectionDataController.h; path = WeexSDK/Sources/Component/Recycler/WXSectionDataController.h; sourceTree = SOURCE_ROOT; };
		745B2D671E5A8E1E0092D38A /* WXSectionDataController.m */ = {isa = PBXFileReference; fileEncoding = 4; lastKnownFileType = sourcecode.c.objc; name = WXSectionDataController.m; path = WeexSDK/Sources/Component/Recycler/WXSectionDataController.m; sourceTree = SOURCE_ROOT; };
		745ED2D61C5F2C7E002DB5A8 /* WXView.h */ = {isa = PBXFileReference; fileEncoding = 4; lastKnownFileType = sourcecode.c.h; path = WXView.h; sourceTree = "<group>"; };
		745ED2D71C5F2C7E002DB5A8 /* WXView.m */ = {isa = PBXFileReference; fileEncoding = 4; lastKnownFileType = sourcecode.c.objc; path = WXView.m; sourceTree = "<group>"; };
		7461F88C1CFB373100F62D44 /* WXDisplayQueue.h */ = {isa = PBXFileReference; fileEncoding = 4; lastKnownFileType = sourcecode.c.h; path = WXDisplayQueue.h; sourceTree = "<group>"; };
		7461F88D1CFB373100F62D44 /* WXDisplayQueue.m */ = {isa = PBXFileReference; fileEncoding = 4; lastKnownFileType = sourcecode.c.objc; path = WXDisplayQueue.m; sourceTree = "<group>"; };
		7461F88E1CFB373100F62D44 /* WXLayer.h */ = {isa = PBXFileReference; fileEncoding = 4; lastKnownFileType = sourcecode.c.h; path = WXLayer.h; sourceTree = "<group>"; };
		7461F88F1CFB373100F62D44 /* WXLayer.m */ = {isa = PBXFileReference; fileEncoding = 4; lastKnownFileType = sourcecode.c.objc; path = WXLayer.m; sourceTree = "<group>"; };
		7461F8A61CFC33A800F62D44 /* WXThreadSafeMutableArray.h */ = {isa = PBXFileReference; fileEncoding = 4; lastKnownFileType = sourcecode.c.h; path = WXThreadSafeMutableArray.h; sourceTree = "<group>"; };
		7461F8A71CFC33A800F62D44 /* WXThreadSafeMutableArray.m */ = {isa = PBXFileReference; fileEncoding = 4; lastKnownFileType = sourcecode.c.objc; path = WXThreadSafeMutableArray.m; sourceTree = "<group>"; };
		746319001C60AFC100EFEBD4 /* WXThreadSafeCounter.h */ = {isa = PBXFileReference; fileEncoding = 4; lastKnownFileType = sourcecode.c.h; path = WXThreadSafeCounter.h; sourceTree = "<group>"; };
		746319011C60AFC100EFEBD4 /* WXThreadSafeCounter.m */ = {isa = PBXFileReference; fileEncoding = 4; lastKnownFileType = sourcecode.c.objc; path = WXThreadSafeCounter.m; sourceTree = "<group>"; };
		746319271C71B92600EFEBD4 /* WXModalUIModule.h */ = {isa = PBXFileReference; fileEncoding = 4; lastKnownFileType = sourcecode.c.h; path = WXModalUIModule.h; sourceTree = "<group>"; };
		746319281C71B92600EFEBD4 /* WXModalUIModule.m */ = {isa = PBXFileReference; fileEncoding = 4; lastKnownFileType = sourcecode.c.objc; path = WXModalUIModule.m; sourceTree = "<group>"; };
		7469869B1C4DEAC20054A57E /* libicucore.tbd */ = {isa = PBXFileReference; lastKnownFileType = "sourcecode.text-based-dylib-definition"; name = libicucore.tbd; path = usr/lib/libicucore.tbd; sourceTree = SDKROOT; };
		7469869D1C4E2C000054A57E /* NSArray+Weex.h */ = {isa = PBXFileReference; fileEncoding = 4; lastKnownFileType = sourcecode.c.h; path = "NSArray+Weex.h"; sourceTree = "<group>"; };
		7469869E1C4E2C000054A57E /* NSArray+Weex.m */ = {isa = PBXFileReference; fileEncoding = 4; lastKnownFileType = sourcecode.c.objc; path = "NSArray+Weex.m"; sourceTree = "<group>"; };
		747A787A1D1BAAC900DED9D0 /* WXComponent+ViewManagement.h */ = {isa = PBXFileReference; fileEncoding = 4; lastKnownFileType = sourcecode.c.h; path = "WXComponent+ViewManagement.h"; sourceTree = "<group>"; };
		747A787B1D1BAAC900DED9D0 /* WXComponent+ViewManagement.m */ = {isa = PBXFileReference; fileEncoding = 4; lastKnownFileType = sourcecode.c.objc; path = "WXComponent+ViewManagement.m"; sourceTree = "<group>"; };
		747DF6801E31AEE4005C53A8 /* WXLength.h */ = {isa = PBXFileReference; fileEncoding = 4; lastKnownFileType = sourcecode.c.h; path = WXLength.h; sourceTree = "<group>"; };
		747DF6811E31AEE4005C53A8 /* WXLength.m */ = {isa = PBXFileReference; fileEncoding = 4; lastKnownFileType = sourcecode.c.objc; path = WXLength.m; sourceTree = "<group>"; };
		74862F771E02B88D00B7A041 /* JSValue+Weex.h */ = {isa = PBXFileReference; fileEncoding = 4; lastKnownFileType = sourcecode.c.h; path = "JSValue+Weex.h"; sourceTree = "<group>"; };
		74862F781E02B88D00B7A041 /* JSValue+Weex.m */ = {isa = PBXFileReference; fileEncoding = 4; lastKnownFileType = sourcecode.c.objc; path = "JSValue+Weex.m"; sourceTree = "<group>"; };
		74862F7B1E03A0F300B7A041 /* WXModuleMethod.h */ = {isa = PBXFileReference; fileEncoding = 4; lastKnownFileType = sourcecode.c.h; path = WXModuleMethod.h; sourceTree = "<group>"; };
		74862F7C1E03A0F300B7A041 /* WXModuleMethod.m */ = {isa = PBXFileReference; fileEncoding = 4; lastKnownFileType = sourcecode.c.objc; path = WXModuleMethod.m; sourceTree = "<group>"; };
		74862F7F1E03A24500B7A041 /* WXComponentMethod.h */ = {isa = PBXFileReference; fileEncoding = 4; lastKnownFileType = sourcecode.c.h; path = WXComponentMethod.h; sourceTree = "<group>"; };
		74862F801E03A24500B7A041 /* WXComponentMethod.m */ = {isa = PBXFileReference; fileEncoding = 4; lastKnownFileType = sourcecode.c.objc; path = WXComponentMethod.m; sourceTree = "<group>"; };
		74896F2E1D1AC79400D1D593 /* NSObject+WXSwizzle.h */ = {isa = PBXFileReference; fileEncoding = 4; lastKnownFileType = sourcecode.c.h; path = "NSObject+WXSwizzle.h"; sourceTree = "<group>"; };
		74896F2F1D1AC79400D1D593 /* NSObject+WXSwizzle.m */ = {isa = PBXFileReference; fileEncoding = 4; lastKnownFileType = sourcecode.c.objc; path = "NSObject+WXSwizzle.m"; sourceTree = "<group>"; };
		748B25161C44A6F9005D491E /* WXSDKInstance_private.h */ = {isa = PBXFileReference; fileEncoding = 4; lastKnownFileType = sourcecode.c.h; path = WXSDKInstance_private.h; sourceTree = "<group>"; };
		74915F451C8EB02B00BEBCC0 /* WXAssert.h */ = {isa = PBXFileReference; fileEncoding = 4; lastKnownFileType = sourcecode.c.h; path = WXAssert.h; sourceTree = "<group>"; };
		74915F461C8EB02B00BEBCC0 /* WXAssert.m */ = {isa = PBXFileReference; fileEncoding = 4; lastKnownFileType = sourcecode.c.objc; path = WXAssert.m; sourceTree = "<group>"; };
		749DC2791D40827B009E1C91 /* WXMonitor.h */ = {isa = PBXFileReference; fileEncoding = 4; lastKnownFileType = sourcecode.c.h; path = WXMonitor.h; sourceTree = "<group>"; };
		749DC27A1D40827B009E1C91 /* WXMonitor.m */ = {isa = PBXFileReference; fileEncoding = 4; lastKnownFileType = sourcecode.c.objc; path = WXMonitor.m; sourceTree = "<group>"; };
		74A4BA591CABBBD000195969 /* WXDebugTool.h */ = {isa = PBXFileReference; fileEncoding = 4; lastKnownFileType = sourcecode.c.h; path = WXDebugTool.h; sourceTree = "<group>"; };
		74A4BA5A1CABBBD000195969 /* WXDebugTool.m */ = {isa = PBXFileReference; fileEncoding = 4; lastKnownFileType = sourcecode.c.objc; path = WXDebugTool.m; sourceTree = "<group>"; };
		74A4BA841CAD453400195969 /* WXNetworkProtocol.h */ = {isa = PBXFileReference; fileEncoding = 4; lastKnownFileType = sourcecode.c.h; path = WXNetworkProtocol.h; sourceTree = "<group>"; };
		74A4BA941CB365D100195969 /* WXAppConfiguration.h */ = {isa = PBXFileReference; fileEncoding = 4; lastKnownFileType = sourcecode.c.h; path = WXAppConfiguration.h; sourceTree = "<group>"; };
		74A4BA951CB365D100195969 /* WXAppConfiguration.m */ = {isa = PBXFileReference; fileEncoding = 4; lastKnownFileType = sourcecode.c.objc; path = WXAppConfiguration.m; sourceTree = "<group>"; };
		74A4BA981CB3BAA100195969 /* WXThreadSafeMutableDictionary.h */ = {isa = PBXFileReference; fileEncoding = 4; lastKnownFileType = sourcecode.c.h; path = WXThreadSafeMutableDictionary.h; sourceTree = "<group>"; };
		74A4BA991CB3BAA100195969 /* WXThreadSafeMutableDictionary.m */ = {isa = PBXFileReference; fileEncoding = 4; lastKnownFileType = sourcecode.c.objc; path = WXThreadSafeMutableDictionary.m; sourceTree = "<group>"; };
		74A4BA9C1CB3C0A100195969 /* WXHandlerFactory.h */ = {isa = PBXFileReference; fileEncoding = 4; lastKnownFileType = sourcecode.c.h; path = WXHandlerFactory.h; sourceTree = "<group>"; };
		74A4BA9D1CB3C0A100195969 /* WXHandlerFactory.m */ = {isa = PBXFileReference; fileEncoding = 4; lastKnownFileType = sourcecode.c.objc; path = WXHandlerFactory.m; sourceTree = "<group>"; };
		74A4BAA41CB4F98300195969 /* WXStreamModule.h */ = {isa = PBXFileReference; fileEncoding = 4; lastKnownFileType = sourcecode.c.h; path = WXStreamModule.h; sourceTree = "<group>"; };
		74A4BAA51CB4F98300195969 /* WXStreamModule.m */ = {isa = PBXFileReference; fileEncoding = 4; lastKnownFileType = sourcecode.c.objc; path = WXStreamModule.m; sourceTree = "<group>"; };
		74AD99821D5B0E59008F0336 /* WXPolyfillSet.h */ = {isa = PBXFileReference; fileEncoding = 4; lastKnownFileType = sourcecode.c.h; path = WXPolyfillSet.h; sourceTree = "<group>"; };
		74AD99831D5B0E59008F0336 /* WXPolyfillSet.m */ = {isa = PBXFileReference; fileEncoding = 4; lastKnownFileType = sourcecode.c.objc; path = WXPolyfillSet.m; sourceTree = "<group>"; };
		74B232D11D2A2BA4006322EA /* WXLayoutDefine.h */ = {isa = PBXFileReference; fileEncoding = 4; lastKnownFileType = sourcecode.c.h; name = WXLayoutDefine.h; path = Layout/WXLayoutDefine.h; sourceTree = "<group>"; };
		74B8BEFC1DC47B72004A6027 /* WXRootView.h */ = {isa = PBXFileReference; fileEncoding = 4; lastKnownFileType = sourcecode.c.h; path = WXRootView.h; sourceTree = "<group>"; };
		74B8BEFD1DC47B72004A6027 /* WXRootView.m */ = {isa = PBXFileReference; fileEncoding = 4; lastKnownFileType = sourcecode.c.objc; path = WXRootView.m; sourceTree = "<group>"; };
		74B8BF001DC49AFE004A6027 /* WXRootViewTests.m */ = {isa = PBXFileReference; fileEncoding = 4; lastKnownFileType = sourcecode.c.objc; path = WXRootViewTests.m; sourceTree = "<group>"; };
		74BB5FB71DFEE81A004FC3DF /* WXMetaModule.h */ = {isa = PBXFileReference; fileEncoding = 4; lastKnownFileType = sourcecode.c.h; path = WXMetaModule.h; sourceTree = "<group>"; };
		74BB5FB81DFEE81A004FC3DF /* WXMetaModule.m */ = {isa = PBXFileReference; fileEncoding = 4; lastKnownFileType = sourcecode.c.objc; path = WXMetaModule.m; sourceTree = "<group>"; };
		74C27A011CEC441D004E488E /* WeexSDK-Prefix.pch */ = {isa = PBXFileReference; lastKnownFileType = sourcecode.c.h; path = "WeexSDK-Prefix.pch"; sourceTree = "<group>"; };
		74C8963D1D2AC2210043B82A /* WeexSDKTests.xctest */ = {isa = PBXFileReference; explicitFileType = wrapper.cfbundle; includeInIndex = 0; path = WeexSDKTests.xctest; sourceTree = BUILT_PRODUCTS_DIR; };
		74C8963F1D2AC2210043B82A /* WeexSDKTests.m */ = {isa = PBXFileReference; lastKnownFileType = sourcecode.c.objc; path = WeexSDKTests.m; sourceTree = "<group>"; };
		74C896411D2AC2210043B82A /* Info.plist */ = {isa = PBXFileReference; lastKnownFileType = text.plist.xml; path = Info.plist; sourceTree = "<group>"; };
		74CC7A1A1C2BC5F800829368 /* WXCellComponent.h */ = {isa = PBXFileReference; fileEncoding = 4; lastKnownFileType = sourcecode.c.h; path = WXCellComponent.h; sourceTree = "<group>"; };
		74CC7A1B1C2BC5F800829368 /* WXCellComponent.m */ = {isa = PBXFileReference; fileEncoding = 4; lastKnownFileType = sourcecode.c.objc; path = WXCellComponent.m; sourceTree = "<group>"; };
		74CC7A1E1C2BF9DC00829368 /* WXListComponent.h */ = {isa = PBXFileReference; fileEncoding = 4; lastKnownFileType = sourcecode.c.h; path = WXListComponent.h; sourceTree = "<group>"; };
		74CC7A1F1C2BF9DC00829368 /* WXListComponent.m */ = {isa = PBXFileReference; fileEncoding = 4; lastKnownFileType = sourcecode.c.objc; path = WXListComponent.m; sourceTree = "<group>"; };
		74D2051E1E091B8000128F44 /* WXCallJSMethod.h */ = {isa = PBXFileReference; fileEncoding = 4; lastKnownFileType = sourcecode.c.h; path = WXCallJSMethod.h; sourceTree = "<group>"; };
		74D2051F1E091B8000128F44 /* WXCallJSMethod.m */ = {isa = PBXFileReference; fileEncoding = 4; lastKnownFileType = sourcecode.c.objc; path = WXCallJSMethod.m; sourceTree = "<group>"; };
		74EF31A91DE58AE600667A07 /* WXURLRewriteProtocol.h */ = {isa = PBXFileReference; fileEncoding = 4; lastKnownFileType = sourcecode.c.h; path = WXURLRewriteProtocol.h; sourceTree = "<group>"; };
		74EF31AB1DE58BE200667A07 /* WXURLRewriteDefaultImpl.h */ = {isa = PBXFileReference; fileEncoding = 4; lastKnownFileType = sourcecode.c.h; path = WXURLRewriteDefaultImpl.h; sourceTree = "<group>"; };
		74EF31AC1DE58BE200667A07 /* WXURLRewriteDefaultImpl.m */ = {isa = PBXFileReference; fileEncoding = 4; lastKnownFileType = sourcecode.c.objc; path = WXURLRewriteDefaultImpl.m; sourceTree = "<group>"; };
		74EF31BE1DE5ED5900667A07 /* libstdc++.tbd */ = {isa = PBXFileReference; lastKnownFileType = "sourcecode.text-based-dylib-definition"; name = "libstdc++.tbd"; path = "usr/lib/libstdc++.tbd"; sourceTree = SDKROOT; };
		74EF31C21DE6935600667A07 /* WXURLRewriteTests.m */ = {isa = PBXFileReference; fileEncoding = 4; lastKnownFileType = sourcecode.c.objc; path = WXURLRewriteTests.m; sourceTree = "<group>"; };
		74F7BFF41DC782EC004D0871 /* testRootView.js */ = {isa = PBXFileReference; fileEncoding = 4; lastKnownFileType = sourcecode.javascript; path = testRootView.js; sourceTree = "<group>"; };
		74FD6E031C7C0E9600DBEB6D /* WXScrollerProtocol.h */ = {isa = PBXFileReference; fileEncoding = 4; lastKnownFileType = sourcecode.c.h; path = WXScrollerProtocol.h; sourceTree = "<group>"; };
		775BEE4D1C16F993008D1629 /* WXDefine.h */ = {isa = PBXFileReference; fileEncoding = 4; lastKnownFileType = sourcecode.c.h; path = WXDefine.h; sourceTree = "<group>"; };
		775BEE6C1C1BD8F4008D1629 /* WXImgLoaderProtocol.h */ = {isa = PBXFileReference; fileEncoding = 4; lastKnownFileType = sourcecode.c.h; path = WXImgLoaderProtocol.h; sourceTree = "<group>"; };
		775BEE701C1BD977008D1629 /* WXModuleProtocol.h */ = {isa = PBXFileReference; fileEncoding = 4; lastKnownFileType = sourcecode.c.h; path = WXModuleProtocol.h; sourceTree = "<group>"; };
		77D160FD1C02DBE70010B15B /* WeexSDK.framework */ = {isa = PBXFileReference; explicitFileType = wrapper.framework; includeInIndex = 0; path = WeexSDK.framework; sourceTree = BUILT_PRODUCTS_DIR; };
		77D161021C02DBE70010B15B /* Info.plist */ = {isa = PBXFileReference; lastKnownFileType = text.plist.xml; name = Info.plist; path = ../../Info.plist; sourceTree = "<group>"; };
		77D1611E1C02DDB40010B15B /* WXSDKEngine.h */ = {isa = PBXFileReference; fileEncoding = 4; lastKnownFileType = sourcecode.c.h; path = WXSDKEngine.h; sourceTree = "<group>"; };
		77D1611F1C02DDB40010B15B /* WXSDKEngine.m */ = {isa = PBXFileReference; fileEncoding = 4; lastKnownFileType = sourcecode.c.objc; path = WXSDKEngine.m; sourceTree = "<group>"; };
		77D161221C02DDD10010B15B /* WXSDKInstance.h */ = {isa = PBXFileReference; fileEncoding = 4; lastKnownFileType = sourcecode.c.h; path = WXSDKInstance.h; sourceTree = "<group>"; };
		77D161231C02DDD10010B15B /* WXSDKInstance.m */ = {isa = PBXFileReference; fileEncoding = 4; lastKnownFileType = sourcecode.c.objc; path = WXSDKInstance.m; sourceTree = "<group>"; };
		77D161261C02DE1A0010B15B /* WXSDKManager.h */ = {isa = PBXFileReference; fileEncoding = 4; lastKnownFileType = sourcecode.c.h; path = WXSDKManager.h; sourceTree = "<group>"; };
		77D161271C02DE1A0010B15B /* WXSDKManager.m */ = {isa = PBXFileReference; fileEncoding = 4; lastKnownFileType = sourcecode.c.objc; path = WXSDKManager.m; sourceTree = "<group>"; };
		77D1612E1C02DE4E0010B15B /* WXComponent.h */ = {isa = PBXFileReference; fileEncoding = 4; lastKnownFileType = sourcecode.c.h; name = WXComponent.h; path = ../Model/WXComponent.h; sourceTree = "<group>"; };
		77D1612F1C02DE4E0010B15B /* WXComponent.m */ = {isa = PBXFileReference; fileEncoding = 4; lastKnownFileType = sourcecode.c.objc; name = WXComponent.m; path = ../Model/WXComponent.m; sourceTree = "<group>"; };
		77D161361C02DE940010B15B /* WXBridgeManager.h */ = {isa = PBXFileReference; fileEncoding = 4; lastKnownFileType = sourcecode.c.h; path = WXBridgeManager.h; sourceTree = "<group>"; };
		77D161371C02DE940010B15B /* WXBridgeManager.m */ = {isa = PBXFileReference; fileEncoding = 4; lastKnownFileType = sourcecode.c.objc; path = WXBridgeManager.m; sourceTree = "<group>"; };
		77D1613A1C02DEA60010B15B /* WXJSCoreBridge.h */ = {isa = PBXFileReference; fileEncoding = 4; lastKnownFileType = sourcecode.c.h; path = WXJSCoreBridge.h; sourceTree = "<group>"; };
		77D1613B1C02DEA60010B15B /* WXJSCoreBridge.m */ = {isa = PBXFileReference; fileEncoding = 4; lastKnownFileType = sourcecode.c.objc; path = WXJSCoreBridge.m; sourceTree = "<group>"; };
		77D161421C02DEE40010B15B /* WXBridgeProtocol.h */ = {isa = PBXFileReference; fileEncoding = 4; lastKnownFileType = sourcecode.c.h; path = WXBridgeProtocol.h; sourceTree = "<group>"; };
		77D161491C02E3790010B15B /* WXConvert.h */ = {isa = PBXFileReference; fileEncoding = 4; lastKnownFileType = sourcecode.c.h; path = WXConvert.h; sourceTree = "<group>"; };
		77D1614A1C02E3790010B15B /* WXConvert.m */ = {isa = PBXFileReference; fileEncoding = 4; lastKnownFileType = sourcecode.c.objc; path = WXConvert.m; sourceTree = "<group>"; };
		77D1614D1C02E3880010B15B /* WXUtility.h */ = {isa = PBXFileReference; fileEncoding = 4; lastKnownFileType = sourcecode.c.h; path = WXUtility.h; sourceTree = "<group>"; };
		77D1614E1C02E3880010B15B /* WXUtility.m */ = {isa = PBXFileReference; fileEncoding = 4; lastKnownFileType = sourcecode.c.objc; path = WXUtility.m; sourceTree = "<group>"; };
		77D161601C02ED790010B15B /* WXLog.h */ = {isa = PBXFileReference; fileEncoding = 4; lastKnownFileType = sourcecode.c.h; path = WXLog.h; sourceTree = "<group>"; };
		77D161611C02ED790010B15B /* WXLog.m */ = {isa = PBXFileReference; fileEncoding = 4; lastKnownFileType = sourcecode.c.objc; path = WXLog.m; sourceTree = "<group>"; };
		77E659D81C07F594008B8775 /* WXDomModule.h */ = {isa = PBXFileReference; fileEncoding = 4; lastKnownFileType = sourcecode.c.h; path = WXDomModule.h; sourceTree = "<group>"; };
		77E659D91C07F594008B8775 /* WXDomModule.m */ = {isa = PBXFileReference; fileEncoding = 4; lastKnownFileType = sourcecode.c.objc; path = WXDomModule.m; sourceTree = "<group>"; };
		77E659EF1C0C3612008B8775 /* WXModuleFactory.h */ = {isa = PBXFileReference; fileEncoding = 4; lastKnownFileType = sourcecode.c.h; path = WXModuleFactory.h; sourceTree = "<group>"; };
		77E659F01C0C3612008B8775 /* WXModuleFactory.m */ = {isa = PBXFileReference; fileEncoding = 4; lastKnownFileType = sourcecode.c.objc; path = WXModuleFactory.m; sourceTree = "<group>"; };
		77E65A0B1C155E99008B8775 /* WXDivComponent.h */ = {isa = PBXFileReference; fileEncoding = 4; lastKnownFileType = sourcecode.c.h; path = WXDivComponent.h; sourceTree = "<group>"; };
		77E65A0C1C155E99008B8775 /* WXDivComponent.m */ = {isa = PBXFileReference; fileEncoding = 4; lastKnownFileType = sourcecode.c.objc; path = WXDivComponent.m; sourceTree = "<group>"; };
		77E65A0F1C155EA8008B8775 /* WXImageComponent.h */ = {isa = PBXFileReference; fileEncoding = 4; lastKnownFileType = sourcecode.c.h; path = WXImageComponent.h; sourceTree = "<group>"; };
		77E65A101C155EA8008B8775 /* WXImageComponent.m */ = {isa = PBXFileReference; fileEncoding = 4; lastKnownFileType = sourcecode.c.objc; path = WXImageComponent.m; sourceTree = "<group>"; };
		77E65A131C155EB5008B8775 /* WXTextComponent.h */ = {isa = PBXFileReference; fileEncoding = 4; lastKnownFileType = sourcecode.c.h; path = WXTextComponent.h; sourceTree = "<group>"; };
		77E65A141C155EB5008B8775 /* WXTextComponent.m */ = {isa = PBXFileReference; fileEncoding = 4; lastKnownFileType = sourcecode.c.objc; path = WXTextComponent.m; sourceTree = "<group>"; };
		77E65A171C155F25008B8775 /* WXScrollerComponent.h */ = {isa = PBXFileReference; fileEncoding = 4; lastKnownFileType = sourcecode.c.h; path = WXScrollerComponent.h; sourceTree = "<group>"; };
		77E65A181C155F25008B8775 /* WXScrollerComponent.m */ = {isa = PBXFileReference; fileEncoding = 4; lastKnownFileType = sourcecode.c.objc; path = WXScrollerComponent.m; sourceTree = "<group>"; };
		C401945D1E344E8300D19C31 /* WXFloatCompareTests.m */ = {isa = PBXFileReference; fileEncoding = 4; lastKnownFileType = sourcecode.c.objc; path = WXFloatCompareTests.m; sourceTree = "<group>"; };
		C41E1A951DC1FD15009C7F90 /* WXDatePickerManager.h */ = {isa = PBXFileReference; fileEncoding = 4; lastKnownFileType = sourcecode.c.h; path = WXDatePickerManager.h; sourceTree = "<group>"; };
		C41E1A961DC1FD15009C7F90 /* WXDatePickerManager.m */ = {isa = PBXFileReference; fileEncoding = 4; lastKnownFileType = sourcecode.c.objc; path = WXDatePickerManager.m; sourceTree = "<group>"; };
		C42E8F991F39DF07001EBE9D /* WXTracingProtocol.h */ = {isa = PBXFileReference; fileEncoding = 4; lastKnownFileType = sourcecode.c.h; path = WXTracingProtocol.h; sourceTree = "<group>"; };
		C43C03E41EC8ACA40044C7FF /* WXPrerenderManager.h */ = {isa = PBXFileReference; fileEncoding = 4; lastKnownFileType = sourcecode.c.h; path = WXPrerenderManager.h; sourceTree = "<group>"; };
		C43C03E51EC8ACA40044C7FF /* WXPrerenderManager.m */ = {isa = PBXFileReference; fileEncoding = 4; lastKnownFileType = sourcecode.c.objc; path = WXPrerenderManager.m; sourceTree = "<group>"; };
		C4424E591F24DA3D009F52E2 /* WXExtendCallNativeProtocol.h */ = {isa = PBXFileReference; fileEncoding = 4; lastKnownFileType = sourcecode.c.h; path = WXExtendCallNativeProtocol.h; sourceTree = "<group>"; };
		C47B78CC1F2998EE001D3B0C /* WXExtendCallNativeManager.h */ = {isa = PBXFileReference; fileEncoding = 4; lastKnownFileType = sourcecode.c.h; path = WXExtendCallNativeManager.h; sourceTree = "<group>"; };
		C47B78CD1F2998EE001D3B0C /* WXExtendCallNativeManager.m */ = {isa = PBXFileReference; fileEncoding = 4; lastKnownFileType = sourcecode.c.objc; path = WXExtendCallNativeManager.m; sourceTree = "<group>"; };
		C4B3D6D21E6954300013F38D /* WXEditComponent.h */ = {isa = PBXFileReference; fileEncoding = 4; lastKnownFileType = sourcecode.c.h; path = WXEditComponent.h; sourceTree = "<group>"; };
		C4B3D6D31E6954300013F38D /* WXEditComponent.m */ = {isa = PBXFileReference; fileEncoding = 4; lastKnownFileType = sourcecode.c.objc; path = WXEditComponent.m; sourceTree = "<group>"; };
		C4B834251DE69B09007AD27E /* WXPickerModule.m */ = {isa = PBXFileReference; fileEncoding = 4; lastKnownFileType = sourcecode.c.objc; path = WXPickerModule.m; sourceTree = "<group>"; };
		C4B834261DE69B09007AD27E /* WXPickerModule.h */ = {isa = PBXFileReference; fileEncoding = 4; lastKnownFileType = sourcecode.c.h; path = WXPickerModule.h; sourceTree = "<group>"; };
		C4C30DE61E1B833D00786B6C /* WXComponent+PseudoClassManagement.m */ = {isa = PBXFileReference; fileEncoding = 4; lastKnownFileType = sourcecode.c.objc; path = "WXComponent+PseudoClassManagement.m"; sourceTree = "<group>"; };
		C4C30DE71E1B833D00786B6C /* WXComponent+PseudoClassManagement.h */ = {isa = PBXFileReference; fileEncoding = 4; lastKnownFileType = sourcecode.c.h; path = "WXComponent+PseudoClassManagement.h"; sourceTree = "<group>"; };
		C4D8721F1E5DDEDA00E39BC1 /* WXInnerLayer.m */ = {isa = PBXFileReference; fileEncoding = 4; lastKnownFileType = sourcecode.c.objc; path = WXInnerLayer.m; sourceTree = "<group>"; };
		C4D872201E5DDEDA00E39BC1 /* WXInnerLayer.h */ = {isa = PBXFileReference; fileEncoding = 4; lastKnownFileType = sourcecode.c.h; path = WXInnerLayer.h; sourceTree = "<group>"; };
		C4D872231E5DDF7500E39BC1 /* WXBoxShadow.h */ = {isa = PBXFileReference; fileEncoding = 4; lastKnownFileType = sourcecode.c.h; path = WXBoxShadow.h; sourceTree = "<group>"; };
		C4D872241E5DDF7500E39BC1 /* WXBoxShadow.m */ = {isa = PBXFileReference; fileEncoding = 4; lastKnownFileType = sourcecode.c.objc; path = WXBoxShadow.m; sourceTree = "<group>"; };
		C4E375351E5FCBD3009B2D9C /* WXComponent+BoxShadow.m */ = {isa = PBXFileReference; fileEncoding = 4; lastKnownFileType = sourcecode.c.objc; path = "WXComponent+BoxShadow.m"; sourceTree = "<group>"; };
		C4E375361E5FCBD3009B2D9C /* WXComponent+BoxShadow.h */ = {isa = PBXFileReference; fileEncoding = 4; lastKnownFileType = sourcecode.c.h; path = "WXComponent+BoxShadow.h"; sourceTree = "<group>"; };
		C4E97D311F1EF46D00ABC314 /* WXTracingManager.h */ = {isa = PBXFileReference; fileEncoding = 4; lastKnownFileType = sourcecode.c.h; path = WXTracingManager.h; sourceTree = "<group>"; };
		C4E97D321F1EF46D00ABC314 /* WXTracingManager.m */ = {isa = PBXFileReference; fileEncoding = 4; lastKnownFileType = sourcecode.c.objc; path = WXTracingManager.m; sourceTree = "<group>"; };
		C4F012721E1502A6003378D0 /* SRWebSocket+Weex.h */ = {isa = PBXFileReference; fileEncoding = 4; lastKnownFileType = sourcecode.c.h; path = "SRWebSocket+Weex.h"; sourceTree = "<group>"; };
		C4F012731E1502A6003378D0 /* SRWebSocket+Weex.m */ = {isa = PBXFileReference; fileEncoding = 4; lastKnownFileType = sourcecode.c.objc; path = "SRWebSocket+Weex.m"; sourceTree = "<group>"; };
		C4F012741E1502A6003378D0 /* WXWebSocketDefaultImpl.h */ = {isa = PBXFileReference; fileEncoding = 4; lastKnownFileType = sourcecode.c.h; path = WXWebSocketDefaultImpl.h; sourceTree = "<group>"; };
		C4F012751E1502A6003378D0 /* WXWebSocketDefaultImpl.m */ = {isa = PBXFileReference; fileEncoding = 4; lastKnownFileType = sourcecode.c.objc; path = WXWebSocketDefaultImpl.m; sourceTree = "<group>"; };
		C4F012761E1502A6003378D0 /* WXWebSocketHandler.h */ = {isa = PBXFileReference; fileEncoding = 4; lastKnownFileType = sourcecode.c.h; path = WXWebSocketHandler.h; sourceTree = "<group>"; };
		C4F012801E1502E9003378D0 /* WXWebSocketModule.h */ = {isa = PBXFileReference; fileEncoding = 4; lastKnownFileType = sourcecode.c.h; path = WXWebSocketModule.h; sourceTree = "<group>"; };
		C4F012811E1502E9003378D0 /* WXWebSocketModule.m */ = {isa = PBXFileReference; fileEncoding = 4; lastKnownFileType = sourcecode.c.objc; path = WXWebSocketModule.m; sourceTree = "<group>"; };
		C4F012841E150307003378D0 /* WXWebSocketLoader.h */ = {isa = PBXFileReference; fileEncoding = 4; lastKnownFileType = sourcecode.c.h; name = WXWebSocketLoader.h; path = Loader/WXWebSocketLoader.h; sourceTree = "<group>"; };
		C4F012851E150307003378D0 /* WXWebSocketLoader.m */ = {isa = PBXFileReference; fileEncoding = 4; lastKnownFileType = sourcecode.c.objc; name = WXWebSocketLoader.m; path = Loader/WXWebSocketLoader.m; sourceTree = "<group>"; };
		D312CE391C730DEB00046D68 /* WXWebComponent.h */ = {isa = PBXFileReference; fileEncoding = 4; lastKnownFileType = sourcecode.c.h; path = WXWebComponent.h; sourceTree = "<group>"; };
		D312CE3A1C730DEB00046D68 /* WXWebComponent.m */ = {isa = PBXFileReference; fileEncoding = 4; lastKnownFileType = sourcecode.c.objc; path = WXWebComponent.m; sourceTree = "<group>"; };
		D317338A1C57257000BB7539 /* WXTransform.h */ = {isa = PBXFileReference; fileEncoding = 4; lastKnownFileType = sourcecode.c.h; path = WXTransform.h; sourceTree = "<group>"; };
		D317338B1C57257000BB7539 /* WXTransform.m */ = {isa = PBXFileReference; fileEncoding = 4; lastKnownFileType = sourcecode.c.objc; path = WXTransform.m; sourceTree = "<group>"; };
		D33451061D3E19480083598A /* WXCanvasComponent.h */ = {isa = PBXFileReference; fileEncoding = 4; lastKnownFileType = sourcecode.c.h; path = WXCanvasComponent.h; sourceTree = "<group>"; };
		D33451071D3E19480083598A /* WXCanvasComponent.m */ = {isa = PBXFileReference; fileEncoding = 4; lastKnownFileType = sourcecode.c.objc; path = WXCanvasComponent.m; sourceTree = "<group>"; };
		D334510A1D3E19B80083598A /* WXCanvasModule.h */ = {isa = PBXFileReference; fileEncoding = 4; lastKnownFileType = sourcecode.c.h; path = WXCanvasModule.h; sourceTree = "<group>"; };
		D334510B1D3E19B80083598A /* WXCanvasModule.m */ = {isa = PBXFileReference; fileEncoding = 4; lastKnownFileType = sourcecode.c.objc; path = WXCanvasModule.m; sourceTree = "<group>"; };
		D362F94D1C83EDA20003F546 /* WXWebViewModule.h */ = {isa = PBXFileReference; fileEncoding = 4; lastKnownFileType = sourcecode.c.h; path = WXWebViewModule.h; sourceTree = "<group>"; };
		D362F94E1C83EDA20003F546 /* WXWebViewModule.m */ = {isa = PBXFileReference; fileEncoding = 4; lastKnownFileType = sourcecode.c.objc; path = WXWebViewModule.m; sourceTree = "<group>"; };
		D3FC0DF51C508B2A002B9E31 /* WXTimerModule.h */ = {isa = PBXFileReference; fileEncoding = 4; lastKnownFileType = sourcecode.c.h; path = WXTimerModule.h; sourceTree = "<group>"; };
		D3FC0DF61C508B2A002B9E31 /* WXTimerModule.m */ = {isa = PBXFileReference; fileEncoding = 4; lastKnownFileType = sourcecode.c.objc; path = WXTimerModule.m; sourceTree = "<group>"; };
		DAB176F008F516E4F9391C61 /* libPods-WeexSDK.a */ = {isa = PBXFileReference; explicitFileType = archive.ar; includeInIndex = 0; path = "libPods-WeexSDK.a"; sourceTree = BUILT_PRODUCTS_DIR; };
		DC03ADB71D508719003F76E7 /* WXTextAreaComponent.m */ = {isa = PBXFileReference; fileEncoding = 4; lastKnownFileType = sourcecode.c.objc; path = WXTextAreaComponent.m; sourceTree = "<group>"; };
		DC03ADB81D508719003F76E7 /* WXTextAreaComponent.h */ = {isa = PBXFileReference; fileEncoding = 4; lastKnownFileType = sourcecode.c.h; path = WXTextAreaComponent.h; sourceTree = "<group>"; };
		DC0D2DD01F2EE3C100017E00 /* WXVoiceOverModule.h */ = {isa = PBXFileReference; fileEncoding = 4; lastKnownFileType = sourcecode.c.h; path = WXVoiceOverModule.h; sourceTree = "<group>"; };
		DC0D2DD11F2EE3C100017E00 /* WXVoiceOverModule.m */ = {isa = PBXFileReference; fileEncoding = 4; lastKnownFileType = sourcecode.c.objc; path = WXVoiceOverModule.m; sourceTree = "<group>"; };
		DC6836E51EBB12B200AD2D84 /* WXConfigCenterProtocol.h */ = {isa = PBXFileReference; fileEncoding = 4; lastKnownFileType = sourcecode.c.h; path = WXConfigCenterProtocol.h; sourceTree = "<group>"; };
		DC7764911F3C2CA300B5727E /* WXRecyclerDragController.m */ = {isa = PBXFileReference; fileEncoding = 4; lastKnownFileType = sourcecode.c.objc; name = WXRecyclerDragController.m; path = WeexSDK/Sources/Component/Recycler/WXRecyclerDragController.m; sourceTree = SOURCE_ROOT; };
		DC7764921F3C2CA300B5727E /* WXRecyclerDragController.h */ = {isa = PBXFileReference; fileEncoding = 4; lastKnownFileType = sourcecode.c.h; name = WXRecyclerDragController.h; path = WeexSDK/Sources/Component/Recycler/WXRecyclerDragController.h; sourceTree = SOURCE_ROOT; };
		DC9867431D826D1E000AF388 /* GLKit.framework */ = {isa = PBXFileReference; lastKnownFileType = wrapper.framework; name = GLKit.framework; path = System/Library/Frameworks/GLKit.framework; sourceTree = SDKROOT; };
		DC9F46821D61AC8800A88239 /* WXStreamModuleTests.m */ = {isa = PBXFileReference; fileEncoding = 4; lastKnownFileType = sourcecode.c.objc; path = WXStreamModuleTests.m; sourceTree = "<group>"; };
		DCA0EF621D6EED6F00CB18B9 /* WXGlobalEventModule.h */ = {isa = PBXFileReference; fileEncoding = 4; lastKnownFileType = sourcecode.c.h; path = WXGlobalEventModule.h; sourceTree = "<group>"; };
		DCA0EF631D6EED6F00CB18B9 /* WXGlobalEventModule.m */ = {isa = PBXFileReference; fileEncoding = 4; lastKnownFileType = sourcecode.c.objc; path = WXGlobalEventModule.m; sourceTree = "<group>"; };
		DCA445251EFA555400D0CFA8 /* WeexSDK.framework */ = {isa = PBXFileReference; explicitFileType = wrapper.framework; includeInIndex = 0; path = WeexSDK.framework; sourceTree = BUILT_PRODUCTS_DIR; };
		DCA445281EFA555400D0CFA8 /* Info.plist */ = {isa = PBXFileReference; lastKnownFileType = text.plist.xml; path = Info.plist; sourceTree = "<group>"; };
		DCA446231EFA5AFE00D0CFA8 /* UIKit.framework */ = {isa = PBXFileReference; lastKnownFileType = wrapper.framework; name = UIKit.framework; path = System/Library/Frameworks/UIKit.framework; sourceTree = SDKROOT; };
		DCA446261EFA5DAF00D0CFA8 /* WeexSDK.h */ = {isa = PBXFileReference; fileEncoding = 4; lastKnownFileType = sourcecode.c.h; path = WeexSDK.h; sourceTree = "<group>"; };
		DCAB35FC1D658EB700C0EA70 /* WXRuleManager.h */ = {isa = PBXFileReference; fileEncoding = 4; lastKnownFileType = sourcecode.c.h; path = WXRuleManager.h; sourceTree = "<group>"; };
		DCAB35FD1D658EB700C0EA70 /* WXRuleManager.m */ = {isa = PBXFileReference; fileEncoding = 4; lastKnownFileType = sourcecode.c.objc; path = WXRuleManager.m; sourceTree = "<group>"; };
		DCC77C111D770AE300CE7288 /* WXSliderNeighborComponent.m */ = {isa = PBXFileReference; fileEncoding = 4; lastKnownFileType = sourcecode.c.objc; path = WXSliderNeighborComponent.m; sourceTree = "<group>"; };
		DCC77C121D770AE300CE7288 /* WXSliderNeighborComponent.h */ = {isa = PBXFileReference; fileEncoding = 4; lastKnownFileType = sourcecode.c.h; path = WXSliderNeighborComponent.h; sourceTree = "<group>"; };
		DCDFED001E68238F00C228D7 /* WXJSExceptionProtocol.h */ = {isa = PBXFileReference; fileEncoding = 4; lastKnownFileType = sourcecode.c.h; path = WXJSExceptionProtocol.h; sourceTree = "<group>"; };
		DCF0875F1DCAE161005CD6EB /* WXInvocationConfig.h */ = {isa = PBXFileReference; fileEncoding = 4; lastKnownFileType = sourcecode.c.h; path = WXInvocationConfig.h; sourceTree = "<group>"; };
		DCF087601DCAE161005CD6EB /* WXInvocationConfig.m */ = {isa = PBXFileReference; fileEncoding = 4; lastKnownFileType = sourcecode.c.objc; path = WXInvocationConfig.m; sourceTree = "<group>"; };
		DCF0CD9D1EAF3A6B0062CA8F /* native-bundle-main.js */ = {isa = PBXFileReference; lastKnownFileType = sourcecode.javascript; name = "native-bundle-main.js"; path = "../../../../pre-build/native-bundle-main.js"; sourceTree = "<group>"; };
		DCF343651E49CAEE00A2FB34 /* WXJSExceptionInfo.h */ = {isa = PBXFileReference; fileEncoding = 4; lastKnownFileType = sourcecode.c.h; path = WXJSExceptionInfo.h; sourceTree = "<group>"; };
		DCF343661E49CAEE00A2FB34 /* WXJSExceptionInfo.m */ = {isa = PBXFileReference; fileEncoding = 4; lastKnownFileType = sourcecode.c.objc; path = WXJSExceptionInfo.m; sourceTree = "<group>"; };
/* End PBXFileReference section */

/* Begin PBXFrameworksBuildPhase section */
		2A42AF821C23B33E00818EA6 /* Frameworks */ = {
			isa = PBXFrameworksBuildPhase;
			buildActionMask = 2147483647;
			files = (
			);
			runOnlyForDeploymentPostprocessing = 0;
		};
		74C8963A1D2AC2210043B82A /* Frameworks */ = {
			isa = PBXFrameworksBuildPhase;
			buildActionMask = 2147483647;
			files = (
				74EF31C01DE5ED6F00667A07 /* libstdc++.tbd in Frameworks */,
				DC9867441D826D1E000AF388 /* GLKit.framework in Frameworks */,
				740938FB1D3D0E1700DBB801 /* AVKit.framework in Frameworks */,
				740938F91D3D0E0300DBB801 /* MediaPlayer.framework in Frameworks */,
				740938F71D3D0DFD00DBB801 /* CoreMedia.framework in Frameworks */,
				740938F51D3D0DDE00DBB801 /* AVFoundation.framework in Frameworks */,
				740938EF1D3D083900DBB801 /* libicucore.tbd in Frameworks */,
				740938EE1D3D079100DBB801 /* JavaScriptCore.framework in Frameworks */,
				74C896421D2AC2210043B82A /* WeexSDK.framework in Frameworks */,
			);
			runOnlyForDeploymentPostprocessing = 0;
		};
		77D160F91C02DBE70010B15B /* Frameworks */ = {
			isa = PBXFrameworksBuildPhase;
			buildActionMask = 2147483647;
			files = (
			);
			runOnlyForDeploymentPostprocessing = 0;
		};
		DCA445211EFA555400D0CFA8 /* Frameworks */ = {
			isa = PBXFrameworksBuildPhase;
			buildActionMask = 2147483647;
			files = (
				DCA446241EFA5AFE00D0CFA8 /* UIKit.framework in Frameworks */,
			);
			runOnlyForDeploymentPostprocessing = 0;
		};
/* End PBXFrameworksBuildPhase section */

/* Begin PBXGroup section */
		2A27E7D61C3E360400D7A552 /* dependency */ = {
			isa = PBXGroup;
			children = (
				2A27E7D71C3E360B00D7A552 /* SRWebSocket.h */,
				2A27E7D81C3E360B00D7A552 /* SRWebSocket.m */,
			);
			name = dependency;
			sourceTree = "<group>";
		};
		2A42AF861C23B33E00818EA6 /* WeexSDK_MTL */ = {
			isa = PBXGroup;
			children = (
				2A42AF871C23B33E00818EA6 /* WeexSDK_MTL.h */,
				2A42AF891C23B33E00818EA6 /* WeexSDK_MTL.m */,
			);
			path = WeexSDK_MTL;
			sourceTree = "<group>";
		};
		2AF626C61C191E2200E71A38 /* Layout */ = {
			isa = PBXGroup;
			children = (
				59D3CA3E1CF9ED57008835DC /* Layout.c */,
				59D3CA3F1CF9ED57008835DC /* Layout.h */,
				744BEA571D0520F300452B5D /* WXComponent+Layout.h */,
				744BEA581D0520F300452B5D /* WXComponent+Layout.m */,
				74B232D11D2A2BA4006322EA /* WXLayoutDefine.h */,
			);
			name = Layout;
			sourceTree = "<group>";
		};
		59A583031CF5B2FD0081FD3E /* Handler */ = {
			isa = PBXGroup;
			children = (
				59A583041CF5B2FD0081FD3E /* WXNavigationDefaultImpl.h */,
				59A583051CF5B2FD0081FD3E /* WXNavigationDefaultImpl.m */,
				74EF31AB1DE58BE200667A07 /* WXURLRewriteDefaultImpl.h */,
				74EF31AC1DE58BE200667A07 /* WXURLRewriteDefaultImpl.m */,
			);
			path = Handler;
			sourceTree = "<group>";
		};
		59A5962A1CB632050012CD52 /* Controller */ = {
			isa = PBXGroup;
			children = (
				59A5962B1CB632050012CD52 /* WXBaseViewController.h */,
				59A5962C1CB632050012CD52 /* WXBaseViewController.m */,
				59A5962D1CB632050012CD52 /* WXRootViewController.h */,
				59A5962E1CB632050012CD52 /* WXRootViewController.m */,
			);
			path = Controller;
			sourceTree = "<group>";
		};
		7408C48B1CFB345D000BCCD0 /* Events */ = {
			isa = PBXGroup;
			children = (
				7408C48C1CFB345D000BCCD0 /* WXComponent+Events.h */,
				7408C48D1CFB345D000BCCD0 /* WXComponent+Events.m */,
			);
			path = Events;
			sourceTree = "<group>";
		};
		742AD7371DF98C72007DC46C /* Loader */ = {
			isa = PBXGroup;
			children = (
				C4F012841E150307003378D0 /* WXWebSocketLoader.h */,
				C4F012851E150307003378D0 /* WXWebSocketLoader.m */,
				742AD7381DF98C8B007DC46C /* WXResourceLoader.h */,
				742AD7391DF98C8B007DC46C /* WXResourceLoader.m */,
			);
			name = Loader;
			sourceTree = "<group>";
		};
		745ED2D31C5F2C7E002DB5A8 /* View */ = {
			isa = PBXGroup;
			children = (
				C4C30DE61E1B833D00786B6C /* WXComponent+PseudoClassManagement.m */,
				C4C30DE71E1B833D00786B6C /* WXComponent+PseudoClassManagement.h */,
				745ED2D61C5F2C7E002DB5A8 /* WXView.h */,
				745ED2D71C5F2C7E002DB5A8 /* WXView.m */,
				591DD3301D23AD5800BE8709 /* WXErrorView.h */,
				591DD32F1D23AD5800BE8709 /* WXErrorView.m */,
				747A787A1D1BAAC900DED9D0 /* WXComponent+ViewManagement.h */,
				747A787B1D1BAAC900DED9D0 /* WXComponent+ViewManagement.m */,
				74B8BEFC1DC47B72004A6027 /* WXRootView.h */,
				74B8BEFD1DC47B72004A6027 /* WXRootView.m */,
			);
			path = View;
			sourceTree = "<group>";
		};
		7461F88B1CFB373100F62D44 /* Display */ = {
			isa = PBXGroup;
			children = (
				C4E375351E5FCBD3009B2D9C /* WXComponent+BoxShadow.m */,
				C4E375361E5FCBD3009B2D9C /* WXComponent+BoxShadow.h */,
				C4D8721F1E5DDEDA00E39BC1 /* WXInnerLayer.m */,
				C4D872201E5DDEDA00E39BC1 /* WXInnerLayer.h */,
				7461F88C1CFB373100F62D44 /* WXDisplayQueue.h */,
				7461F88D1CFB373100F62D44 /* WXDisplayQueue.m */,
				7461F88E1CFB373100F62D44 /* WXLayer.h */,
				7461F88F1CFB373100F62D44 /* WXLayer.m */,
				744BEA531D05178F00452B5D /* WXComponent+Display.h */,
				744BEA541D05178F00452B5D /* WXComponent+Display.m */,
				741DFE001DDD7D18009B020F /* WXRoundedRect.h */,
				741DFE011DDD7D18009B020F /* WXRoundedRect.mm */,
				741DFE041DDD9B2F009B020F /* UIBezierPath+Weex.h */,
				741DFE051DDD9B2F009B020F /* UIBezierPath+Weex.m */,
			);
			path = Display;
			sourceTree = "<group>";
		};
		746A2F431DF82607004719D0 /* Network */ = {
			isa = PBXGroup;
			children = (
				742AD7251DF98C45007DC46C /* WXResourceRequest.h */,
				742AD7261DF98C45007DC46C /* WXResourceRequest.m */,
				742AD7271DF98C45007DC46C /* WXResourceRequestHandler.h */,
				742AD7281DF98C45007DC46C /* WXResourceRequestHandlerDefaultImpl.h */,
				742AD7291DF98C45007DC46C /* WXResourceRequestHandlerDefaultImpl.m */,
				742AD72A1DF98C45007DC46C /* WXResourceResponse.h */,
				742AD72B1DF98C45007DC46C /* WXResourceResponse.m */,
			);
			name = Network;
			sourceTree = "<group>";
		};
		749DC2781D408265009E1C91 /* Monitor */ = {
			isa = PBXGroup;
			children = (
				2AAFC1B41C48DFF70026D2FE /* WXSDKError.h */,
				749DC2791D40827B009E1C91 /* WXMonitor.h */,
				749DC27A1D40827B009E1C91 /* WXMonitor.m */,
			);
			name = Monitor;
			path = WeexSDK/Sources/Monitor;
			sourceTree = SOURCE_ROOT;
		};
		74A4BA581CABBBA300195969 /* Debug */ = {
			isa = PBXGroup;
			children = (
				74A4BA591CABBBD000195969 /* WXDebugTool.h */,
				74A4BA5A1CABBBD000195969 /* WXDebugTool.m */,
			);
			path = Debug;
			sourceTree = "<group>";
		};
		74C27A001CEC4371004E488E /* Supporting Files */ = {
			isa = PBXGroup;
			children = (
				77D161021C02DBE70010B15B /* Info.plist */,
				74C27A011CEC441D004E488E /* WeexSDK-Prefix.pch */,
			);
			path = "Supporting Files";
			sourceTree = "<group>";
		};
		74C8963E1D2AC2210043B82A /* WeexSDKTests */ = {
			isa = PBXGroup;
			children = (
				74EF31C11DE6932900667A07 /* handler */,
				74F7BFF31DC782DF004D0871 /* Resources */,
				DC9F46841D61AC9100A88239 /* module */,
				74C8963F1D2AC2210043B82A /* WeexSDKTests.m */,
				74C896411D2AC2210043B82A /* Info.plist */,
				740938EA1D3D026600DBB801 /* WXComponentTests.m */,
				5996BD6F1D49EC0600C0FEA6 /* WXInstanceWrapTests.m */,
				5996BD741D4D8A0E00C0FEA6 /* WXSDKEngineTests.m */,
				597334B21D4DE1A600988789 /* WXBridgeMethodTests.m */,
				597334B01D4D9E7F00988789 /* WXSDKManagerTests.m */,
				596FDD671D3F9EFF0082CD5B /* TestSupportUtils.h */,
				596FDD681D3F9EFF0082CD5B /* TestSupportUtils.m */,
				1C1A2BEC1D91172800539AA1 /* WXConvertTests.m */,
				74B8BF001DC49AFE004A6027 /* WXRootViewTests.m */,
				C401945D1E344E8300D19C31 /* WXFloatCompareTests.m */,
			);
			path = WeexSDKTests;
			sourceTree = "<group>";
		};
		74D8DB401E4825920078B667 /* Recycler */ = {
			isa = PBXGroup;
			children = (
				DC7764911F3C2CA300B5727E /* WXRecyclerDragController.m */,
				DC7764921F3C2CA300B5727E /* WXRecyclerDragController.h */,
				745B2D5E1E5A8E1E0092D38A /* WXMultiColumnLayout.h */,
				745B2D5F1E5A8E1E0092D38A /* WXMultiColumnLayout.m */,
				745B2D601E5A8E1E0092D38A /* WXRecyclerComponent.h */,
				745B2D611E5A8E1E0092D38A /* WXRecyclerComponent.m */,
				745B2D621E5A8E1E0092D38A /* WXRecyclerDataController.h */,
				745B2D631E5A8E1E0092D38A /* WXRecyclerDataController.m */,
				745B2D641E5A8E1E0092D38A /* WXRecyclerUpdateController.h */,
				745B2D651E5A8E1E0092D38A /* WXRecyclerUpdateController.m */,
				745B2D661E5A8E1E0092D38A /* WXSectionDataController.h */,
				745B2D671E5A8E1E0092D38A /* WXSectionDataController.m */,
			);
			name = Recycler;
			path = Grid;
			sourceTree = "<group>";
		};
		74EF31C11DE6932900667A07 /* handler */ = {
			isa = PBXGroup;
			children = (
				74EF31C21DE6935600667A07 /* WXURLRewriteTests.m */,
			);
			name = handler;
			sourceTree = "<group>";
		};
		74F7BFF31DC782DF004D0871 /* Resources */ = {
			isa = PBXGroup;
			children = (
				74F7BFF41DC782EC004D0871 /* testRootView.js */,
			);
			name = Resources;
			sourceTree = "<group>";
		};
		77D160F31C02DBE70010B15B = {
			isa = PBXGroup;
			children = (
				77D160FF1C02DBE70010B15B /* WeexSDK */,
				2A42AF861C23B33E00818EA6 /* WeexSDK_MTL */,
				74C8963E1D2AC2210043B82A /* WeexSDKTests */,
				DCA445261EFA555400D0CFA8 /* WeexSDK-Dynamic */,
				77D160FE1C02DBE70010B15B /* Products */,
				A5818E244F9E235722E3B938 /* Frameworks */,
			);
			sourceTree = "<group>";
		};
		77D160FE1C02DBE70010B15B /* Products */ = {
			isa = PBXGroup;
			children = (
				77D160FD1C02DBE70010B15B /* WeexSDK.framework */,
				2A42AF851C23B33E00818EA6 /* libWeexSDK_MTL.a */,
				74C8963D1D2AC2210043B82A /* WeexSDKTests.xctest */,
				DCA445251EFA555400D0CFA8 /* WeexSDK.framework */,
			);
			name = Products;
			sourceTree = "<group>";
		};
		77D160FF1C02DBE70010B15B /* WeexSDK */ = {
			isa = PBXGroup;
			children = (
				2A27E7D61C3E360400D7A552 /* dependency */,
				77D161171C02DCB90010B15B /* Resources */,
				77D161181C02DCB90010B15B /* Sources */,
			);
			path = WeexSDK;
			sourceTree = "<group>";
		};
		77D161171C02DCB90010B15B /* Resources */ = {
			isa = PBXGroup;
			children = (
				DCF0CD9D1EAF3A6B0062CA8F /* native-bundle-main.js */,
				59AC02501D2A7E6E00355112 /* wx_load_error@3x.png */,
			);
			path = Resources;
			sourceTree = "<group>";
		};
		77D161181C02DCB90010B15B /* Sources */ = {
			isa = PBXGroup;
			children = (
				DCA446261EFA5DAF00D0CFA8 /* WeexSDK.h */,
				C4F012711E1502A6003378D0 /* WebSocket */,
				2AF626C61C191E2200E71A38 /* Layout */,
				742AD7371DF98C72007DC46C /* Loader */,
				7408C48B1CFB345D000BCCD0 /* Events */,
				7461F88B1CFB373100F62D44 /* Display */,
				74A4BA581CABBBA300195969 /* Debug */,
				745ED2D31C5F2C7E002DB5A8 /* View */,
				59A5962A1CB632050012CD52 /* Controller */,
				77E65A0A1C155E6E008B8775 /* Component */,
				59A583031CF5B2FD0081FD3E /* Handler */,
				77E659D71C07F585008B8775 /* Module */,
				77D161481C02E3670010B15B /* Utility */,
				77D1611D1C02DDA40010B15B /* Engine */,
				77D161191C02DD3C0010B15B /* Bridge */,
				77D1611A1C02DD3C0010B15B /* Manager */,
				749DC2781D408265009E1C91 /* Monitor */,
				77D1611B1C02DD3C0010B15B /* Model */,
				746A2F431DF82607004719D0 /* Network */,
				77D1611C1C02DD3C0010B15B /* Protocol */,
				74C27A001CEC4371004E488E /* Supporting Files */,
			);
			path = Sources;
			sourceTree = "<group>";
		};
		77D161191C02DD3C0010B15B /* Bridge */ = {
			isa = PBXGroup;
			children = (
				2A919DA41E321F1F006EB6B5 /* WXBridgeMethod.h */,
				2A919DA51E321F1F006EB6B5 /* WXBridgeMethod.m */,
				74862F7B1E03A0F300B7A041 /* WXModuleMethod.h */,
				74862F7C1E03A0F300B7A041 /* WXModuleMethod.m */,
				74862F7F1E03A24500B7A041 /* WXComponentMethod.h */,
				74862F801E03A24500B7A041 /* WXComponentMethod.m */,
				74D2051E1E091B8000128F44 /* WXCallJSMethod.h */,
				74D2051F1E091B8000128F44 /* WXCallJSMethod.m */,
				59597F961D2A041700EE9317 /* WXDebugLoggerBridge.h */,
				59597F971D2A041700EE9317 /* WXDebugLoggerBridge.m */,
				59A582FA1CF5B17B0081FD3E /* WXBridgeContext.h */,
				59A582FB1CF5B17B0081FD3E /* WXBridgeContext.m */,
				77D1613A1C02DEA60010B15B /* WXJSCoreBridge.h */,
				77D1613B1C02DEA60010B15B /* WXJSCoreBridge.m */,
				74AD99821D5B0E59008F0336 /* WXPolyfillSet.h */,
				74AD99831D5B0E59008F0336 /* WXPolyfillSet.m */,
				74862F771E02B88D00B7A041 /* JSValue+Weex.h */,
				74862F781E02B88D00B7A041 /* JSValue+Weex.m */,
			);
			path = Bridge;
			sourceTree = "<group>";
		};
		77D1611A1C02DD3C0010B15B /* Manager */ = {
			isa = PBXGroup;
			children = (
				C4E97D311F1EF46D00ABC314 /* WXTracingManager.h */,
				C4E97D321F1EF46D00ABC314 /* WXTracingManager.m */,
				740451E81E14BB26004157CB /* WXServiceFactory.h */,
				740451E91E14BB26004157CB /* WXServiceFactory.m */,
				DCF0875F1DCAE161005CD6EB /* WXInvocationConfig.h */,
				DCF087601DCAE161005CD6EB /* WXInvocationConfig.m */,
				C41E1A951DC1FD15009C7F90 /* WXDatePickerManager.h */,
				C41E1A961DC1FD15009C7F90 /* WXDatePickerManager.m */,
				77D161261C02DE1A0010B15B /* WXSDKManager.h */,
				77D161271C02DE1A0010B15B /* WXSDKManager.m */,
				77D161361C02DE940010B15B /* WXBridgeManager.h */,
				77D161371C02DE940010B15B /* WXBridgeManager.m */,
				77E659EF1C0C3612008B8775 /* WXModuleFactory.h */,
				77E659F01C0C3612008B8775 /* WXModuleFactory.m */,
				74A4BA9C1CB3C0A100195969 /* WXHandlerFactory.h */,
				74A4BA9D1CB3C0A100195969 /* WXHandlerFactory.m */,
				7410811D1CED585A001BC6E5 /* WXComponentManager.h */,
				7410811E1CED585A001BC6E5 /* WXComponentManager.m */,
				741081211CED6756001BC6E5 /* WXComponentFactory.h */,
				741081221CED6756001BC6E5 /* WXComponentFactory.m */,
				DCAB35FC1D658EB700C0EA70 /* WXRuleManager.h */,
				DCAB35FD1D658EB700C0EA70 /* WXRuleManager.m */,
				C47B78CC1F2998EE001D3B0C /* WXExtendCallNativeManager.h */,
				C47B78CD1F2998EE001D3B0C /* WXExtendCallNativeManager.m */,
			);
			path = Manager;
			sourceTree = "<group>";
		};
		77D1611B1C02DD3C0010B15B /* Model */ = {
			isa = PBXGroup;
			children = (
				59A5961A1CB630F10012CD52 /* WXComponent+Navigation.h */,
				59A5961B1CB630F10012CD52 /* WXComponent+Navigation.m */,
				748B25161C44A6F9005D491E /* WXSDKInstance_private.h */,
				77D161221C02DDD10010B15B /* WXSDKInstance.h */,
				77D161231C02DDD10010B15B /* WXSDKInstance.m */,
				DCF343651E49CAEE00A2FB34 /* WXJSExceptionInfo.h */,
				DCF343661E49CAEE00A2FB34 /* WXJSExceptionInfo.m */,
			);
			path = Model;
			sourceTree = "<group>";
		};
		77D1611C1C02DD3C0010B15B /* Protocol */ = {
			isa = PBXGroup;
			children = (
				59A596171CB630E50012CD52 /* WXNavigationProtocol.h */,
				DCDFED001E68238F00C228D7 /* WXJSExceptionProtocol.h */,
				2AE5B7551CABA04E0082FDDB /* WXEventModuleProtocol.h */,
				2A4445BE1CA8FD56009E7C6D /* WXTextComponentProtocol.h */,
				775BEE701C1BD977008D1629 /* WXModuleProtocol.h */,
				77D161421C02DEE40010B15B /* WXBridgeProtocol.h */,
				775BEE6C1C1BD8F4008D1629 /* WXImgLoaderProtocol.h */,
				74FD6E031C7C0E9600DBEB6D /* WXScrollerProtocol.h */,
				74A4BA841CAD453400195969 /* WXNetworkProtocol.h */,
				59A582D31CF481110081FD3E /* WXAppMonitorProtocol.h */,
				74EF31A91DE58AE600667A07 /* WXURLRewriteProtocol.h */,
				042013AC1E66CD6A001FC79C /* WXValidateProtocol.h */,
				DC6836E51EBB12B200AD2D84 /* WXConfigCenterProtocol.h */,
				C4424E591F24DA3D009F52E2 /* WXExtendCallNativeProtocol.h */,
				C42E8F991F39DF07001EBE9D /* WXTracingProtocol.h */,
			);
			path = Protocol;
			sourceTree = "<group>";
		};
		77D1611D1C02DDA40010B15B /* Engine */ = {
			isa = PBXGroup;
			children = (
				77D1611E1C02DDB40010B15B /* WXSDKEngine.h */,
				77D1611F1C02DDB40010B15B /* WXSDKEngine.m */,
			);
			path = Engine;
			sourceTree = "<group>";
		};
		77D161481C02E3670010B15B /* Utility */ = {
			isa = PBXGroup;
			children = (
				C4D872231E5DDF7500E39BC1 /* WXBoxShadow.h */,
				C4D872241E5DDF7500E39BC1 /* WXBoxShadow.m */,
				59D3CA481CFC3CE1008835DC /* NSTimer+Weex.h */,
				59D3CA491CFC3CE1008835DC /* NSTimer+Weex.m */,
				77D161491C02E3790010B15B /* WXConvert.h */,
				77D1614A1C02E3790010B15B /* WXConvert.m */,
				77D1614D1C02E3880010B15B /* WXUtility.h */,
				77D1614E1C02E3880010B15B /* WXUtility.m */,
				77D161601C02ED790010B15B /* WXLog.h */,
				77D161611C02ED790010B15B /* WXLog.m */,
				775BEE4D1C16F993008D1629 /* WXDefine.h */,
				742389991C3174EB00D748CA /* WXWeakObjectWrapper.h */,
				7423899A1C3174EB00D748CA /* WXWeakObjectWrapper.m */,
				7423899D1C32733800D748CA /* WXType.h */,
				7469869D1C4E2C000054A57E /* NSArray+Weex.h */,
				7469869E1C4E2C000054A57E /* NSArray+Weex.m */,
				746319001C60AFC100EFEBD4 /* WXThreadSafeCounter.h */,
				746319011C60AFC100EFEBD4 /* WXThreadSafeCounter.m */,
				743933B21C7ED9AA00773BB7 /* WXSimulatorShortcutManager.h */,
				743933B31C7ED9AA00773BB7 /* WXSimulatorShortcutManager.m */,
				74915F451C8EB02B00BEBCC0 /* WXAssert.h */,
				74915F461C8EB02B00BEBCC0 /* WXAssert.m */,
				74A4BA941CB365D100195969 /* WXAppConfiguration.h */,
				74A4BA951CB365D100195969 /* WXAppConfiguration.m */,
				74A4BA981CB3BAA100195969 /* WXThreadSafeMutableDictionary.h */,
				74A4BA991CB3BAA100195969 /* WXThreadSafeMutableDictionary.m */,
				7461F8A61CFC33A800F62D44 /* WXThreadSafeMutableArray.h */,
				7461F8A71CFC33A800F62D44 /* WXThreadSafeMutableArray.m */,
				74896F2E1D1AC79400D1D593 /* NSObject+WXSwizzle.h */,
				74896F2F1D1AC79400D1D593 /* NSObject+WXSwizzle.m */,
				747DF6801E31AEE4005C53A8 /* WXLength.h */,
				747DF6811E31AEE4005C53A8 /* WXLength.m */,
				744D61121E4AF23E00B624B3 /* WXDiffUtil.h */,
				744D61131E4AF23E00B624B3 /* WXDiffUtil.m */,
			);
			path = Utility;
			sourceTree = "<group>";
		};
		77E659D71C07F585008B8775 /* Module */ = {
			isa = PBXGroup;
			children = (
<<<<<<< HEAD
				DC0D2DD01F2EE3C100017E00 /* WXVoiceOverModule.h */,
				DC0D2DD11F2EE3C100017E00 /* WXVoiceOverModule.m */,
=======
				333D9A251F41507A007CED39 /* WXTransition.h */,
				333D9A261F41507A007CED39 /* WXTransition.m */,
>>>>>>> 4fd66f11
				C43C03E41EC8ACA40044C7FF /* WXPrerenderManager.h */,
				C43C03E51EC8ACA40044C7FF /* WXPrerenderManager.m */,
				C4F012801E1502E9003378D0 /* WXWebSocketModule.h */,
				C4F012811E1502E9003378D0 /* WXWebSocketModule.m */,
				C4B834251DE69B09007AD27E /* WXPickerModule.m */,
				C4B834261DE69B09007AD27E /* WXPickerModule.h */,
				DCA0EF621D6EED6F00CB18B9 /* WXGlobalEventModule.h */,
				DCA0EF631D6EED6F00CB18B9 /* WXGlobalEventModule.m */,
				1D3000EF1D40B9AB004F3B4F /* WXClipboardModule.h */,
				1D3000F01D40B9AB004F3B4F /* WXClipboardModule.m */,
				59A5961E1CB6311F0012CD52 /* WXNavigatorModule.h */,
				59A5961F1CB6311F0012CD52 /* WXNavigatorModule.m */,
				59A596201CB6311F0012CD52 /* WXStorageModule.h */,
				59A596211CB6311F0012CD52 /* WXStorageModule.m */,
				74A4BAA41CB4F98300195969 /* WXStreamModule.h */,
				74A4BAA51CB4F98300195969 /* WXStreamModule.m */,
				594C28911CF9E61A009793A4 /* WXAnimationModule.h */,
				594C28901CF9E61A009793A4 /* WXAnimationModule.m */,
				2AFEB1791C747139000507FA /* WXInstanceWrap.h */,
				2AFEB17A1C747139000507FA /* WXInstanceWrap.m */,
				77E659D81C07F594008B8775 /* WXDomModule.h */,
				77E659D91C07F594008B8775 /* WXDomModule.m */,
				D3FC0DF51C508B2A002B9E31 /* WXTimerModule.h */,
				D3FC0DF61C508B2A002B9E31 /* WXTimerModule.m */,
				746319271C71B92600EFEBD4 /* WXModalUIModule.h */,
				746319281C71B92600EFEBD4 /* WXModalUIModule.m */,
				D362F94D1C83EDA20003F546 /* WXWebViewModule.h */,
				D362F94E1C83EDA20003F546 /* WXWebViewModule.m */,
				D334510A1D3E19B80083598A /* WXCanvasModule.h */,
				D334510B1D3E19B80083598A /* WXCanvasModule.m */,
				74BB5FB71DFEE81A004FC3DF /* WXMetaModule.h */,
				74BB5FB81DFEE81A004FC3DF /* WXMetaModule.m */,
			);
			path = Module;
			sourceTree = "<group>";
		};
		77E65A0A1C155E6E008B8775 /* Component */ = {
			isa = PBXGroup;
			children = (
				C4B3D6D21E6954300013F38D /* WXEditComponent.h */,
				C4B3D6D31E6954300013F38D /* WXEditComponent.m */,
				74D8DB401E4825920078B667 /* Recycler */,
				2A837AAC1CD9DE9200AEDF03 /* WXLoadingComponent.h */,
				2A837AAD1CD9DE9200AEDF03 /* WXLoadingComponent.m */,
				2A837AAE1CD9DE9200AEDF03 /* WXLoadingIndicator.h */,
				DCC77C111D770AE300CE7288 /* WXSliderNeighborComponent.m */,
				DCC77C121D770AE300CE7288 /* WXSliderNeighborComponent.h */,
				2A837AAF1CD9DE9200AEDF03 /* WXLoadingIndicator.m */,
				2A837AB01CD9DE9200AEDF03 /* WXRefreshComponent.h */,
				2A837AB11CD9DE9200AEDF03 /* WXRefreshComponent.m */,
				59CE27E61CC387DB000BE37A /* WXEmbedComponent.h */,
				59CE27E71CC387DB000BE37A /* WXEmbedComponent.m */,
				2A8E65881C7C7AA20025C7B7 /* WXVideoComponent.h */,
				2A8E65891C7C7AA20025C7B7 /* WXVideoComponent.m */,
				77D1612E1C02DE4E0010B15B /* WXComponent.h */,
				77D1612F1C02DE4E0010B15B /* WXComponent.m */,
				77E65A0B1C155E99008B8775 /* WXDivComponent.h */,
				77E65A0C1C155E99008B8775 /* WXDivComponent.m */,
				77E65A0F1C155EA8008B8775 /* WXImageComponent.h */,
				77E65A101C155EA8008B8775 /* WXImageComponent.m */,
				77E65A131C155EB5008B8775 /* WXTextComponent.h */,
				77E65A141C155EB5008B8775 /* WXTextComponent.m */,
				77E65A171C155F25008B8775 /* WXScrollerComponent.h */,
				77E65A181C155F25008B8775 /* WXScrollerComponent.m */,
				37B51EE21E97804D0040A743 /* WXCycleSliderComponent.h */,
				37B51EE31E97804D0040A743 /* WXCycleSliderComponent.m */,
				2A44AB0F1C1AD5B00067A7EA /* WXSliderComponent.h */,
				59D3CA461CFC3CC0008835DC /* WXSliderComponent.m */,
				74CC7A1B1C2BC5F800829368 /* WXCellComponent.m */,
				74CC7A1E1C2BF9DC00829368 /* WXListComponent.h */,
				74CC7A1F1C2BF9DC00829368 /* WXListComponent.m */,
				2AC750221C7565690041D390 /* WXIndicatorComponent.h */,
				2AC750231C7565690041D390 /* WXIndicatorComponent.m */,
				74CC7A1A1C2BC5F800829368 /* WXCellComponent.h */,
				2A1F57B51C75C6A600B58017 /* WXTextInputComponent.h */,
				2A1F57B61C75C6A600B58017 /* WXTextInputComponent.m */,
				DC03ADB81D508719003F76E7 /* WXTextAreaComponent.h */,
				DC03ADB71D508719003F76E7 /* WXTextAreaComponent.m */,
				D317338A1C57257000BB7539 /* WXTransform.h */,
				D317338B1C57257000BB7539 /* WXTransform.m */,
				D312CE391C730DEB00046D68 /* WXWebComponent.h */,
				D312CE3A1C730DEB00046D68 /* WXWebComponent.m */,
				2A60CE9A1C91733E00857B9F /* WXSwitchComponent.h */,
				2A60CE9B1C91733E00857B9F /* WXSwitchComponent.m */,
				2AE5B7501CAB7DBD0082FDDB /* WXAComponent.h */,
				2AE5B7511CAB7DBD0082FDDB /* WXAComponent.m */,
				741081251CEDB4EC001BC6E5 /* WXComponent_internal.h */,
				D33451061D3E19480083598A /* WXCanvasComponent.h */,
				D33451071D3E19480083598A /* WXCanvasComponent.m */,
				744D610A1E49978200B624B3 /* WXHeaderComponent.h */,
				744D610B1E49978200B624B3 /* WXHeaderComponent.m */,
				744D610E1E49979000B624B3 /* WXFooterComponent.h */,
				744D610F1E49979000B624B3 /* WXFooterComponent.m */,
			);
			path = Component;
			sourceTree = "<group>";
		};
		A5818E244F9E235722E3B938 /* Frameworks */ = {
			isa = PBXGroup;
			children = (
				DCA446231EFA5AFE00D0CFA8 /* UIKit.framework */,
				74EF31BE1DE5ED5900667A07 /* libstdc++.tbd */,
				DC9867431D826D1E000AF388 /* GLKit.framework */,
				740938FA1D3D0E1700DBB801 /* AVKit.framework */,
				740938F81D3D0E0300DBB801 /* MediaPlayer.framework */,
				740938F61D3D0DFD00DBB801 /* CoreMedia.framework */,
				740938F41D3D0DDE00DBB801 /* AVFoundation.framework */,
				740938ED1D3D079100DBB801 /* JavaScriptCore.framework */,
				7469869B1C4DEAC20054A57E /* libicucore.tbd */,
				DAB176F008F516E4F9391C61 /* libPods-WeexSDK.a */,
			);
			name = Frameworks;
			sourceTree = "<group>";
		};
		C4F012711E1502A6003378D0 /* WebSocket */ = {
			isa = PBXGroup;
			children = (
				C4F012721E1502A6003378D0 /* SRWebSocket+Weex.h */,
				C4F012731E1502A6003378D0 /* SRWebSocket+Weex.m */,
				C4F012741E1502A6003378D0 /* WXWebSocketDefaultImpl.h */,
				C4F012751E1502A6003378D0 /* WXWebSocketDefaultImpl.m */,
				C4F012761E1502A6003378D0 /* WXWebSocketHandler.h */,
			);
			path = WebSocket;
			sourceTree = "<group>";
		};
		DC9F46841D61AC9100A88239 /* module */ = {
			isa = PBXGroup;
			children = (
				598805AC1D52D8C800EDED2C /* WXStorageTests.m */,
				596FDD651D3F52700082CD5B /* WXAnimationModuleTests.m */,
				591324A21D49B7F1004E89ED /* WXTimerModuleTests.m */,
				DC9F46821D61AC8800A88239 /* WXStreamModuleTests.m */,
			);
			name = module;
			sourceTree = "<group>";
		};
		DCA445261EFA555400D0CFA8 /* WeexSDK-Dynamic */ = {
			isa = PBXGroup;
			children = (
				DCA445281EFA555400D0CFA8 /* Info.plist */,
			);
			path = "WeexSDK-Dynamic";
			sourceTree = "<group>";
		};
/* End PBXGroup section */

/* Begin PBXHeadersBuildPhase section */
		77D160FA1C02DBE70010B15B /* Headers */ = {
			isa = PBXHeadersBuildPhase;
			buildActionMask = 2147483647;
			files = (
				7408C48E1CFB345D000BCCD0 /* WXComponent+Events.h in Headers */,
				775BEE711C1BD977008D1629 /* WXModuleProtocol.h in Headers */,
				7469869F1C4E2C000054A57E /* NSArray+Weex.h in Headers */,
				74CC7A201C2BF9DC00829368 /* WXListComponent.h in Headers */,
				74FD6E041C7C0E9600DBEB6D /* WXScrollerProtocol.h in Headers */,
				77D161201C02DDB40010B15B /* WXSDKEngine.h in Headers */,
				745ED2DA1C5F2C7E002DB5A8 /* WXView.h in Headers */,
				59D3CA411CF9ED57008835DC /* Layout.h in Headers */,
				2AE5B7521CAB7DBD0082FDDB /* WXAComponent.h in Headers */,
				77D1614F1C02E3880010B15B /* WXUtility.h in Headers */,
				743933B41C7ED9AA00773BB7 /* WXSimulatorShortcutManager.h in Headers */,
				74862F811E03A24500B7A041 /* WXComponentMethod.h in Headers */,
				74915F471C8EB02B00BEBCC0 /* WXAssert.h in Headers */,
				2A8E658A1C7C7AA20025C7B7 /* WXVideoComponent.h in Headers */,
				59A5961C1CB630F10012CD52 /* WXComponent+Navigation.h in Headers */,
				775BEE6E1C1BD8F4008D1629 /* WXImgLoaderProtocol.h in Headers */,
				7410811F1CED585A001BC6E5 /* WXComponentManager.h in Headers */,
				1D3000F11D40B9AC004F3B4F /* WXClipboardModule.h in Headers */,
				59A583081CF5B2FD0081FD3E /* WXNavigationDefaultImpl.h in Headers */,
				775BEE4E1C16F993008D1629 /* WXDefine.h in Headers */,
				59597F981D2A041700EE9317 /* WXDebugLoggerBridge.h in Headers */,
				77D161241C02DDD10010B15B /* WXSDKInstance.h in Headers */,
				DC6836E61EBB12B200AD2D84 /* WXConfigCenterProtocol.h in Headers */,
				DC7764941F3C2CA300B5727E /* WXRecyclerDragController.h in Headers */,
				74A4BAA61CB4F98300195969 /* WXStreamModule.h in Headers */,
				740451EA1E14BB26004157CB /* WXServiceFactory.h in Headers */,
				744BEA591D0520F300452B5D /* WXComponent+Layout.h in Headers */,
				74A4BA5B1CABBBD000195969 /* WXDebugTool.h in Headers */,
				2A837AB41CD9DE9200AEDF03 /* WXLoadingIndicator.h in Headers */,
				747A787C1D1BAAC900DED9D0 /* WXComponent+ViewManagement.h in Headers */,
				2AE5B7561CABA04E0082FDDB /* WXEventModuleProtocol.h in Headers */,
				C4C30DE91E1B833D00786B6C /* WXComponent+PseudoClassManagement.h in Headers */,
				591DD3321D23AD5800BE8709 /* WXErrorView.h in Headers */,
				DC0D2DD21F2EE3C100017E00 /* WXVoiceOverModule.h in Headers */,
				D362F94F1C83EDA20003F546 /* WXWebViewModule.h in Headers */,
				C4F012861E150307003378D0 /* WXWebSocketLoader.h in Headers */,
				C4E97D331F1EF46D00ABC314 /* WXTracingManager.h in Headers */,
				77D161381C02DE940010B15B /* WXBridgeManager.h in Headers */,
				C4D872251E5DDF7500E39BC1 /* WXBoxShadow.h in Headers */,
				042013AD1E66CD6A001FC79C /* WXValidateProtocol.h in Headers */,
				C4D872221E5DDEDA00E39BC1 /* WXInnerLayer.h in Headers */,
				2A919DA61E321F1F006EB6B5 /* WXBridgeMethod.h in Headers */,
				37B51EE41E97804D0040A743 /* WXCycleSliderComponent.h in Headers */,
				77D161281C02DE1A0010B15B /* WXSDKManager.h in Headers */,
				59CE27E81CC387DB000BE37A /* WXEmbedComponent.h in Headers */,
				74BB5FB91DFEE81A004FC3DF /* WXMetaModule.h in Headers */,
				DCA0EF641D6EED6F00CB18B9 /* WXGlobalEventModule.h in Headers */,
				2A837AB21CD9DE9200AEDF03 /* WXLoadingComponent.h in Headers */,
				DCA446271EFA5DAF00D0CFA8 /* WeexSDK.h in Headers */,
				C42E8F9B1F39DF07001EBE9D /* WXTracingProtocol.h in Headers */,
				7423899F1C32733800D748CA /* WXType.h in Headers */,
				59A582FC1CF5B17B0081FD3E /* WXBridgeContext.h in Headers */,
				77D161621C02ED790010B15B /* WXLog.h in Headers */,
				77D1614B1C02E3790010B15B /* WXConvert.h in Headers */,
				59A596221CB6311F0012CD52 /* WXNavigatorModule.h in Headers */,
				C47B78CE1F2998EE001D3B0C /* WXExtendCallNativeManager.h in Headers */,
				745B2D6A1E5A8E1E0092D38A /* WXRecyclerComponent.h in Headers */,
				749DC27B1D40827B009E1C91 /* WXMonitor.h in Headers */,
				77E659DA1C07F594008B8775 /* WXDomModule.h in Headers */,
				74EF31AD1DE58BE200667A07 /* WXURLRewriteDefaultImpl.h in Headers */,
				744D61101E49979000B624B3 /* WXFooterComponent.h in Headers */,
				744D61141E4AF23E00B624B3 /* WXDiffUtil.h in Headers */,
				74862F791E02B88D00B7A041 /* JSValue+Weex.h in Headers */,
				2A1F57B71C75C6A600B58017 /* WXTextInputComponent.h in Headers */,
				C4F012791E1502A6003378D0 /* SRWebSocket+Weex.h in Headers */,
				74A4BA9A1CB3BAA100195969 /* WXThreadSafeMutableDictionary.h in Headers */,
				74A4BA9E1CB3C0A100195969 /* WXHandlerFactory.h in Headers */,
				741DFE021DDD7D18009B020F /* WXRoundedRect.h in Headers */,
				7423899B1C3174EB00D748CA /* WXWeakObjectWrapper.h in Headers */,
				59A596191CB630E50012CD52 /* WXNavigationProtocol.h in Headers */,
				59A5962F1CB632050012CD52 /* WXBaseViewController.h in Headers */,
				74AD99841D5B0E59008F0336 /* WXPolyfillSet.h in Headers */,
				74A4BA961CB365D100195969 /* WXAppConfiguration.h in Headers */,
				7461F8921CFB373100F62D44 /* WXLayer.h in Headers */,
				594C28931CF9E61A009793A4 /* WXAnimationModule.h in Headers */,
				745B2D701E5A8E1E0092D38A /* WXSectionDataController.h in Headers */,
				745B2D6E1E5A8E1E0092D38A /* WXRecyclerUpdateController.h in Headers */,
				D3FC0DF71C508B2A002B9E31 /* WXTimerModule.h in Headers */,
				D312CE3B1C730DEB00046D68 /* WXWebComponent.h in Headers */,
				741081261CEDB4EC001BC6E5 /* WXComponent_internal.h in Headers */,
				77E65A191C155F25008B8775 /* WXScrollerComponent.h in Headers */,
				C4E375381E5FCBD3009B2D9C /* WXComponent+BoxShadow.h in Headers */,
				742AD7311DF98C45007DC46C /* WXResourceRequestHandlerDefaultImpl.h in Headers */,
				C4F0127D1E1502A6003378D0 /* WXWebSocketHandler.h in Headers */,
				DC03ADBA1D508719003F76E7 /* WXTextAreaComponent.h in Headers */,
				2AC750241C7565690041D390 /* WXIndicatorComponent.h in Headers */,
				DCAB35FE1D658EB700C0EA70 /* WXRuleManager.h in Headers */,
				748B25181C44A6F9005D491E /* WXSDKInstance_private.h in Headers */,
				74862F7D1E03A0F300B7A041 /* WXModuleMethod.h in Headers */,
				742AD7331DF98C45007DC46C /* WXResourceResponse.h in Headers */,
				77E65A0D1C155E99008B8775 /* WXDivComponent.h in Headers */,
				C41E1A971DC1FD15009C7F90 /* WXDatePickerManager.h in Headers */,
				333D9A271F41507A007CED39 /* WXTransition.h in Headers */,
				C4F0127B1E1502A6003378D0 /* WXWebSocketDefaultImpl.h in Headers */,
				7461F8901CFB373100F62D44 /* WXDisplayQueue.h in Headers */,
				DCC77C141D770AE300CE7288 /* WXSliderNeighborComponent.h in Headers */,
				747DF6821E31AEE4005C53A8 /* WXLength.h in Headers */,
				77E659F11C0C3612008B8775 /* WXModuleFactory.h in Headers */,
				77D161431C02DEE40010B15B /* WXBridgeProtocol.h in Headers */,
				59A582D41CF481110081FD3E /* WXAppMonitorProtocol.h in Headers */,
				2A44AB111C1AD5B00067A7EA /* WXSliderComponent.h in Headers */,
				2A837AB61CD9DE9200AEDF03 /* WXRefreshComponent.h in Headers */,
				C43C03E81EC8ACA40044C7FF /* WXPrerenderManager.h in Headers */,
				74B232D21D2A2BA4006322EA /* WXLayoutDefine.h in Headers */,
				C4B834281DE69B09007AD27E /* WXPickerModule.h in Headers */,
				59A596311CB632050012CD52 /* WXRootViewController.h in Headers */,
				DCF087611DCAE161005CD6EB /* WXInvocationConfig.h in Headers */,
				742AD7301DF98C45007DC46C /* WXResourceRequestHandler.h in Headers */,
				77E65A151C155EB5008B8775 /* WXTextComponent.h in Headers */,
				C4B3D6D41E6954300013F38D /* WXEditComponent.h in Headers */,
				74CC7A1C1C2BC5F800829368 /* WXCellComponent.h in Headers */,
				74896F301D1AC79400D1D593 /* NSObject+WXSwizzle.h in Headers */,
				DCF343671E49CAEE00A2FB34 /* WXJSExceptionInfo.h in Headers */,
				C4F012821E1502E9003378D0 /* WXWebSocketModule.h in Headers */,
				74EF31AA1DE58AE600667A07 /* WXURLRewriteProtocol.h in Headers */,
				59A596241CB6311F0012CD52 /* WXStorageModule.h in Headers */,
				74A4BA851CAD453400195969 /* WXNetworkProtocol.h in Headers */,
				7461F8A81CFC33A800F62D44 /* WXThreadSafeMutableArray.h in Headers */,
				D33451081D3E19480083598A /* WXCanvasComponent.h in Headers */,
				74B8BEFE1DC47B72004A6027 /* WXRootView.h in Headers */,
				77E65A111C155EA8008B8775 /* WXImageComponent.h in Headers */,
				745B2D6C1E5A8E1E0092D38A /* WXRecyclerDataController.h in Headers */,
				745B2D681E5A8E1E0092D38A /* WXMultiColumnLayout.h in Headers */,
				2A60CE9C1C91733E00857B9F /* WXSwitchComponent.h in Headers */,
				DCDFED011E68238F00C228D7 /* WXJSExceptionProtocol.h in Headers */,
				2A4445BF1CA8FD56009E7C6D /* WXTextComponentProtocol.h in Headers */,
				746319021C60AFC100EFEBD4 /* WXThreadSafeCounter.h in Headers */,
				744D610C1E49978200B624B3 /* WXHeaderComponent.h in Headers */,
				77D1613C1C02DEA60010B15B /* WXJSCoreBridge.h in Headers */,
				74D205201E091B8000128F44 /* WXCallJSMethod.h in Headers */,
				741DFE061DDD9B30009B020F /* UIBezierPath+Weex.h in Headers */,
				2AAFC1B61C48DFF70026D2FE /* WXSDKError.h in Headers */,
				742AD72E1DF98C45007DC46C /* WXResourceRequest.h in Headers */,
				D317338C1C57257000BB7539 /* WXTransform.h in Headers */,
				77D161301C02DE4E0010B15B /* WXComponent.h in Headers */,
				2AFEB17B1C747139000507FA /* WXInstanceWrap.h in Headers */,
				744BEA551D05178F00452B5D /* WXComponent+Display.h in Headers */,
				741081231CED6756001BC6E5 /* WXComponentFactory.h in Headers */,
				59D3CA4A1CFC3CE1008835DC /* NSTimer+Weex.h in Headers */,
				C4424E5B1F24DA3D009F52E2 /* WXExtendCallNativeProtocol.h in Headers */,
				D334510C1D3E19B80083598A /* WXCanvasModule.h in Headers */,
				742AD73A1DF98C8B007DC46C /* WXResourceLoader.h in Headers */,
				746319291C71B92600EFEBD4 /* WXModalUIModule.h in Headers */,
			);
			runOnlyForDeploymentPostprocessing = 0;
		};
		DCA445221EFA555400D0CFA8 /* Headers */ = {
			isa = PBXHeadersBuildPhase;
			buildActionMask = 2147483647;
			files = (
				DCA445D21EFA594600D0CFA8 /* WXComponent+Display.h in Headers */,
				DCA445A81EFA572B00D0CFA8 /* WXResourceResponse.h in Headers */,
				DCA445BC1EFA57B000D0CFA8 /* WXConvert.h in Headers */,
				DCA445C11EFA57D000D0CFA8 /* WXBridgeManager.h in Headers */,
				DCA445A31EFA570800D0CFA8 /* WXSDKManager.h in Headers */,
				DCA445BE1EFA57BB00D0CFA8 /* WXComponentManager.h in Headers */,
				DCA4459E1EFA56E500D0CFA8 /* WXUtility.h in Headers */,
				DCA445B91EFA579D00D0CFA8 /* WXErrorView.h in Headers */,
				DCA445A01EFA56F400D0CFA8 /* WXType.h in Headers */,
				DCA445B21EFA576D00D0CFA8 /* WXListComponent.h in Headers */,
				333D9A281F41507A007CED39 /* WXTransition.h in Headers */,
				DCA445A51EFA571600D0CFA8 /* WXSDKError.h in Headers */,
				DCA445AD1EFA575100D0CFA8 /* WXNavigationProtocol.h in Headers */,
				C42E8FAF1F3C7C4B001EBE9D /* WXRecyclerDragController.h in Headers */,
				DCA445B01EFA576200D0CFA8 /* WXModalUIModule.h in Headers */,
				DCA445A61EFA571E00D0CFA8 /* WXSDKEngine.h in Headers */,
				DCA445AA1EFA573900D0CFA8 /* WXResourceRequest.h in Headers */,
				DCA445C61EFA57EE00D0CFA8 /* NSObject+WXSwizzle.h in Headers */,
				DCA445B41EFA577F00D0CFA8 /* WXJSExceptionProtocol.h in Headers */,
				DCA445B51EFA578400D0CFA8 /* WXJSExceptionInfo.h in Headers */,
				DCA445B61EFA578B00D0CFA8 /* WXIndicatorComponent.h in Headers */,
				DCA445BF1EFA57C300D0CFA8 /* WXComponent.h in Headers */,
				DCA445A71EFA572300D0CFA8 /* WXRootViewController.h in Headers */,
				DCA445C01EFA57C900D0CFA8 /* WXBridgeProtocol.h in Headers */,
				DCA445AC1EFA574A00D0CFA8 /* WXNetworkProtocol.h in Headers */,
				DCA445C31EFA57DC00D0CFA8 /* WXAppMonitorProtocol.h in Headers */,
				DCA445AF1EFA575D00D0CFA8 /* WXModuleProtocol.h in Headers */,
				DCA445B31EFA577300D0CFA8 /* WXLayoutDefine.h in Headers */,
				DCA4459F1EFA56EC00D0CFA8 /* WXURLRewriteProtocol.h in Headers */,
				DCA445A21EFA570100D0CFA8 /* WXScrollerComponent.h in Headers */,
				DCA445C71EFA57F300D0CFA8 /* Layout.h in Headers */,
				DCA445B71EFA579200D0CFA8 /* WXImgLoaderProtocol.h in Headers */,
				DCA445C21EFA57D700D0CFA8 /* WXBaseViewController.h in Headers */,
				DCA445AB1EFA574100D0CFA8 /* WXPrerenderManager.h in Headers */,
				DCA445BB1EFA57AA00D0CFA8 /* WXDebugTool.h in Headers */,
				DCA445A91EFA573200D0CFA8 /* WXResourceRequestHandler.h in Headers */,
				DCA445C41EFA57E300D0CFA8 /* WXAppConfiguration.h in Headers */,
				DCA445BA1EFA57A200D0CFA8 /* WXDefine.h in Headers */,
				DCA445A41EFA570E00D0CFA8 /* WXSDKInstance.h in Headers */,
				DCA445C51EFA57E800D0CFA8 /* WXAComponent.h in Headers */,
				DCA445B11EFA576800D0CFA8 /* WXLog.h in Headers */,
				DCA4459D1EFA56DB00D0CFA8 /* WXValidateProtocol.h in Headers */,
				DCA445B81EFA579800D0CFA8 /* WXEventModuleProtocol.h in Headers */,
				DCA445AE1EFA575700D0CFA8 /* WXMonitor.h in Headers */,
				DCA445BD1EFA57B500D0CFA8 /* WXConfigCenterProtocol.h in Headers */,
				DCA445A11EFA56FA00D0CFA8 /* WXScrollerProtocol.h in Headers */,
				DCA445DE1EFA59B800D0CFA8 /* WXSectionDataController.h in Headers */,
				DCA445F01EFA5A1D00D0CFA8 /* WXComponent_internal.h in Headers */,
				DCA445ED1EFA5A1200D0CFA8 /* WXTransform.h in Headers */,
				DCA445CD1EFA592E00D0CFA8 /* WXComponent+Events.h in Headers */,
				DCA445EC1EFA5A0E00D0CFA8 /* WXTextAreaComponent.h in Headers */,
				DCA445D81EFA599400D0CFA8 /* WXRootView.h in Headers */,
				DCA446131EFA5A8C00D0CFA8 /* WXCallJSMethod.h in Headers */,
				DCA445E41EFA59DC00D0CFA8 /* WXVideoComponent.h in Headers */,
				DCA4460B1EFA5A7200D0CFA8 /* WXAssert.h in Headers */,
				DCA445F71EFA5A3100D0CFA8 /* WXPickerModule.h in Headers */,
				DCA445E71EFA59E900D0CFA8 /* WXTextComponent.h in Headers */,
				DCA445D01EFA593E00D0CFA8 /* WXDisplayQueue.h in Headers */,
				DCA445E91EFA59F900D0CFA8 /* WXSliderComponent.h in Headers */,
				DCA445E21EFA59D700D0CFA8 /* WXRefreshComponent.h in Headers */,
				DCA445E81EFA59EF00D0CFA8 /* WXCycleSliderComponent.h in Headers */,
				DCA4461F1EFA5AB100D0CFA8 /* WXRuleManager.h in Headers */,
				DCA445E31EFA59DA00D0CFA8 /* WXEmbedComponent.h in Headers */,
				DCA445DF1EFA59BC00D0CFA8 /* WXLoadingComponent.h in Headers */,
				C42E8FAD1F3C7C3F001EBE9D /* WXExtendCallNativeManager.h in Headers */,
				DCA445CB1EFA590600D0CFA8 /* WXComponent+Layout.h in Headers */,
				DCA4460F1EFA5A8100D0CFA8 /* WXDiffUtil.h in Headers */,
				DCA445F91EFA5A3700D0CFA8 /* WXClipboardModule.h in Headers */,
				DCA445FD1EFA5A4000D0CFA8 /* WXAnimationModule.h in Headers */,
				DCA446101EFA5A8500D0CFA8 /* WXBridgeMethod.h in Headers */,
				DCA446171EFA5A9900D0CFA8 /* WXPolyfillSet.h in Headers */,
				DCA446291EFA688B00D0CFA8 /* WeexSDK.h in Headers */,
				DC7764961F3C685600B5727E /* WXRecyclerDragController.h in Headers */,
				DCA446161EFA5A9600D0CFA8 /* WXJSCoreBridge.h in Headers */,
				DCA445F51EFA5A2A00D0CFA8 /* WXURLRewriteDefaultImpl.h in Headers */,
				DCA445CF1EFA593A00D0CFA8 /* WXInnerLayer.h in Headers */,
				DCA446041EFA5A5500D0CFA8 /* WXMetaModule.h in Headers */,
				DCA445FC1EFA5A3E00D0CFA8 /* WXStreamModule.h in Headers */,
				DCA446091EFA5A6D00D0CFA8 /* WXThreadSafeCounter.h in Headers */,
				DCA445F11EFA5A2000D0CFA8 /* WXCanvasComponent.h in Headers */,
				DCA445D51EFA598200D0CFA8 /* WXComponent+PseudoClassManagement.h in Headers */,
				DCA4460E1EFA5A7E00D0CFA8 /* WXLength.h in Headers */,
				DCA445FA1EFA5A3A00D0CFA8 /* WXNavigatorModule.h in Headers */,
				DCA446081EFA5A6A00D0CFA8 /* NSArray+Weex.h in Headers */,
				DCA445F21EFA5A2300D0CFA8 /* WXHeaderComponent.h in Headers */,
				DCA445DD1EFA59B300D0CFA8 /* WXRecyclerUpdateController.h in Headers */,
				DCA4461E1EFA5AAF00D0CFA8 /* WXComponentFactory.h in Headers */,
				DCA445F41EFA5A2800D0CFA8 /* WXNavigationDefaultImpl.h in Headers */,
				DCA445E51EFA59E100D0CFA8 /* WXDivComponent.h in Headers */,
				DCA446211EFA5ABA00D0CFA8 /* WXSDKInstance_private.h in Headers */,
				DCA4461D1EFA5AAA00D0CFA8 /* WXHandlerFactory.h in Headers */,
				DC0D2DD51F2EE3FC00017E00 /* WXVoiceOverModule.h in Headers */,
				DCA445EE1EFA5A1500D0CFA8 /* WXWebComponent.h in Headers */,
				DCA4460D1EFA5A7900D0CFA8 /* WXThreadSafeMutableArray.h in Headers */,
				DCA445DA1EFA59A600D0CFA8 /* WXMultiColumnLayout.h in Headers */,
				DCA445E01EFA59CD00D0CFA8 /* WXLoadingIndicator.h in Headers */,
				DCA445E61EFA59E500D0CFA8 /* WXImageComponent.h in Headers */,
				DCA4461B1EFA5AA200D0CFA8 /* WXDatePickerManager.h in Headers */,
				DCA445D71EFA598D00D0CFA8 /* WXComponent+ViewManagement.h in Headers */,
				DCA445DB1EFA59AA00D0CFA8 /* WXRecyclerComponent.h in Headers */,
				DCA445D31EFA594A00D0CFA8 /* WXRoundedRect.h in Headers */,
				DCA445EA1EFA5A0300D0CFA8 /* WXCellComponent.h in Headers */,
				DCA446201EFA5AB800D0CFA8 /* WXComponent+Navigation.h in Headers */,
				DCA445F81EFA5A3500D0CFA8 /* WXGlobalEventModule.h in Headers */,
				DCA446221EFA5AC400D0CFA8 /* WXResourceRequestHandlerDefaultImpl.h in Headers */,
				DCA446071EFA5A6500D0CFA8 /* WXWeakObjectWrapper.h in Headers */,
				DCA446111EFA5A8800D0CFA8 /* WXModuleMethod.h in Headers */,
				DCA446011EFA5A4B00D0CFA8 /* WXTimerModule.h in Headers */,
				DCA446001EFA5A4800D0CFA8 /* WXDomModule.h in Headers */,
				DCA446021EFA5A5000D0CFA8 /* WXWebViewModule.h in Headers */,
				C42E8FAA1F3C7AA1001EBE9D /* WXTracingProtocol.h in Headers */,
				DCA446181EFA5A9B00D0CFA8 /* JSValue+Weex.h in Headers */,
				DCA446061EFA5A5B00D0CFA8 /* NSTimer+Weex.h in Headers */,
				DCA445D61EFA598600D0CFA8 /* WXView.h in Headers */,
				DCA445FF1EFA5A4600D0CFA8 /* WXInstanceWrap.h in Headers */,
				C42E8FAB1F3C7C09001EBE9D /* WXExtendCallNativeProtocol.h in Headers */,
				DCA445F31EFA5A2500D0CFA8 /* WXFooterComponent.h in Headers */,
				DCA446151EFA5A9000D0CFA8 /* WXBridgeContext.h in Headers */,
				DCA4461A1EFA5AA000D0CFA8 /* WXInvocationConfig.h in Headers */,
				DCA445DC1EFA59AD00D0CFA8 /* WXRecyclerDataController.h in Headers */,
				DCA446191EFA5A9E00D0CFA8 /* WXServiceFactory.h in Headers */,
				DCA446121EFA5A8A00D0CFA8 /* WXComponentMethod.h in Headers */,
				DCA445D41EFA594E00D0CFA8 /* UIBezierPath+Weex.h in Headers */,
				DCA446031EFA5A5200D0CFA8 /* WXCanvasModule.h in Headers */,
				DCA445EF1EFA5A1800D0CFA8 /* WXSwitchComponent.h in Headers */,
				DCA445EB1EFA5A0B00D0CFA8 /* WXTextInputComponent.h in Headers */,
				DCA4460C1EFA5A7600D0CFA8 /* WXThreadSafeMutableDictionary.h in Headers */,
				DCA445CE1EFA593500D0CFA8 /* WXComponent+BoxShadow.h in Headers */,
				DCA4461C1EFA5AA600D0CFA8 /* WXModuleFactory.h in Headers */,
				DCA445D91EFA59A100D0CFA8 /* WXEditComponent.h in Headers */,
				DCA445FB1EFA5A3C00D0CFA8 /* WXStorageModule.h in Headers */,
				DCA446051EFA5A5800D0CFA8 /* WXBoxShadow.h in Headers */,
				DCEA54621F2B7DB4000ECB23 /* WXTracingManager.h in Headers */,
				DCA445D11EFA594200D0CFA8 /* WXLayer.h in Headers */,
				DCA4460A1EFA5A6F00D0CFA8 /* WXSimulatorShortcutManager.h in Headers */,
				DCA445E11EFA59D100D0CFA8 /* WXSliderNeighborComponent.h in Headers */,
				DCA445CC1EFA592800D0CFA8 /* WXResourceLoader.h in Headers */,
			);
			runOnlyForDeploymentPostprocessing = 0;
		};
/* End PBXHeadersBuildPhase section */

/* Begin PBXNativeTarget section */
		2A42AF841C23B33E00818EA6 /* WeexSDK_MTL */ = {
			isa = PBXNativeTarget;
			buildConfigurationList = 2A42AF8B1C23B33E00818EA6 /* Build configuration list for PBXNativeTarget "WeexSDK_MTL" */;
			buildPhases = (
				2A42AF811C23B33E00818EA6 /* Sources */,
				2A42AF821C23B33E00818EA6 /* Frameworks */,
				2A42AF831C23B33E00818EA6 /* Copy Files */,
				2A42AF8E1C23B35900818EA6 /* ShellScript */,
			);
			buildRules = (
			);
			dependencies = (
			);
			name = WeexSDK_MTL;
			productName = WeexSDK_MTL;
			productReference = 2A42AF851C23B33E00818EA6 /* libWeexSDK_MTL.a */;
			productType = "com.apple.product-type.library.static";
		};
		74C8963C1D2AC2210043B82A /* WeexSDKTests */ = {
			isa = PBXNativeTarget;
			buildConfigurationList = 74C896451D2AC2210043B82A /* Build configuration list for PBXNativeTarget "WeexSDKTests" */;
			buildPhases = (
				74C896391D2AC2210043B82A /* Sources */,
				74C8963A1D2AC2210043B82A /* Frameworks */,
				74C8963B1D2AC2210043B82A /* Resources */,
			);
			buildRules = (
			);
			dependencies = (
				74C896441D2AC2210043B82A /* PBXTargetDependency */,
			);
			name = WeexSDKTests;
			productName = WeexSDKTests;
			productReference = 74C8963D1D2AC2210043B82A /* WeexSDKTests.xctest */;
			productType = "com.apple.product-type.bundle.unit-test";
		};
		77D160FC1C02DBE70010B15B /* WeexSDK */ = {
			isa = PBXNativeTarget;
			buildConfigurationList = 77D161111C02DBE70010B15B /* Build configuration list for PBXNativeTarget "WeexSDK" */;
			buildPhases = (
				59D3CA601D003832008835DC /* Generate WeexSDK.h */,
				77D160F81C02DBE70010B15B /* Sources */,
				77D160F91C02DBE70010B15B /* Frameworks */,
				77D160FA1C02DBE70010B15B /* Headers */,
				77D160FB1C02DBE70010B15B /* Resources */,
			);
			buildRules = (
			);
			dependencies = (
			);
			name = WeexSDK;
			productName = WeexSDK;
			productReference = 77D160FD1C02DBE70010B15B /* WeexSDK.framework */;
			productType = "com.apple.product-type.framework";
		};
		DCA445241EFA555400D0CFA8 /* WeexSDK-Dynamic */ = {
			isa = PBXNativeTarget;
			buildConfigurationList = DCA4452C1EFA555400D0CFA8 /* Build configuration list for PBXNativeTarget "WeexSDK-Dynamic" */;
			buildPhases = (
				DCA445201EFA555400D0CFA8 /* Sources */,
				DCA445C81EFA584000D0CFA8 /* Generate WeexSDK.h */,
				DCA445211EFA555400D0CFA8 /* Frameworks */,
				DCA445221EFA555400D0CFA8 /* Headers */,
				DCA445231EFA555400D0CFA8 /* Resources */,
			);
			buildRules = (
			);
			dependencies = (
			);
			name = "WeexSDK-Dynamic";
			productName = "WeexSDK-Dynamic";
			productReference = DCA445251EFA555400D0CFA8 /* WeexSDK.framework */;
			productType = "com.apple.product-type.framework";
		};
/* End PBXNativeTarget section */

/* Begin PBXProject section */
		77D160F41C02DBE70010B15B /* Project object */ = {
			isa = PBXProject;
			attributes = {
				LastUpgradeCheck = 0720;
				ORGANIZATIONNAME = taobao;
				TargetAttributes = {
					2A42AF841C23B33E00818EA6 = {
						CreatedOnToolsVersion = 7.1.1;
						DevelopmentTeam = "Xing Zhang";
					};
					74C8963C1D2AC2210043B82A = {
						CreatedOnToolsVersion = 8.0;
						DevelopmentTeamName = "Nanjing Taobao Software Co., Ltd.";
						ProvisioningStyle = Manual;
					};
					77D160FC1C02DBE70010B15B = {
						CreatedOnToolsVersion = 7.1.1;
					};
					DCA445241EFA555400D0CFA8 = {
						CreatedOnToolsVersion = 8.3.3;
						ProvisioningStyle = Automatic;
					};
				};
			};
			buildConfigurationList = 77D160F71C02DBE70010B15B /* Build configuration list for PBXProject "WeexSDK" */;
			compatibilityVersion = "Xcode 3.2";
			developmentRegion = English;
			hasScannedForEncodings = 0;
			knownRegions = (
				en,
			);
			mainGroup = 77D160F31C02DBE70010B15B;
			productRefGroup = 77D160FE1C02DBE70010B15B /* Products */;
			projectDirPath = "";
			projectRoot = "";
			targets = (
				77D160FC1C02DBE70010B15B /* WeexSDK */,
				DCA445241EFA555400D0CFA8 /* WeexSDK-Dynamic */,
				2A42AF841C23B33E00818EA6 /* WeexSDK_MTL */,
				74C8963C1D2AC2210043B82A /* WeexSDKTests */,
			);
		};
/* End PBXProject section */

/* Begin PBXResourcesBuildPhase section */
		74C8963B1D2AC2210043B82A /* Resources */ = {
			isa = PBXResourcesBuildPhase;
			buildActionMask = 2147483647;
			files = (
				74F7BFF51DC782EC004D0871 /* testRootView.js in Resources */,
				DC9F46871D61BA8C00A88239 /* wx_load_error@3x.png in Resources */,
			);
			runOnlyForDeploymentPostprocessing = 0;
		};
		77D160FB1C02DBE70010B15B /* Resources */ = {
			isa = PBXResourcesBuildPhase;
			buildActionMask = 2147483647;
			files = (
				DCF0CD9E1EAF3A6B0062CA8F /* native-bundle-main.js in Resources */,
				59AC02511D2A7E6E00355112 /* wx_load_error@3x.png in Resources */,
			);
			runOnlyForDeploymentPostprocessing = 0;
		};
		DCA445231EFA555400D0CFA8 /* Resources */ = {
			isa = PBXResourcesBuildPhase;
			buildActionMask = 2147483647;
			files = (
				DCA445C91EFA58CE00D0CFA8 /* native-bundle-main.js in Resources */,
				DCA445CA1EFA58CE00D0CFA8 /* wx_load_error@3x.png in Resources */,
			);
			runOnlyForDeploymentPostprocessing = 0;
		};
/* End PBXResourcesBuildPhase section */

/* Begin PBXShellScriptBuildPhase section */
		2A42AF8E1C23B35900818EA6 /* ShellScript */ = {
			isa = PBXShellScriptBuildPhase;
			buildActionMask = 2147483647;
			files = (
			);
			inputPaths = (
			);
			outputPaths = (
			);
			runOnlyForDeploymentPostprocessing = 0;
			shellPath = /bin/sh;
			shellScript = "# Sets the target folders and the final framework product.\n# 如果工程名称和Framework的Target名称不一样的话，要自定义FMKNAME\nFMK_NAME=${PROJECT_NAME}\n# Install dir will be the final output to the framework.\n# The following line create it in the root folder of the current project.\nINSTALL_DIR=${SRCROOT}/Products/${FMK_NAME}.framework\n# Working dir will be deleted after the framework creation.\nWRK_DIR=build\nDEVICE_DIR=${WRK_DIR}/Release-iphoneos/${FMK_NAME}.framework\nSIMULATOR_DIR=${WRK_DIR}/Release-iphonesimulator/${FMK_NAME}.framework\n# -configuration ${CONFIGURATION}\n# Clean and Building both architectures.\necho xcodebuild -configuration \"Release\" -target \"${FMK_NAME}\" -sdk iphoneos \"CODE_SIGN_IDENTITY=${CODE_SIGN_IDENTITY}\" clean build\nxcodebuild -configuration \"Release\" -target \"${FMK_NAME}\" -sdk iphoneos \"CODE_SIGN_IDENTITY=${CODE_SIGN_IDENTITY}\" clean build\nif [ \"$?\" != \"0\" ]; then\nexit 1\nfi\necho xcodebuild -configuration \"Release\" -target \"${FMK_NAME}\" -sdk iphonesimulator \"CODE_SIGN_IDENTITY=${CODE_SIGN_IDENTITY}\" clean build\nxcodebuild -configuration \"Release\" -target \"${FMK_NAME}\" -sdk iphonesimulator \"CODE_SIGN_IDENTITY=${CODE_SIGN_IDENTITY}\" clean build\nif [ \"$?\" != \"0\" ]; then\nexit 1\nfi\n# Cleaning the oldest.\nif [ -d \"${INSTALL_DIR}\" ]\nthen\nrm -rf \"${INSTALL_DIR}\"\nfi\nmkdir -p \"${INSTALL_DIR}\"\ncp -R \"${SIMULATOR_DIR}/\" \"${INSTALL_DIR}/\"\n# 移除签名资源和 Info.plist\nrm \"${INSTALL_DIR}/Info.plist\"\nrm -rf \"${INSTALL_DIR}/_CodeSignature\"\n# Uses the Lipo Tool to merge both binary files (i386 + armv6/armv7) into one Universal final product.\nlipo -create \"${DEVICE_DIR}/${FMK_NAME}\" \"${SIMULATOR_DIR}/${FMK_NAME}\" -output \"${INSTALL_DIR}/${FMK_NAME}\"\nrm -r \"${WRK_DIR}\"";
		};
		59D3CA601D003832008835DC /* Generate WeexSDK.h */ = {
			isa = PBXShellScriptBuildPhase;
			buildActionMask = 2147483647;
			files = (
			);
			inputPaths = (
			);
			name = "Generate WeexSDK.h";
			outputPaths = (
			);
			runOnlyForDeploymentPostprocessing = 0;
			shellPath = /bin/sh;
			shellScript = ". \"${PROJECT_DIR}/buildScripts.sh\"\n\ngenerateSDKHeader 'WeexSDK'";
		};
		DCA445C81EFA584000D0CFA8 /* Generate WeexSDK.h */ = {
			isa = PBXShellScriptBuildPhase;
			buildActionMask = 2147483647;
			files = (
			);
			inputPaths = (
			);
			name = "Generate WeexSDK.h";
			outputPaths = (
				"$(PROJECT_DIR)/myfile",
			);
			runOnlyForDeploymentPostprocessing = 0;
			shellPath = /bin/sh;
			shellScript = ". \"${PROJECT_DIR}/buildScripts.sh\"\n\ngenerateSDKHeader 'WeexSDK'";
		};
/* End PBXShellScriptBuildPhase section */

/* Begin PBXSourcesBuildPhase section */
		2A42AF811C23B33E00818EA6 /* Sources */ = {
			isa = PBXSourcesBuildPhase;
			buildActionMask = 2147483647;
			files = (
				2A42AF8A1C23B33E00818EA6 /* WeexSDK_MTL.m in Sources */,
			);
			runOnlyForDeploymentPostprocessing = 0;
		};
		74C896391D2AC2210043B82A /* Sources */ = {
			isa = PBXSourcesBuildPhase;
			buildActionMask = 2147483647;
			files = (
				5996BD701D49EC0600C0FEA6 /* WXInstanceWrapTests.m in Sources */,
				5996BD751D4D8A0E00C0FEA6 /* WXSDKEngineTests.m in Sources */,
				596FDD691D3F9EFF0082CD5B /* TestSupportUtils.m in Sources */,
				DC9F46831D61AC8800A88239 /* WXStreamModuleTests.m in Sources */,
				1C1A2BED1D91172800539AA1 /* WXConvertTests.m in Sources */,
				74EF31C31DE6935600667A07 /* WXURLRewriteTests.m in Sources */,
				740938EC1D3D075700DBB801 /* SRWebSocket.m in Sources */,
				740938F31D3D0D9300DBB801 /* WXComponentTests.m in Sources */,
				596FDD661D3F52700082CD5B /* WXAnimationModuleTests.m in Sources */,
				591324A31D49B7F1004E89ED /* WXTimerModuleTests.m in Sources */,
				597334B31D4DE1A600988789 /* WXBridgeMethodTests.m in Sources */,
				74B8BF011DC49AFE004A6027 /* WXRootViewTests.m in Sources */,
				597334B11D4D9E7F00988789 /* WXSDKManagerTests.m in Sources */,
				74C896401D2AC2210043B82A /* WeexSDKTests.m in Sources */,
				598805AD1D52D8C800EDED2C /* WXStorageTests.m in Sources */,
				C401945E1E344E8300D19C31 /* WXFloatCompareTests.m in Sources */,
			);
			runOnlyForDeploymentPostprocessing = 0;
		};
		77D160F81C02DBE70010B15B /* Sources */ = {
			isa = PBXSourcesBuildPhase;
			buildActionMask = 2147483647;
			files = (
				77D161291C02DE1A0010B15B /* WXSDKManager.m in Sources */,
				7461F8911CFB373100F62D44 /* WXDisplayQueue.m in Sources */,
				74896F311D1AC79400D1D593 /* NSObject+WXSwizzle.m in Sources */,
				746986A01C4E2C010054A57E /* NSArray+Weex.m in Sources */,
				74B8BEFF1DC47B72004A6027 /* WXRootView.m in Sources */,
				742AD7321DF98C45007DC46C /* WXResourceRequestHandlerDefaultImpl.m in Sources */,
				747DF6831E31AEE4005C53A8 /* WXLength.m in Sources */,
				C4F0127C1E1502A6003378D0 /* WXWebSocketDefaultImpl.m in Sources */,
				77E65A0E1C155E99008B8775 /* WXDivComponent.m in Sources */,
				2A60CE9D1C91733E00857B9F /* WXSwitchComponent.m in Sources */,
				744D61111E49979000B624B3 /* WXFooterComponent.m in Sources */,
				745B2D6F1E5A8E1E0092D38A /* WXRecyclerUpdateController.m in Sources */,
				745B2D6B1E5A8E1E0092D38A /* WXRecyclerComponent.m in Sources */,
				DC0D2DD31F2EE3C100017E00 /* WXVoiceOverModule.m in Sources */,
				2A837AB71CD9DE9200AEDF03 /* WXRefreshComponent.m in Sources */,
				74A4BA9B1CB3BAA100195969 /* WXThreadSafeMutableDictionary.m in Sources */,
				77E65A1A1C155F25008B8775 /* WXScrollerComponent.m in Sources */,
				747A787D1D1BAAC900DED9D0 /* WXComponent+ViewManagement.m in Sources */,
				C4E375371E5FCBD3009B2D9C /* WXComponent+BoxShadow.m in Sources */,
				C43C03E91EC8ACA40044C7FF /* WXPrerenderManager.m in Sources */,
				2A837AB51CD9DE9200AEDF03 /* WXLoadingIndicator.m in Sources */,
				C4F012831E1502E9003378D0 /* WXWebSocketModule.m in Sources */,
				59D3CA401CF9ED57008835DC /* Layout.c in Sources */,
				DCF087621DCAE161005CD6EB /* WXInvocationConfig.m in Sources */,
				C47B78CF1F2998EE001D3B0C /* WXExtendCallNativeManager.m in Sources */,
				77D161311C02DE4E0010B15B /* WXComponent.m in Sources */,
				74862F7A1E02B88D00B7A041 /* JSValue+Weex.m in Sources */,
				740451EB1E14BB26004157CB /* WXServiceFactory.m in Sources */,
				77E659DB1C07F594008B8775 /* WXDomModule.m in Sources */,
				D3FC0DF81C508B2A002B9E31 /* WXTimerModule.m in Sources */,
				594C28921CF9E61A009793A4 /* WXAnimationModule.m in Sources */,
				59A5961D1CB630F10012CD52 /* WXComponent+Navigation.m in Sources */,
				77D161631C02ED790010B15B /* WXLog.m in Sources */,
				744BEA5A1D0520F300452B5D /* WXComponent+Layout.m in Sources */,
				59A582FD1CF5B17B0081FD3E /* WXBridgeContext.m in Sources */,
				743933B51C7ED9AA00773BB7 /* WXSimulatorShortcutManager.m in Sources */,
				74BB5FBA1DFEE81A004FC3DF /* WXMetaModule.m in Sources */,
				741081201CED585A001BC6E5 /* WXComponentManager.m in Sources */,
				1D3000F21D40B9AC004F3B4F /* WXClipboardModule.m in Sources */,
				741DFE071DDD9B30009B020F /* UIBezierPath+Weex.m in Sources */,
				D312CE3C1C730DEB00046D68 /* WXWebComponent.m in Sources */,
				74AD99851D5B0E59008F0336 /* WXPolyfillSet.m in Sources */,
				D317338D1C57257000BB7539 /* WXTransform.m in Sources */,
				7461F8A91CFC33A800F62D44 /* WXThreadSafeMutableArray.m in Sources */,
				745B2D6D1E5A8E1E0092D38A /* WXRecyclerDataController.m in Sources */,
				2AC750251C7565690041D390 /* WXIndicatorComponent.m in Sources */,
				591DD3311D23AD5800BE8709 /* WXErrorView.m in Sources */,
				59D3CA4B1CFC3CE1008835DC /* NSTimer+Weex.m in Sources */,
				59A596321CB632050012CD52 /* WXRootViewController.m in Sources */,
				DCC77C131D770AE300CE7288 /* WXSliderNeighborComponent.m in Sources */,
				2A8E658B1C7C7AA20025C7B7 /* WXVideoComponent.m in Sources */,
				74862F7E1E03A0F300B7A041 /* WXModuleMethod.m in Sources */,
				742AD7341DF98C45007DC46C /* WXResourceResponse.m in Sources */,
				77E65A161C155EB5008B8775 /* WXTextComponent.m in Sources */,
				C4D872261E5DDF7500E39BC1 /* WXBoxShadow.m in Sources */,
				746319031C60AFC100EFEBD4 /* WXThreadSafeCounter.m in Sources */,
				74A4BAA71CB4F98300195969 /* WXStreamModule.m in Sources */,
				744D610D1E49978200B624B3 /* WXHeaderComponent.m in Sources */,
				59597F991D2A041700EE9317 /* WXDebugLoggerBridge.m in Sources */,
				77E659F21C0C3612008B8775 /* WXModuleFactory.m in Sources */,
				DCF343681E49CAEE00A2FB34 /* WXJSExceptionInfo.m in Sources */,
				59CE27E91CC387DB000BE37A /* WXEmbedComponent.m in Sources */,
				DCA0EF651D6EED6F00CB18B9 /* WXGlobalEventModule.m in Sources */,
				2A919DA71E321F1F006EB6B5 /* WXBridgeMethod.m in Sources */,
				DCAB35FF1D658EB700C0EA70 /* WXRuleManager.m in Sources */,
				77D161251C02DDD10010B15B /* WXSDKInstance.m in Sources */,
				DC7764931F3C2CA300B5727E /* WXRecyclerDragController.m in Sources */,
				744D61151E4AF23E00B624B3 /* WXDiffUtil.m in Sources */,
				74EF31AE1DE58BE200667A07 /* WXURLRewriteDefaultImpl.m in Sources */,
				C4B3D6D51E6954300013F38D /* WXEditComponent.m in Sources */,
				C4C30DE81E1B833D00786B6C /* WXComponent+PseudoClassManagement.m in Sources */,
				74915F481C8EB02B00BEBCC0 /* WXAssert.m in Sources */,
				59A596251CB6311F0012CD52 /* WXStorageModule.m in Sources */,
				2AFEB17C1C747139000507FA /* WXInstanceWrap.m in Sources */,
				74A4BA5C1CABBBD000195969 /* WXDebugTool.m in Sources */,
				742AD73B1DF98C8B007DC46C /* WXResourceLoader.m in Sources */,
				D334510D1D3E19B80083598A /* WXCanvasModule.m in Sources */,
				741081241CED6756001BC6E5 /* WXComponentFactory.m in Sources */,
				D362F9501C83EDA20003F546 /* WXWebViewModule.m in Sources */,
				745B2D711E5A8E1E0092D38A /* WXSectionDataController.m in Sources */,
				2A1F57B81C75C6A600B58017 /* WXTextInputComponent.m in Sources */,
				74CC7A1D1C2BC5F800829368 /* WXCellComponent.m in Sources */,
				74862F821E03A24500B7A041 /* WXComponentMethod.m in Sources */,
				77E65A121C155EA8008B8775 /* WXImageComponent.m in Sources */,
				2A837AB31CD9DE9200AEDF03 /* WXLoadingComponent.m in Sources */,
				2AE5B7531CAB7DBD0082FDDB /* WXAComponent.m in Sources */,
				333D9A291F41507A007CED39 /* WXTransition.m in Sources */,
				741DFE031DDD7D18009B020F /* WXRoundedRect.mm in Sources */,
				59A596301CB632050012CD52 /* WXBaseViewController.m in Sources */,
				74CC7A211C2BF9DC00829368 /* WXListComponent.m in Sources */,
				7423899C1C3174EB00D748CA /* WXWeakObjectWrapper.m in Sources */,
				744BEA561D05178F00452B5D /* WXComponent+Display.m in Sources */,
				7408C48F1CFB345D000BCCD0 /* WXComponent+Events.m in Sources */,
				C4F012871E150307003378D0 /* WXWebSocketLoader.m in Sources */,
				C4D872211E5DDEDA00E39BC1 /* WXInnerLayer.m in Sources */,
				745ED2DB1C5F2C7E002DB5A8 /* WXView.m in Sources */,
				DC03ADB91D508719003F76E7 /* WXTextAreaComponent.m in Sources */,
				59A596231CB6311F0012CD52 /* WXNavigatorModule.m in Sources */,
				37B51EE51E97804D0040A743 /* WXCycleSliderComponent.m in Sources */,
				77D161211C02DDB40010B15B /* WXSDKEngine.m in Sources */,
				D33451091D3E19480083598A /* WXCanvasComponent.m in Sources */,
				74A4BA971CB365D100195969 /* WXAppConfiguration.m in Sources */,
				59A583091CF5B2FD0081FD3E /* WXNavigationDefaultImpl.m in Sources */,
				7463192A1C71B92600EFEBD4 /* WXModalUIModule.m in Sources */,
				77D161501C02E3880010B15B /* WXUtility.m in Sources */,
				74A4BA9F1CB3C0A100195969 /* WXHandlerFactory.m in Sources */,
				C4E97D341F1EF46D00ABC314 /* WXTracingManager.m in Sources */,
				742AD72F1DF98C45007DC46C /* WXResourceRequest.m in Sources */,
				7461F8931CFB373100F62D44 /* WXLayer.m in Sources */,
				74D205211E091B8000128F44 /* WXCallJSMethod.m in Sources */,
				59D3CA471CFC3CC0008835DC /* WXSliderComponent.m in Sources */,
				77D1613D1C02DEA60010B15B /* WXJSCoreBridge.m in Sources */,
				C41E1A981DC1FD15009C7F90 /* WXDatePickerManager.m in Sources */,
				77D1614C1C02E3790010B15B /* WXConvert.m in Sources */,
				749DC27C1D40827B009E1C91 /* WXMonitor.m in Sources */,
				C4B834271DE69B09007AD27E /* WXPickerModule.m in Sources */,
				C4F0127A1E1502A6003378D0 /* SRWebSocket+Weex.m in Sources */,
				745B2D691E5A8E1E0092D38A /* WXMultiColumnLayout.m in Sources */,
				77D161391C02DE940010B15B /* WXBridgeManager.m in Sources */,
			);
			runOnlyForDeploymentPostprocessing = 0;
		};
		DCA445201EFA555400D0CFA8 /* Sources */ = {
			isa = PBXSourcesBuildPhase;
			buildActionMask = 2147483647;
			files = (
				DCA4452D1EFA55B300D0CFA8 /* WXComponent+Layout.m in Sources */,
				DCA4452F1EFA55B300D0CFA8 /* WXResourceLoader.m in Sources */,
				DCA445301EFA55B300D0CFA8 /* WXComponent+Events.m in Sources */,
				DCA445311EFA55B300D0CFA8 /* WXComponent+BoxShadow.m in Sources */,
				DCA445321EFA55B300D0CFA8 /* WXInnerLayer.m in Sources */,
				DCA445331EFA55B300D0CFA8 /* WXDisplayQueue.m in Sources */,
				DCA445341EFA55B300D0CFA8 /* WXLayer.m in Sources */,
				DCA445351EFA55B300D0CFA8 /* WXComponent+Display.m in Sources */,
				DCA445361EFA55B300D0CFA8 /* WXRoundedRect.mm in Sources */,
				DCA445371EFA55B300D0CFA8 /* UIBezierPath+Weex.m in Sources */,
				DCA445381EFA55B300D0CFA8 /* WXDebugTool.m in Sources */,
				DCA445391EFA55B300D0CFA8 /* WXComponent+PseudoClassManagement.m in Sources */,
				DCA4453A1EFA55B300D0CFA8 /* WXView.m in Sources */,
				DCA4453B1EFA55B300D0CFA8 /* WXErrorView.m in Sources */,
				DCA4453C1EFA55B300D0CFA8 /* WXComponent+ViewManagement.m in Sources */,
				DC7764951F3C685200B5727E /* WXRecyclerDragController.m in Sources */,
				DCA4453D1EFA55B300D0CFA8 /* WXRootView.m in Sources */,
				DCA4453E1EFA55B300D0CFA8 /* WXBaseViewController.m in Sources */,
				DCA4453F1EFA55B300D0CFA8 /* WXRootViewController.m in Sources */,
				DCA445401EFA55B300D0CFA8 /* WXEditComponent.m in Sources */,
				DCA445411EFA55B300D0CFA8 /* WXMultiColumnLayout.m in Sources */,
				DCA445421EFA55B300D0CFA8 /* WXRecyclerComponent.m in Sources */,
				DCA445431EFA55B300D0CFA8 /* WXRecyclerDataController.m in Sources */,
				DCA445441EFA55B300D0CFA8 /* WXRecyclerUpdateController.m in Sources */,
				DCA445451EFA55B300D0CFA8 /* WXSectionDataController.m in Sources */,
				DCA445461EFA55B300D0CFA8 /* WXLoadingComponent.m in Sources */,
				DCA445471EFA55B300D0CFA8 /* WXSliderNeighborComponent.m in Sources */,
				DCA445481EFA55B300D0CFA8 /* WXLoadingIndicator.m in Sources */,
				DCA445491EFA55B300D0CFA8 /* WXRefreshComponent.m in Sources */,
				DCA4454A1EFA55B300D0CFA8 /* WXEmbedComponent.m in Sources */,
				DCA4454B1EFA55B300D0CFA8 /* WXVideoComponent.m in Sources */,
				DCA4454C1EFA55B300D0CFA8 /* WXComponent.m in Sources */,
				DCA4454D1EFA55B300D0CFA8 /* WXDivComponent.m in Sources */,
				DCA4454E1EFA55B300D0CFA8 /* WXImageComponent.m in Sources */,
				DCA4454F1EFA55B300D0CFA8 /* WXTextComponent.m in Sources */,
				DCA445501EFA55B300D0CFA8 /* WXScrollerComponent.m in Sources */,
				DCA445511EFA55B300D0CFA8 /* WXCycleSliderComponent.m in Sources */,
				DCA445521EFA55B300D0CFA8 /* WXSliderComponent.m in Sources */,
				DC0D2DD41F2EE3F800017E00 /* WXVoiceOverModule.m in Sources */,
				DCA445531EFA55B300D0CFA8 /* WXCellComponent.m in Sources */,
				DCA445541EFA55B300D0CFA8 /* WXListComponent.m in Sources */,
				DCA445551EFA55B300D0CFA8 /* WXIndicatorComponent.m in Sources */,
				DCA445561EFA55B300D0CFA8 /* WXTextInputComponent.m in Sources */,
				DCA446281EFA611300D0CFA8 /* Layout.c in Sources */,
				DCA445571EFA55B300D0CFA8 /* WXTextAreaComponent.m in Sources */,
				DCA445581EFA55B300D0CFA8 /* WXTransform.m in Sources */,
				DCA445591EFA55B300D0CFA8 /* WXWebComponent.m in Sources */,
				DCA4455A1EFA55B300D0CFA8 /* WXSwitchComponent.m in Sources */,
				DCA4455B1EFA55B300D0CFA8 /* WXAComponent.m in Sources */,
				DCA4455C1EFA55B300D0CFA8 /* WXCanvasComponent.m in Sources */,
				DCA4455D1EFA55B300D0CFA8 /* WXHeaderComponent.m in Sources */,
				DCA4455E1EFA55B300D0CFA8 /* WXFooterComponent.m in Sources */,
				DCA4455F1EFA55B300D0CFA8 /* WXNavigationDefaultImpl.m in Sources */,
				DCA445601EFA55B300D0CFA8 /* WXURLRewriteDefaultImpl.m in Sources */,
				DCA445611EFA55B300D0CFA8 /* WXPrerenderManager.m in Sources */,
				DCA445631EFA55B300D0CFA8 /* WXPickerModule.m in Sources */,
				DCA445641EFA55B300D0CFA8 /* WXGlobalEventModule.m in Sources */,
				DCA445651EFA55B300D0CFA8 /* WXClipboardModule.m in Sources */,
				DCA445661EFA55B300D0CFA8 /* WXNavigatorModule.m in Sources */,
				DCA445671EFA55B300D0CFA8 /* WXStorageModule.m in Sources */,
				DCA445681EFA55B300D0CFA8 /* WXStreamModule.m in Sources */,
				C42E8FAC1F3C7C3B001EBE9D /* WXExtendCallNativeManager.m in Sources */,
				DCA445691EFA55B300D0CFA8 /* WXAnimationModule.m in Sources */,
				DCA4456B1EFA55B300D0CFA8 /* WXInstanceWrap.m in Sources */,
				DCA4456C1EFA55B300D0CFA8 /* WXDomModule.m in Sources */,
				DCA4456D1EFA55B300D0CFA8 /* WXTimerModule.m in Sources */,
				DCA4456E1EFA55B300D0CFA8 /* WXModalUIModule.m in Sources */,
				DCA4456F1EFA55B300D0CFA8 /* WXWebViewModule.m in Sources */,
				DCA445701EFA55B300D0CFA8 /* WXCanvasModule.m in Sources */,
				DCA445711EFA55B300D0CFA8 /* WXMetaModule.m in Sources */,
				DCA445721EFA55B300D0CFA8 /* WXBoxShadow.m in Sources */,
				DCA445731EFA55B300D0CFA8 /* NSTimer+Weex.m in Sources */,
				DCA445741EFA55B300D0CFA8 /* WXConvert.m in Sources */,
				DCA445751EFA55B300D0CFA8 /* WXUtility.m in Sources */,
				DCA445761EFA55B300D0CFA8 /* WXLog.m in Sources */,
				DCA445771EFA55B300D0CFA8 /* WXWeakObjectWrapper.m in Sources */,
				DCA445781EFA55B300D0CFA8 /* NSArray+Weex.m in Sources */,
				DCA445791EFA55B300D0CFA8 /* WXThreadSafeCounter.m in Sources */,
				DCA4457A1EFA55B300D0CFA8 /* WXSimulatorShortcutManager.m in Sources */,
				DCA4457B1EFA55B300D0CFA8 /* WXAssert.m in Sources */,
				DCA4457C1EFA55B300D0CFA8 /* WXAppConfiguration.m in Sources */,
				C42E8FAE1F3C7C49001EBE9D /* WXRecyclerDragController.m in Sources */,
				DCA4457D1EFA55B300D0CFA8 /* WXThreadSafeMutableDictionary.m in Sources */,
				DCA4457E1EFA55B300D0CFA8 /* WXThreadSafeMutableArray.m in Sources */,
				DCA4457F1EFA55B300D0CFA8 /* NSObject+WXSwizzle.m in Sources */,
				DCA445801EFA55B300D0CFA8 /* WXLength.m in Sources */,
				DCA445811EFA55B300D0CFA8 /* WXDiffUtil.m in Sources */,
				DCA445821EFA55B300D0CFA8 /* WXSDKEngine.m in Sources */,
				DCEA54631F2B7DBA000ECB23 /* WXTracingManager.m in Sources */,
				DCA445831EFA55B300D0CFA8 /* WXBridgeMethod.m in Sources */,
				DCA445841EFA55B300D0CFA8 /* WXModuleMethod.m in Sources */,
				DCA445851EFA55B300D0CFA8 /* WXComponentMethod.m in Sources */,
				DCA445861EFA55B300D0CFA8 /* WXCallJSMethod.m in Sources */,
				DCA445881EFA55B300D0CFA8 /* WXBridgeContext.m in Sources */,
				DCA445891EFA55B300D0CFA8 /* WXJSCoreBridge.m in Sources */,
				DCA4458A1EFA55B300D0CFA8 /* WXPolyfillSet.m in Sources */,
				333D9A2A1F41507A007CED39 /* WXTransition.m in Sources */,
				DCA4458B1EFA55B300D0CFA8 /* JSValue+Weex.m in Sources */,
				DCA4458C1EFA55B300D0CFA8 /* WXServiceFactory.m in Sources */,
				DCA4458D1EFA55B300D0CFA8 /* WXInvocationConfig.m in Sources */,
				DCA4458E1EFA55B300D0CFA8 /* WXDatePickerManager.m in Sources */,
				DCA4458F1EFA55B300D0CFA8 /* WXSDKManager.m in Sources */,
				DCA445901EFA55B300D0CFA8 /* WXBridgeManager.m in Sources */,
				DCA445911EFA55B300D0CFA8 /* WXModuleFactory.m in Sources */,
				DCA445921EFA55B300D0CFA8 /* WXHandlerFactory.m in Sources */,
				DCA445931EFA55B300D0CFA8 /* WXComponentManager.m in Sources */,
				DCA445941EFA55B300D0CFA8 /* WXComponentFactory.m in Sources */,
				DCA445951EFA55B300D0CFA8 /* WXRuleManager.m in Sources */,
				DCA445961EFA55B300D0CFA8 /* WXMonitor.m in Sources */,
				DCA445971EFA55B300D0CFA8 /* WXComponent+Navigation.m in Sources */,
				DCA445981EFA55B300D0CFA8 /* WXSDKInstance.m in Sources */,
				DCA445991EFA55B300D0CFA8 /* WXJSExceptionInfo.m in Sources */,
				DCA4459A1EFA55B300D0CFA8 /* WXResourceRequest.m in Sources */,
				DCA4459B1EFA55B300D0CFA8 /* WXResourceRequestHandlerDefaultImpl.m in Sources */,
				DCA4459C1EFA55B300D0CFA8 /* WXResourceResponse.m in Sources */,
			);
			runOnlyForDeploymentPostprocessing = 0;
		};
/* End PBXSourcesBuildPhase section */

/* Begin PBXTargetDependency section */
		74C896441D2AC2210043B82A /* PBXTargetDependency */ = {
			isa = PBXTargetDependency;
			target = 77D160FC1C02DBE70010B15B /* WeexSDK */;
			targetProxy = 74C896431D2AC2210043B82A /* PBXContainerItemProxy */;
		};
/* End PBXTargetDependency section */

/* Begin XCBuildConfiguration section */
		2A42AF8C1C23B33E00818EA6 /* Debug */ = {
			isa = XCBuildConfiguration;
			buildSettings = {
				CLANG_ENABLE_MODULES = NO;
				CODE_SIGN_IDENTITY = "iPhone Developer";
				DEBUG_INFORMATION_FORMAT = "dwarf-with-dsym";
				IPHONEOS_DEPLOYMENT_TARGET = 7.0;
				OTHER_LDFLAGS = "-ObjC";
				PRODUCT_NAME = "$(TARGET_NAME)";
				SKIP_INSTALL = YES;
			};
			name = Debug;
		};
		2A42AF8D1C23B33E00818EA6 /* Release */ = {
			isa = XCBuildConfiguration;
			buildSettings = {
				CLANG_ENABLE_MODULES = NO;
				CODE_SIGN_IDENTITY = "iPhone Developer";
				IPHONEOS_DEPLOYMENT_TARGET = 7.0;
				OTHER_LDFLAGS = "-ObjC";
				PRODUCT_NAME = "$(TARGET_NAME)";
				SKIP_INSTALL = YES;
			};
			name = Release;
		};
		74C896461D2AC2210043B82A /* Debug */ = {
			isa = XCBuildConfiguration;
			buildSettings = {
				CLANG_ALLOW_NON_MODULAR_INCLUDES_IN_FRAMEWORK_MODULES = NO;
				CLANG_ANALYZER_NONNULL = YES;
				CLANG_WARN_DOCUMENTATION_COMMENTS = YES;
				DEVELOPMENT_TEAM = "";
				HEADER_SEARCH_PATHS = (
					"$(inherited)",
					"$(PROJECT_DIR)/WeexSDK/Dependency",
					"$(PROJECT_DIR)/WeexSDKTests/Dependency",
				);
				INFOPLIST_FILE = WeexSDKTests/Info.plist;
				IPHONEOS_DEPLOYMENT_TARGET = 10.0;
				LD_RUNPATH_SEARCH_PATHS = "$(inherited) @executable_path/Frameworks @loader_path/Frameworks";
				LIBRARY_SEARCH_PATHS = (
					"$(inherited)",
					"$(PROJECT_DIR)/WeexSDKTests/dependency",
				);
				OTHER_LDFLAGS = "-ObjC";
				PRODUCT_BUNDLE_IDENTIFIER = com.taobao.weex.WeexSDKTests;
				PRODUCT_NAME = "$(TARGET_NAME)";
			};
			name = Debug;
		};
		74C896471D2AC2210043B82A /* Release */ = {
			isa = XCBuildConfiguration;
			buildSettings = {
				CLANG_ALLOW_NON_MODULAR_INCLUDES_IN_FRAMEWORK_MODULES = NO;
				CLANG_ANALYZER_NONNULL = YES;
				CLANG_WARN_DOCUMENTATION_COMMENTS = YES;
				DEVELOPMENT_TEAM = "";
				HEADER_SEARCH_PATHS = (
					"$(inherited)",
					"$(PROJECT_DIR)/WeexSDK/Dependency",
					"$(PROJECT_DIR)/WeexSDKTests/Dependency",
				);
				INFOPLIST_FILE = WeexSDKTests/Info.plist;
				IPHONEOS_DEPLOYMENT_TARGET = 10.0;
				LD_RUNPATH_SEARCH_PATHS = "$(inherited) @executable_path/Frameworks @loader_path/Frameworks";
				LIBRARY_SEARCH_PATHS = (
					"$(inherited)",
					"$(PROJECT_DIR)/WeexSDKTests/dependency",
				);
				OTHER_LDFLAGS = "-ObjC";
				PRODUCT_BUNDLE_IDENTIFIER = com.taobao.weex.WeexSDKTests;
				PRODUCT_NAME = "$(TARGET_NAME)";
			};
			name = Release;
		};
		77D1610F1C02DBE70010B15B /* Debug */ = {
			isa = XCBuildConfiguration;
			buildSettings = {
				ALWAYS_SEARCH_USER_PATHS = NO;
				CLANG_CXX_LANGUAGE_STANDARD = "gnu++0x";
				CLANG_CXX_LIBRARY = "libc++";
				CLANG_ENABLE_MODULES = YES;
				CLANG_ENABLE_OBJC_ARC = YES;
				CLANG_WARN_BOOL_CONVERSION = YES;
				CLANG_WARN_CONSTANT_CONVERSION = YES;
				CLANG_WARN_DIRECT_OBJC_ISA_USAGE = YES_ERROR;
				CLANG_WARN_EMPTY_BODY = YES;
				CLANG_WARN_ENUM_CONVERSION = YES;
				CLANG_WARN_INT_CONVERSION = YES;
				CLANG_WARN_OBJC_ROOT_CLASS = YES_ERROR;
				CLANG_WARN_UNREACHABLE_CODE = YES;
				CLANG_WARN__DUPLICATE_METHOD_MATCH = YES;
				"CODE_SIGN_IDENTITY[sdk=iphoneos*]" = "iPhone Developer";
				COPY_PHASE_STRIP = NO;
				CURRENT_PROJECT_VERSION = 1;
				DEBUG_INFORMATION_FORMAT = dwarf;
				ENABLE_STRICT_OBJC_MSGSEND = YES;
				ENABLE_TESTABILITY = YES;
				GCC_C_LANGUAGE_STANDARD = gnu99;
				GCC_DYNAMIC_NO_PIC = NO;
				GCC_NO_COMMON_BLOCKS = YES;
				GCC_OPTIMIZATION_LEVEL = 0;
				GCC_PREPROCESSOR_DEFINITIONS = (
					"DEBUG=1",
					"$(inherited)",
				);
				GCC_WARN_64_TO_32_BIT_CONVERSION = YES;
				GCC_WARN_ABOUT_RETURN_TYPE = YES_ERROR;
				GCC_WARN_UNDECLARED_SELECTOR = YES;
				GCC_WARN_UNINITIALIZED_AUTOS = YES_AGGRESSIVE;
				GCC_WARN_UNUSED_FUNCTION = YES;
				GCC_WARN_UNUSED_VARIABLE = YES;
				IPHONEOS_DEPLOYMENT_TARGET = 7.0;
				MTL_ENABLE_DEBUG_INFO = YES;
				ONLY_ACTIVE_ARCH = YES;
				OTHER_CFLAGS = "";
				PODS_ROOT = "";
				SDKROOT = iphoneos;
				TARGETED_DEVICE_FAMILY = "1,2";
				VALID_ARCHS = "arm64 armv7 x86_64 i386";
				VERSIONING_SYSTEM = "apple-generic";
				VERSION_INFO_PREFIX = "";
			};
			name = Debug;
		};
		77D161101C02DBE70010B15B /* Release */ = {
			isa = XCBuildConfiguration;
			buildSettings = {
				ALWAYS_SEARCH_USER_PATHS = NO;
				CLANG_CXX_LANGUAGE_STANDARD = "gnu++0x";
				CLANG_CXX_LIBRARY = "libc++";
				CLANG_ENABLE_MODULES = YES;
				CLANG_ENABLE_OBJC_ARC = YES;
				CLANG_WARN_BOOL_CONVERSION = YES;
				CLANG_WARN_CONSTANT_CONVERSION = YES;
				CLANG_WARN_DIRECT_OBJC_ISA_USAGE = YES_ERROR;
				CLANG_WARN_EMPTY_BODY = YES;
				CLANG_WARN_ENUM_CONVERSION = YES;
				CLANG_WARN_INT_CONVERSION = YES;
				CLANG_WARN_OBJC_ROOT_CLASS = YES_ERROR;
				CLANG_WARN_UNREACHABLE_CODE = YES;
				CLANG_WARN__DUPLICATE_METHOD_MATCH = YES;
				"CODE_SIGN_IDENTITY[sdk=iphoneos*]" = "iPhone Developer";
				COPY_PHASE_STRIP = NO;
				CURRENT_PROJECT_VERSION = 1;
				DEBUG_INFORMATION_FORMAT = "dwarf-with-dsym";
				ENABLE_NS_ASSERTIONS = NO;
				ENABLE_STRICT_OBJC_MSGSEND = YES;
				GCC_C_LANGUAGE_STANDARD = gnu99;
				GCC_NO_COMMON_BLOCKS = YES;
				GCC_WARN_64_TO_32_BIT_CONVERSION = YES;
				GCC_WARN_ABOUT_RETURN_TYPE = YES_ERROR;
				GCC_WARN_UNDECLARED_SELECTOR = YES;
				GCC_WARN_UNINITIALIZED_AUTOS = YES_AGGRESSIVE;
				GCC_WARN_UNUSED_FUNCTION = YES;
				GCC_WARN_UNUSED_VARIABLE = YES;
				IPHONEOS_DEPLOYMENT_TARGET = 7.0;
				MTL_ENABLE_DEBUG_INFO = NO;
				OTHER_CFLAGS = (
					"-fembed-bitcode",
					"-Wno-unused-command-line-argument",
				);
				OTHER_CPLUSPLUSFLAGS = "$(OTHER_CFLAGS)";
				PODS_ROOT = "";
				SDKROOT = iphoneos;
				TARGETED_DEVICE_FAMILY = "1,2";
				VALIDATE_PRODUCT = YES;
				VALID_ARCHS = "arm64 armv7 i386 x86_64";
				VERSIONING_SYSTEM = "apple-generic";
				VERSION_INFO_PREFIX = "";
			};
			name = Release;
		};
		77D161121C02DBE70010B15B /* Debug */ = {
			isa = XCBuildConfiguration;
			buildSettings = {
				CLANG_ALLOW_NON_MODULAR_INCLUDES_IN_FRAMEWORK_MODULES = NO;
				CLANG_ENABLE_MODULES = NO;
				CODE_SIGN_IDENTITY = "iPhone Developer";
				DEBUG_INFORMATION_FORMAT = "dwarf-with-dsym";
				DEFINES_MODULE = YES;
				DEVELOPMENT_TEAM = "";
				DYLIB_COMPATIBILITY_VERSION = 1;
				DYLIB_CURRENT_VERSION = 1;
				DYLIB_INSTALL_NAME_BASE = "@rpath";
				GCC_PREFIX_HEADER = "WeexSDK/Sources/Supporting Files/WeexSDK-Prefix.pch";
				GCC_PREPROCESSOR_DEFINITIONS = "$(inherited)";
				GCC_TREAT_WARNINGS_AS_ERRORS = YES;
				HEADER_SEARCH_PATHS = (
					"$(inherited)",
					"$(PROJECT_DIR)/WeexSDK/Dependency",
				);
				INFOPLIST_FILE = WeexSDK/Info.plist;
				INSTALL_PATH = "$(LOCAL_LIBRARY_DIR)/Frameworks";
				IPHONEOS_DEPLOYMENT_TARGET = 7.0;
				LD_RUNPATH_SEARCH_PATHS = "$(inherited) @executable_path/Frameworks @loader_path/Frameworks";
				MACH_O_TYPE = staticlib;
				OTHER_CFLAGS = (
					"$(inherited)",
					"-isystem",
					"-isystem",
				);
				OTHER_LDFLAGS = (
					"-ObjC",
					"-framework",
					"\"CFNetwork\"",
					"-framework",
					"\"Security\"",
				);
				PODS_ROOT = "";
				PRODUCT_BUNDLE_IDENTIFIER = com.taobao.WeexSDK;
				PRODUCT_NAME = "$(TARGET_NAME)";
				SKIP_INSTALL = YES;
				VALID_ARCHS = "arm64 armv7 x86_64 i386";
				WARNING_CFLAGS = "-Wno-documentation";
			};
			name = Debug;
		};
		77D161131C02DBE70010B15B /* Release */ = {
			isa = XCBuildConfiguration;
			buildSettings = {
				CLANG_ALLOW_NON_MODULAR_INCLUDES_IN_FRAMEWORK_MODULES = NO;
				CLANG_ENABLE_MODULES = NO;
				CODE_SIGN_IDENTITY = "iPhone Developer";
				DEFINES_MODULE = YES;
				DEVELOPMENT_TEAM = "";
				DYLIB_COMPATIBILITY_VERSION = 1;
				DYLIB_CURRENT_VERSION = 1;
				DYLIB_INSTALL_NAME_BASE = "@rpath";
				GCC_PREFIX_HEADER = "WeexSDK/Sources/Supporting Files/WeexSDK-Prefix.pch";
				GCC_PREPROCESSOR_DEFINITIONS = "$(inherited)";
				GCC_TREAT_WARNINGS_AS_ERRORS = YES;
				HEADER_SEARCH_PATHS = (
					"$(inherited)",
					"$(PROJECT_DIR)/WeexSDK/Dependency",
				);
				INFOPLIST_FILE = WeexSDK/Info.plist;
				INSTALL_PATH = "$(LOCAL_LIBRARY_DIR)/Frameworks";
				IPHONEOS_DEPLOYMENT_TARGET = 7.0;
				LD_RUNPATH_SEARCH_PATHS = "$(inherited) @executable_path/Frameworks @loader_path/Frameworks";
				MACH_O_TYPE = staticlib;
				OTHER_CFLAGS = (
					"$(inherited)",
					"-isystem",
					"-isystem",
				);
				OTHER_LDFLAGS = (
					"-ObjC",
					"-framework",
					"\"CFNetwork\"",
					"-framework",
					"\"Security\"",
				);
				PODS_ROOT = "";
				PRODUCT_BUNDLE_IDENTIFIER = com.taobao.WeexSDK;
				PRODUCT_NAME = "$(TARGET_NAME)";
				SKIP_INSTALL = YES;
				VALID_ARCHS = "arm64 armv7 x86_64 i386";
				WARNING_CFLAGS = "-Wno-documentation";
			};
			name = Release;
		};
		DCA4452A1EFA555400D0CFA8 /* Debug */ = {
			isa = XCBuildConfiguration;
			buildSettings = {
				CLANG_ANALYZER_NONNULL = YES;
				CLANG_ANALYZER_NUMBER_OBJECT_CONVERSION = YES_AGGRESSIVE;
				CLANG_WARN_DOCUMENTATION_COMMENTS = YES;
				CLANG_WARN_INFINITE_RECURSION = YES;
				CLANG_WARN_SUSPICIOUS_MOVE = YES;
				CODE_SIGN_IDENTITY = "";
				DEFINES_MODULE = YES;
				DYLIB_COMPATIBILITY_VERSION = 1;
				DYLIB_CURRENT_VERSION = 1;
				DYLIB_INSTALL_NAME_BASE = "@rpath";
				INFOPLIST_FILE = "WeexSDK-Dynamic/Info.plist";
				INSTALL_PATH = "$(LOCAL_LIBRARY_DIR)/Frameworks";
				IPHONEOS_DEPLOYMENT_TARGET = 8.0;
				LD_RUNPATH_SEARCH_PATHS = "$(inherited) @executable_path/Frameworks @loader_path/Frameworks";
				PRODUCT_BUNDLE_IDENTIFIER = "com.taobao.WeexSDK-Dynamic";
				PRODUCT_NAME = WeexSDK;
				SKIP_INSTALL = YES;
			};
			name = Debug;
		};
		DCA4452B1EFA555400D0CFA8 /* Release */ = {
			isa = XCBuildConfiguration;
			buildSettings = {
				CLANG_ANALYZER_NONNULL = YES;
				CLANG_ANALYZER_NUMBER_OBJECT_CONVERSION = YES_AGGRESSIVE;
				CLANG_WARN_DOCUMENTATION_COMMENTS = YES;
				CLANG_WARN_INFINITE_RECURSION = YES;
				CLANG_WARN_SUSPICIOUS_MOVE = YES;
				CODE_SIGN_IDENTITY = "";
				DEFINES_MODULE = YES;
				DYLIB_COMPATIBILITY_VERSION = 1;
				DYLIB_CURRENT_VERSION = 1;
				DYLIB_INSTALL_NAME_BASE = "@rpath";
				INFOPLIST_FILE = "WeexSDK-Dynamic/Info.plist";
				INSTALL_PATH = "$(LOCAL_LIBRARY_DIR)/Frameworks";
				IPHONEOS_DEPLOYMENT_TARGET = 8.0;
				LD_RUNPATH_SEARCH_PATHS = "$(inherited) @executable_path/Frameworks @loader_path/Frameworks";
				PRODUCT_BUNDLE_IDENTIFIER = "com.taobao.WeexSDK-Dynamic";
				PRODUCT_NAME = WeexSDK;
				SKIP_INSTALL = YES;
			};
			name = Release;
		};
/* End XCBuildConfiguration section */

/* Begin XCConfigurationList section */
		2A42AF8B1C23B33E00818EA6 /* Build configuration list for PBXNativeTarget "WeexSDK_MTL" */ = {
			isa = XCConfigurationList;
			buildConfigurations = (
				2A42AF8C1C23B33E00818EA6 /* Debug */,
				2A42AF8D1C23B33E00818EA6 /* Release */,
			);
			defaultConfigurationIsVisible = 0;
			defaultConfigurationName = Release;
		};
		74C896451D2AC2210043B82A /* Build configuration list for PBXNativeTarget "WeexSDKTests" */ = {
			isa = XCConfigurationList;
			buildConfigurations = (
				74C896461D2AC2210043B82A /* Debug */,
				74C896471D2AC2210043B82A /* Release */,
			);
			defaultConfigurationIsVisible = 0;
			defaultConfigurationName = Release;
		};
		77D160F71C02DBE70010B15B /* Build configuration list for PBXProject "WeexSDK" */ = {
			isa = XCConfigurationList;
			buildConfigurations = (
				77D1610F1C02DBE70010B15B /* Debug */,
				77D161101C02DBE70010B15B /* Release */,
			);
			defaultConfigurationIsVisible = 0;
			defaultConfigurationName = Release;
		};
		77D161111C02DBE70010B15B /* Build configuration list for PBXNativeTarget "WeexSDK" */ = {
			isa = XCConfigurationList;
			buildConfigurations = (
				77D161121C02DBE70010B15B /* Debug */,
				77D161131C02DBE70010B15B /* Release */,
			);
			defaultConfigurationIsVisible = 0;
			defaultConfigurationName = Release;
		};
		DCA4452C1EFA555400D0CFA8 /* Build configuration list for PBXNativeTarget "WeexSDK-Dynamic" */ = {
			isa = XCConfigurationList;
			buildConfigurations = (
				DCA4452A1EFA555400D0CFA8 /* Debug */,
				DCA4452B1EFA555400D0CFA8 /* Release */,
			);
			defaultConfigurationIsVisible = 0;
			defaultConfigurationName = Release;
		};
/* End XCConfigurationList section */
	};
	rootObject = 77D160F41C02DBE70010B15B /* Project object */;
}<|MERGE_RESOLUTION|>--- conflicted
+++ resolved
@@ -287,10 +287,6 @@
 		D3FC0DF81C508B2A002B9E31 /* WXTimerModule.m in Sources */ = {isa = PBXBuildFile; fileRef = D3FC0DF61C508B2A002B9E31 /* WXTimerModule.m */; };
 		DC03ADB91D508719003F76E7 /* WXTextAreaComponent.m in Sources */ = {isa = PBXBuildFile; fileRef = DC03ADB71D508719003F76E7 /* WXTextAreaComponent.m */; };
 		DC03ADBA1D508719003F76E7 /* WXTextAreaComponent.h in Headers */ = {isa = PBXBuildFile; fileRef = DC03ADB81D508719003F76E7 /* WXTextAreaComponent.h */; };
-		DC0D2DD21F2EE3C100017E00 /* WXVoiceOverModule.h in Headers */ = {isa = PBXBuildFile; fileRef = DC0D2DD01F2EE3C100017E00 /* WXVoiceOverModule.h */; };
-		DC0D2DD31F2EE3C100017E00 /* WXVoiceOverModule.m in Sources */ = {isa = PBXBuildFile; fileRef = DC0D2DD11F2EE3C100017E00 /* WXVoiceOverModule.m */; };
-		DC0D2DD41F2EE3F800017E00 /* WXVoiceOverModule.m in Sources */ = {isa = PBXBuildFile; fileRef = DC0D2DD11F2EE3C100017E00 /* WXVoiceOverModule.m */; };
-		DC0D2DD51F2EE3FC00017E00 /* WXVoiceOverModule.h in Headers */ = {isa = PBXBuildFile; fileRef = DC0D2DD01F2EE3C100017E00 /* WXVoiceOverModule.h */; };
 		DC6836E61EBB12B200AD2D84 /* WXConfigCenterProtocol.h in Headers */ = {isa = PBXBuildFile; fileRef = DC6836E51EBB12B200AD2D84 /* WXConfigCenterProtocol.h */; settings = {ATTRIBUTES = (Public, ); }; };
 		DC7764931F3C2CA300B5727E /* WXRecyclerDragController.m in Sources */ = {isa = PBXBuildFile; fileRef = DC7764911F3C2CA300B5727E /* WXRecyclerDragController.m */; };
 		DC7764941F3C2CA300B5727E /* WXRecyclerDragController.h in Headers */ = {isa = PBXBuildFile; fileRef = DC7764921F3C2CA300B5727E /* WXRecyclerDragController.h */; };
@@ -862,8 +858,6 @@
 		DAB176F008F516E4F9391C61 /* libPods-WeexSDK.a */ = {isa = PBXFileReference; explicitFileType = archive.ar; includeInIndex = 0; path = "libPods-WeexSDK.a"; sourceTree = BUILT_PRODUCTS_DIR; };
 		DC03ADB71D508719003F76E7 /* WXTextAreaComponent.m */ = {isa = PBXFileReference; fileEncoding = 4; lastKnownFileType = sourcecode.c.objc; path = WXTextAreaComponent.m; sourceTree = "<group>"; };
 		DC03ADB81D508719003F76E7 /* WXTextAreaComponent.h */ = {isa = PBXFileReference; fileEncoding = 4; lastKnownFileType = sourcecode.c.h; path = WXTextAreaComponent.h; sourceTree = "<group>"; };
-		DC0D2DD01F2EE3C100017E00 /* WXVoiceOverModule.h */ = {isa = PBXFileReference; fileEncoding = 4; lastKnownFileType = sourcecode.c.h; path = WXVoiceOverModule.h; sourceTree = "<group>"; };
-		DC0D2DD11F2EE3C100017E00 /* WXVoiceOverModule.m */ = {isa = PBXFileReference; fileEncoding = 4; lastKnownFileType = sourcecode.c.objc; path = WXVoiceOverModule.m; sourceTree = "<group>"; };
 		DC6836E51EBB12B200AD2D84 /* WXConfigCenterProtocol.h */ = {isa = PBXFileReference; fileEncoding = 4; lastKnownFileType = sourcecode.c.h; path = WXConfigCenterProtocol.h; sourceTree = "<group>"; };
 		DC7764911F3C2CA300B5727E /* WXRecyclerDragController.m */ = {isa = PBXFileReference; fileEncoding = 4; lastKnownFileType = sourcecode.c.objc; name = WXRecyclerDragController.m; path = WeexSDK/Sources/Component/Recycler/WXRecyclerDragController.m; sourceTree = SOURCE_ROOT; };
 		DC7764921F3C2CA300B5727E /* WXRecyclerDragController.h */ = {isa = PBXFileReference; fileEncoding = 4; lastKnownFileType = sourcecode.c.h; name = WXRecyclerDragController.h; path = WeexSDK/Sources/Component/Recycler/WXRecyclerDragController.h; sourceTree = SOURCE_ROOT; };
@@ -1355,13 +1349,8 @@
 		77E659D71C07F585008B8775 /* Module */ = {
 			isa = PBXGroup;
 			children = (
-<<<<<<< HEAD
-				DC0D2DD01F2EE3C100017E00 /* WXVoiceOverModule.h */,
-				DC0D2DD11F2EE3C100017E00 /* WXVoiceOverModule.m */,
-=======
 				333D9A251F41507A007CED39 /* WXTransition.h */,
 				333D9A261F41507A007CED39 /* WXTransition.m */,
->>>>>>> 4fd66f11
 				C43C03E41EC8ACA40044C7FF /* WXPrerenderManager.h */,
 				C43C03E51EC8ACA40044C7FF /* WXPrerenderManager.m */,
 				C4F012801E1502E9003378D0 /* WXWebSocketModule.h */,
@@ -1547,7 +1536,6 @@
 				2AE5B7561CABA04E0082FDDB /* WXEventModuleProtocol.h in Headers */,
 				C4C30DE91E1B833D00786B6C /* WXComponent+PseudoClassManagement.h in Headers */,
 				591DD3321D23AD5800BE8709 /* WXErrorView.h in Headers */,
-				DC0D2DD21F2EE3C100017E00 /* WXVoiceOverModule.h in Headers */,
 				D362F94F1C83EDA20003F546 /* WXWebViewModule.h in Headers */,
 				C4F012861E150307003378D0 /* WXWebSocketLoader.h in Headers */,
 				C4E97D331F1EF46D00ABC314 /* WXTracingManager.h in Headers */,
@@ -1755,7 +1743,6 @@
 				DCA445E51EFA59E100D0CFA8 /* WXDivComponent.h in Headers */,
 				DCA446211EFA5ABA00D0CFA8 /* WXSDKInstance_private.h in Headers */,
 				DCA4461D1EFA5AAA00D0CFA8 /* WXHandlerFactory.h in Headers */,
-				DC0D2DD51F2EE3FC00017E00 /* WXVoiceOverModule.h in Headers */,
 				DCA445EE1EFA5A1500D0CFA8 /* WXWebComponent.h in Headers */,
 				DCA4460D1EFA5A7900D0CFA8 /* WXThreadSafeMutableArray.h in Headers */,
 				DCA445DA1EFA59A600D0CFA8 /* WXMultiColumnLayout.h in Headers */,
@@ -2052,7 +2039,6 @@
 				744D61111E49979000B624B3 /* WXFooterComponent.m in Sources */,
 				745B2D6F1E5A8E1E0092D38A /* WXRecyclerUpdateController.m in Sources */,
 				745B2D6B1E5A8E1E0092D38A /* WXRecyclerComponent.m in Sources */,
-				DC0D2DD31F2EE3C100017E00 /* WXVoiceOverModule.m in Sources */,
 				2A837AB71CD9DE9200AEDF03 /* WXRefreshComponent.m in Sources */,
 				74A4BA9B1CB3BAA100195969 /* WXThreadSafeMutableDictionary.m in Sources */,
 				77E65A1A1C155F25008B8775 /* WXScrollerComponent.m in Sources */,
@@ -2203,7 +2189,6 @@
 				DCA445501EFA55B300D0CFA8 /* WXScrollerComponent.m in Sources */,
 				DCA445511EFA55B300D0CFA8 /* WXCycleSliderComponent.m in Sources */,
 				DCA445521EFA55B300D0CFA8 /* WXSliderComponent.m in Sources */,
-				DC0D2DD41F2EE3F800017E00 /* WXVoiceOverModule.m in Sources */,
 				DCA445531EFA55B300D0CFA8 /* WXCellComponent.m in Sources */,
 				DCA445541EFA55B300D0CFA8 /* WXListComponent.m in Sources */,
 				DCA445551EFA55B300D0CFA8 /* WXIndicatorComponent.m in Sources */,
