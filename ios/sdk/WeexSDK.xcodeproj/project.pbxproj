// !$*UTF8*$!
{
	archiveVersion = 1;
	classes = {
	};
	objectVersion = 46;
	objects = {

/* Begin PBXBuildFile section */
		042013AD1E66CD6A001FC79C /* WXValidateProtocol.h in Headers */ = {isa = PBXBuildFile; fileRef = 042013AC1E66CD6A001FC79C /* WXValidateProtocol.h */; settings = {ATTRIBUTES = (Public, ); }; };
		17036A4E20FDE72F0029AE3D /* WXApmForInstance.h in Headers */ = {isa = PBXBuildFile; fileRef = 17036A4C20FDE72F0029AE3D /* WXApmForInstance.h */; settings = {ATTRIBUTES = (Public, ); }; };
		17036A4F20FDE72F0029AE3D /* WXApmForInstance.h in Headers */ = {isa = PBXBuildFile; fileRef = 17036A4C20FDE72F0029AE3D /* WXApmForInstance.h */; settings = {ATTRIBUTES = (Public, ); }; };
		17036A5320FDE7490029AE3D /* WXApmProtocol.h in Headers */ = {isa = PBXBuildFile; fileRef = 17036A5220FDE7490029AE3D /* WXApmProtocol.h */; settings = {ATTRIBUTES = (Public, ); }; };
		17036A5420FDE7490029AE3D /* WXApmProtocol.h in Headers */ = {isa = PBXBuildFile; fileRef = 17036A5220FDE7490029AE3D /* WXApmProtocol.h */; settings = {ATTRIBUTES = (Public, ); }; };
		170B4664208733AF00562666 /* WXAnalyzerCenter.h in Headers */ = {isa = PBXBuildFile; fileRef = 17C74F092072145000AB4CAB /* WXAnalyzerCenter.h */; settings = {ATTRIBUTES = (Public, ); }; };
		170B4665208733BF00562666 /* WXAnalyzerCenter+Transfer.h in Headers */ = {isa = PBXBuildFile; fileRef = 17C74F082072145000AB4CAB /* WXAnalyzerCenter+Transfer.h */; };
		170B4668208733E500562666 /* WXAnalyzerCenter.m in Sources */ = {isa = PBXBuildFile; fileRef = 17C74F0A2072145100AB4CAB /* WXAnalyzerCenter.m */; };
		1746EA7320E9D253007E55BD /* WXComponent_performance.h in Headers */ = {isa = PBXBuildFile; fileRef = 1746EA7220E9D253007E55BD /* WXComponent_performance.h */; };
		1746EA7420E9D253007E55BD /* WXComponent_performance.h in Headers */ = {isa = PBXBuildFile; fileRef = 1746EA7220E9D253007E55BD /* WXComponent_performance.h */; };
		1746EA7520E9D25E007E55BD /* WXSDKInstance_performance.h in Headers */ = {isa = PBXBuildFile; fileRef = 17B122202090AA9300387E33 /* WXSDKInstance_performance.h */; };
		176BE43C209172330086B6AF /* WXComponent+Layout.mm in Sources */ = {isa = PBXBuildFile; fileRef = 176BE43B209172330086B6AF /* WXComponent+Layout.mm */; };
		1771795721416DF0006F39A9 /* WXApmForInstance.m in Sources */ = {isa = PBXBuildFile; fileRef = 1771795421412A5D006F39A9 /* WXApmForInstance.m */; };
		1771795821416DF1006F39A9 /* WXApmForInstance.m in Sources */ = {isa = PBXBuildFile; fileRef = 1771795421412A5D006F39A9 /* WXApmForInstance.m */; };
		17B122212090AA9300387E33 /* WXSDKInstance_performance.m in Sources */ = {isa = PBXBuildFile; fileRef = 17B1221F2090AA9300387E33 /* WXSDKInstance_performance.m */; };
		17B122222090AA9300387E33 /* WXSDKInstance_performance.h in Headers */ = {isa = PBXBuildFile; fileRef = 17B122202090AA9300387E33 /* WXSDKInstance_performance.h */; };
		17B122252090AAB000387E33 /* WXSDKError.h in Headers */ = {isa = PBXBuildFile; fileRef = 17B122232090AAB000387E33 /* WXSDKError.h */; settings = {ATTRIBUTES = (Public, ); }; };
		17B122262090AAB000387E33 /* WXSDKError.m in Sources */ = {isa = PBXBuildFile; fileRef = 17B122242090AAB000387E33 /* WXSDKError.m */; };
		17B122272090ABAC00387E33 /* WXSDKError.h in Headers */ = {isa = PBXBuildFile; fileRef = 17B122232090AAB000387E33 /* WXSDKError.h */; settings = {ATTRIBUTES = (Public, ); }; };
		17C74F0B2072145100AB4CAB /* WXAnalyzerCenter+Transfer.h in Headers */ = {isa = PBXBuildFile; fileRef = 17C74F082072145000AB4CAB /* WXAnalyzerCenter+Transfer.h */; };
		17C74F0C2072145100AB4CAB /* WXAnalyzerCenter.h in Headers */ = {isa = PBXBuildFile; fileRef = 17C74F092072145000AB4CAB /* WXAnalyzerCenter.h */; settings = {ATTRIBUTES = (Public, ); }; };
		17C74F0D2072145100AB4CAB /* WXAnalyzerCenter.m in Sources */ = {isa = PBXBuildFile; fileRef = 17C74F0A2072145100AB4CAB /* WXAnalyzerCenter.m */; };
		17C74F0F2072147B00AB4CAB /* WXAnalyzerProtocol.h in Headers */ = {isa = PBXBuildFile; fileRef = 17C74F0E2072147A00AB4CAB /* WXAnalyzerProtocol.h */; settings = {ATTRIBUTES = (Public, ); }; };
		17E5ACDB2091F05700EE81F1 /* WXComponent+Layout.mm in Sources */ = {isa = PBXBuildFile; fileRef = 176BE43B209172330086B6AF /* WXComponent+Layout.mm */; };
		17E5ACE2209211BD00EE81F1 /* WXTransition.mm in Sources */ = {isa = PBXBuildFile; fileRef = 333D9A261F41507A007CED39 /* WXTransition.mm */; };
		17E5ACE3209211C200EE81F1 /* WXTransition.h in Headers */ = {isa = PBXBuildFile; fileRef = 333D9A251F41507A007CED39 /* WXTransition.h */; };
		17F2D6E72087227300084378 /* WXAnalyzerProtocol.h in Headers */ = {isa = PBXBuildFile; fileRef = 17C74F0E2072147A00AB4CAB /* WXAnalyzerProtocol.h */; settings = {ATTRIBUTES = (Public, ); }; };
		1C1A2BED1D91172800539AA1 /* WXConvertTests.m in Sources */ = {isa = PBXBuildFile; fileRef = 1C1A2BEC1D91172800539AA1 /* WXConvertTests.m */; };
		1D3000F11D40B9AC004F3B4F /* WXClipboardModule.h in Headers */ = {isa = PBXBuildFile; fileRef = 1D3000EF1D40B9AB004F3B4F /* WXClipboardModule.h */; };
		1D3000F21D40B9AC004F3B4F /* WXClipboardModule.m in Sources */ = {isa = PBXBuildFile; fileRef = 1D3000F01D40B9AB004F3B4F /* WXClipboardModule.m */; };
		2A1F57B71C75C6A600B58017 /* WXTextInputComponent.h in Headers */ = {isa = PBXBuildFile; fileRef = 2A1F57B51C75C6A600B58017 /* WXTextInputComponent.h */; };
		2A1F57B81C75C6A600B58017 /* WXTextInputComponent.m in Sources */ = {isa = PBXBuildFile; fileRef = 2A1F57B61C75C6A600B58017 /* WXTextInputComponent.m */; };
		2A42AF881C23B33E00818EA6 /* WeexSDK_MTL.h in Copy Files */ = {isa = PBXBuildFile; fileRef = 2A42AF871C23B33E00818EA6 /* WeexSDK_MTL.h */; };
		2A42AF8A1C23B33E00818EA6 /* WeexSDK_MTL.m in Sources */ = {isa = PBXBuildFile; fileRef = 2A42AF891C23B33E00818EA6 /* WeexSDK_MTL.m */; };
		2A4445BF1CA8FD56009E7C6D /* WXTextComponentProtocol.h in Headers */ = {isa = PBXBuildFile; fileRef = 2A4445BE1CA8FD56009E7C6D /* WXTextComponentProtocol.h */; };
		2A60CE9C1C91733E00857B9F /* WXSwitchComponent.h in Headers */ = {isa = PBXBuildFile; fileRef = 2A60CE9A1C91733E00857B9F /* WXSwitchComponent.h */; };
		2A60CE9D1C91733E00857B9F /* WXSwitchComponent.mm in Sources */ = {isa = PBXBuildFile; fileRef = 2A60CE9B1C91733E00857B9F /* WXSwitchComponent.mm */; };
		2A837AB21CD9DE9200AEDF03 /* WXLoadingComponent.h in Headers */ = {isa = PBXBuildFile; fileRef = 2A837AAC1CD9DE9200AEDF03 /* WXLoadingComponent.h */; };
		2A837AB31CD9DE9200AEDF03 /* WXLoadingComponent.mm in Sources */ = {isa = PBXBuildFile; fileRef = 2A837AAD1CD9DE9200AEDF03 /* WXLoadingComponent.mm */; };
		2A837AB41CD9DE9200AEDF03 /* WXLoadingIndicator.h in Headers */ = {isa = PBXBuildFile; fileRef = 2A837AAE1CD9DE9200AEDF03 /* WXLoadingIndicator.h */; };
		2A837AB51CD9DE9200AEDF03 /* WXLoadingIndicator.m in Sources */ = {isa = PBXBuildFile; fileRef = 2A837AAF1CD9DE9200AEDF03 /* WXLoadingIndicator.m */; };
		2A837AB61CD9DE9200AEDF03 /* WXRefreshComponent.h in Headers */ = {isa = PBXBuildFile; fileRef = 2A837AB01CD9DE9200AEDF03 /* WXRefreshComponent.h */; };
		2A837AB71CD9DE9200AEDF03 /* WXRefreshComponent.mm in Sources */ = {isa = PBXBuildFile; fileRef = 2A837AB11CD9DE9200AEDF03 /* WXRefreshComponent.mm */; };
		2A8E658A1C7C7AA20025C7B7 /* WXVideoComponent.h in Headers */ = {isa = PBXBuildFile; fileRef = 2A8E65881C7C7AA20025C7B7 /* WXVideoComponent.h */; };
		2A8E658B1C7C7AA20025C7B7 /* WXVideoComponent.m in Sources */ = {isa = PBXBuildFile; fileRef = 2A8E65891C7C7AA20025C7B7 /* WXVideoComponent.m */; };
		2A919DA61E321F1F006EB6B5 /* WXBridgeMethod.h in Headers */ = {isa = PBXBuildFile; fileRef = 2A919DA41E321F1F006EB6B5 /* WXBridgeMethod.h */; };
		2A919DA71E321F1F006EB6B5 /* WXBridgeMethod.m in Sources */ = {isa = PBXBuildFile; fileRef = 2A919DA51E321F1F006EB6B5 /* WXBridgeMethod.m */; };
		2AC750241C7565690041D390 /* WXIndicatorComponent.h in Headers */ = {isa = PBXBuildFile; fileRef = 2AC750221C7565690041D390 /* WXIndicatorComponent.h */; settings = {ATTRIBUTES = (Public, ); }; };
		2AC750251C7565690041D390 /* WXIndicatorComponent.m in Sources */ = {isa = PBXBuildFile; fileRef = 2AC750231C7565690041D390 /* WXIndicatorComponent.m */; };
		2AE5B7521CAB7DBD0082FDDB /* WXAComponent.h in Headers */ = {isa = PBXBuildFile; fileRef = 2AE5B7501CAB7DBD0082FDDB /* WXAComponent.h */; settings = {ATTRIBUTES = (Public, ); }; };
		2AE5B7531CAB7DBD0082FDDB /* WXAComponent.m in Sources */ = {isa = PBXBuildFile; fileRef = 2AE5B7511CAB7DBD0082FDDB /* WXAComponent.m */; };
		2AE5B7561CABA04E0082FDDB /* WXEventModuleProtocol.h in Headers */ = {isa = PBXBuildFile; fileRef = 2AE5B7551CABA04E0082FDDB /* WXEventModuleProtocol.h */; settings = {ATTRIBUTES = (Public, ); }; };
		2AFEB17B1C747139000507FA /* WXInstanceWrap.h in Headers */ = {isa = PBXBuildFile; fileRef = 2AFEB1791C747139000507FA /* WXInstanceWrap.h */; };
		2AFEB17C1C747139000507FA /* WXInstanceWrap.m in Sources */ = {isa = PBXBuildFile; fileRef = 2AFEB17A1C747139000507FA /* WXInstanceWrap.m */; };
		333D9A271F41507A007CED39 /* WXTransition.h in Headers */ = {isa = PBXBuildFile; fileRef = 333D9A251F41507A007CED39 /* WXTransition.h */; };
		333D9A2A1F41507A007CED39 /* WXTransition.mm in Sources */ = {isa = PBXBuildFile; fileRef = 333D9A261F41507A007CED39 /* WXTransition.mm */; };
		33CE190E2153443000CF9670 /* WXJSFrameworkLoadDefaultImpl.h in Headers */ = {isa = PBXBuildFile; fileRef = 33CE190C2153443000CF9670 /* WXJSFrameworkLoadDefaultImpl.h */; };
		33CE190F2153443000CF9670 /* WXJSFrameworkLoadDefaultImpl.h in Headers */ = {isa = PBXBuildFile; fileRef = 33CE190C2153443000CF9670 /* WXJSFrameworkLoadDefaultImpl.h */; };
		33CE19102153443000CF9670 /* WXJSFrameworkLoadDefaultImpl.m in Sources */ = {isa = PBXBuildFile; fileRef = 33CE190D2153443000CF9670 /* WXJSFrameworkLoadDefaultImpl.m */; };
		33CE19112153443000CF9670 /* WXJSFrameworkLoadDefaultImpl.m in Sources */ = {isa = PBXBuildFile; fileRef = 33CE190D2153443000CF9670 /* WXJSFrameworkLoadDefaultImpl.m */; };
		33CE19132153444900CF9670 /* WXJSFrameworkLoadProtocol.h in Headers */ = {isa = PBXBuildFile; fileRef = 33CE19122153444900CF9670 /* WXJSFrameworkLoadProtocol.h */; settings = {ATTRIBUTES = (Public, ); }; };
		33CE19142153444900CF9670 /* WXJSFrameworkLoadProtocol.h in Headers */ = {isa = PBXBuildFile; fileRef = 33CE19122153444900CF9670 /* WXJSFrameworkLoadProtocol.h */; settings = {ATTRIBUTES = (Public, ); }; };
		37B51EE41E97804D0040A743 /* WXCycleSliderComponent.h in Headers */ = {isa = PBXBuildFile; fileRef = 37B51EE21E97804D0040A743 /* WXCycleSliderComponent.h */; };
		37B51EE51E97804D0040A743 /* WXCycleSliderComponent.mm in Sources */ = {isa = PBXBuildFile; fileRef = 37B51EE31E97804D0040A743 /* WXCycleSliderComponent.mm */; };
		4505D11B219B1F720083A1A2 /* class_math.h in Headers */ = {isa = PBXBuildFile; fileRef = 4505D119219B1F710083A1A2 /* class_math.h */; };
		4505D11C219B1F720083A1A2 /* class_math.cc in Sources */ = {isa = PBXBuildFile; fileRef = 4505D11A219B1F710083A1A2 /* class_math.cc */; };
		4505D11D219B1F9E0083A1A2 /* class_math.cc in Sources */ = {isa = PBXBuildFile; fileRef = 4505D11A219B1F710083A1A2 /* class_math.cc */; };
		4505D11E219B1FAC0083A1A2 /* class_math.h in Headers */ = {isa = PBXBuildFile; fileRef = 4505D119219B1F710083A1A2 /* class_math.h */; };
		4505D11F219B20290083A1A2 /* vcomponent.cc in Sources */ = {isa = PBXBuildFile; fileRef = 453267132140E38900DAA620 /* vcomponent.cc */; };
		4505D120219B20310083A1A2 /* vcomponent.h in Headers */ = {isa = PBXBuildFile; fileRef = 453267122140E38900DAA620 /* vcomponent.h */; };
		4505D121219B206B0083A1A2 /* exec_state_binary.cc in Sources */ = {isa = PBXBuildFile; fileRef = 98399A7F21916A9600D83CCE /* exec_state_binary.cc */; };
		4505D122219B207D0083A1A2 /* exec_state_binary.h in Headers */ = {isa = PBXBuildFile; fileRef = 98399A8121916A9600D83CCE /* exec_state_binary.h */; };
		4505D124219B20A80083A1A2 /* exec_state_section.cc in Sources */ = {isa = PBXBuildFile; fileRef = 98399A7E21916A9600D83CCE /* exec_state_section.cc */; };
		4505D125219B20B20083A1A2 /* exec_state_section.h in Headers */ = {isa = PBXBuildFile; fileRef = 98399A8821916A9700D83CCE /* exec_state_section.h */; };
		4505D126219B20DA0083A1A2 /* class_function.cc in Sources */ = {isa = PBXBuildFile; fileRef = 98399A8421916A9700D83CCE /* class_function.cc */; };
		4505D127219B20E70083A1A2 /* class_function.h in Headers */ = {isa = PBXBuildFile; fileRef = 98399A8921916A9800D83CCE /* class_function.h */; };
		4505D128219B21110083A1A2 /* class_console.cc in Sources */ = {isa = PBXBuildFile; fileRef = 98399A8221916A9700D83CCE /* class_console.cc */; };
		4505D129219B211D0083A1A2 /* class_console.h in Headers */ = {isa = PBXBuildFile; fileRef = 98399A8621916A9700D83CCE /* class_console.h */; };
		4505D12A219B213B0083A1A2 /* class_regex.cc in Sources */ = {isa = PBXBuildFile; fileRef = 98399A8021916A9600D83CCE /* class_regex.cc */; };
		4505D12B219B21470083A1A2 /* class_regex.h in Headers */ = {isa = PBXBuildFile; fileRef = 98399A8721916A9700D83CCE /* class_regex.h */; };
		4505D12C219B216D0083A1A2 /* class_window.cc in Sources */ = {isa = PBXBuildFile; fileRef = 98399A8321916A9700D83CCE /* class_window.cc */; };
		4505D12D219B21760083A1A2 /* class_window.h in Headers */ = {isa = PBXBuildFile; fileRef = 98399A8521916A9700D83CCE /* class_window.h */; };
		4505D12E219B22630083A1A2 /* op_code.cc in Sources */ = {isa = PBXBuildFile; fileRef = 98399A8A21916A9800D83CCE /* op_code.cc */; };
		4532670A213FC84A00DAA620 /* WXDisplayLinkManager.h in Headers */ = {isa = PBXBuildFile; fileRef = 45326708213FC84900DAA620 /* WXDisplayLinkManager.h */; settings = {ATTRIBUTES = (Public, ); }; };
		4532670B213FC84A00DAA620 /* WXDisplayLinkManager.m in Sources */ = {isa = PBXBuildFile; fileRef = 45326709213FC84900DAA620 /* WXDisplayLinkManager.m */; };
		4532670C213FCF2300DAA620 /* WXDisplayLinkManager.h in Headers */ = {isa = PBXBuildFile; fileRef = 45326708213FC84900DAA620 /* WXDisplayLinkManager.h */; settings = {ATTRIBUTES = (Public, ); }; };
		4532670D213FCFB400DAA620 /* WXDisplayLinkManager.m in Sources */ = {isa = PBXBuildFile; fileRef = 45326709213FC84900DAA620 /* WXDisplayLinkManager.m */; };
		453267142140E38900DAA620 /* vcomponent.h in Headers */ = {isa = PBXBuildFile; fileRef = 453267122140E38900DAA620 /* vcomponent.h */; };
		453267152140E38900DAA620 /* vcomponent.cc in Sources */ = {isa = PBXBuildFile; fileRef = 453267132140E38900DAA620 /* vcomponent.cc */; };
		4547FD012152048700E79971 /* class_object.cc in Sources */ = {isa = PBXBuildFile; fileRef = 4547FCFF2152048600E79971 /* class_object.cc */; };
		4547FD022152048700E79971 /* class_object.h in Headers */ = {isa = PBXBuildFile; fileRef = 4547FD002152048600E79971 /* class_object.h */; };
		4547FD032152049F00E79971 /* class_object.h in Headers */ = {isa = PBXBuildFile; fileRef = 4547FD002152048600E79971 /* class_object.h */; };
		4547FD04215204AB00E79971 /* class_object.cc in Sources */ = {isa = PBXBuildFile; fileRef = 4547FCFF2152048600E79971 /* class_object.cc */; };
		4547FD0D215392FA00E79971 /* js_common_function.h in Headers */ = {isa = PBXBuildFile; fileRef = 4547FD0B215392F900E79971 /* js_common_function.h */; };
		4547FD0E215392FA00E79971 /* js_common_function.cc in Sources */ = {isa = PBXBuildFile; fileRef = 4547FD0C215392F900E79971 /* js_common_function.cc */; };
		4547FD0F2153931000E79971 /* js_common_function.cc in Sources */ = {isa = PBXBuildFile; fileRef = 4547FD0C215392F900E79971 /* js_common_function.cc */; };
		4547FD102153932A00E79971 /* js_common_function.h in Headers */ = {isa = PBXBuildFile; fileRef = 4547FD0B215392F900E79971 /* js_common_function.h */; };
		591324A31D49B7F1004E89ED /* WXTimerModuleTests.m in Sources */ = {isa = PBXBuildFile; fileRef = 591324A21D49B7F1004E89ED /* WXTimerModuleTests.m */; };
		591DD3311D23AD5800BE8709 /* WXErrorView.m in Sources */ = {isa = PBXBuildFile; fileRef = 591DD32F1D23AD5800BE8709 /* WXErrorView.m */; };
		591DD3321D23AD5800BE8709 /* WXErrorView.h in Headers */ = {isa = PBXBuildFile; fileRef = 591DD3301D23AD5800BE8709 /* WXErrorView.h */; settings = {ATTRIBUTES = (Public, ); }; };
		594C28921CF9E61A009793A4 /* WXAnimationModule.m in Sources */ = {isa = PBXBuildFile; fileRef = 594C28901CF9E61A009793A4 /* WXAnimationModule.m */; };
		594C28931CF9E61A009793A4 /* WXAnimationModule.h in Headers */ = {isa = PBXBuildFile; fileRef = 594C28911CF9E61A009793A4 /* WXAnimationModule.h */; };
		596FDD661D3F52700082CD5B /* WXAnimationModuleTests.m in Sources */ = {isa = PBXBuildFile; fileRef = 596FDD651D3F52700082CD5B /* WXAnimationModuleTests.m */; };
		596FDD691D3F9EFF0082CD5B /* TestSupportUtils.m in Sources */ = {isa = PBXBuildFile; fileRef = 596FDD681D3F9EFF0082CD5B /* TestSupportUtils.m */; };
		597334B11D4D9E7F00988789 /* WXSDKManagerTests.m in Sources */ = {isa = PBXBuildFile; fileRef = 597334B01D4D9E7F00988789 /* WXSDKManagerTests.m */; };
		597334B31D4DE1A600988789 /* WXBridgeMethodTests.m in Sources */ = {isa = PBXBuildFile; fileRef = 597334B21D4DE1A600988789 /* WXBridgeMethodTests.m */; };
		598805AD1D52D8C800EDED2C /* WXStorageTests.m in Sources */ = {isa = PBXBuildFile; fileRef = 598805AC1D52D8C800EDED2C /* WXStorageTests.m */; };
		5996BD701D49EC0600C0FEA6 /* WXInstanceWrapTests.m in Sources */ = {isa = PBXBuildFile; fileRef = 5996BD6F1D49EC0600C0FEA6 /* WXInstanceWrapTests.m */; };
		5996BD751D4D8A0E00C0FEA6 /* WXSDKEngineTests.m in Sources */ = {isa = PBXBuildFile; fileRef = 5996BD741D4D8A0E00C0FEA6 /* WXSDKEngineTests.m */; };
		59A582D41CF481110081FD3E /* WXAppMonitorProtocol.h in Headers */ = {isa = PBXBuildFile; fileRef = 59A582D31CF481110081FD3E /* WXAppMonitorProtocol.h */; settings = {ATTRIBUTES = (Public, ); }; };
		59A582FC1CF5B17B0081FD3E /* WXBridgeContext.h in Headers */ = {isa = PBXBuildFile; fileRef = 59A582FA1CF5B17B0081FD3E /* WXBridgeContext.h */; };
		59A583081CF5B2FD0081FD3E /* WXNavigationDefaultImpl.h in Headers */ = {isa = PBXBuildFile; fileRef = 59A583041CF5B2FD0081FD3E /* WXNavigationDefaultImpl.h */; };
		59A583091CF5B2FD0081FD3E /* WXNavigationDefaultImpl.m in Sources */ = {isa = PBXBuildFile; fileRef = 59A583051CF5B2FD0081FD3E /* WXNavigationDefaultImpl.m */; };
		59A596191CB630E50012CD52 /* WXNavigationProtocol.h in Headers */ = {isa = PBXBuildFile; fileRef = 59A596171CB630E50012CD52 /* WXNavigationProtocol.h */; settings = {ATTRIBUTES = (Public, ); }; };
		59A5961C1CB630F10012CD52 /* WXComponent+Navigation.h in Headers */ = {isa = PBXBuildFile; fileRef = 59A5961A1CB630F10012CD52 /* WXComponent+Navigation.h */; };
		59A5961D1CB630F10012CD52 /* WXComponent+Navigation.m in Sources */ = {isa = PBXBuildFile; fileRef = 59A5961B1CB630F10012CD52 /* WXComponent+Navigation.m */; };
		59A596221CB6311F0012CD52 /* WXNavigatorModule.h in Headers */ = {isa = PBXBuildFile; fileRef = 59A5961E1CB6311F0012CD52 /* WXNavigatorModule.h */; };
		59A596231CB6311F0012CD52 /* WXNavigatorModule.m in Sources */ = {isa = PBXBuildFile; fileRef = 59A5961F1CB6311F0012CD52 /* WXNavigatorModule.m */; };
		59A596241CB6311F0012CD52 /* WXStorageModule.h in Headers */ = {isa = PBXBuildFile; fileRef = 59A596201CB6311F0012CD52 /* WXStorageModule.h */; };
		59A596251CB6311F0012CD52 /* WXStorageModule.m in Sources */ = {isa = PBXBuildFile; fileRef = 59A596211CB6311F0012CD52 /* WXStorageModule.m */; };
		59A5962F1CB632050012CD52 /* WXBaseViewController.h in Headers */ = {isa = PBXBuildFile; fileRef = 59A5962B1CB632050012CD52 /* WXBaseViewController.h */; settings = {ATTRIBUTES = (Public, ); }; };
		59A596301CB632050012CD52 /* WXBaseViewController.m in Sources */ = {isa = PBXBuildFile; fileRef = 59A5962C1CB632050012CD52 /* WXBaseViewController.m */; };
		59A596311CB632050012CD52 /* WXRootViewController.h in Headers */ = {isa = PBXBuildFile; fileRef = 59A5962D1CB632050012CD52 /* WXRootViewController.h */; settings = {ATTRIBUTES = (Public, ); }; };
		59A596321CB632050012CD52 /* WXRootViewController.m in Sources */ = {isa = PBXBuildFile; fileRef = 59A5962E1CB632050012CD52 /* WXRootViewController.m */; };
		59AC02511D2A7E6E00355112 /* wx_load_error@3x.png in Resources */ = {isa = PBXBuildFile; fileRef = 59AC02501D2A7E6E00355112 /* wx_load_error@3x.png */; };
		59CE27E81CC387DB000BE37A /* WXEmbedComponent.h in Headers */ = {isa = PBXBuildFile; fileRef = 59CE27E61CC387DB000BE37A /* WXEmbedComponent.h */; };
		59CE27E91CC387DB000BE37A /* WXEmbedComponent.m in Sources */ = {isa = PBXBuildFile; fileRef = 59CE27E71CC387DB000BE37A /* WXEmbedComponent.m */; };
		59D3CA4A1CFC3CE1008835DC /* NSTimer+Weex.h in Headers */ = {isa = PBXBuildFile; fileRef = 59D3CA481CFC3CE1008835DC /* NSTimer+Weex.h */; };
		59D3CA4B1CFC3CE1008835DC /* NSTimer+Weex.m in Sources */ = {isa = PBXBuildFile; fileRef = 59D3CA491CFC3CE1008835DC /* NSTimer+Weex.m */; };
		740451EA1E14BB26004157CB /* WXServiceFactory.h in Headers */ = {isa = PBXBuildFile; fileRef = 740451E81E14BB26004157CB /* WXServiceFactory.h */; };
		740451EB1E14BB26004157CB /* WXServiceFactory.m in Sources */ = {isa = PBXBuildFile; fileRef = 740451E91E14BB26004157CB /* WXServiceFactory.m */; };
		7408C48E1CFB345D000BCCD0 /* WXComponent+Events.h in Headers */ = {isa = PBXBuildFile; fileRef = 7408C48C1CFB345D000BCCD0 /* WXComponent+Events.h */; };
		7408C48F1CFB345D000BCCD0 /* WXComponent+Events.m in Sources */ = {isa = PBXBuildFile; fileRef = 7408C48D1CFB345D000BCCD0 /* WXComponent+Events.m */; };
		740938EE1D3D079100DBB801 /* JavaScriptCore.framework in Frameworks */ = {isa = PBXBuildFile; fileRef = 740938ED1D3D079100DBB801 /* JavaScriptCore.framework */; };
		740938EF1D3D083900DBB801 /* libicucore.tbd in Frameworks */ = {isa = PBXBuildFile; fileRef = 7469869B1C4DEAC20054A57E /* libicucore.tbd */; };
		740938F31D3D0D9300DBB801 /* WXComponentTests.m in Sources */ = {isa = PBXBuildFile; fileRef = 740938EA1D3D026600DBB801 /* WXComponentTests.m */; settings = {COMPILER_FLAGS = "-fno-objc-arc"; }; };
		740938F51D3D0DDE00DBB801 /* AVFoundation.framework in Frameworks */ = {isa = PBXBuildFile; fileRef = 740938F41D3D0DDE00DBB801 /* AVFoundation.framework */; };
		740938F71D3D0DFD00DBB801 /* CoreMedia.framework in Frameworks */ = {isa = PBXBuildFile; fileRef = 740938F61D3D0DFD00DBB801 /* CoreMedia.framework */; };
		740938F91D3D0E0300DBB801 /* MediaPlayer.framework in Frameworks */ = {isa = PBXBuildFile; fileRef = 740938F81D3D0E0300DBB801 /* MediaPlayer.framework */; };
		740938FB1D3D0E1700DBB801 /* AVKit.framework in Frameworks */ = {isa = PBXBuildFile; fileRef = 740938FA1D3D0E1700DBB801 /* AVKit.framework */; };
		7410811F1CED585A001BC6E5 /* WXComponentManager.h in Headers */ = {isa = PBXBuildFile; fileRef = 7410811D1CED585A001BC6E5 /* WXComponentManager.h */; settings = {ATTRIBUTES = (Public, ); }; };
		741081201CED585A001BC6E5 /* WXComponentManager.mm in Sources */ = {isa = PBXBuildFile; fileRef = 7410811E1CED585A001BC6E5 /* WXComponentManager.mm */; };
		741081231CED6756001BC6E5 /* WXComponentFactory.h in Headers */ = {isa = PBXBuildFile; fileRef = 741081211CED6756001BC6E5 /* WXComponentFactory.h */; };
		741081241CED6756001BC6E5 /* WXComponentFactory.m in Sources */ = {isa = PBXBuildFile; fileRef = 741081221CED6756001BC6E5 /* WXComponentFactory.m */; };
		741081261CEDB4EC001BC6E5 /* WXComponent_internal.h in Headers */ = {isa = PBXBuildFile; fileRef = 741081251CEDB4EC001BC6E5 /* WXComponent_internal.h */; };
		741DFE021DDD7D18009B020F /* WXRoundedRect.h in Headers */ = {isa = PBXBuildFile; fileRef = 741DFE001DDD7D18009B020F /* WXRoundedRect.h */; };
		741DFE031DDD7D18009B020F /* WXRoundedRect.mm in Sources */ = {isa = PBXBuildFile; fileRef = 741DFE011DDD7D18009B020F /* WXRoundedRect.mm */; };
		741DFE061DDD9B30009B020F /* UIBezierPath+Weex.h in Headers */ = {isa = PBXBuildFile; fileRef = 741DFE041DDD9B2F009B020F /* UIBezierPath+Weex.h */; };
		741DFE071DDD9B30009B020F /* UIBezierPath+Weex.m in Sources */ = {isa = PBXBuildFile; fileRef = 741DFE051DDD9B2F009B020F /* UIBezierPath+Weex.m */; };
		7423899B1C3174EB00D748CA /* WXWeakObjectWrapper.h in Headers */ = {isa = PBXBuildFile; fileRef = 742389991C3174EB00D748CA /* WXWeakObjectWrapper.h */; };
		7423899C1C3174EB00D748CA /* WXWeakObjectWrapper.m in Sources */ = {isa = PBXBuildFile; fileRef = 7423899A1C3174EB00D748CA /* WXWeakObjectWrapper.m */; };
		7423899F1C32733800D748CA /* WXType.h in Headers */ = {isa = PBXBuildFile; fileRef = 7423899D1C32733800D748CA /* WXType.h */; settings = {ATTRIBUTES = (Public, ); }; };
		7423EB511F4ADE30001662D1 /* WXComponent+DataBinding.h in Headers */ = {isa = PBXBuildFile; fileRef = 7423EB4F1F4ADE30001662D1 /* WXComponent+DataBinding.h */; };
		7423EB521F4ADE30001662D1 /* WXComponent+DataBinding.mm in Sources */ = {isa = PBXBuildFile; fileRef = 7423EB501F4ADE30001662D1 /* WXComponent+DataBinding.mm */; };
		742AD72E1DF98C45007DC46C /* WXResourceRequest.h in Headers */ = {isa = PBXBuildFile; fileRef = 742AD7251DF98C45007DC46C /* WXResourceRequest.h */; settings = {ATTRIBUTES = (Public, ); }; };
		742AD72F1DF98C45007DC46C /* WXResourceRequest.m in Sources */ = {isa = PBXBuildFile; fileRef = 742AD7261DF98C45007DC46C /* WXResourceRequest.m */; };
		742AD7301DF98C45007DC46C /* WXResourceRequestHandler.h in Headers */ = {isa = PBXBuildFile; fileRef = 742AD7271DF98C45007DC46C /* WXResourceRequestHandler.h */; settings = {ATTRIBUTES = (Public, ); }; };
		742AD7311DF98C45007DC46C /* WXResourceRequestHandlerDefaultImpl.h in Headers */ = {isa = PBXBuildFile; fileRef = 742AD7281DF98C45007DC46C /* WXResourceRequestHandlerDefaultImpl.h */; };
		742AD7321DF98C45007DC46C /* WXResourceRequestHandlerDefaultImpl.m in Sources */ = {isa = PBXBuildFile; fileRef = 742AD7291DF98C45007DC46C /* WXResourceRequestHandlerDefaultImpl.m */; };
		742AD7331DF98C45007DC46C /* WXResourceResponse.h in Headers */ = {isa = PBXBuildFile; fileRef = 742AD72A1DF98C45007DC46C /* WXResourceResponse.h */; settings = {ATTRIBUTES = (Public, ); }; };
		742AD7341DF98C45007DC46C /* WXResourceResponse.m in Sources */ = {isa = PBXBuildFile; fileRef = 742AD72B1DF98C45007DC46C /* WXResourceResponse.m */; };
		742AD73A1DF98C8B007DC46C /* WXResourceLoader.h in Headers */ = {isa = PBXBuildFile; fileRef = 742AD7381DF98C8B007DC46C /* WXResourceLoader.h */; settings = {ATTRIBUTES = (Public, ); }; };
		742AD73B1DF98C8B007DC46C /* WXResourceLoader.m in Sources */ = {isa = PBXBuildFile; fileRef = 742AD7391DF98C8B007DC46C /* WXResourceLoader.m */; };
		743933B41C7ED9AA00773BB7 /* WXSimulatorShortcutManager.h in Headers */ = {isa = PBXBuildFile; fileRef = 743933B21C7ED9AA00773BB7 /* WXSimulatorShortcutManager.h */; };
		743933B51C7ED9AA00773BB7 /* WXSimulatorShortcutManager.m in Sources */ = {isa = PBXBuildFile; fileRef = 743933B31C7ED9AA00773BB7 /* WXSimulatorShortcutManager.m */; };
		744BEA551D05178F00452B5D /* WXComponent+Display.h in Headers */ = {isa = PBXBuildFile; fileRef = 744BEA531D05178F00452B5D /* WXComponent+Display.h */; };
		744BEA561D05178F00452B5D /* WXComponent+Display.m in Sources */ = {isa = PBXBuildFile; fileRef = 744BEA541D05178F00452B5D /* WXComponent+Display.m */; };
		744BEA591D0520F300452B5D /* WXComponent+Layout.h in Headers */ = {isa = PBXBuildFile; fileRef = 744BEA571D0520F300452B5D /* WXComponent+Layout.h */; settings = {ATTRIBUTES = (Public, ); }; };
		744D610C1E49978200B624B3 /* WXHeaderComponent.h in Headers */ = {isa = PBXBuildFile; fileRef = 744D610A1E49978200B624B3 /* WXHeaderComponent.h */; };
		744D610D1E49978200B624B3 /* WXHeaderComponent.mm in Sources */ = {isa = PBXBuildFile; fileRef = 744D610B1E49978200B624B3 /* WXHeaderComponent.mm */; };
		744D61101E49979000B624B3 /* WXFooterComponent.h in Headers */ = {isa = PBXBuildFile; fileRef = 744D610E1E49979000B624B3 /* WXFooterComponent.h */; };
		744D61111E49979000B624B3 /* WXFooterComponent.m in Sources */ = {isa = PBXBuildFile; fileRef = 744D610F1E49979000B624B3 /* WXFooterComponent.m */; };
		744D61141E4AF23E00B624B3 /* WXDiffUtil.h in Headers */ = {isa = PBXBuildFile; fileRef = 744D61121E4AF23E00B624B3 /* WXDiffUtil.h */; };
		744D61151E4AF23E00B624B3 /* WXDiffUtil.m in Sources */ = {isa = PBXBuildFile; fileRef = 744D61131E4AF23E00B624B3 /* WXDiffUtil.m */; };
		745B2D681E5A8E1E0092D38A /* WXMultiColumnLayout.h in Headers */ = {isa = PBXBuildFile; fileRef = 745B2D5E1E5A8E1E0092D38A /* WXMultiColumnLayout.h */; };
		745B2D691E5A8E1E0092D38A /* WXMultiColumnLayout.m in Sources */ = {isa = PBXBuildFile; fileRef = 745B2D5F1E5A8E1E0092D38A /* WXMultiColumnLayout.m */; };
		745B2D6A1E5A8E1E0092D38A /* WXRecyclerComponent.h in Headers */ = {isa = PBXBuildFile; fileRef = 745B2D601E5A8E1E0092D38A /* WXRecyclerComponent.h */; settings = {ATTRIBUTES = (Public, ); }; };
		745B2D6B1E5A8E1E0092D38A /* WXRecyclerComponent.mm in Sources */ = {isa = PBXBuildFile; fileRef = 745B2D611E5A8E1E0092D38A /* WXRecyclerComponent.mm */; };
		745B2D6C1E5A8E1E0092D38A /* WXRecyclerDataController.h in Headers */ = {isa = PBXBuildFile; fileRef = 745B2D621E5A8E1E0092D38A /* WXRecyclerDataController.h */; };
		745B2D6D1E5A8E1E0092D38A /* WXRecyclerDataController.m in Sources */ = {isa = PBXBuildFile; fileRef = 745B2D631E5A8E1E0092D38A /* WXRecyclerDataController.m */; };
		745B2D6E1E5A8E1E0092D38A /* WXRecyclerUpdateController.h in Headers */ = {isa = PBXBuildFile; fileRef = 745B2D641E5A8E1E0092D38A /* WXRecyclerUpdateController.h */; };
		745B2D6F1E5A8E1E0092D38A /* WXRecyclerUpdateController.m in Sources */ = {isa = PBXBuildFile; fileRef = 745B2D651E5A8E1E0092D38A /* WXRecyclerUpdateController.m */; };
		745B2D701E5A8E1E0092D38A /* WXSectionDataController.h in Headers */ = {isa = PBXBuildFile; fileRef = 745B2D661E5A8E1E0092D38A /* WXSectionDataController.h */; };
		745B2D711E5A8E1E0092D38A /* WXSectionDataController.m in Sources */ = {isa = PBXBuildFile; fileRef = 745B2D671E5A8E1E0092D38A /* WXSectionDataController.m */; };
		745ED2DA1C5F2C7E002DB5A8 /* WXView.h in Headers */ = {isa = PBXBuildFile; fileRef = 745ED2D61C5F2C7E002DB5A8 /* WXView.h */; settings = {ATTRIBUTES = (Public, ); }; };
		745ED2DB1C5F2C7E002DB5A8 /* WXView.m in Sources */ = {isa = PBXBuildFile; fileRef = 745ED2D71C5F2C7E002DB5A8 /* WXView.m */; };
		7461F8901CFB373100F62D44 /* WXDisplayQueue.h in Headers */ = {isa = PBXBuildFile; fileRef = 7461F88C1CFB373100F62D44 /* WXDisplayQueue.h */; };
		7461F8911CFB373100F62D44 /* WXDisplayQueue.m in Sources */ = {isa = PBXBuildFile; fileRef = 7461F88D1CFB373100F62D44 /* WXDisplayQueue.m */; };
		7461F8921CFB373100F62D44 /* WXLayer.h in Headers */ = {isa = PBXBuildFile; fileRef = 7461F88E1CFB373100F62D44 /* WXLayer.h */; };
		7461F8931CFB373100F62D44 /* WXLayer.m in Sources */ = {isa = PBXBuildFile; fileRef = 7461F88F1CFB373100F62D44 /* WXLayer.m */; };
		7461F8A81CFC33A800F62D44 /* WXThreadSafeMutableArray.h in Headers */ = {isa = PBXBuildFile; fileRef = 7461F8A61CFC33A800F62D44 /* WXThreadSafeMutableArray.h */; };
		7461F8A91CFC33A800F62D44 /* WXThreadSafeMutableArray.m in Sources */ = {isa = PBXBuildFile; fileRef = 7461F8A71CFC33A800F62D44 /* WXThreadSafeMutableArray.m */; };
		746319021C60AFC100EFEBD4 /* WXThreadSafeCounter.h in Headers */ = {isa = PBXBuildFile; fileRef = 746319001C60AFC100EFEBD4 /* WXThreadSafeCounter.h */; };
		746319031C60AFC100EFEBD4 /* WXThreadSafeCounter.m in Sources */ = {isa = PBXBuildFile; fileRef = 746319011C60AFC100EFEBD4 /* WXThreadSafeCounter.m */; };
		746319291C71B92600EFEBD4 /* WXModalUIModule.h in Headers */ = {isa = PBXBuildFile; fileRef = 746319271C71B92600EFEBD4 /* WXModalUIModule.h */; settings = {ATTRIBUTES = (Public, ); }; };
		7463192A1C71B92600EFEBD4 /* WXModalUIModule.m in Sources */ = {isa = PBXBuildFile; fileRef = 746319281C71B92600EFEBD4 /* WXModalUIModule.m */; };
		7469869F1C4E2C000054A57E /* NSArray+Weex.h in Headers */ = {isa = PBXBuildFile; fileRef = 7469869D1C4E2C000054A57E /* NSArray+Weex.h */; };
		746986A01C4E2C010054A57E /* NSArray+Weex.m in Sources */ = {isa = PBXBuildFile; fileRef = 7469869E1C4E2C000054A57E /* NSArray+Weex.m */; };
		746B923B1F46BE36009AE86B /* WXCellSlotComponent.h in Headers */ = {isa = PBXBuildFile; fileRef = 746B92391F46BE36009AE86B /* WXCellSlotComponent.h */; };
		746B923C1F46BE36009AE86B /* WXCellSlotComponent.mm in Sources */ = {isa = PBXBuildFile; fileRef = 746B923A1F46BE36009AE86B /* WXCellSlotComponent.mm */; };
		747A787C1D1BAAC900DED9D0 /* WXComponent+ViewManagement.h in Headers */ = {isa = PBXBuildFile; fileRef = 747A787A1D1BAAC900DED9D0 /* WXComponent+ViewManagement.h */; };
		747A787D1D1BAAC900DED9D0 /* WXComponent+ViewManagement.mm in Sources */ = {isa = PBXBuildFile; fileRef = 747A787B1D1BAAC900DED9D0 /* WXComponent+ViewManagement.mm */; };
		747DF6821E31AEE4005C53A8 /* WXLength.h in Headers */ = {isa = PBXBuildFile; fileRef = 747DF6801E31AEE4005C53A8 /* WXLength.h */; };
		747DF6831E31AEE4005C53A8 /* WXLength.m in Sources */ = {isa = PBXBuildFile; fileRef = 747DF6811E31AEE4005C53A8 /* WXLength.m */; };
		74862F791E02B88D00B7A041 /* JSValue+Weex.h in Headers */ = {isa = PBXBuildFile; fileRef = 74862F771E02B88D00B7A041 /* JSValue+Weex.h */; };
		74862F7A1E02B88D00B7A041 /* JSValue+Weex.m in Sources */ = {isa = PBXBuildFile; fileRef = 74862F781E02B88D00B7A041 /* JSValue+Weex.m */; };
		74862F7D1E03A0F300B7A041 /* WXModuleMethod.h in Headers */ = {isa = PBXBuildFile; fileRef = 74862F7B1E03A0F300B7A041 /* WXModuleMethod.h */; };
		74862F7E1E03A0F300B7A041 /* WXModuleMethod.m in Sources */ = {isa = PBXBuildFile; fileRef = 74862F7C1E03A0F300B7A041 /* WXModuleMethod.m */; };
		74862F811E03A24500B7A041 /* WXComponentMethod.h in Headers */ = {isa = PBXBuildFile; fileRef = 74862F7F1E03A24500B7A041 /* WXComponentMethod.h */; };
		74862F821E03A24500B7A041 /* WXComponentMethod.m in Sources */ = {isa = PBXBuildFile; fileRef = 74862F801E03A24500B7A041 /* WXComponentMethod.m */; };
		74896F301D1AC79400D1D593 /* NSObject+WXSwizzle.h in Headers */ = {isa = PBXBuildFile; fileRef = 74896F2E1D1AC79400D1D593 /* NSObject+WXSwizzle.h */; settings = {ATTRIBUTES = (Public, ); }; };
		74896F311D1AC79400D1D593 /* NSObject+WXSwizzle.m in Sources */ = {isa = PBXBuildFile; fileRef = 74896F2F1D1AC79400D1D593 /* NSObject+WXSwizzle.m */; };
		748B25181C44A6F9005D491E /* WXSDKInstance_private.h in Headers */ = {isa = PBXBuildFile; fileRef = 748B25161C44A6F9005D491E /* WXSDKInstance_private.h */; };
		74915F471C8EB02B00BEBCC0 /* WXAssert.h in Headers */ = {isa = PBXBuildFile; fileRef = 74915F451C8EB02B00BEBCC0 /* WXAssert.h */; };
		74915F481C8EB02B00BEBCC0 /* WXAssert.m in Sources */ = {isa = PBXBuildFile; fileRef = 74915F461C8EB02B00BEBCC0 /* WXAssert.m */; };
		749DC27B1D40827B009E1C91 /* WXMonitor.h in Headers */ = {isa = PBXBuildFile; fileRef = 749DC2791D40827B009E1C91 /* WXMonitor.h */; settings = {ATTRIBUTES = (Public, ); }; };
		749DC27C1D40827B009E1C91 /* WXMonitor.m in Sources */ = {isa = PBXBuildFile; fileRef = 749DC27A1D40827B009E1C91 /* WXMonitor.m */; };
		74A4BA5B1CABBBD000195969 /* WXDebugTool.h in Headers */ = {isa = PBXBuildFile; fileRef = 74A4BA591CABBBD000195969 /* WXDebugTool.h */; settings = {ATTRIBUTES = (Public, ); }; };
		74A4BA5C1CABBBD000195969 /* WXDebugTool.m in Sources */ = {isa = PBXBuildFile; fileRef = 74A4BA5A1CABBBD000195969 /* WXDebugTool.m */; };
		74A4BA851CAD453400195969 /* WXNetworkProtocol.h in Headers */ = {isa = PBXBuildFile; fileRef = 74A4BA841CAD453400195969 /* WXNetworkProtocol.h */; settings = {ATTRIBUTES = (Public, ); }; };
		74A4BA961CB365D100195969 /* WXAppConfiguration.h in Headers */ = {isa = PBXBuildFile; fileRef = 74A4BA941CB365D100195969 /* WXAppConfiguration.h */; settings = {ATTRIBUTES = (Public, ); }; };
		74A4BA971CB365D100195969 /* WXAppConfiguration.m in Sources */ = {isa = PBXBuildFile; fileRef = 74A4BA951CB365D100195969 /* WXAppConfiguration.m */; };
		74A4BA9A1CB3BAA100195969 /* WXThreadSafeMutableDictionary.h in Headers */ = {isa = PBXBuildFile; fileRef = 74A4BA981CB3BAA100195969 /* WXThreadSafeMutableDictionary.h */; };
		74A4BA9B1CB3BAA100195969 /* WXThreadSafeMutableDictionary.m in Sources */ = {isa = PBXBuildFile; fileRef = 74A4BA991CB3BAA100195969 /* WXThreadSafeMutableDictionary.m */; };
		74A4BA9E1CB3C0A100195969 /* WXHandlerFactory.h in Headers */ = {isa = PBXBuildFile; fileRef = 74A4BA9C1CB3C0A100195969 /* WXHandlerFactory.h */; };
		74A4BA9F1CB3C0A100195969 /* WXHandlerFactory.m in Sources */ = {isa = PBXBuildFile; fileRef = 74A4BA9D1CB3C0A100195969 /* WXHandlerFactory.m */; };
		74A4BAA61CB4F98300195969 /* WXStreamModule.h in Headers */ = {isa = PBXBuildFile; fileRef = 74A4BAA41CB4F98300195969 /* WXStreamModule.h */; };
		74A4BAA71CB4F98300195969 /* WXStreamModule.m in Sources */ = {isa = PBXBuildFile; fileRef = 74A4BAA51CB4F98300195969 /* WXStreamModule.m */; };
		74AD99841D5B0E59008F0336 /* WXPolyfillSet.h in Headers */ = {isa = PBXBuildFile; fileRef = 74AD99821D5B0E59008F0336 /* WXPolyfillSet.h */; };
		74AD99851D5B0E59008F0336 /* WXPolyfillSet.m in Sources */ = {isa = PBXBuildFile; fileRef = 74AD99831D5B0E59008F0336 /* WXPolyfillSet.m */; };
		74B81AE31F73C3E300D3A61D /* WXRecycleListComponent.h in Headers */ = {isa = PBXBuildFile; fileRef = 74CFDD371F45939C007A1A66 /* WXRecycleListComponent.h */; };
		74B81AE41F73C3E500D3A61D /* WXRecycleListComponent.mm in Sources */ = {isa = PBXBuildFile; fileRef = 74CFDD381F45939C007A1A66 /* WXRecycleListComponent.mm */; };
		74B81AE51F73C3E900D3A61D /* WXRecycleListDataManager.h in Headers */ = {isa = PBXBuildFile; fileRef = 74CFDD3B1F459400007A1A66 /* WXRecycleListDataManager.h */; };
		74B81AE61F73C3E900D3A61D /* WXRecycleListDataManager.m in Sources */ = {isa = PBXBuildFile; fileRef = 74CFDD3C1F459400007A1A66 /* WXRecycleListDataManager.m */; };
		74B81AE71F73C3E900D3A61D /* WXRecycleListTemplateManager.h in Headers */ = {isa = PBXBuildFile; fileRef = 74CFDD3F1F45941E007A1A66 /* WXRecycleListTemplateManager.h */; };
		74B81AE81F73C3E900D3A61D /* WXRecycleListTemplateManager.m in Sources */ = {isa = PBXBuildFile; fileRef = 74CFDD401F45941E007A1A66 /* WXRecycleListTemplateManager.m */; };
		74B81AE91F73C3E900D3A61D /* WXRecycleListUpdateManager.h in Headers */ = {isa = PBXBuildFile; fileRef = 74CFDD431F459443007A1A66 /* WXRecycleListUpdateManager.h */; };
		74B81AEA1F73C3E900D3A61D /* WXRecycleListUpdateManager.m in Sources */ = {isa = PBXBuildFile; fileRef = 74CFDD441F459443007A1A66 /* WXRecycleListUpdateManager.m */; };
		74B81AEB1F73C3E900D3A61D /* WXRecycleListLayout.h in Headers */ = {isa = PBXBuildFile; fileRef = 74BA4AB11F70F4B600AC29BF /* WXRecycleListLayout.h */; };
		74B81AEC1F73C3E900D3A61D /* WXRecycleListLayout.m in Sources */ = {isa = PBXBuildFile; fileRef = 74BA4AB21F70F4B600AC29BF /* WXRecycleListLayout.m */; };
		74B81AED1F73C3E900D3A61D /* WXCellSlotComponent.h in Headers */ = {isa = PBXBuildFile; fileRef = 746B92391F46BE36009AE86B /* WXCellSlotComponent.h */; };
		74B81AEE1F73C3E900D3A61D /* WXCellSlotComponent.mm in Sources */ = {isa = PBXBuildFile; fileRef = 746B923A1F46BE36009AE86B /* WXCellSlotComponent.mm */; };
		74B81AEF1F73C3E900D3A61D /* WXComponent+DataBinding.h in Headers */ = {isa = PBXBuildFile; fileRef = 7423EB4F1F4ADE30001662D1 /* WXComponent+DataBinding.h */; };
		74B81AF01F73C3E900D3A61D /* WXComponent+DataBinding.mm in Sources */ = {isa = PBXBuildFile; fileRef = 7423EB501F4ADE30001662D1 /* WXComponent+DataBinding.mm */; };
		74B81AF11F73C3E900D3A61D /* WXJSASTParser.h in Headers */ = {isa = PBXBuildFile; fileRef = 74BF19F61F5139BB00AEE3D7 /* WXJSASTParser.h */; };
		74B81AF21F73C3E900D3A61D /* WXJSASTParser.mm in Sources */ = {isa = PBXBuildFile; fileRef = 74BF19F71F5139BB00AEE3D7 /* WXJSASTParser.mm */; };
		74B8BEFE1DC47B72004A6027 /* WXRootView.h in Headers */ = {isa = PBXBuildFile; fileRef = 74B8BEFC1DC47B72004A6027 /* WXRootView.h */; };
		74B8BEFF1DC47B72004A6027 /* WXRootView.m in Sources */ = {isa = PBXBuildFile; fileRef = 74B8BEFD1DC47B72004A6027 /* WXRootView.m */; };
		74B8BF011DC49AFE004A6027 /* WXRootViewTests.m in Sources */ = {isa = PBXBuildFile; fileRef = 74B8BF001DC49AFE004A6027 /* WXRootViewTests.m */; };
		74BA4AB31F70F4B600AC29BF /* WXRecycleListLayout.h in Headers */ = {isa = PBXBuildFile; fileRef = 74BA4AB11F70F4B600AC29BF /* WXRecycleListLayout.h */; };
		74BA4AB41F70F4B600AC29BF /* WXRecycleListLayout.m in Sources */ = {isa = PBXBuildFile; fileRef = 74BA4AB21F70F4B600AC29BF /* WXRecycleListLayout.m */; };
		74BB5FB91DFEE81A004FC3DF /* WXMetaModule.h in Headers */ = {isa = PBXBuildFile; fileRef = 74BB5FB71DFEE81A004FC3DF /* WXMetaModule.h */; };
		74BB5FBA1DFEE81A004FC3DF /* WXMetaModule.m in Sources */ = {isa = PBXBuildFile; fileRef = 74BB5FB81DFEE81A004FC3DF /* WXMetaModule.m */; };
		74BF19F81F5139BB00AEE3D7 /* WXJSASTParser.h in Headers */ = {isa = PBXBuildFile; fileRef = 74BF19F61F5139BB00AEE3D7 /* WXJSASTParser.h */; };
		74BF19F91F5139BB00AEE3D7 /* WXJSASTParser.mm in Sources */ = {isa = PBXBuildFile; fileRef = 74BF19F71F5139BB00AEE3D7 /* WXJSASTParser.mm */; };
		74C896401D2AC2210043B82A /* WeexSDKTests.m in Sources */ = {isa = PBXBuildFile; fileRef = 74C8963F1D2AC2210043B82A /* WeexSDKTests.m */; };
		74C896421D2AC2210043B82A /* WeexSDK.framework in Frameworks */ = {isa = PBXBuildFile; fileRef = 77D160FD1C02DBE70010B15B /* WeexSDK.framework */; };
		74CC7A1C1C2BC5F800829368 /* WXCellComponent.h in Headers */ = {isa = PBXBuildFile; fileRef = 74CC7A1A1C2BC5F800829368 /* WXCellComponent.h */; };
		74CC7A1D1C2BC5F800829368 /* WXCellComponent.mm in Sources */ = {isa = PBXBuildFile; fileRef = 74CC7A1B1C2BC5F800829368 /* WXCellComponent.mm */; };
		74CC7A201C2BF9DC00829368 /* WXListComponent.h in Headers */ = {isa = PBXBuildFile; fileRef = 74CC7A1E1C2BF9DC00829368 /* WXListComponent.h */; settings = {ATTRIBUTES = (Public, ); }; };
		74CC7A211C2BF9DC00829368 /* WXListComponent.mm in Sources */ = {isa = PBXBuildFile; fileRef = 74CC7A1F1C2BF9DC00829368 /* WXListComponent.mm */; };
		74CFDD391F45939C007A1A66 /* WXRecycleListComponent.h in Headers */ = {isa = PBXBuildFile; fileRef = 74CFDD371F45939C007A1A66 /* WXRecycleListComponent.h */; };
		74CFDD3A1F45939C007A1A66 /* WXRecycleListComponent.mm in Sources */ = {isa = PBXBuildFile; fileRef = 74CFDD381F45939C007A1A66 /* WXRecycleListComponent.mm */; };
		74CFDD3D1F459400007A1A66 /* WXRecycleListDataManager.h in Headers */ = {isa = PBXBuildFile; fileRef = 74CFDD3B1F459400007A1A66 /* WXRecycleListDataManager.h */; };
		74CFDD3E1F459400007A1A66 /* WXRecycleListDataManager.m in Sources */ = {isa = PBXBuildFile; fileRef = 74CFDD3C1F459400007A1A66 /* WXRecycleListDataManager.m */; };
		74CFDD411F45941E007A1A66 /* WXRecycleListTemplateManager.h in Headers */ = {isa = PBXBuildFile; fileRef = 74CFDD3F1F45941E007A1A66 /* WXRecycleListTemplateManager.h */; };
		74CFDD421F45941E007A1A66 /* WXRecycleListTemplateManager.m in Sources */ = {isa = PBXBuildFile; fileRef = 74CFDD401F45941E007A1A66 /* WXRecycleListTemplateManager.m */; };
		74CFDD451F459443007A1A66 /* WXRecycleListUpdateManager.h in Headers */ = {isa = PBXBuildFile; fileRef = 74CFDD431F459443007A1A66 /* WXRecycleListUpdateManager.h */; };
		74CFDD461F459443007A1A66 /* WXRecycleListUpdateManager.m in Sources */ = {isa = PBXBuildFile; fileRef = 74CFDD441F459443007A1A66 /* WXRecycleListUpdateManager.m */; };
		74D205201E091B8000128F44 /* WXCallJSMethod.h in Headers */ = {isa = PBXBuildFile; fileRef = 74D2051E1E091B8000128F44 /* WXCallJSMethod.h */; };
		74D205211E091B8000128F44 /* WXCallJSMethod.m in Sources */ = {isa = PBXBuildFile; fileRef = 74D2051F1E091B8000128F44 /* WXCallJSMethod.m */; };
		74EF31AA1DE58AE600667A07 /* WXURLRewriteProtocol.h in Headers */ = {isa = PBXBuildFile; fileRef = 74EF31A91DE58AE600667A07 /* WXURLRewriteProtocol.h */; settings = {ATTRIBUTES = (Public, ); }; };
		74EF31AD1DE58BE200667A07 /* WXURLRewriteDefaultImpl.h in Headers */ = {isa = PBXBuildFile; fileRef = 74EF31AB1DE58BE200667A07 /* WXURLRewriteDefaultImpl.h */; };
		74EF31AE1DE58BE200667A07 /* WXURLRewriteDefaultImpl.m in Sources */ = {isa = PBXBuildFile; fileRef = 74EF31AC1DE58BE200667A07 /* WXURLRewriteDefaultImpl.m */; };
		74EF31C01DE5ED6F00667A07 /* libstdc++.tbd in Frameworks */ = {isa = PBXBuildFile; fileRef = 74EF31BE1DE5ED5900667A07 /* libstdc++.tbd */; };
		74EF31C31DE6935600667A07 /* WXURLRewriteTests.m in Sources */ = {isa = PBXBuildFile; fileRef = 74EF31C21DE6935600667A07 /* WXURLRewriteTests.m */; };
		74F7BFF51DC782EC004D0871 /* testRootView.js in Resources */ = {isa = PBXBuildFile; fileRef = 74F7BFF41DC782EC004D0871 /* testRootView.js */; };
		74FD6E041C7C0E9600DBEB6D /* WXScrollerProtocol.h in Headers */ = {isa = PBXBuildFile; fileRef = 74FD6E031C7C0E9600DBEB6D /* WXScrollerProtocol.h */; settings = {ATTRIBUTES = (Public, ); }; };
		7715EB6221A69DD9001F1108 /* WXRichText.h in Headers */ = {isa = PBXBuildFile; fileRef = 7715EB6021A69DD8001F1108 /* WXRichText.h */; settings = {ATTRIBUTES = (Public, ); }; };
		7715EB6321A69DD9001F1108 /* WXRichText.h in Headers */ = {isa = PBXBuildFile; fileRef = 7715EB6021A69DD8001F1108 /* WXRichText.h */; settings = {ATTRIBUTES = (Public, ); }; };
		7715EB6421A69DD9001F1108 /* WXRichText.mm in Sources */ = {isa = PBXBuildFile; fileRef = 7715EB6121A69DD9001F1108 /* WXRichText.mm */; };
		7715EB6521A69DD9001F1108 /* WXRichText.mm in Sources */ = {isa = PBXBuildFile; fileRef = 7715EB6121A69DD9001F1108 /* WXRichText.mm */; };
		775BEE4E1C16F993008D1629 /* WXDefine.h in Headers */ = {isa = PBXBuildFile; fileRef = 775BEE4D1C16F993008D1629 /* WXDefine.h */; settings = {ATTRIBUTES = (Public, ); }; };
		775BEE6E1C1BD8F4008D1629 /* WXImgLoaderProtocol.h in Headers */ = {isa = PBXBuildFile; fileRef = 775BEE6C1C1BD8F4008D1629 /* WXImgLoaderProtocol.h */; settings = {ATTRIBUTES = (Public, ); }; };
		775BEE711C1BD977008D1629 /* WXModuleProtocol.h in Headers */ = {isa = PBXBuildFile; fileRef = 775BEE701C1BD977008D1629 /* WXModuleProtocol.h */; settings = {ATTRIBUTES = (Public, ); }; };
		77D161201C02DDB40010B15B /* WXSDKEngine.h in Headers */ = {isa = PBXBuildFile; fileRef = 77D1611E1C02DDB40010B15B /* WXSDKEngine.h */; settings = {ATTRIBUTES = (Public, ); }; };
		77D161211C02DDB40010B15B /* WXSDKEngine.m in Sources */ = {isa = PBXBuildFile; fileRef = 77D1611F1C02DDB40010B15B /* WXSDKEngine.m */; };
		77D161241C02DDD10010B15B /* WXSDKInstance.h in Headers */ = {isa = PBXBuildFile; fileRef = 77D161221C02DDD10010B15B /* WXSDKInstance.h */; settings = {ATTRIBUTES = (Public, ); }; };
		77D161251C02DDD10010B15B /* WXSDKInstance.m in Sources */ = {isa = PBXBuildFile; fileRef = 77D161231C02DDD10010B15B /* WXSDKInstance.m */; };
		77D161281C02DE1A0010B15B /* WXSDKManager.h in Headers */ = {isa = PBXBuildFile; fileRef = 77D161261C02DE1A0010B15B /* WXSDKManager.h */; settings = {ATTRIBUTES = (Public, ); }; };
		77D161291C02DE1A0010B15B /* WXSDKManager.m in Sources */ = {isa = PBXBuildFile; fileRef = 77D161271C02DE1A0010B15B /* WXSDKManager.m */; };
		77D161301C02DE4E0010B15B /* WXComponent.h in Headers */ = {isa = PBXBuildFile; fileRef = 77D1612E1C02DE4E0010B15B /* WXComponent.h */; settings = {ATTRIBUTES = (Public, ); }; };
		77D161311C02DE4E0010B15B /* WXComponent.mm in Sources */ = {isa = PBXBuildFile; fileRef = 77D1612F1C02DE4E0010B15B /* WXComponent.mm */; };
		77D161381C02DE940010B15B /* WXBridgeManager.h in Headers */ = {isa = PBXBuildFile; fileRef = 77D161361C02DE940010B15B /* WXBridgeManager.h */; settings = {ATTRIBUTES = (Public, ); }; };
		77D161391C02DE940010B15B /* WXBridgeManager.m in Sources */ = {isa = PBXBuildFile; fileRef = 77D161371C02DE940010B15B /* WXBridgeManager.m */; };
		77D1613C1C02DEA60010B15B /* WXJSCoreBridge.h in Headers */ = {isa = PBXBuildFile; fileRef = 77D1613A1C02DEA60010B15B /* WXJSCoreBridge.h */; };
		77D161431C02DEE40010B15B /* WXBridgeProtocol.h in Headers */ = {isa = PBXBuildFile; fileRef = 77D161421C02DEE40010B15B /* WXBridgeProtocol.h */; settings = {ATTRIBUTES = (Public, ); }; };
		77D1614B1C02E3790010B15B /* WXConvert.h in Headers */ = {isa = PBXBuildFile; fileRef = 77D161491C02E3790010B15B /* WXConvert.h */; settings = {ATTRIBUTES = (Public, ); }; };
		77D1614C1C02E3790010B15B /* WXConvert.m in Sources */ = {isa = PBXBuildFile; fileRef = 77D1614A1C02E3790010B15B /* WXConvert.m */; };
		77D1614F1C02E3880010B15B /* WXUtility.h in Headers */ = {isa = PBXBuildFile; fileRef = 77D1614D1C02E3880010B15B /* WXUtility.h */; settings = {ATTRIBUTES = (Public, ); }; };
		77D161501C02E3880010B15B /* WXUtility.m in Sources */ = {isa = PBXBuildFile; fileRef = 77D1614E1C02E3880010B15B /* WXUtility.m */; };
		77D161621C02ED790010B15B /* WXLog.h in Headers */ = {isa = PBXBuildFile; fileRef = 77D161601C02ED790010B15B /* WXLog.h */; settings = {ATTRIBUTES = (Public, ); }; };
		77D161631C02ED790010B15B /* WXLog.m in Sources */ = {isa = PBXBuildFile; fileRef = 77D161611C02ED790010B15B /* WXLog.m */; };
		77E659DA1C07F594008B8775 /* WXDomModule.h in Headers */ = {isa = PBXBuildFile; fileRef = 77E659D81C07F594008B8775 /* WXDomModule.h */; };
		77E659DB1C07F594008B8775 /* WXDomModule.m in Sources */ = {isa = PBXBuildFile; fileRef = 77E659D91C07F594008B8775 /* WXDomModule.m */; };
		77E659F11C0C3612008B8775 /* WXModuleFactory.h in Headers */ = {isa = PBXBuildFile; fileRef = 77E659EF1C0C3612008B8775 /* WXModuleFactory.h */; };
		77E659F21C0C3612008B8775 /* WXModuleFactory.m in Sources */ = {isa = PBXBuildFile; fileRef = 77E659F01C0C3612008B8775 /* WXModuleFactory.m */; };
		77E65A0D1C155E99008B8775 /* WXDivComponent.h in Headers */ = {isa = PBXBuildFile; fileRef = 77E65A0B1C155E99008B8775 /* WXDivComponent.h */; };
		77E65A0E1C155E99008B8775 /* WXDivComponent.m in Sources */ = {isa = PBXBuildFile; fileRef = 77E65A0C1C155E99008B8775 /* WXDivComponent.m */; };
		77E65A111C155EA8008B8775 /* WXImageComponent.h in Headers */ = {isa = PBXBuildFile; fileRef = 77E65A0F1C155EA8008B8775 /* WXImageComponent.h */; };
		77E65A121C155EA8008B8775 /* WXImageComponent.m in Sources */ = {isa = PBXBuildFile; fileRef = 77E65A101C155EA8008B8775 /* WXImageComponent.m */; };
		77E65A151C155EB5008B8775 /* WXTextComponent.h in Headers */ = {isa = PBXBuildFile; fileRef = 77E65A131C155EB5008B8775 /* WXTextComponent.h */; };
		77E65A161C155EB5008B8775 /* WXTextComponent.mm in Sources */ = {isa = PBXBuildFile; fileRef = 77E65A141C155EB5008B8775 /* WXTextComponent.mm */; };
		77E65A191C155F25008B8775 /* WXScrollerComponent.h in Headers */ = {isa = PBXBuildFile; fileRef = 77E65A171C155F25008B8775 /* WXScrollerComponent.h */; settings = {ATTRIBUTES = (Public, ); }; };
		77E65A1A1C155F25008B8775 /* WXScrollerComponent.mm in Sources */ = {isa = PBXBuildFile; fileRef = 77E65A181C155F25008B8775 /* WXScrollerComponent.mm */; };
		841CD1031F9739890081196D /* WXExceptionUtils.m in Sources */ = {isa = PBXBuildFile; fileRef = 841CD1021F9739890081196D /* WXExceptionUtils.m */; };
		841CD1051F974DFA0081196D /* WXExceptionUtils.h in Headers */ = {isa = PBXBuildFile; fileRef = 841CD1041F97399C0081196D /* WXExceptionUtils.h */; settings = {ATTRIBUTES = (Public, ); }; };
		841CD1061F974DFA0081196D /* WXExceptionUtils.h in Headers */ = {isa = PBXBuildFile; fileRef = 841CD1041F97399C0081196D /* WXExceptionUtils.h */; settings = {ATTRIBUTES = (Public, ); }; };
		841CD1071F974E000081196D /* WXExceptionUtils.m in Sources */ = {isa = PBXBuildFile; fileRef = 841CD1021F9739890081196D /* WXExceptionUtils.m */; };
		98399A8B21916A9800D83CCE /* exec_state_section.cc in Sources */ = {isa = PBXBuildFile; fileRef = 98399A7E21916A9600D83CCE /* exec_state_section.cc */; };
		98399A8C21916A9800D83CCE /* exec_state_binary.cc in Sources */ = {isa = PBXBuildFile; fileRef = 98399A7F21916A9600D83CCE /* exec_state_binary.cc */; };
		98399A8D21916A9800D83CCE /* class_regex.cc in Sources */ = {isa = PBXBuildFile; fileRef = 98399A8021916A9600D83CCE /* class_regex.cc */; };
		98399A8E21916A9800D83CCE /* exec_state_binary.h in Headers */ = {isa = PBXBuildFile; fileRef = 98399A8121916A9600D83CCE /* exec_state_binary.h */; };
		98399A8F21916A9800D83CCE /* class_console.cc in Sources */ = {isa = PBXBuildFile; fileRef = 98399A8221916A9700D83CCE /* class_console.cc */; };
		98399A9021916A9800D83CCE /* class_window.cc in Sources */ = {isa = PBXBuildFile; fileRef = 98399A8321916A9700D83CCE /* class_window.cc */; };
		98399A9121916A9800D83CCE /* class_function.cc in Sources */ = {isa = PBXBuildFile; fileRef = 98399A8421916A9700D83CCE /* class_function.cc */; };
		98399A9221916A9800D83CCE /* class_window.h in Headers */ = {isa = PBXBuildFile; fileRef = 98399A8521916A9700D83CCE /* class_window.h */; };
		98399A9321916A9800D83CCE /* class_console.h in Headers */ = {isa = PBXBuildFile; fileRef = 98399A8621916A9700D83CCE /* class_console.h */; };
		98399A9421916A9800D83CCE /* class_regex.h in Headers */ = {isa = PBXBuildFile; fileRef = 98399A8721916A9700D83CCE /* class_regex.h */; };
		98399A9521916A9800D83CCE /* exec_state_section.h in Headers */ = {isa = PBXBuildFile; fileRef = 98399A8821916A9700D83CCE /* exec_state_section.h */; };
		98399A9621916A9800D83CCE /* class_function.h in Headers */ = {isa = PBXBuildFile; fileRef = 98399A8921916A9800D83CCE /* class_function.h */; };
		98399A9721916A9800D83CCE /* op_code.cc in Sources */ = {isa = PBXBuildFile; fileRef = 98399A8A21916A9800D83CCE /* op_code.cc */; };
		9B9E74791FA2DB5800DAAEA9 /* WXTestBridgeMethodDummy.m in Sources */ = {isa = PBXBuildFile; fileRef = 9B9E74781FA2DB5800DAAEA9 /* WXTestBridgeMethodDummy.m */; };
		B82A159820F8556F0098A509 /* WXSDKInstance_performance.m in Sources */ = {isa = PBXBuildFile; fileRef = 17B1221F2090AA9300387E33 /* WXSDKInstance_performance.m */; };
		B82A159920F857200098A509 /* WXSDKError.m in Sources */ = {isa = PBXBuildFile; fileRef = 17B122242090AAB000387E33 /* WXSDKError.m */; };
		B82A159A20F857450098A509 /* WXWebSocketLoader.m in Sources */ = {isa = PBXBuildFile; fileRef = C4F012851E150307003378D0 /* WXWebSocketLoader.m */; };
		B82A159B20F857470098A509 /* WXWebSocketModule.m in Sources */ = {isa = PBXBuildFile; fileRef = C4F012811E1502E9003378D0 /* WXWebSocketModule.m */; };
		B8394F3721468AF100CA1EFF /* render_action_trigger_vsync.h in Headers */ = {isa = PBXBuildFile; fileRef = B8394F3521468AF100CA1EFF /* render_action_trigger_vsync.h */; };
		B8394F3821468AF100CA1EFF /* render_action_trigger_vsync.h in Headers */ = {isa = PBXBuildFile; fileRef = B8394F3521468AF100CA1EFF /* render_action_trigger_vsync.h */; };
		B8394F3921468AF100CA1EFF /* render_action_trigger_vsync.cpp in Sources */ = {isa = PBXBuildFile; fileRef = B8394F3621468AF100CA1EFF /* render_action_trigger_vsync.cpp */; };
		B8394F3A21468AF100CA1EFF /* render_action_trigger_vsync.cpp in Sources */ = {isa = PBXBuildFile; fileRef = B8394F3621468AF100CA1EFF /* render_action_trigger_vsync.cpp */; };
		B85ED3032126715100EBEC11 /* WXRecyclerComponent.h in Headers */ = {isa = PBXBuildFile; fileRef = 745B2D601E5A8E1E0092D38A /* WXRecyclerComponent.h */; };
		B863DF322107308000EA887D /* WXBridgeContext.m in Sources */ = {isa = PBXBuildFile; fileRef = B863DF312107307F00EA887D /* WXBridgeContext.m */; };
		B863DF332107313400EA887D /* WXBridgeContext.m in Sources */ = {isa = PBXBuildFile; fileRef = B863DF312107307F00EA887D /* WXBridgeContext.m */; };
		B87B9E7D21539B3300B6DC61 /* WXVersion.h in Headers */ = {isa = PBXBuildFile; fileRef = B87B9E7B21539B3300B6DC61 /* WXVersion.h */; };
		B87B9E7E21539B3300B6DC61 /* WXVersion.h in Headers */ = {isa = PBXBuildFile; fileRef = B87B9E7B21539B3300B6DC61 /* WXVersion.h */; };
		B87B9E7F21539B3300B6DC61 /* WXVersion.m in Sources */ = {isa = PBXBuildFile; fileRef = B87B9E7C21539B3300B6DC61 /* WXVersion.m */; };
		B87B9E8021539B3300B6DC61 /* WXVersion.m in Sources */ = {isa = PBXBuildFile; fileRef = B87B9E7C21539B3300B6DC61 /* WXVersion.m */; };
		B89543F320EB18B5006EAD63 /* WXCoreBridge.mm in Sources */ = {isa = PBXBuildFile; fileRef = B89543ED20EB18B4006EAD63 /* WXCoreBridge.mm */; };
		B89543F420EB18B5006EAD63 /* WXCoreBridge.mm in Sources */ = {isa = PBXBuildFile; fileRef = B89543ED20EB18B4006EAD63 /* WXCoreBridge.mm */; };
		B89543F520EB18B5006EAD63 /* WXJSCoreBridge.mm in Sources */ = {isa = PBXBuildFile; fileRef = B89543EE20EB18B4006EAD63 /* WXJSCoreBridge.mm */; };
		B89543F620EB18B5006EAD63 /* WXJSCoreBridge.mm in Sources */ = {isa = PBXBuildFile; fileRef = B89543EE20EB18B4006EAD63 /* WXJSCoreBridge.mm */; };
		B89543F720EB18B5006EAD63 /* WXCoreBridge.h in Headers */ = {isa = PBXBuildFile; fileRef = B89543EF20EB18B4006EAD63 /* WXCoreBridge.h */; };
		B89543F820EB18B5006EAD63 /* WXCoreBridge.h in Headers */ = {isa = PBXBuildFile; fileRef = B89543EF20EB18B4006EAD63 /* WXCoreBridge.h */; };
		B8A72C9A213F8BAE0024E7BE /* class_json.h in Headers */ = {isa = PBXBuildFile; fileRef = B8A72C96213F8BAD0024E7BE /* class_json.h */; };
		B8A72C9B213F8BAE0024E7BE /* class_json.h in Headers */ = {isa = PBXBuildFile; fileRef = B8A72C96213F8BAD0024E7BE /* class_json.h */; };
		B8A72C9C213F8BAE0024E7BE /* class_string.h in Headers */ = {isa = PBXBuildFile; fileRef = B8A72C97213F8BAD0024E7BE /* class_string.h */; };
		B8A72C9D213F8BAE0024E7BE /* class_string.h in Headers */ = {isa = PBXBuildFile; fileRef = B8A72C97213F8BAD0024E7BE /* class_string.h */; };
		B8A72C9E213F8BAE0024E7BE /* class_json.cc in Sources */ = {isa = PBXBuildFile; fileRef = B8A72C98213F8BAD0024E7BE /* class_json.cc */; };
		B8A72C9F213F8BAE0024E7BE /* class_json.cc in Sources */ = {isa = PBXBuildFile; fileRef = B8A72C98213F8BAD0024E7BE /* class_json.cc */; };
		B8A72CA0213F8BAE0024E7BE /* class_string.cc in Sources */ = {isa = PBXBuildFile; fileRef = B8A72C99213F8BAD0024E7BE /* class_string.cc */; };
		B8A72CA1213F8BAE0024E7BE /* class_string.cc in Sources */ = {isa = PBXBuildFile; fileRef = B8A72C99213F8BAD0024E7BE /* class_string.cc */; };
		B8D66BA72125572F003960BD /* string_table.cc in Sources */ = {isa = PBXBuildFile; fileRef = B8D66AEE2125572F003960BD /* string_table.cc */; };
		B8D66BA82125572F003960BD /* string_table.cc in Sources */ = {isa = PBXBuildFile; fileRef = B8D66AEE2125572F003960BD /* string_table.cc */; };
		B8D66BA92125572F003960BD /* table.cc in Sources */ = {isa = PBXBuildFile; fileRef = B8D66AEF2125572F003960BD /* table.cc */; };
		B8D66BAA2125572F003960BD /* table.cc in Sources */ = {isa = PBXBuildFile; fileRef = B8D66AEF2125572F003960BD /* table.cc */; };
		B8D66BAB2125572F003960BD /* code_generator.h in Headers */ = {isa = PBXBuildFile; fileRef = B8D66AF02125572F003960BD /* code_generator.h */; };
		B8D66BAC2125572F003960BD /* code_generator.h in Headers */ = {isa = PBXBuildFile; fileRef = B8D66AF02125572F003960BD /* code_generator.h */; };
		B8D66BAD2125572F003960BD /* code_generator.cc in Sources */ = {isa = PBXBuildFile; fileRef = B8D66AF12125572F003960BD /* code_generator.cc */; };
		B8D66BAE2125572F003960BD /* code_generator.cc in Sources */ = {isa = PBXBuildFile; fileRef = B8D66AF12125572F003960BD /* code_generator.cc */; };
		B8D66BAF2125572F003960BD /* ast_factory.cc in Sources */ = {isa = PBXBuildFile; fileRef = B8D66AF22125572F003960BD /* ast_factory.cc */; };
		B8D66BB02125572F003960BD /* ast_factory.cc in Sources */ = {isa = PBXBuildFile; fileRef = B8D66AF22125572F003960BD /* ast_factory.cc */; };
		B8D66BB12125572F003960BD /* parser.h in Headers */ = {isa = PBXBuildFile; fileRef = B8D66AF32125572F003960BD /* parser.h */; };
		B8D66BB22125572F003960BD /* parser.h in Headers */ = {isa = PBXBuildFile; fileRef = B8D66AF32125572F003960BD /* parser.h */; };
		B8D66BB32125572F003960BD /* parser.cc in Sources */ = {isa = PBXBuildFile; fileRef = B8D66AF42125572F003960BD /* parser.cc */; };
		B8D66BB42125572F003960BD /* parser.cc in Sources */ = {isa = PBXBuildFile; fileRef = B8D66AF42125572F003960BD /* parser.cc */; };
		B8D66BB52125572F003960BD /* vnode.h in Headers */ = {isa = PBXBuildFile; fileRef = B8D66AF62125572F003960BD /* vnode.h */; };
		B8D66BB62125572F003960BD /* vnode.h in Headers */ = {isa = PBXBuildFile; fileRef = B8D66AF62125572F003960BD /* vnode.h */; };
		B8D66BB72125572F003960BD /* vnode_exec_env.cc in Sources */ = {isa = PBXBuildFile; fileRef = B8D66AF72125572F003960BD /* vnode_exec_env.cc */; };
		B8D66BB82125572F003960BD /* vnode_exec_env.cc in Sources */ = {isa = PBXBuildFile; fileRef = B8D66AF72125572F003960BD /* vnode_exec_env.cc */; };
		B8D66BB92125572F003960BD /* vnode.cc in Sources */ = {isa = PBXBuildFile; fileRef = B8D66AF82125572F003960BD /* vnode.cc */; };
		B8D66BBA2125572F003960BD /* vnode.cc in Sources */ = {isa = PBXBuildFile; fileRef = B8D66AF82125572F003960BD /* vnode.cc */; };
		B8D66BBB2125572F003960BD /* vnode_render_context.cc in Sources */ = {isa = PBXBuildFile; fileRef = B8D66AF92125572F003960BD /* vnode_render_context.cc */; };
		B8D66BBC2125572F003960BD /* vnode_render_context.cc in Sources */ = {isa = PBXBuildFile; fileRef = B8D66AF92125572F003960BD /* vnode_render_context.cc */; };
		B8D66BBD2125572F003960BD /* vnode_exec_env.h in Headers */ = {isa = PBXBuildFile; fileRef = B8D66AFA2125572F003960BD /* vnode_exec_env.h */; };
		B8D66BBE2125572F003960BD /* vnode_exec_env.h in Headers */ = {isa = PBXBuildFile; fileRef = B8D66AFA2125572F003960BD /* vnode_exec_env.h */; };
		B8D66BBF2125572F003960BD /* vnode_render_manager.cc in Sources */ = {isa = PBXBuildFile; fileRef = B8D66AFB2125572F003960BD /* vnode_render_manager.cc */; };
		B8D66BC02125572F003960BD /* vnode_render_manager.cc in Sources */ = {isa = PBXBuildFile; fileRef = B8D66AFB2125572F003960BD /* vnode_render_manager.cc */; };
		B8D66BC12125572F003960BD /* vnode_render_manager.h in Headers */ = {isa = PBXBuildFile; fileRef = B8D66AFC2125572F003960BD /* vnode_render_manager.h */; };
		B8D66BC22125572F003960BD /* vnode_render_manager.h in Headers */ = {isa = PBXBuildFile; fileRef = B8D66AFC2125572F003960BD /* vnode_render_manager.h */; };
		B8D66BC32125572F003960BD /* vnode_render_context.h in Headers */ = {isa = PBXBuildFile; fileRef = B8D66AFD2125572F003960BD /* vnode_render_context.h */; };
		B8D66BC42125572F003960BD /* vnode_render_context.h in Headers */ = {isa = PBXBuildFile; fileRef = B8D66AFD2125572F003960BD /* vnode_render_context.h */; };
		B8D66BC52125572F003960BD /* tokenizer.cc in Sources */ = {isa = PBXBuildFile; fileRef = B8D66AFE2125572F003960BD /* tokenizer.cc */; };
		B8D66BC62125572F003960BD /* tokenizer.cc in Sources */ = {isa = PBXBuildFile; fileRef = B8D66AFE2125572F003960BD /* tokenizer.cc */; };
		B8D66BC72125572F003960BD /* ast_factory.h in Headers */ = {isa = PBXBuildFile; fileRef = B8D66AFF2125572F003960BD /* ast_factory.h */; };
		B8D66BC82125572F003960BD /* ast_factory.h in Headers */ = {isa = PBXBuildFile; fileRef = B8D66AFF2125572F003960BD /* ast_factory.h */; };
		B8D66BC92125572F003960BD /* ast.cc in Sources */ = {isa = PBXBuildFile; fileRef = B8D66B002125572F003960BD /* ast.cc */; };
		B8D66BCA2125572F003960BD /* ast.cc in Sources */ = {isa = PBXBuildFile; fileRef = B8D66B002125572F003960BD /* ast.cc */; };
		B8D66BCD2125572F003960BD /* statement.h in Headers */ = {isa = PBXBuildFile; fileRef = B8D66B022125572F003960BD /* statement.h */; };
		B8D66BCE2125572F003960BD /* statement.h in Headers */ = {isa = PBXBuildFile; fileRef = B8D66B022125572F003960BD /* statement.h */; };
		B8D66BCF2125572F003960BD /* tokenizer.h in Headers */ = {isa = PBXBuildFile; fileRef = B8D66B032125572F003960BD /* tokenizer.h */; };
		B8D66BD02125572F003960BD /* tokenizer.h in Headers */ = {isa = PBXBuildFile; fileRef = B8D66B032125572F003960BD /* tokenizer.h */; };
		B8D66BD12125572F003960BD /* statement.cc in Sources */ = {isa = PBXBuildFile; fileRef = B8D66B042125572F003960BD /* statement.cc */; };
		B8D66BD22125572F003960BD /* statement.cc in Sources */ = {isa = PBXBuildFile; fileRef = B8D66B042125572F003960BD /* statement.cc */; };
		B8D66BD32125572F003960BD /* vm.cc in Sources */ = {isa = PBXBuildFile; fileRef = B8D66B052125572F003960BD /* vm.cc */; };
		B8D66BD42125572F003960BD /* vm.cc in Sources */ = {isa = PBXBuildFile; fileRef = B8D66B052125572F003960BD /* vm.cc */; };
		B8D66BD52125572F003960BD /* string_table.h in Headers */ = {isa = PBXBuildFile; fileRef = B8D66B062125572F003960BD /* string_table.h */; };
		B8D66BD62125572F003960BD /* string_table.h in Headers */ = {isa = PBXBuildFile; fileRef = B8D66B062125572F003960BD /* string_table.h */; };
		B8D66BD72125572F003960BD /* ast.h in Headers */ = {isa = PBXBuildFile; fileRef = B8D66B072125572F003960BD /* ast.h */; };
		B8D66BD82125572F003960BD /* ast.h in Headers */ = {isa = PBXBuildFile; fileRef = B8D66B072125572F003960BD /* ast.h */; };
		B8D66BDD2125572F003960BD /* scanner.h in Headers */ = {isa = PBXBuildFile; fileRef = B8D66B0A2125572F003960BD /* scanner.h */; };
		B8D66BDE2125572F003960BD /* scanner.h in Headers */ = {isa = PBXBuildFile; fileRef = B8D66B0A2125572F003960BD /* scanner.h */; };
		B8D66BE12125572F003960BD /* handle.h in Headers */ = {isa = PBXBuildFile; fileRef = B8D66B0C2125572F003960BD /* handle.h */; };
		B8D66BE22125572F003960BD /* handle.h in Headers */ = {isa = PBXBuildFile; fileRef = B8D66B0C2125572F003960BD /* handle.h */; };
		B8D66BE32125572F003960BD /* exec_state.h in Headers */ = {isa = PBXBuildFile; fileRef = B8D66B0D2125572F003960BD /* exec_state.h */; };
		B8D66BE42125572F003960BD /* exec_state.h in Headers */ = {isa = PBXBuildFile; fileRef = B8D66B0D2125572F003960BD /* exec_state.h */; };
		B8D66BE52125572F003960BD /* object.h in Headers */ = {isa = PBXBuildFile; fileRef = B8D66B0E2125572F003960BD /* object.h */; };
		B8D66BE62125572F003960BD /* object.h in Headers */ = {isa = PBXBuildFile; fileRef = B8D66B0E2125572F003960BD /* object.h */; };
		B8D66BE72125572F003960BD /* table.h in Headers */ = {isa = PBXBuildFile; fileRef = B8D66B0F2125572F003960BD /* table.h */; };
		B8D66BE82125572F003960BD /* table.h in Headers */ = {isa = PBXBuildFile; fileRef = B8D66B0F2125572F003960BD /* table.h */; };
		B8D66BEB2125572F003960BD /* token.h in Headers */ = {isa = PBXBuildFile; fileRef = B8D66B112125572F003960BD /* token.h */; };
		B8D66BEC2125572F003960BD /* token.h in Headers */ = {isa = PBXBuildFile; fileRef = B8D66B112125572F003960BD /* token.h */; };
		B8D66BED2125572F003960BD /* vm.h in Headers */ = {isa = PBXBuildFile; fileRef = B8D66B122125572F003960BD /* vm.h */; };
		B8D66BEE2125572F003960BD /* vm.h in Headers */ = {isa = PBXBuildFile; fileRef = B8D66B122125572F003960BD /* vm.h */; };
		B8D66BEF2125572F003960BD /* op_code.h in Headers */ = {isa = PBXBuildFile; fileRef = B8D66B132125572F003960BD /* op_code.h */; };
		B8D66BF02125572F003960BD /* op_code.h in Headers */ = {isa = PBXBuildFile; fileRef = B8D66B132125572F003960BD /* op_code.h */; };
		B8D66BF12125572F003960BD /* ast_visitor.h in Headers */ = {isa = PBXBuildFile; fileRef = B8D66B142125572F003960BD /* ast_visitor.h */; };
		B8D66BF22125572F003960BD /* ast_visitor.h in Headers */ = {isa = PBXBuildFile; fileRef = B8D66B142125572F003960BD /* ast_visitor.h */; };
		B8D66BF32125572F003960BD /* object.cc in Sources */ = {isa = PBXBuildFile; fileRef = B8D66B152125572F003960BD /* object.cc */; };
		B8D66BF42125572F003960BD /* object.cc in Sources */ = {isa = PBXBuildFile; fileRef = B8D66B152125572F003960BD /* object.cc */; };
		B8D66BF52125572F003960BD /* token.cc in Sources */ = {isa = PBXBuildFile; fileRef = B8D66B162125572F003960BD /* token.cc */; };
		B8D66BF62125572F003960BD /* token.cc in Sources */ = {isa = PBXBuildFile; fileRef = B8D66B162125572F003960BD /* token.cc */; };
		B8D66BF92125572F003960BD /* exec_state.cc in Sources */ = {isa = PBXBuildFile; fileRef = B8D66B182125572F003960BD /* exec_state.cc */; };
		B8D66BFA2125572F003960BD /* exec_state.cc in Sources */ = {isa = PBXBuildFile; fileRef = B8D66B182125572F003960BD /* exec_state.cc */; };
		B8D66BFB2125572F003960BD /* render_performance.cpp in Sources */ = {isa = PBXBuildFile; fileRef = B8D66B1A2125572F003960BD /* render_performance.cpp */; };
		B8D66BFC2125572F003960BD /* render_performance.cpp in Sources */ = {isa = PBXBuildFile; fileRef = B8D66B1A2125572F003960BD /* render_performance.cpp */; };
		B8D66BFD2125572F003960BD /* render_performance.h in Headers */ = {isa = PBXBuildFile; fileRef = B8D66B1B2125572F003960BD /* render_performance.h */; };
		B8D66BFE2125572F003960BD /* render_performance.h in Headers */ = {isa = PBXBuildFile; fileRef = B8D66B1B2125572F003960BD /* render_performance.h */; };
		B8D66BFF2125572F003960BD /* constants_name.h in Headers */ = {isa = PBXBuildFile; fileRef = B8D66B1D2125572F003960BD /* constants_name.h */; };
		B8D66C002125572F003960BD /* constants_name.h in Headers */ = {isa = PBXBuildFile; fileRef = B8D66B1D2125572F003960BD /* constants_name.h */; };
		B8D66C012125572F003960BD /* constants_value.h in Headers */ = {isa = PBXBuildFile; fileRef = B8D66B1E2125572F003960BD /* constants_value.h */; };
		B8D66C022125572F003960BD /* constants_value.h in Headers */ = {isa = PBXBuildFile; fileRef = B8D66B1E2125572F003960BD /* constants_value.h */; };
		B8D66C032125572F003960BD /* css_value_getter.cpp in Sources */ = {isa = PBXBuildFile; fileRef = B8D66B1F2125572F003960BD /* css_value_getter.cpp */; };
		B8D66C042125572F003960BD /* css_value_getter.cpp in Sources */ = {isa = PBXBuildFile; fileRef = B8D66B1F2125572F003960BD /* css_value_getter.cpp */; };
		B8D66C052125572F003960BD /* css_value_getter.h in Headers */ = {isa = PBXBuildFile; fileRef = B8D66B202125572F003960BD /* css_value_getter.h */; };
		B8D66C0621255730003960BD /* css_value_getter.h in Headers */ = {isa = PBXBuildFile; fileRef = B8D66B202125572F003960BD /* css_value_getter.h */; };
		B8D66C0721255730003960BD /* core_environment.cpp in Sources */ = {isa = PBXBuildFile; fileRef = B8D66B222125572F003960BD /* core_environment.cpp */; };
		B8D66C0821255730003960BD /* core_environment.cpp in Sources */ = {isa = PBXBuildFile; fileRef = B8D66B222125572F003960BD /* core_environment.cpp */; };
		B8D66C0921255730003960BD /* core_environment.h in Headers */ = {isa = PBXBuildFile; fileRef = B8D66B232125572F003960BD /* core_environment.h */; };
		B8D66C0A21255730003960BD /* core_environment.h in Headers */ = {isa = PBXBuildFile; fileRef = B8D66B232125572F003960BD /* core_environment.h */; };
		B8D66C0B21255730003960BD /* platform_bridge.h in Headers */ = {isa = PBXBuildFile; fileRef = B8D66B252125572F003960BD /* platform_bridge.h */; };
		B8D66C0C21255730003960BD /* platform_bridge.h in Headers */ = {isa = PBXBuildFile; fileRef = B8D66B252125572F003960BD /* platform_bridge.h */; };
		B8D66C0D21255730003960BD /* core_side_in_platform.cpp in Sources */ = {isa = PBXBuildFile; fileRef = B8D66B272125572F003960BD /* core_side_in_platform.cpp */; };
		B8D66C0E21255730003960BD /* core_side_in_platform.cpp in Sources */ = {isa = PBXBuildFile; fileRef = B8D66B272125572F003960BD /* core_side_in_platform.cpp */; };
		B8D66C0F21255730003960BD /* core_side_in_platform.h in Headers */ = {isa = PBXBuildFile; fileRef = B8D66B282125572F003960BD /* core_side_in_platform.h */; };
		B8D66C1021255730003960BD /* core_side_in_platform.h in Headers */ = {isa = PBXBuildFile; fileRef = B8D66B282125572F003960BD /* core_side_in_platform.h */; };
		B8D66C1121255730003960BD /* core_side_in_script.cpp in Sources */ = {isa = PBXBuildFile; fileRef = B8D66B2A2125572F003960BD /* core_side_in_script.cpp */; };
		B8D66C1221255730003960BD /* core_side_in_script.cpp in Sources */ = {isa = PBXBuildFile; fileRef = B8D66B2A2125572F003960BD /* core_side_in_script.cpp */; };
		B8D66C1321255730003960BD /* core_side_in_script.h in Headers */ = {isa = PBXBuildFile; fileRef = B8D66B2B2125572F003960BD /* core_side_in_script.h */; };
		B8D66C1421255730003960BD /* core_side_in_script.h in Headers */ = {isa = PBXBuildFile; fileRef = B8D66B2B2125572F003960BD /* core_side_in_script.h */; };
		B8D66C1521255730003960BD /* wx_type_define.h in Headers */ = {isa = PBXBuildFile; fileRef = B8D66B2C2125572F003960BD /* wx_type_define.h */; };
		B8D66C1621255730003960BD /* wx_type_define.h in Headers */ = {isa = PBXBuildFile; fileRef = B8D66B2C2125572F003960BD /* wx_type_define.h */; };
		B8D66C1721255730003960BD /* script_bridge.h in Headers */ = {isa = PBXBuildFile; fileRef = B8D66B2D2125572F003960BD /* script_bridge.h */; };
		B8D66C1821255730003960BD /* script_bridge.h in Headers */ = {isa = PBXBuildFile; fileRef = B8D66B2D2125572F003960BD /* script_bridge.h */; };
		B8D66C1921255730003960BD /* measure_func_adapter.h in Headers */ = {isa = PBXBuildFile; fileRef = B8D66B2F2125572F003960BD /* measure_func_adapter.h */; };
		B8D66C1A21255730003960BD /* measure_func_adapter.h in Headers */ = {isa = PBXBuildFile; fileRef = B8D66B2F2125572F003960BD /* measure_func_adapter.h */; };
		B8D66C1B21255730003960BD /* style.h in Headers */ = {isa = PBXBuildFile; fileRef = B8D66B302125572F003960BD /* style.h */; settings = {ATTRIBUTES = (Public, ); }; };
		B8D66C1C21255730003960BD /* style.h in Headers */ = {isa = PBXBuildFile; fileRef = B8D66B302125572F003960BD /* style.h */; settings = {ATTRIBUTES = (Public, ); }; };
		B8D66C1D21255730003960BD /* style.cpp in Sources */ = {isa = PBXBuildFile; fileRef = B8D66B312125572F003960BD /* style.cpp */; };
		B8D66C1E21255730003960BD /* style.cpp in Sources */ = {isa = PBXBuildFile; fileRef = B8D66B312125572F003960BD /* style.cpp */; };
		B8D66C1F21255730003960BD /* layout.cpp in Sources */ = {isa = PBXBuildFile; fileRef = B8D66B322125572F003960BD /* layout.cpp */; };
		B8D66C2021255730003960BD /* layout.cpp in Sources */ = {isa = PBXBuildFile; fileRef = B8D66B322125572F003960BD /* layout.cpp */; };
		B8D66C2321255730003960BD /* layout.h in Headers */ = {isa = PBXBuildFile; fileRef = B8D66B342125572F003960BD /* layout.h */; settings = {ATTRIBUTES = (Public, ); }; };
		B8D66C2421255730003960BD /* layout.h in Headers */ = {isa = PBXBuildFile; fileRef = B8D66B342125572F003960BD /* layout.h */; settings = {ATTRIBUTES = (Public, ); }; };
		B8D66C2521255730003960BD /* flex_enum.h in Headers */ = {isa = PBXBuildFile; fileRef = B8D66B352125572F003960BD /* flex_enum.h */; settings = {ATTRIBUTES = (Public, ); }; };
		B8D66C2621255730003960BD /* flex_enum.h in Headers */ = {isa = PBXBuildFile; fileRef = B8D66B352125572F003960BD /* flex_enum.h */; settings = {ATTRIBUTES = (Public, ); }; };
		B8D66C2721255730003960BD /* render_page.cpp in Sources */ = {isa = PBXBuildFile; fileRef = B8D66B382125572F003960BD /* render_page.cpp */; };
		B8D66C2821255730003960BD /* render_page.cpp in Sources */ = {isa = PBXBuildFile; fileRef = B8D66B382125572F003960BD /* render_page.cpp */; };
		B8D66C2921255730003960BD /* render_page.h in Headers */ = {isa = PBXBuildFile; fileRef = B8D66B392125572F003960BD /* render_page.h */; };
		B8D66C2A21255730003960BD /* render_page.h in Headers */ = {isa = PBXBuildFile; fileRef = B8D66B392125572F003960BD /* render_page.h */; };
		B8D66C2B21255730003960BD /* render_manager.cpp in Sources */ = {isa = PBXBuildFile; fileRef = B8D66B3B2125572F003960BD /* render_manager.cpp */; };
		B8D66C2C21255730003960BD /* render_manager.cpp in Sources */ = {isa = PBXBuildFile; fileRef = B8D66B3B2125572F003960BD /* render_manager.cpp */; };
		B8D66C2D21255730003960BD /* render_manager.h in Headers */ = {isa = PBXBuildFile; fileRef = B8D66B3C2125572F003960BD /* render_manager.h */; };
		B8D66C2E21255730003960BD /* render_manager.h in Headers */ = {isa = PBXBuildFile; fileRef = B8D66B3C2125572F003960BD /* render_manager.h */; };
		B8D66C2F21255730003960BD /* render_action_render_success.h in Headers */ = {isa = PBXBuildFile; fileRef = B8D66B3E2125572F003960BD /* render_action_render_success.h */; };
		B8D66C3021255730003960BD /* render_action_render_success.h in Headers */ = {isa = PBXBuildFile; fileRef = B8D66B3E2125572F003960BD /* render_action_render_success.h */; };
		B8D66C3121255730003960BD /* render_action_appendtree_createfinish.h in Headers */ = {isa = PBXBuildFile; fileRef = B8D66B3F2125572F003960BD /* render_action_appendtree_createfinish.h */; };
		B8D66C3221255730003960BD /* render_action_appendtree_createfinish.h in Headers */ = {isa = PBXBuildFile; fileRef = B8D66B3F2125572F003960BD /* render_action_appendtree_createfinish.h */; };
		B8D66C3321255730003960BD /* render_action_update_attr.h in Headers */ = {isa = PBXBuildFile; fileRef = B8D66B402125572F003960BD /* render_action_update_attr.h */; };
		B8D66C3421255730003960BD /* render_action_update_attr.h in Headers */ = {isa = PBXBuildFile; fileRef = B8D66B402125572F003960BD /* render_action_update_attr.h */; };
		B8D66C3521255730003960BD /* render_action_move_element.h in Headers */ = {isa = PBXBuildFile; fileRef = B8D66B412125572F003960BD /* render_action_move_element.h */; };
		B8D66C3621255730003960BD /* render_action_move_element.h in Headers */ = {isa = PBXBuildFile; fileRef = B8D66B412125572F003960BD /* render_action_move_element.h */; };
		B8D66C3721255730003960BD /* render_action_update_attr.cpp in Sources */ = {isa = PBXBuildFile; fileRef = B8D66B422125572F003960BD /* render_action_update_attr.cpp */; };
		B8D66C3821255730003960BD /* render_action_update_attr.cpp in Sources */ = {isa = PBXBuildFile; fileRef = B8D66B422125572F003960BD /* render_action_update_attr.cpp */; };
		B8D66C3921255730003960BD /* render_action_layout.cpp in Sources */ = {isa = PBXBuildFile; fileRef = B8D66B432125572F003960BD /* render_action_layout.cpp */; };
		B8D66C3A21255730003960BD /* render_action_layout.cpp in Sources */ = {isa = PBXBuildFile; fileRef = B8D66B432125572F003960BD /* render_action_layout.cpp */; };
		B8D66C3B21255730003960BD /* render_action_update_style.h in Headers */ = {isa = PBXBuildFile; fileRef = B8D66B442125572F003960BD /* render_action_update_style.h */; };
		B8D66C3C21255730003960BD /* render_action_update_style.h in Headers */ = {isa = PBXBuildFile; fileRef = B8D66B442125572F003960BD /* render_action_update_style.h */; };
		B8D66C3D21255730003960BD /* render_action_createfinish.h in Headers */ = {isa = PBXBuildFile; fileRef = B8D66B452125572F003960BD /* render_action_createfinish.h */; };
		B8D66C3E21255730003960BD /* render_action_createfinish.h in Headers */ = {isa = PBXBuildFile; fileRef = B8D66B452125572F003960BD /* render_action_createfinish.h */; };
		B8D66C3F21255730003960BD /* render_action_update_style.cpp in Sources */ = {isa = PBXBuildFile; fileRef = B8D66B462125572F003960BD /* render_action_update_style.cpp */; };
		B8D66C4021255730003960BD /* render_action_update_style.cpp in Sources */ = {isa = PBXBuildFile; fileRef = B8D66B462125572F003960BD /* render_action_update_style.cpp */; };
		B8D66C4121255730003960BD /* render_action_add_event.h in Headers */ = {isa = PBXBuildFile; fileRef = B8D66B472125572F003960BD /* render_action_add_event.h */; };
		B8D66C4221255730003960BD /* render_action_add_event.h in Headers */ = {isa = PBXBuildFile; fileRef = B8D66B472125572F003960BD /* render_action_add_event.h */; };
		B8D66C4321255730003960BD /* render_action_remove_element.cpp in Sources */ = {isa = PBXBuildFile; fileRef = B8D66B482125572F003960BD /* render_action_remove_element.cpp */; };
		B8D66C4421255730003960BD /* render_action_remove_element.cpp in Sources */ = {isa = PBXBuildFile; fileRef = B8D66B482125572F003960BD /* render_action_remove_element.cpp */; };
		B8D66C4521255730003960BD /* render_action_createbody.h in Headers */ = {isa = PBXBuildFile; fileRef = B8D66B492125572F003960BD /* render_action_createbody.h */; };
		B8D66C4621255730003960BD /* render_action_createbody.h in Headers */ = {isa = PBXBuildFile; fileRef = B8D66B492125572F003960BD /* render_action_createbody.h */; };
		B8D66C4721255730003960BD /* render_action_add_event.cpp in Sources */ = {isa = PBXBuildFile; fileRef = B8D66B4A2125572F003960BD /* render_action_add_event.cpp */; };
		B8D66C4821255730003960BD /* render_action_add_event.cpp in Sources */ = {isa = PBXBuildFile; fileRef = B8D66B4A2125572F003960BD /* render_action_add_event.cpp */; };
		B8D66C4921255730003960BD /* render_action_interface.h in Headers */ = {isa = PBXBuildFile; fileRef = B8D66B4B2125572F003960BD /* render_action_interface.h */; };
		B8D66C4A21255730003960BD /* render_action_interface.h in Headers */ = {isa = PBXBuildFile; fileRef = B8D66B4B2125572F003960BD /* render_action_interface.h */; };
		B8D66C4B21255730003960BD /* render_action_remove_event.cpp in Sources */ = {isa = PBXBuildFile; fileRef = B8D66B4C2125572F003960BD /* render_action_remove_event.cpp */; };
		B8D66C4C21255730003960BD /* render_action_remove_event.cpp in Sources */ = {isa = PBXBuildFile; fileRef = B8D66B4C2125572F003960BD /* render_action_remove_event.cpp */; };
		B8D66C4D21255730003960BD /* render_action_move_element.cpp in Sources */ = {isa = PBXBuildFile; fileRef = B8D66B4D2125572F003960BD /* render_action_move_element.cpp */; };
		B8D66C4E21255730003960BD /* render_action_move_element.cpp in Sources */ = {isa = PBXBuildFile; fileRef = B8D66B4D2125572F003960BD /* render_action_move_element.cpp */; };
		B8D66C4F21255730003960BD /* render_action_add_element.cpp in Sources */ = {isa = PBXBuildFile; fileRef = B8D66B4E2125572F003960BD /* render_action_add_element.cpp */; };
		B8D66C5021255730003960BD /* render_action_add_element.cpp in Sources */ = {isa = PBXBuildFile; fileRef = B8D66B4E2125572F003960BD /* render_action_add_element.cpp */; };
		B8D66C5121255730003960BD /* render_action_remove_event.h in Headers */ = {isa = PBXBuildFile; fileRef = B8D66B4F2125572F003960BD /* render_action_remove_event.h */; };
		B8D66C5221255730003960BD /* render_action_remove_event.h in Headers */ = {isa = PBXBuildFile; fileRef = B8D66B4F2125572F003960BD /* render_action_remove_event.h */; };
		B8D66C5321255730003960BD /* render_action_createbody.cpp in Sources */ = {isa = PBXBuildFile; fileRef = B8D66B502125572F003960BD /* render_action_createbody.cpp */; };
		B8D66C5421255730003960BD /* render_action_createbody.cpp in Sources */ = {isa = PBXBuildFile; fileRef = B8D66B502125572F003960BD /* render_action_createbody.cpp */; };
		B8D66C5521255730003960BD /* render_action_createfinish.cpp in Sources */ = {isa = PBXBuildFile; fileRef = B8D66B512125572F003960BD /* render_action_createfinish.cpp */; };
		B8D66C5621255730003960BD /* render_action_createfinish.cpp in Sources */ = {isa = PBXBuildFile; fileRef = B8D66B512125572F003960BD /* render_action_createfinish.cpp */; };
		B8D66C5721255730003960BD /* render_action_layout.h in Headers */ = {isa = PBXBuildFile; fileRef = B8D66B522125572F003960BD /* render_action_layout.h */; };
		B8D66C5821255730003960BD /* render_action_layout.h in Headers */ = {isa = PBXBuildFile; fileRef = B8D66B522125572F003960BD /* render_action_layout.h */; };
		B8D66C5921255730003960BD /* render_action_remove_element.h in Headers */ = {isa = PBXBuildFile; fileRef = B8D66B532125572F003960BD /* render_action_remove_element.h */; };
		B8D66C5A21255730003960BD /* render_action_remove_element.h in Headers */ = {isa = PBXBuildFile; fileRef = B8D66B532125572F003960BD /* render_action_remove_element.h */; };
		B8D66C5B21255730003960BD /* render_action_add_element.h in Headers */ = {isa = PBXBuildFile; fileRef = B8D66B542125572F003960BD /* render_action_add_element.h */; };
		B8D66C5C21255730003960BD /* render_action_add_element.h in Headers */ = {isa = PBXBuildFile; fileRef = B8D66B542125572F003960BD /* render_action_add_element.h */; };
		B8D66C5D21255730003960BD /* render_action_appendtree_createfinish.cpp in Sources */ = {isa = PBXBuildFile; fileRef = B8D66B552125572F003960BD /* render_action_appendtree_createfinish.cpp */; };
		B8D66C5E21255730003960BD /* render_action_appendtree_createfinish.cpp in Sources */ = {isa = PBXBuildFile; fileRef = B8D66B552125572F003960BD /* render_action_appendtree_createfinish.cpp */; };
		B8D66C5F21255730003960BD /* render_action_render_success.cpp in Sources */ = {isa = PBXBuildFile; fileRef = B8D66B562125572F003960BD /* render_action_render_success.cpp */; };
		B8D66C6021255730003960BD /* render_action_render_success.cpp in Sources */ = {isa = PBXBuildFile; fileRef = B8D66B562125572F003960BD /* render_action_render_success.cpp */; };
		B8D66C6121255730003960BD /* render_cell.h in Headers */ = {isa = PBXBuildFile; fileRef = B8D66B582125572F003960BD /* render_cell.h */; };
		B8D66C6221255730003960BD /* render_cell.h in Headers */ = {isa = PBXBuildFile; fileRef = B8D66B582125572F003960BD /* render_cell.h */; };
		B8D66C6321255730003960BD /* render_text.cpp in Sources */ = {isa = PBXBuildFile; fileRef = B8D66B592125572F003960BD /* render_text.cpp */; };
		B8D66C6421255730003960BD /* render_text.cpp in Sources */ = {isa = PBXBuildFile; fileRef = B8D66B592125572F003960BD /* render_text.cpp */; };
		B8D66C6521255730003960BD /* render_mask.cpp in Sources */ = {isa = PBXBuildFile; fileRef = B8D66B5A2125572F003960BD /* render_mask.cpp */; };
		B8D66C6621255730003960BD /* render_mask.cpp in Sources */ = {isa = PBXBuildFile; fileRef = B8D66B5A2125572F003960BD /* render_mask.cpp */; };
		B8D66C6721255730003960BD /* render_scroller.cpp in Sources */ = {isa = PBXBuildFile; fileRef = B8D66B5B2125572F003960BD /* render_scroller.cpp */; };
		B8D66C6821255730003960BD /* render_scroller.cpp in Sources */ = {isa = PBXBuildFile; fileRef = B8D66B5B2125572F003960BD /* render_scroller.cpp */; };
		B8D66C6921255730003960BD /* render_mask.h in Headers */ = {isa = PBXBuildFile; fileRef = B8D66B5C2125572F003960BD /* render_mask.h */; };
		B8D66C6A21255730003960BD /* render_mask.h in Headers */ = {isa = PBXBuildFile; fileRef = B8D66B5C2125572F003960BD /* render_mask.h */; };
		B8D66C6B21255730003960BD /* render_scroller.h in Headers */ = {isa = PBXBuildFile; fileRef = B8D66B5D2125572F003960BD /* render_scroller.h */; };
		B8D66C6C21255730003960BD /* render_scroller.h in Headers */ = {isa = PBXBuildFile; fileRef = B8D66B5D2125572F003960BD /* render_scroller.h */; };
		B8D66C6D21255730003960BD /* render_text.h in Headers */ = {isa = PBXBuildFile; fileRef = B8D66B5E2125572F003960BD /* render_text.h */; };
		B8D66C6E21255730003960BD /* render_text.h in Headers */ = {isa = PBXBuildFile; fileRef = B8D66B5E2125572F003960BD /* render_text.h */; };
		B8D66C6F21255730003960BD /* render_object.cpp in Sources */ = {isa = PBXBuildFile; fileRef = B8D66B5F2125572F003960BD /* render_object.cpp */; };
		B8D66C7021255730003960BD /* render_object.cpp in Sources */ = {isa = PBXBuildFile; fileRef = B8D66B5F2125572F003960BD /* render_object.cpp */; };
		B8D66C7121255730003960BD /* render_appbar.cpp in Sources */ = {isa = PBXBuildFile; fileRef = B8D66B602125572F003960BD /* render_appbar.cpp */; };
		B8D66C7221255730003960BD /* render_appbar.cpp in Sources */ = {isa = PBXBuildFile; fileRef = B8D66B602125572F003960BD /* render_appbar.cpp */; };
		B8D66C7321255730003960BD /* render_list.cpp in Sources */ = {isa = PBXBuildFile; fileRef = B8D66B612125572F003960BD /* render_list.cpp */; };
		B8D66C7421255730003960BD /* render_list.cpp in Sources */ = {isa = PBXBuildFile; fileRef = B8D66B612125572F003960BD /* render_list.cpp */; };
		B8D66C7521255730003960BD /* render_object.h in Headers */ = {isa = PBXBuildFile; fileRef = B8D66B622125572F003960BD /* render_object.h */; };
		B8D66C7621255730003960BD /* render_object.h in Headers */ = {isa = PBXBuildFile; fileRef = B8D66B622125572F003960BD /* render_object.h */; };
		B8D66C7721255730003960BD /* render_appbar.h in Headers */ = {isa = PBXBuildFile; fileRef = B8D66B632125572F003960BD /* render_appbar.h */; };
		B8D66C7821255730003960BD /* render_appbar.h in Headers */ = {isa = PBXBuildFile; fileRef = B8D66B632125572F003960BD /* render_appbar.h */; };
		B8D66C7921255730003960BD /* render_list.h in Headers */ = {isa = PBXBuildFile; fileRef = B8D66B642125572F003960BD /* render_list.h */; };
		B8D66C7A21255730003960BD /* render_list.h in Headers */ = {isa = PBXBuildFile; fileRef = B8D66B642125572F003960BD /* render_list.h */; };
		B8D66C7B21255730003960BD /* render_mask_factory.h in Headers */ = {isa = PBXBuildFile; fileRef = B8D66B662125572F003960BD /* render_mask_factory.h */; };
		B8D66C7C21255730003960BD /* render_mask_factory.h in Headers */ = {isa = PBXBuildFile; fileRef = B8D66B662125572F003960BD /* render_mask_factory.h */; };
		B8D66C7D21255730003960BD /* render_text_factory.h in Headers */ = {isa = PBXBuildFile; fileRef = B8D66B672125572F003960BD /* render_text_factory.h */; };
		B8D66C7E21255730003960BD /* render_text_factory.h in Headers */ = {isa = PBXBuildFile; fileRef = B8D66B672125572F003960BD /* render_text_factory.h */; };
		B8D66C7F21255730003960BD /* render_scroller_factory.h in Headers */ = {isa = PBXBuildFile; fileRef = B8D66B682125572F003960BD /* render_scroller_factory.h */; };
		B8D66C8021255730003960BD /* render_scroller_factory.h in Headers */ = {isa = PBXBuildFile; fileRef = B8D66B682125572F003960BD /* render_scroller_factory.h */; };
		B8D66C8121255730003960BD /* render_type.h in Headers */ = {isa = PBXBuildFile; fileRef = B8D66B692125572F003960BD /* render_type.h */; };
		B8D66C8221255730003960BD /* render_type.h in Headers */ = {isa = PBXBuildFile; fileRef = B8D66B692125572F003960BD /* render_type.h */; };
		B8D66C8321255730003960BD /* render_creator.cpp in Sources */ = {isa = PBXBuildFile; fileRef = B8D66B6A2125572F003960BD /* render_creator.cpp */; };
		B8D66C8421255730003960BD /* render_creator.cpp in Sources */ = {isa = PBXBuildFile; fileRef = B8D66B6A2125572F003960BD /* render_creator.cpp */; };
		B8D66C8521255730003960BD /* render_appbar_factory.h in Headers */ = {isa = PBXBuildFile; fileRef = B8D66B6B2125572F003960BD /* render_appbar_factory.h */; };
		B8D66C8621255730003960BD /* render_appbar_factory.h in Headers */ = {isa = PBXBuildFile; fileRef = B8D66B6B2125572F003960BD /* render_appbar_factory.h */; };
		B8D66C8721255730003960BD /* simple_render_factory.h in Headers */ = {isa = PBXBuildFile; fileRef = B8D66B6C2125572F003960BD /* simple_render_factory.h */; };
		B8D66C8821255730003960BD /* simple_render_factory.h in Headers */ = {isa = PBXBuildFile; fileRef = B8D66B6C2125572F003960BD /* simple_render_factory.h */; };
		B8D66C8921255730003960BD /* render_object_interface.h in Headers */ = {isa = PBXBuildFile; fileRef = B8D66B6D2125572F003960BD /* render_object_interface.h */; };
		B8D66C8A21255730003960BD /* render_object_interface.h in Headers */ = {isa = PBXBuildFile; fileRef = B8D66B6D2125572F003960BD /* render_object_interface.h */; };
		B8D66C8B21255730003960BD /* render_list_factory.h in Headers */ = {isa = PBXBuildFile; fileRef = B8D66B6E2125572F003960BD /* render_list_factory.h */; };
		B8D66C8C21255730003960BD /* render_list_factory.h in Headers */ = {isa = PBXBuildFile; fileRef = B8D66B6E2125572F003960BD /* render_list_factory.h */; };
		B8D66C8D21255730003960BD /* render_creator.h in Headers */ = {isa = PBXBuildFile; fileRef = B8D66B6F2125572F003960BD /* render_creator.h */; };
		B8D66C8E21255730003960BD /* render_creator.h in Headers */ = {isa = PBXBuildFile; fileRef = B8D66B6F2125572F003960BD /* render_creator.h */; };
		B8D66C8F21255730003960BD /* render_cell_factory.h in Headers */ = {isa = PBXBuildFile; fileRef = B8D66B702125572F003960BD /* render_cell_factory.h */; };
		B8D66C9021255730003960BD /* render_cell_factory.h in Headers */ = {isa = PBXBuildFile; fileRef = B8D66B702125572F003960BD /* render_cell_factory.h */; };
		B8D66C9121255730003960BD /* render_factory_interface.h in Headers */ = {isa = PBXBuildFile; fileRef = B8D66B712125572F003960BD /* render_factory_interface.h */; };
		B8D66C9221255730003960BD /* render_factory_interface.h in Headers */ = {isa = PBXBuildFile; fileRef = B8D66B712125572F003960BD /* render_factory_interface.h */; };
		B8D66C9321255730003960BD /* dom_wson.h in Headers */ = {isa = PBXBuildFile; fileRef = B8D66B732125572F003960BD /* dom_wson.h */; };
		B8D66C9421255730003960BD /* dom_wson.h in Headers */ = {isa = PBXBuildFile; fileRef = B8D66B732125572F003960BD /* dom_wson.h */; };
		B8D66C9521255730003960BD /* dom_wson.cpp in Sources */ = {isa = PBXBuildFile; fileRef = B8D66B742125572F003960BD /* dom_wson.cpp */; };
		B8D66C9621255730003960BD /* dom_wson.cpp in Sources */ = {isa = PBXBuildFile; fileRef = B8D66B742125572F003960BD /* dom_wson.cpp */; };
		B8D66C9921255730003960BD /* weex_core_manager.h in Headers */ = {isa = PBXBuildFile; fileRef = B8D66B772125572F003960BD /* weex_core_manager.h */; };
		B8D66C9A21255730003960BD /* weex_core_manager.h in Headers */ = {isa = PBXBuildFile; fileRef = B8D66B772125572F003960BD /* weex_core_manager.h */; };
		B8D66C9D21255730003960BD /* json11.hpp in Headers */ = {isa = PBXBuildFile; fileRef = B8D66B7B2125572F003960BD /* json11.hpp */; };
		B8D66C9E21255730003960BD /* json11.hpp in Headers */ = {isa = PBXBuildFile; fileRef = B8D66B7B2125572F003960BD /* json11.hpp */; };
		B8D66C9F21255730003960BD /* json11.cc in Sources */ = {isa = PBXBuildFile; fileRef = B8D66B7C2125572F003960BD /* json11.cc */; };
		B8D66CA021255730003960BD /* json11.cc in Sources */ = {isa = PBXBuildFile; fileRef = B8D66B7C2125572F003960BD /* json11.cc */; };
		B8D66CA121255730003960BD /* WeexApiHeader.h in Headers */ = {isa = PBXBuildFile; fileRef = B8D66B7E2125572F003960BD /* WeexApiHeader.h */; };
		B8D66CA221255730003960BD /* WeexApiHeader.h in Headers */ = {isa = PBXBuildFile; fileRef = B8D66B7E2125572F003960BD /* WeexApiHeader.h */; };
		B8D66CA321255730003960BD /* wson.h in Headers */ = {isa = PBXBuildFile; fileRef = B8D66B802125572F003960BD /* wson.h */; };
		B8D66CA421255730003960BD /* wson.h in Headers */ = {isa = PBXBuildFile; fileRef = B8D66B802125572F003960BD /* wson.h */; };
		B8D66CA721255730003960BD /* wson.c in Sources */ = {isa = PBXBuildFile; fileRef = B8D66B822125572F003960BD /* wson.c */; };
		B8D66CA821255730003960BD /* wson.c in Sources */ = {isa = PBXBuildFile; fileRef = B8D66B822125572F003960BD /* wson.c */; };
		B8D66CA921255730003960BD /* wson_util.h in Headers */ = {isa = PBXBuildFile; fileRef = B8D66B832125572F003960BD /* wson_util.h */; };
		B8D66CAA21255730003960BD /* wson_util.h in Headers */ = {isa = PBXBuildFile; fileRef = B8D66B832125572F003960BD /* wson_util.h */; };
		B8D66CAB21255730003960BD /* wson_util.cpp in Sources */ = {isa = PBXBuildFile; fileRef = B8D66B842125572F003960BD /* wson_util.cpp */; };
		B8D66CAC21255730003960BD /* wson_util.cpp in Sources */ = {isa = PBXBuildFile; fileRef = B8D66B842125572F003960BD /* wson_util.cpp */; };
		B8D66CAD21255730003960BD /* wson_parser.cpp in Sources */ = {isa = PBXBuildFile; fileRef = B8D66B852125572F003960BD /* wson_parser.cpp */; };
		B8D66CAE21255730003960BD /* wson_parser.cpp in Sources */ = {isa = PBXBuildFile; fileRef = B8D66B852125572F003960BD /* wson_parser.cpp */; };
		B8D66CAF21255730003960BD /* wson_parser.h in Headers */ = {isa = PBXBuildFile; fileRef = B8D66B862125572F003960BD /* wson_parser.h */; };
		B8D66CB021255730003960BD /* wson_parser.h in Headers */ = {isa = PBXBuildFile; fileRef = B8D66B862125572F003960BD /* wson_parser.h */; };
		B8D66CB121255730003960BD /* TimeUtils.h in Headers */ = {isa = PBXBuildFile; fileRef = B8D66B882125572F003960BD /* TimeUtils.h */; };
		B8D66CB221255730003960BD /* TimeUtils.h in Headers */ = {isa = PBXBuildFile; fileRef = B8D66B882125572F003960BD /* TimeUtils.h */; };
		B8D66CB321255730003960BD /* make_copyable.h in Headers */ = {isa = PBXBuildFile; fileRef = B8D66B892125572F003960BD /* make_copyable.h */; };
		B8D66CB421255730003960BD /* make_copyable.h in Headers */ = {isa = PBXBuildFile; fileRef = B8D66B892125572F003960BD /* make_copyable.h */; };
		B8D66CB521255730003960BD /* ViewUtils.h in Headers */ = {isa = PBXBuildFile; fileRef = B8D66B8A2125572F003960BD /* ViewUtils.h */; };
		B8D66CB621255730003960BD /* ViewUtils.h in Headers */ = {isa = PBXBuildFile; fileRef = B8D66B8A2125572F003960BD /* ViewUtils.h */; };
		B8D66CB721255730003960BD /* common.h in Headers */ = {isa = PBXBuildFile; fileRef = B8D66B8B2125572F003960BD /* common.h */; };
		B8D66CB821255730003960BD /* common.h in Headers */ = {isa = PBXBuildFile; fileRef = B8D66B8B2125572F003960BD /* common.h */; };
		B8D66CB921255730003960BD /* time_point.h in Headers */ = {isa = PBXBuildFile; fileRef = B8D66B8C2125572F003960BD /* time_point.h */; };
		B8D66CBA21255730003960BD /* time_point.h in Headers */ = {isa = PBXBuildFile; fileRef = B8D66B8C2125572F003960BD /* time_point.h */; };
		B8D66CBB21255730003960BD /* time_point.cc in Sources */ = {isa = PBXBuildFile; fileRef = B8D66B8D2125572F003960BD /* time_point.cc */; };
		B8D66CBC21255730003960BD /* time_point.cc in Sources */ = {isa = PBXBuildFile; fileRef = B8D66B8D2125572F003960BD /* time_point.cc */; };
		B8D66CBD21255730003960BD /* closure.h in Headers */ = {isa = PBXBuildFile; fileRef = B8D66B8E2125572F003960BD /* closure.h */; };
		B8D66CBE21255730003960BD /* closure.h in Headers */ = {isa = PBXBuildFile; fileRef = B8D66B8E2125572F003960BD /* closure.h */; };
		B8D66CBF21255730003960BD /* LogDefines.h in Headers */ = {isa = PBXBuildFile; fileRef = B8D66B8F2125572F003960BD /* LogDefines.h */; };
		B8D66CC021255730003960BD /* LogDefines.h in Headers */ = {isa = PBXBuildFile; fileRef = B8D66B8F2125572F003960BD /* LogDefines.h */; };
		B8D66CC121255730003960BD /* time_unit.h in Headers */ = {isa = PBXBuildFile; fileRef = B8D66B902125572F003960BD /* time_unit.h */; };
		B8D66CC221255730003960BD /* time_unit.h in Headers */ = {isa = PBXBuildFile; fileRef = B8D66B902125572F003960BD /* time_unit.h */; };
		B8D66CC321255730003960BD /* thread_impl_posix.cc in Sources */ = {isa = PBXBuildFile; fileRef = B8D66B922125572F003960BD /* thread_impl_posix.cc */; };
		B8D66CC421255730003960BD /* thread_impl_posix.cc in Sources */ = {isa = PBXBuildFile; fileRef = B8D66B922125572F003960BD /* thread_impl_posix.cc */; };
		B8D66CC521255730003960BD /* thread_local.h in Headers */ = {isa = PBXBuildFile; fileRef = B8D66B932125572F003960BD /* thread_local.h */; };
		B8D66CC621255730003960BD /* thread_local.h in Headers */ = {isa = PBXBuildFile; fileRef = B8D66B932125572F003960BD /* thread_local.h */; };
		B8D66CC921255730003960BD /* thread_impl.h in Headers */ = {isa = PBXBuildFile; fileRef = B8D66B952125572F003960BD /* thread_impl.h */; };
		B8D66CCA21255730003960BD /* thread_impl.h in Headers */ = {isa = PBXBuildFile; fileRef = B8D66B952125572F003960BD /* thread_impl.h */; };
		B8D66CCB21255730003960BD /* thread_impl_darwin.cc in Sources */ = {isa = PBXBuildFile; fileRef = B8D66B962125572F003960BD /* thread_impl_darwin.cc */; };
		B8D66CCC21255730003960BD /* thread_impl_darwin.cc in Sources */ = {isa = PBXBuildFile; fileRef = B8D66B962125572F003960BD /* thread_impl_darwin.cc */; };
		B8D66CCD21255730003960BD /* thread.h in Headers */ = {isa = PBXBuildFile; fileRef = B8D66B972125572F003960BD /* thread.h */; };
		B8D66CCE21255730003960BD /* thread.h in Headers */ = {isa = PBXBuildFile; fileRef = B8D66B972125572F003960BD /* thread.h */; };
		B8D66CCF21255730003960BD /* waitable_event.h in Headers */ = {isa = PBXBuildFile; fileRef = B8D66B982125572F003960BD /* waitable_event.h */; };
		B8D66CD021255730003960BD /* waitable_event.h in Headers */ = {isa = PBXBuildFile; fileRef = B8D66B982125572F003960BD /* waitable_event.h */; };
		B8D66CD121255730003960BD /* thread_impl_darwin.h in Headers */ = {isa = PBXBuildFile; fileRef = B8D66B992125572F003960BD /* thread_impl_darwin.h */; };
		B8D66CD221255730003960BD /* thread_impl_darwin.h in Headers */ = {isa = PBXBuildFile; fileRef = B8D66B992125572F003960BD /* thread_impl_darwin.h */; };
		B8D66CD321255730003960BD /* thread_impl_posix.h in Headers */ = {isa = PBXBuildFile; fileRef = B8D66B9A2125572F003960BD /* thread_impl_posix.h */; };
		B8D66CD421255730003960BD /* thread_impl_posix.h in Headers */ = {isa = PBXBuildFile; fileRef = B8D66B9A2125572F003960BD /* thread_impl_posix.h */; };
		B8D66CD721255730003960BD /* CoreConstants.h in Headers */ = {isa = PBXBuildFile; fileRef = B8D66B9C2125572F003960BD /* CoreConstants.h */; };
		B8D66CD821255730003960BD /* CoreConstants.h in Headers */ = {isa = PBXBuildFile; fileRef = B8D66B9C2125572F003960BD /* CoreConstants.h */; };
		B8D66CD921255730003960BD /* message_pump_posix.cc in Sources */ = {isa = PBXBuildFile; fileRef = B8D66B9E2125572F003960BD /* message_pump_posix.cc */; };
		B8D66CDA21255730003960BD /* message_pump_posix.cc in Sources */ = {isa = PBXBuildFile; fileRef = B8D66B9E2125572F003960BD /* message_pump_posix.cc */; };
		B8D66CDD21255730003960BD /* message_loop.h in Headers */ = {isa = PBXBuildFile; fileRef = B8D66BA02125572F003960BD /* message_loop.h */; };
		B8D66CDE21255730003960BD /* message_loop.h in Headers */ = {isa = PBXBuildFile; fileRef = B8D66BA02125572F003960BD /* message_loop.h */; };
		B8D66CDF21255730003960BD /* message_loop.cc in Sources */ = {isa = PBXBuildFile; fileRef = B8D66BA12125572F003960BD /* message_loop.cc */; };
		B8D66CE021255730003960BD /* message_loop.cc in Sources */ = {isa = PBXBuildFile; fileRef = B8D66BA12125572F003960BD /* message_loop.cc */; };
		B8D66CE121255730003960BD /* message_pump_darwin.cc in Sources */ = {isa = PBXBuildFile; fileRef = B8D66BA22125572F003960BD /* message_pump_darwin.cc */; };
		B8D66CE221255730003960BD /* message_pump_darwin.cc in Sources */ = {isa = PBXBuildFile; fileRef = B8D66BA22125572F003960BD /* message_pump_darwin.cc */; };
		B8D66CE521255730003960BD /* message_pump.h in Headers */ = {isa = PBXBuildFile; fileRef = B8D66BA42125572F003960BD /* message_pump.h */; };
		B8D66CE621255730003960BD /* message_pump.h in Headers */ = {isa = PBXBuildFile; fileRef = B8D66BA42125572F003960BD /* message_pump.h */; };
		B8D66CE721255730003960BD /* message_pump_posix.h in Headers */ = {isa = PBXBuildFile; fileRef = B8D66BA52125572F003960BD /* message_pump_posix.h */; };
		B8D66CE821255730003960BD /* message_pump_posix.h in Headers */ = {isa = PBXBuildFile; fileRef = B8D66BA52125572F003960BD /* message_pump_posix.h */; };
		B8D66CE921255730003960BD /* message_pump_darwin.h in Headers */ = {isa = PBXBuildFile; fileRef = B8D66BA62125572F003960BD /* message_pump_darwin.h */; };
		B8D66CEA21255730003960BD /* message_pump_darwin.h in Headers */ = {isa = PBXBuildFile; fileRef = B8D66BA62125572F003960BD /* message_pump_darwin.h */; };
		B8D66CEB21255B2A003960BD /* WXWebSocketLoader.h in Headers */ = {isa = PBXBuildFile; fileRef = C4F012841E150307003378D0 /* WXWebSocketLoader.h */; };
		B8F2C6E42133A83C00635B37 /* rax_source_locator.h in Headers */ = {isa = PBXBuildFile; fileRef = B8F2C6CD2133A83900635B37 /* rax_source_locator.h */; };
		B8F2C6E52133A83C00635B37 /* rax_source_locator.h in Headers */ = {isa = PBXBuildFile; fileRef = B8F2C6CD2133A83900635B37 /* rax_source_locator.h */; };
		B8F2C6E62133A83C00635B37 /* common_error.h in Headers */ = {isa = PBXBuildFile; fileRef = B8F2C6CE2133A83A00635B37 /* common_error.h */; };
		B8F2C6E72133A83C00635B37 /* common_error.h in Headers */ = {isa = PBXBuildFile; fileRef = B8F2C6CE2133A83A00635B37 /* common_error.h */; };
		B8F2C6E82133A83C00635B37 /* class_array.h in Headers */ = {isa = PBXBuildFile; fileRef = B8F2C6CF2133A83A00635B37 /* class_array.h */; };
		B8F2C6E92133A83C00635B37 /* class_array.h in Headers */ = {isa = PBXBuildFile; fileRef = B8F2C6CF2133A83A00635B37 /* class_array.h */; };
		B8F2C6EA2133A83C00635B37 /* rax_source_locator.cc in Sources */ = {isa = PBXBuildFile; fileRef = B8F2C6D02133A83A00635B37 /* rax_source_locator.cc */; };
		B8F2C6EB2133A83C00635B37 /* rax_source_locator.cc in Sources */ = {isa = PBXBuildFile; fileRef = B8F2C6D02133A83A00635B37 /* rax_source_locator.cc */; };
		B8F2C6EC2133A83C00635B37 /* rax_jsx_ast.h in Headers */ = {isa = PBXBuildFile; fileRef = B8F2C6D12133A83A00635B37 /* rax_jsx_ast.h */; };
		B8F2C6ED2133A83C00635B37 /* rax_jsx_ast.h in Headers */ = {isa = PBXBuildFile; fileRef = B8F2C6D12133A83A00635B37 /* rax_jsx_ast.h */; };
		B8F2C6EE2133A83C00635B37 /* class.h in Headers */ = {isa = PBXBuildFile; fileRef = B8F2C6D22133A83A00635B37 /* class.h */; };
		B8F2C6EF2133A83C00635B37 /* class.h in Headers */ = {isa = PBXBuildFile; fileRef = B8F2C6D22133A83A00635B37 /* class.h */; };
		B8F2C6F02133A83C00635B37 /* rax_jsx_ast.cc in Sources */ = {isa = PBXBuildFile; fileRef = B8F2C6D32133A83A00635B37 /* rax_jsx_ast.cc */; };
		B8F2C6F12133A83C00635B37 /* rax_jsx_ast.cc in Sources */ = {isa = PBXBuildFile; fileRef = B8F2C6D32133A83A00635B37 /* rax_jsx_ast.cc */; };
		B8F2C6F22133A83C00635B37 /* class_factory.cc in Sources */ = {isa = PBXBuildFile; fileRef = B8F2C6D42133A83A00635B37 /* class_factory.cc */; };
		B8F2C6F32133A83C00635B37 /* class_factory.cc in Sources */ = {isa = PBXBuildFile; fileRef = B8F2C6D42133A83A00635B37 /* class_factory.cc */; };
		B8F2C6F42133A83C00635B37 /* rax_parser_statistics.cc in Sources */ = {isa = PBXBuildFile; fileRef = B8F2C6D52133A83A00635B37 /* rax_parser_statistics.cc */; };
		B8F2C6F52133A83C00635B37 /* rax_parser_statistics.cc in Sources */ = {isa = PBXBuildFile; fileRef = B8F2C6D52133A83A00635B37 /* rax_parser_statistics.cc */; };
		B8F2C6F62133A83C00635B37 /* rax_parser_context.cc in Sources */ = {isa = PBXBuildFile; fileRef = B8F2C6D62133A83B00635B37 /* rax_parser_context.cc */; };
		B8F2C6F72133A83C00635B37 /* rax_parser_context.cc in Sources */ = {isa = PBXBuildFile; fileRef = B8F2C6D62133A83B00635B37 /* rax_parser_context.cc */; };
		B8F2C6F82133A83C00635B37 /* class.cc in Sources */ = {isa = PBXBuildFile; fileRef = B8F2C6D72133A83B00635B37 /* class.cc */; };
		B8F2C6F92133A83C00635B37 /* class.cc in Sources */ = {isa = PBXBuildFile; fileRef = B8F2C6D72133A83B00635B37 /* class.cc */; };
		B8F2C6FA2133A83C00635B37 /* class_factory.h in Headers */ = {isa = PBXBuildFile; fileRef = B8F2C6D82133A83B00635B37 /* class_factory.h */; };
		B8F2C6FB2133A83C00635B37 /* class_factory.h in Headers */ = {isa = PBXBuildFile; fileRef = B8F2C6D82133A83B00635B37 /* class_factory.h */; };
		B8F2C6FC2133A83C00635B37 /* rax_parser_builder.cc in Sources */ = {isa = PBXBuildFile; fileRef = B8F2C6D92133A83B00635B37 /* rax_parser_builder.cc */; };
		B8F2C6FD2133A83C00635B37 /* rax_parser_builder.cc in Sources */ = {isa = PBXBuildFile; fileRef = B8F2C6D92133A83B00635B37 /* rax_parser_builder.cc */; };
		B8F2C6FE2133A83C00635B37 /* rax_parser_builder.h in Headers */ = {isa = PBXBuildFile; fileRef = B8F2C6DA2133A83B00635B37 /* rax_parser_builder.h */; };
		B8F2C6FF2133A83C00635B37 /* rax_parser_builder.h in Headers */ = {isa = PBXBuildFile; fileRef = B8F2C6DA2133A83B00635B37 /* rax_parser_builder.h */; };
		B8F2C7002133A83C00635B37 /* ast_builder.h in Headers */ = {isa = PBXBuildFile; fileRef = B8F2C6DB2133A83B00635B37 /* ast_builder.h */; };
		B8F2C7012133A83C00635B37 /* ast_builder.h in Headers */ = {isa = PBXBuildFile; fileRef = B8F2C6DB2133A83B00635B37 /* ast_builder.h */; };
		B8F2C7022133A83C00635B37 /* rax_parser_scope.h in Headers */ = {isa = PBXBuildFile; fileRef = B8F2C6DC2133A83B00635B37 /* rax_parser_scope.h */; };
		B8F2C7032133A83C00635B37 /* rax_parser_scope.h in Headers */ = {isa = PBXBuildFile; fileRef = B8F2C6DC2133A83B00635B37 /* rax_parser_scope.h */; };
		B8F2C7042133A83C00635B37 /* class_array.cc in Sources */ = {isa = PBXBuildFile; fileRef = B8F2C6DD2133A83B00635B37 /* class_array.cc */; };
		B8F2C7052133A83C00635B37 /* class_array.cc in Sources */ = {isa = PBXBuildFile; fileRef = B8F2C6DD2133A83B00635B37 /* class_array.cc */; };
		B8F2C7062133A83C00635B37 /* rax_parser_scope.cc in Sources */ = {isa = PBXBuildFile; fileRef = B8F2C6DE2133A83B00635B37 /* rax_parser_scope.cc */; };
		B8F2C7072133A83C00635B37 /* rax_parser_scope.cc in Sources */ = {isa = PBXBuildFile; fileRef = B8F2C6DE2133A83B00635B37 /* rax_parser_scope.cc */; };
		B8F2C7082133A83C00635B37 /* rax_parser_context.h in Headers */ = {isa = PBXBuildFile; fileRef = B8F2C6DF2133A83B00635B37 /* rax_parser_context.h */; };
		B8F2C7092133A83C00635B37 /* rax_parser_context.h in Headers */ = {isa = PBXBuildFile; fileRef = B8F2C6DF2133A83B00635B37 /* rax_parser_context.h */; };
		B8F2C70A2133A83C00635B37 /* rax_parser_statistics.h in Headers */ = {isa = PBXBuildFile; fileRef = B8F2C6E02133A83B00635B37 /* rax_parser_statistics.h */; };
		B8F2C70B2133A83C00635B37 /* rax_parser_statistics.h in Headers */ = {isa = PBXBuildFile; fileRef = B8F2C6E02133A83B00635B37 /* rax_parser_statistics.h */; };
		B8F2C70C2133A83C00635B37 /* rax_parser.cc in Sources */ = {isa = PBXBuildFile; fileRef = B8F2C6E12133A83C00635B37 /* rax_parser.cc */; };
		B8F2C70D2133A83C00635B37 /* rax_parser.cc in Sources */ = {isa = PBXBuildFile; fileRef = B8F2C6E12133A83C00635B37 /* rax_parser.cc */; };
		B8F2C70E2133A83C00635B37 /* rax_parser.h in Headers */ = {isa = PBXBuildFile; fileRef = B8F2C6E22133A83C00635B37 /* rax_parser.h */; };
		B8F2C70F2133A83C00635B37 /* rax_parser.h in Headers */ = {isa = PBXBuildFile; fileRef = B8F2C6E22133A83C00635B37 /* rax_parser.h */; };
		B8F2C7102133A83C00635B37 /* ast_builder.cc in Sources */ = {isa = PBXBuildFile; fileRef = B8F2C6E32133A83C00635B37 /* ast_builder.cc */; };
		B8F2C7112133A83C00635B37 /* ast_builder.cc in Sources */ = {isa = PBXBuildFile; fileRef = B8F2C6E32133A83C00635B37 /* ast_builder.cc */; };
		B8F2C7142133A8BC00635B37 /* vm_monitor.h in Headers */ = {isa = PBXBuildFile; fileRef = B8F2C7132133A8BC00635B37 /* vm_monitor.h */; };
		B8F2C7152133A8BC00635B37 /* vm_monitor.h in Headers */ = {isa = PBXBuildFile; fileRef = B8F2C7132133A8BC00635B37 /* vm_monitor.h */; };
		B8F3323C2141A4C600701BA0 /* string_util.h in Headers */ = {isa = PBXBuildFile; fileRef = B8F3323B2141A4C500701BA0 /* string_util.h */; };
		B8F3323D2141A4C600701BA0 /* string_util.h in Headers */ = {isa = PBXBuildFile; fileRef = B8F3323B2141A4C500701BA0 /* string_util.h */; };
		BA5F00F11FC5AFFE00F76B5C /* WXLocaleModule.h in Headers */ = {isa = PBXBuildFile; fileRef = BA5F00EF1FC5AFFE00F76B5C /* WXLocaleModule.h */; };
		BA5F00F21FC5AFFE00F76B5C /* WXLocaleModule.m in Sources */ = {isa = PBXBuildFile; fileRef = BA5F00F01FC5AFFE00F76B5C /* WXLocaleModule.m */; };
		BA5F00F31FC6834900F76B5C /* WXLocaleModule.h in Headers */ = {isa = PBXBuildFile; fileRef = BA5F00EF1FC5AFFE00F76B5C /* WXLocaleModule.h */; };
		BA5F00F41FC6834C00F76B5C /* WXLocaleModule.m in Sources */ = {isa = PBXBuildFile; fileRef = BA5F00F01FC5AFFE00F76B5C /* WXLocaleModule.m */; };
		C401945E1E344E8300D19C31 /* WXFloatCompareTests.m in Sources */ = {isa = PBXBuildFile; fileRef = C401945D1E344E8300D19C31 /* WXFloatCompareTests.m */; };
		C41E1A971DC1FD15009C7F90 /* WXDatePickerManager.h in Headers */ = {isa = PBXBuildFile; fileRef = C41E1A951DC1FD15009C7F90 /* WXDatePickerManager.h */; };
		C41E1A981DC1FD15009C7F90 /* WXDatePickerManager.m in Sources */ = {isa = PBXBuildFile; fileRef = C41E1A961DC1FD15009C7F90 /* WXDatePickerManager.m */; };
		C42E8F9B1F39DF07001EBE9D /* WXTracingProtocol.h in Headers */ = {isa = PBXBuildFile; fileRef = C42E8F991F39DF07001EBE9D /* WXTracingProtocol.h */; settings = {ATTRIBUTES = (Public, ); }; };
		C42E8FAA1F3C7AA1001EBE9D /* WXTracingProtocol.h in Headers */ = {isa = PBXBuildFile; fileRef = C42E8F991F39DF07001EBE9D /* WXTracingProtocol.h */; settings = {ATTRIBUTES = (Public, ); }; };
		C42E8FAB1F3C7C09001EBE9D /* WXExtendCallNativeProtocol.h in Headers */ = {isa = PBXBuildFile; fileRef = C4424E591F24DA3D009F52E2 /* WXExtendCallNativeProtocol.h */; settings = {ATTRIBUTES = (Public, ); }; };
		C42E8FAC1F3C7C3B001EBE9D /* WXExtendCallNativeManager.m in Sources */ = {isa = PBXBuildFile; fileRef = C47B78CD1F2998EE001D3B0C /* WXExtendCallNativeManager.m */; };
		C42E8FAD1F3C7C3F001EBE9D /* WXExtendCallNativeManager.h in Headers */ = {isa = PBXBuildFile; fileRef = C47B78CC1F2998EE001D3B0C /* WXExtendCallNativeManager.h */; };
		C43C03E81EC8ACA40044C7FF /* WXPrerenderManager.h in Headers */ = {isa = PBXBuildFile; fileRef = C43C03E41EC8ACA40044C7FF /* WXPrerenderManager.h */; settings = {ATTRIBUTES = (Public, ); }; };
		C43C03E91EC8ACA40044C7FF /* WXPrerenderManager.m in Sources */ = {isa = PBXBuildFile; fileRef = C43C03E51EC8ACA40044C7FF /* WXPrerenderManager.m */; };
		C4424E5B1F24DA3D009F52E2 /* WXExtendCallNativeProtocol.h in Headers */ = {isa = PBXBuildFile; fileRef = C4424E591F24DA3D009F52E2 /* WXExtendCallNativeProtocol.h */; settings = {ATTRIBUTES = (Public, ); }; };
		C47B78CE1F2998EE001D3B0C /* WXExtendCallNativeManager.h in Headers */ = {isa = PBXBuildFile; fileRef = C47B78CC1F2998EE001D3B0C /* WXExtendCallNativeManager.h */; };
		C47B78CF1F2998EE001D3B0C /* WXExtendCallNativeManager.m in Sources */ = {isa = PBXBuildFile; fileRef = C47B78CD1F2998EE001D3B0C /* WXExtendCallNativeManager.m */; };
		C49642EC1F73E6DF0092CC5A /* WXWebSocketHandler.h in Headers */ = {isa = PBXBuildFile; fileRef = C4F012761E1502A6003378D0 /* WXWebSocketHandler.h */; settings = {ATTRIBUTES = (Public, ); }; };
		C4B3D6D41E6954300013F38D /* WXEditComponent.h in Headers */ = {isa = PBXBuildFile; fileRef = C4B3D6D21E6954300013F38D /* WXEditComponent.h */; };
		C4B3D6D51E6954300013F38D /* WXEditComponent.mm in Sources */ = {isa = PBXBuildFile; fileRef = C4B3D6D31E6954300013F38D /* WXEditComponent.mm */; };
		C4B834271DE69B09007AD27E /* WXPickerModule.m in Sources */ = {isa = PBXBuildFile; fileRef = C4B834251DE69B09007AD27E /* WXPickerModule.m */; };
		C4B834281DE69B09007AD27E /* WXPickerModule.h in Headers */ = {isa = PBXBuildFile; fileRef = C4B834261DE69B09007AD27E /* WXPickerModule.h */; };
		C4C30DE81E1B833D00786B6C /* WXComponent+PseudoClassManagement.m in Sources */ = {isa = PBXBuildFile; fileRef = C4C30DE61E1B833D00786B6C /* WXComponent+PseudoClassManagement.m */; };
		C4C30DE91E1B833D00786B6C /* WXComponent+PseudoClassManagement.h in Headers */ = {isa = PBXBuildFile; fileRef = C4C30DE71E1B833D00786B6C /* WXComponent+PseudoClassManagement.h */; };
		C4D872211E5DDEDA00E39BC1 /* WXInnerLayer.m in Sources */ = {isa = PBXBuildFile; fileRef = C4D8721F1E5DDEDA00E39BC1 /* WXInnerLayer.m */; };
		C4D872221E5DDEDA00E39BC1 /* WXInnerLayer.h in Headers */ = {isa = PBXBuildFile; fileRef = C4D872201E5DDEDA00E39BC1 /* WXInnerLayer.h */; };
		C4D872251E5DDF7500E39BC1 /* WXBoxShadow.h in Headers */ = {isa = PBXBuildFile; fileRef = C4D872231E5DDF7500E39BC1 /* WXBoxShadow.h */; };
		C4D872261E5DDF7500E39BC1 /* WXBoxShadow.m in Sources */ = {isa = PBXBuildFile; fileRef = C4D872241E5DDF7500E39BC1 /* WXBoxShadow.m */; };
		C4E375371E5FCBD3009B2D9C /* WXComponent+BoxShadow.m in Sources */ = {isa = PBXBuildFile; fileRef = C4E375351E5FCBD3009B2D9C /* WXComponent+BoxShadow.m */; };
		C4E375381E5FCBD3009B2D9C /* WXComponent+BoxShadow.h in Headers */ = {isa = PBXBuildFile; fileRef = C4E375361E5FCBD3009B2D9C /* WXComponent+BoxShadow.h */; };
		C4E97D331F1EF46D00ABC314 /* WXTracingManager.h in Headers */ = {isa = PBXBuildFile; fileRef = C4E97D311F1EF46D00ABC314 /* WXTracingManager.h */; settings = {ATTRIBUTES = (Public, ); }; };
		C4E97D341F1EF46D00ABC314 /* WXTracingManager.m in Sources */ = {isa = PBXBuildFile; fileRef = C4E97D321F1EF46D00ABC314 /* WXTracingManager.m */; };
		C4F0127D1E1502A6003378D0 /* WXWebSocketHandler.h in Headers */ = {isa = PBXBuildFile; fileRef = C4F012761E1502A6003378D0 /* WXWebSocketHandler.h */; settings = {ATTRIBUTES = (Public, ); }; };
		C4F012821E1502E9003378D0 /* WXWebSocketModule.h in Headers */ = {isa = PBXBuildFile; fileRef = C4F012801E1502E9003378D0 /* WXWebSocketModule.h */; };
		C4F012831E1502E9003378D0 /* WXWebSocketModule.m in Sources */ = {isa = PBXBuildFile; fileRef = C4F012811E1502E9003378D0 /* WXWebSocketModule.m */; };
		C4F012861E150307003378D0 /* WXWebSocketLoader.h in Headers */ = {isa = PBXBuildFile; fileRef = C4F012841E150307003378D0 /* WXWebSocketLoader.h */; };
		C4F012871E150307003378D0 /* WXWebSocketLoader.m in Sources */ = {isa = PBXBuildFile; fileRef = C4F012851E150307003378D0 /* WXWebSocketLoader.m */; };
		D312CE3B1C730DEB00046D68 /* WXWebComponent.h in Headers */ = {isa = PBXBuildFile; fileRef = D312CE391C730DEB00046D68 /* WXWebComponent.h */; };
		D312CE3C1C730DEB00046D68 /* WXWebComponent.m in Sources */ = {isa = PBXBuildFile; fileRef = D312CE3A1C730DEB00046D68 /* WXWebComponent.m */; };
		D317338C1C57257000BB7539 /* WXTransform.h in Headers */ = {isa = PBXBuildFile; fileRef = D317338A1C57257000BB7539 /* WXTransform.h */; };
		D317338D1C57257000BB7539 /* WXTransform.m in Sources */ = {isa = PBXBuildFile; fileRef = D317338B1C57257000BB7539 /* WXTransform.m */; };
		D33451081D3E19480083598A /* WXCanvasComponent.h in Headers */ = {isa = PBXBuildFile; fileRef = D33451061D3E19480083598A /* WXCanvasComponent.h */; };
		D33451091D3E19480083598A /* WXCanvasComponent.m in Sources */ = {isa = PBXBuildFile; fileRef = D33451071D3E19480083598A /* WXCanvasComponent.m */; };
		D334510C1D3E19B80083598A /* WXCanvasModule.h in Headers */ = {isa = PBXBuildFile; fileRef = D334510A1D3E19B80083598A /* WXCanvasModule.h */; };
		D334510D1D3E19B80083598A /* WXCanvasModule.m in Sources */ = {isa = PBXBuildFile; fileRef = D334510B1D3E19B80083598A /* WXCanvasModule.m */; };
		D362F94F1C83EDA20003F546 /* WXWebViewModule.h in Headers */ = {isa = PBXBuildFile; fileRef = D362F94D1C83EDA20003F546 /* WXWebViewModule.h */; };
		D362F9501C83EDA20003F546 /* WXWebViewModule.m in Sources */ = {isa = PBXBuildFile; fileRef = D362F94E1C83EDA20003F546 /* WXWebViewModule.m */; };
		D3FC0DF71C508B2A002B9E31 /* WXTimerModule.h in Headers */ = {isa = PBXBuildFile; fileRef = D3FC0DF51C508B2A002B9E31 /* WXTimerModule.h */; };
		D3FC0DF81C508B2A002B9E31 /* WXTimerModule.m in Sources */ = {isa = PBXBuildFile; fileRef = D3FC0DF61C508B2A002B9E31 /* WXTimerModule.m */; };
		DC03ADB91D508719003F76E7 /* WXTextAreaComponent.mm in Sources */ = {isa = PBXBuildFile; fileRef = DC03ADB71D508719003F76E7 /* WXTextAreaComponent.mm */; };
		DC03ADBA1D508719003F76E7 /* WXTextAreaComponent.h in Headers */ = {isa = PBXBuildFile; fileRef = DC03ADB81D508719003F76E7 /* WXTextAreaComponent.h */; };
		DC15A3DB2010BC93009C8977 /* weex-main-jsfm.js in Resources */ = {isa = PBXBuildFile; fileRef = DC15A3D92010BC93009C8977 /* weex-main-jsfm.js */; };
		DC15A3DC2010BC93009C8977 /* weex-rax-api.js in Resources */ = {isa = PBXBuildFile; fileRef = DC15A3DA2010BC93009C8977 /* weex-rax-api.js */; };
		DC6836E61EBB12B200AD2D84 /* WXConfigCenterProtocol.h in Headers */ = {isa = PBXBuildFile; fileRef = DC6836E51EBB12B200AD2D84 /* WXConfigCenterProtocol.h */; settings = {ATTRIBUTES = (Public, ); }; };
		DC7764931F3C2CA300B5727E /* WXRecyclerDragController.m in Sources */ = {isa = PBXBuildFile; fileRef = DC7764911F3C2CA300B5727E /* WXRecyclerDragController.m */; };
		DC7764941F3C2CA300B5727E /* WXRecyclerDragController.h in Headers */ = {isa = PBXBuildFile; fileRef = DC7764921F3C2CA300B5727E /* WXRecyclerDragController.h */; };
		DC7764951F3C685200B5727E /* WXRecyclerDragController.m in Sources */ = {isa = PBXBuildFile; fileRef = DC7764911F3C2CA300B5727E /* WXRecyclerDragController.m */; };
		DC7764961F3C685600B5727E /* WXRecyclerDragController.h in Headers */ = {isa = PBXBuildFile; fileRef = DC7764921F3C2CA300B5727E /* WXRecyclerDragController.h */; };
		DC9867441D826D1E000AF388 /* GLKit.framework in Frameworks */ = {isa = PBXBuildFile; fileRef = DC9867431D826D1E000AF388 /* GLKit.framework */; };
		DC9F46831D61AC8800A88239 /* WXStreamModuleTests.m in Sources */ = {isa = PBXBuildFile; fileRef = DC9F46821D61AC8800A88239 /* WXStreamModuleTests.m */; };
		DC9F46871D61BA8C00A88239 /* wx_load_error@3x.png in Resources */ = {isa = PBXBuildFile; fileRef = 59AC02501D2A7E6E00355112 /* wx_load_error@3x.png */; };
		DCA0EF641D6EED6F00CB18B9 /* WXGlobalEventModule.h in Headers */ = {isa = PBXBuildFile; fileRef = DCA0EF621D6EED6F00CB18B9 /* WXGlobalEventModule.h */; };
		DCA0EF651D6EED6F00CB18B9 /* WXGlobalEventModule.m in Sources */ = {isa = PBXBuildFile; fileRef = DCA0EF631D6EED6F00CB18B9 /* WXGlobalEventModule.m */; };
		DCA4452F1EFA55B300D0CFA8 /* WXResourceLoader.m in Sources */ = {isa = PBXBuildFile; fileRef = 742AD7391DF98C8B007DC46C /* WXResourceLoader.m */; };
		DCA445301EFA55B300D0CFA8 /* WXComponent+Events.m in Sources */ = {isa = PBXBuildFile; fileRef = 7408C48D1CFB345D000BCCD0 /* WXComponent+Events.m */; };
		DCA445311EFA55B300D0CFA8 /* WXComponent+BoxShadow.m in Sources */ = {isa = PBXBuildFile; fileRef = C4E375351E5FCBD3009B2D9C /* WXComponent+BoxShadow.m */; };
		DCA445321EFA55B300D0CFA8 /* WXInnerLayer.m in Sources */ = {isa = PBXBuildFile; fileRef = C4D8721F1E5DDEDA00E39BC1 /* WXInnerLayer.m */; };
		DCA445331EFA55B300D0CFA8 /* WXDisplayQueue.m in Sources */ = {isa = PBXBuildFile; fileRef = 7461F88D1CFB373100F62D44 /* WXDisplayQueue.m */; };
		DCA445341EFA55B300D0CFA8 /* WXLayer.m in Sources */ = {isa = PBXBuildFile; fileRef = 7461F88F1CFB373100F62D44 /* WXLayer.m */; };
		DCA445351EFA55B300D0CFA8 /* WXComponent+Display.m in Sources */ = {isa = PBXBuildFile; fileRef = 744BEA541D05178F00452B5D /* WXComponent+Display.m */; };
		DCA445361EFA55B300D0CFA8 /* WXRoundedRect.mm in Sources */ = {isa = PBXBuildFile; fileRef = 741DFE011DDD7D18009B020F /* WXRoundedRect.mm */; };
		DCA445371EFA55B300D0CFA8 /* UIBezierPath+Weex.m in Sources */ = {isa = PBXBuildFile; fileRef = 741DFE051DDD9B2F009B020F /* UIBezierPath+Weex.m */; };
		DCA445381EFA55B300D0CFA8 /* WXDebugTool.m in Sources */ = {isa = PBXBuildFile; fileRef = 74A4BA5A1CABBBD000195969 /* WXDebugTool.m */; };
		DCA445391EFA55B300D0CFA8 /* WXComponent+PseudoClassManagement.m in Sources */ = {isa = PBXBuildFile; fileRef = C4C30DE61E1B833D00786B6C /* WXComponent+PseudoClassManagement.m */; };
		DCA4453A1EFA55B300D0CFA8 /* WXView.m in Sources */ = {isa = PBXBuildFile; fileRef = 745ED2D71C5F2C7E002DB5A8 /* WXView.m */; };
		DCA4453B1EFA55B300D0CFA8 /* WXErrorView.m in Sources */ = {isa = PBXBuildFile; fileRef = 591DD32F1D23AD5800BE8709 /* WXErrorView.m */; };
		DCA4453C1EFA55B300D0CFA8 /* WXComponent+ViewManagement.mm in Sources */ = {isa = PBXBuildFile; fileRef = 747A787B1D1BAAC900DED9D0 /* WXComponent+ViewManagement.mm */; };
		DCA4453D1EFA55B300D0CFA8 /* WXRootView.m in Sources */ = {isa = PBXBuildFile; fileRef = 74B8BEFD1DC47B72004A6027 /* WXRootView.m */; };
		DCA4453E1EFA55B300D0CFA8 /* WXBaseViewController.m in Sources */ = {isa = PBXBuildFile; fileRef = 59A5962C1CB632050012CD52 /* WXBaseViewController.m */; };
		DCA4453F1EFA55B300D0CFA8 /* WXRootViewController.m in Sources */ = {isa = PBXBuildFile; fileRef = 59A5962E1CB632050012CD52 /* WXRootViewController.m */; };
		DCA445401EFA55B300D0CFA8 /* WXEditComponent.mm in Sources */ = {isa = PBXBuildFile; fileRef = C4B3D6D31E6954300013F38D /* WXEditComponent.mm */; };
		DCA445411EFA55B300D0CFA8 /* WXMultiColumnLayout.m in Sources */ = {isa = PBXBuildFile; fileRef = 745B2D5F1E5A8E1E0092D38A /* WXMultiColumnLayout.m */; };
		DCA445421EFA55B300D0CFA8 /* WXRecyclerComponent.mm in Sources */ = {isa = PBXBuildFile; fileRef = 745B2D611E5A8E1E0092D38A /* WXRecyclerComponent.mm */; };
		DCA445431EFA55B300D0CFA8 /* WXRecyclerDataController.m in Sources */ = {isa = PBXBuildFile; fileRef = 745B2D631E5A8E1E0092D38A /* WXRecyclerDataController.m */; };
		DCA445441EFA55B300D0CFA8 /* WXRecyclerUpdateController.m in Sources */ = {isa = PBXBuildFile; fileRef = 745B2D651E5A8E1E0092D38A /* WXRecyclerUpdateController.m */; };
		DCA445451EFA55B300D0CFA8 /* WXSectionDataController.m in Sources */ = {isa = PBXBuildFile; fileRef = 745B2D671E5A8E1E0092D38A /* WXSectionDataController.m */; };
		DCA445461EFA55B300D0CFA8 /* WXLoadingComponent.mm in Sources */ = {isa = PBXBuildFile; fileRef = 2A837AAD1CD9DE9200AEDF03 /* WXLoadingComponent.mm */; };
		DCA445471EFA55B300D0CFA8 /* WXSliderNeighborComponent.mm in Sources */ = {isa = PBXBuildFile; fileRef = DCC77C111D770AE300CE7288 /* WXSliderNeighborComponent.mm */; };
		DCA445481EFA55B300D0CFA8 /* WXLoadingIndicator.m in Sources */ = {isa = PBXBuildFile; fileRef = 2A837AAF1CD9DE9200AEDF03 /* WXLoadingIndicator.m */; };
		DCA445491EFA55B300D0CFA8 /* WXRefreshComponent.mm in Sources */ = {isa = PBXBuildFile; fileRef = 2A837AB11CD9DE9200AEDF03 /* WXRefreshComponent.mm */; };
		DCA4454A1EFA55B300D0CFA8 /* WXEmbedComponent.m in Sources */ = {isa = PBXBuildFile; fileRef = 59CE27E71CC387DB000BE37A /* WXEmbedComponent.m */; };
		DCA4454B1EFA55B300D0CFA8 /* WXVideoComponent.m in Sources */ = {isa = PBXBuildFile; fileRef = 2A8E65891C7C7AA20025C7B7 /* WXVideoComponent.m */; };
		DCA4454C1EFA55B300D0CFA8 /* WXComponent.mm in Sources */ = {isa = PBXBuildFile; fileRef = 77D1612F1C02DE4E0010B15B /* WXComponent.mm */; };
		DCA4454D1EFA55B300D0CFA8 /* WXDivComponent.m in Sources */ = {isa = PBXBuildFile; fileRef = 77E65A0C1C155E99008B8775 /* WXDivComponent.m */; };
		DCA4454E1EFA55B300D0CFA8 /* WXImageComponent.m in Sources */ = {isa = PBXBuildFile; fileRef = 77E65A101C155EA8008B8775 /* WXImageComponent.m */; };
		DCA4454F1EFA55B300D0CFA8 /* WXTextComponent.mm in Sources */ = {isa = PBXBuildFile; fileRef = 77E65A141C155EB5008B8775 /* WXTextComponent.mm */; };
		DCA445501EFA55B300D0CFA8 /* WXScrollerComponent.mm in Sources */ = {isa = PBXBuildFile; fileRef = 77E65A181C155F25008B8775 /* WXScrollerComponent.mm */; };
		DCA445511EFA55B300D0CFA8 /* WXCycleSliderComponent.mm in Sources */ = {isa = PBXBuildFile; fileRef = 37B51EE31E97804D0040A743 /* WXCycleSliderComponent.mm */; };
		DCA445531EFA55B300D0CFA8 /* WXCellComponent.mm in Sources */ = {isa = PBXBuildFile; fileRef = 74CC7A1B1C2BC5F800829368 /* WXCellComponent.mm */; };
		DCA445541EFA55B300D0CFA8 /* WXListComponent.mm in Sources */ = {isa = PBXBuildFile; fileRef = 74CC7A1F1C2BF9DC00829368 /* WXListComponent.mm */; };
		DCA445551EFA55B300D0CFA8 /* WXIndicatorComponent.m in Sources */ = {isa = PBXBuildFile; fileRef = 2AC750231C7565690041D390 /* WXIndicatorComponent.m */; };
		DCA445561EFA55B300D0CFA8 /* WXTextInputComponent.m in Sources */ = {isa = PBXBuildFile; fileRef = 2A1F57B61C75C6A600B58017 /* WXTextInputComponent.m */; };
		DCA445571EFA55B300D0CFA8 /* WXTextAreaComponent.mm in Sources */ = {isa = PBXBuildFile; fileRef = DC03ADB71D508719003F76E7 /* WXTextAreaComponent.mm */; };
		DCA445581EFA55B300D0CFA8 /* WXTransform.m in Sources */ = {isa = PBXBuildFile; fileRef = D317338B1C57257000BB7539 /* WXTransform.m */; };
		DCA445591EFA55B300D0CFA8 /* WXWebComponent.m in Sources */ = {isa = PBXBuildFile; fileRef = D312CE3A1C730DEB00046D68 /* WXWebComponent.m */; };
		DCA4455A1EFA55B300D0CFA8 /* WXSwitchComponent.mm in Sources */ = {isa = PBXBuildFile; fileRef = 2A60CE9B1C91733E00857B9F /* WXSwitchComponent.mm */; };
		DCA4455B1EFA55B300D0CFA8 /* WXAComponent.m in Sources */ = {isa = PBXBuildFile; fileRef = 2AE5B7511CAB7DBD0082FDDB /* WXAComponent.m */; };
		DCA4455C1EFA55B300D0CFA8 /* WXCanvasComponent.m in Sources */ = {isa = PBXBuildFile; fileRef = D33451071D3E19480083598A /* WXCanvasComponent.m */; };
		DCA4455D1EFA55B300D0CFA8 /* WXHeaderComponent.mm in Sources */ = {isa = PBXBuildFile; fileRef = 744D610B1E49978200B624B3 /* WXHeaderComponent.mm */; };
		DCA4455E1EFA55B300D0CFA8 /* WXFooterComponent.m in Sources */ = {isa = PBXBuildFile; fileRef = 744D610F1E49979000B624B3 /* WXFooterComponent.m */; };
		DCA4455F1EFA55B300D0CFA8 /* WXNavigationDefaultImpl.m in Sources */ = {isa = PBXBuildFile; fileRef = 59A583051CF5B2FD0081FD3E /* WXNavigationDefaultImpl.m */; };
		DCA445601EFA55B300D0CFA8 /* WXURLRewriteDefaultImpl.m in Sources */ = {isa = PBXBuildFile; fileRef = 74EF31AC1DE58BE200667A07 /* WXURLRewriteDefaultImpl.m */; };
		DCA445611EFA55B300D0CFA8 /* WXPrerenderManager.m in Sources */ = {isa = PBXBuildFile; fileRef = C43C03E51EC8ACA40044C7FF /* WXPrerenderManager.m */; };
		DCA445631EFA55B300D0CFA8 /* WXPickerModule.m in Sources */ = {isa = PBXBuildFile; fileRef = C4B834251DE69B09007AD27E /* WXPickerModule.m */; };
		DCA445641EFA55B300D0CFA8 /* WXGlobalEventModule.m in Sources */ = {isa = PBXBuildFile; fileRef = DCA0EF631D6EED6F00CB18B9 /* WXGlobalEventModule.m */; };
		DCA445651EFA55B300D0CFA8 /* WXClipboardModule.m in Sources */ = {isa = PBXBuildFile; fileRef = 1D3000F01D40B9AB004F3B4F /* WXClipboardModule.m */; };
		DCA445661EFA55B300D0CFA8 /* WXNavigatorModule.m in Sources */ = {isa = PBXBuildFile; fileRef = 59A5961F1CB6311F0012CD52 /* WXNavigatorModule.m */; };
		DCA445671EFA55B300D0CFA8 /* WXStorageModule.m in Sources */ = {isa = PBXBuildFile; fileRef = 59A596211CB6311F0012CD52 /* WXStorageModule.m */; };
		DCA445681EFA55B300D0CFA8 /* WXStreamModule.m in Sources */ = {isa = PBXBuildFile; fileRef = 74A4BAA51CB4F98300195969 /* WXStreamModule.m */; };
		DCA445691EFA55B300D0CFA8 /* WXAnimationModule.m in Sources */ = {isa = PBXBuildFile; fileRef = 594C28901CF9E61A009793A4 /* WXAnimationModule.m */; };
		DCA4456B1EFA55B300D0CFA8 /* WXInstanceWrap.m in Sources */ = {isa = PBXBuildFile; fileRef = 2AFEB17A1C747139000507FA /* WXInstanceWrap.m */; };
		DCA4456C1EFA55B300D0CFA8 /* WXDomModule.m in Sources */ = {isa = PBXBuildFile; fileRef = 77E659D91C07F594008B8775 /* WXDomModule.m */; };
		DCA4456D1EFA55B300D0CFA8 /* WXTimerModule.m in Sources */ = {isa = PBXBuildFile; fileRef = D3FC0DF61C508B2A002B9E31 /* WXTimerModule.m */; };
		DCA4456E1EFA55B300D0CFA8 /* WXModalUIModule.m in Sources */ = {isa = PBXBuildFile; fileRef = 746319281C71B92600EFEBD4 /* WXModalUIModule.m */; };
		DCA4456F1EFA55B300D0CFA8 /* WXWebViewModule.m in Sources */ = {isa = PBXBuildFile; fileRef = D362F94E1C83EDA20003F546 /* WXWebViewModule.m */; };
		DCA445701EFA55B300D0CFA8 /* WXCanvasModule.m in Sources */ = {isa = PBXBuildFile; fileRef = D334510B1D3E19B80083598A /* WXCanvasModule.m */; };
		DCA445711EFA55B300D0CFA8 /* WXMetaModule.m in Sources */ = {isa = PBXBuildFile; fileRef = 74BB5FB81DFEE81A004FC3DF /* WXMetaModule.m */; };
		DCA445721EFA55B300D0CFA8 /* WXBoxShadow.m in Sources */ = {isa = PBXBuildFile; fileRef = C4D872241E5DDF7500E39BC1 /* WXBoxShadow.m */; };
		DCA445731EFA55B300D0CFA8 /* NSTimer+Weex.m in Sources */ = {isa = PBXBuildFile; fileRef = 59D3CA491CFC3CE1008835DC /* NSTimer+Weex.m */; };
		DCA445741EFA55B300D0CFA8 /* WXConvert.m in Sources */ = {isa = PBXBuildFile; fileRef = 77D1614A1C02E3790010B15B /* WXConvert.m */; };
		DCA445751EFA55B300D0CFA8 /* WXUtility.m in Sources */ = {isa = PBXBuildFile; fileRef = 77D1614E1C02E3880010B15B /* WXUtility.m */; };
		DCA445761EFA55B300D0CFA8 /* WXLog.m in Sources */ = {isa = PBXBuildFile; fileRef = 77D161611C02ED790010B15B /* WXLog.m */; };
		DCA445771EFA55B300D0CFA8 /* WXWeakObjectWrapper.m in Sources */ = {isa = PBXBuildFile; fileRef = 7423899A1C3174EB00D748CA /* WXWeakObjectWrapper.m */; };
		DCA445781EFA55B300D0CFA8 /* NSArray+Weex.m in Sources */ = {isa = PBXBuildFile; fileRef = 7469869E1C4E2C000054A57E /* NSArray+Weex.m */; };
		DCA445791EFA55B300D0CFA8 /* WXThreadSafeCounter.m in Sources */ = {isa = PBXBuildFile; fileRef = 746319011C60AFC100EFEBD4 /* WXThreadSafeCounter.m */; };
		DCA4457A1EFA55B300D0CFA8 /* WXSimulatorShortcutManager.m in Sources */ = {isa = PBXBuildFile; fileRef = 743933B31C7ED9AA00773BB7 /* WXSimulatorShortcutManager.m */; };
		DCA4457B1EFA55B300D0CFA8 /* WXAssert.m in Sources */ = {isa = PBXBuildFile; fileRef = 74915F461C8EB02B00BEBCC0 /* WXAssert.m */; };
		DCA4457C1EFA55B300D0CFA8 /* WXAppConfiguration.m in Sources */ = {isa = PBXBuildFile; fileRef = 74A4BA951CB365D100195969 /* WXAppConfiguration.m */; };
		DCA4457D1EFA55B300D0CFA8 /* WXThreadSafeMutableDictionary.m in Sources */ = {isa = PBXBuildFile; fileRef = 74A4BA991CB3BAA100195969 /* WXThreadSafeMutableDictionary.m */; };
		DCA4457E1EFA55B300D0CFA8 /* WXThreadSafeMutableArray.m in Sources */ = {isa = PBXBuildFile; fileRef = 7461F8A71CFC33A800F62D44 /* WXThreadSafeMutableArray.m */; };
		DCA4457F1EFA55B300D0CFA8 /* NSObject+WXSwizzle.m in Sources */ = {isa = PBXBuildFile; fileRef = 74896F2F1D1AC79400D1D593 /* NSObject+WXSwizzle.m */; };
		DCA445801EFA55B300D0CFA8 /* WXLength.m in Sources */ = {isa = PBXBuildFile; fileRef = 747DF6811E31AEE4005C53A8 /* WXLength.m */; };
		DCA445811EFA55B300D0CFA8 /* WXDiffUtil.m in Sources */ = {isa = PBXBuildFile; fileRef = 744D61131E4AF23E00B624B3 /* WXDiffUtil.m */; };
		DCA445821EFA55B300D0CFA8 /* WXSDKEngine.m in Sources */ = {isa = PBXBuildFile; fileRef = 77D1611F1C02DDB40010B15B /* WXSDKEngine.m */; };
		DCA445831EFA55B300D0CFA8 /* WXBridgeMethod.m in Sources */ = {isa = PBXBuildFile; fileRef = 2A919DA51E321F1F006EB6B5 /* WXBridgeMethod.m */; };
		DCA445841EFA55B300D0CFA8 /* WXModuleMethod.m in Sources */ = {isa = PBXBuildFile; fileRef = 74862F7C1E03A0F300B7A041 /* WXModuleMethod.m */; };
		DCA445851EFA55B300D0CFA8 /* WXComponentMethod.m in Sources */ = {isa = PBXBuildFile; fileRef = 74862F801E03A24500B7A041 /* WXComponentMethod.m */; };
		DCA445861EFA55B300D0CFA8 /* WXCallJSMethod.m in Sources */ = {isa = PBXBuildFile; fileRef = 74D2051F1E091B8000128F44 /* WXCallJSMethod.m */; };
		DCA4458A1EFA55B300D0CFA8 /* WXPolyfillSet.m in Sources */ = {isa = PBXBuildFile; fileRef = 74AD99831D5B0E59008F0336 /* WXPolyfillSet.m */; };
		DCA4458B1EFA55B300D0CFA8 /* JSValue+Weex.m in Sources */ = {isa = PBXBuildFile; fileRef = 74862F781E02B88D00B7A041 /* JSValue+Weex.m */; };
		DCA4458C1EFA55B300D0CFA8 /* WXServiceFactory.m in Sources */ = {isa = PBXBuildFile; fileRef = 740451E91E14BB26004157CB /* WXServiceFactory.m */; };
		DCA4458D1EFA55B300D0CFA8 /* WXInvocationConfig.m in Sources */ = {isa = PBXBuildFile; fileRef = DCF087601DCAE161005CD6EB /* WXInvocationConfig.m */; };
		DCA4458E1EFA55B300D0CFA8 /* WXDatePickerManager.m in Sources */ = {isa = PBXBuildFile; fileRef = C41E1A961DC1FD15009C7F90 /* WXDatePickerManager.m */; };
		DCA4458F1EFA55B300D0CFA8 /* WXSDKManager.m in Sources */ = {isa = PBXBuildFile; fileRef = 77D161271C02DE1A0010B15B /* WXSDKManager.m */; };
		DCA445901EFA55B300D0CFA8 /* WXBridgeManager.m in Sources */ = {isa = PBXBuildFile; fileRef = 77D161371C02DE940010B15B /* WXBridgeManager.m */; };
		DCA445911EFA55B300D0CFA8 /* WXModuleFactory.m in Sources */ = {isa = PBXBuildFile; fileRef = 77E659F01C0C3612008B8775 /* WXModuleFactory.m */; };
		DCA445921EFA55B300D0CFA8 /* WXHandlerFactory.m in Sources */ = {isa = PBXBuildFile; fileRef = 74A4BA9D1CB3C0A100195969 /* WXHandlerFactory.m */; };
		DCA445931EFA55B300D0CFA8 /* WXComponentManager.mm in Sources */ = {isa = PBXBuildFile; fileRef = 7410811E1CED585A001BC6E5 /* WXComponentManager.mm */; };
		DCA445941EFA55B300D0CFA8 /* WXComponentFactory.m in Sources */ = {isa = PBXBuildFile; fileRef = 741081221CED6756001BC6E5 /* WXComponentFactory.m */; };
		DCA445951EFA55B300D0CFA8 /* WXRuleManager.m in Sources */ = {isa = PBXBuildFile; fileRef = DCAB35FD1D658EB700C0EA70 /* WXRuleManager.m */; };
		DCA445961EFA55B300D0CFA8 /* WXMonitor.m in Sources */ = {isa = PBXBuildFile; fileRef = 749DC27A1D40827B009E1C91 /* WXMonitor.m */; };
		DCA445971EFA55B300D0CFA8 /* WXComponent+Navigation.m in Sources */ = {isa = PBXBuildFile; fileRef = 59A5961B1CB630F10012CD52 /* WXComponent+Navigation.m */; };
		DCA445981EFA55B300D0CFA8 /* WXSDKInstance.m in Sources */ = {isa = PBXBuildFile; fileRef = 77D161231C02DDD10010B15B /* WXSDKInstance.m */; };
		DCA445991EFA55B300D0CFA8 /* WXJSExceptionInfo.m in Sources */ = {isa = PBXBuildFile; fileRef = DCF343661E49CAEE00A2FB34 /* WXJSExceptionInfo.m */; };
		DCA4459A1EFA55B300D0CFA8 /* WXResourceRequest.m in Sources */ = {isa = PBXBuildFile; fileRef = 742AD7261DF98C45007DC46C /* WXResourceRequest.m */; };
		DCA4459B1EFA55B300D0CFA8 /* WXResourceRequestHandlerDefaultImpl.m in Sources */ = {isa = PBXBuildFile; fileRef = 742AD7291DF98C45007DC46C /* WXResourceRequestHandlerDefaultImpl.m */; };
		DCA4459C1EFA55B300D0CFA8 /* WXResourceResponse.m in Sources */ = {isa = PBXBuildFile; fileRef = 742AD72B1DF98C45007DC46C /* WXResourceResponse.m */; };
		DCA4459D1EFA56DB00D0CFA8 /* WXValidateProtocol.h in Headers */ = {isa = PBXBuildFile; fileRef = 042013AC1E66CD6A001FC79C /* WXValidateProtocol.h */; settings = {ATTRIBUTES = (Public, ); }; };
		DCA4459E1EFA56E500D0CFA8 /* WXUtility.h in Headers */ = {isa = PBXBuildFile; fileRef = 77D1614D1C02E3880010B15B /* WXUtility.h */; settings = {ATTRIBUTES = (Public, ); }; };
		DCA4459F1EFA56EC00D0CFA8 /* WXURLRewriteProtocol.h in Headers */ = {isa = PBXBuildFile; fileRef = 74EF31A91DE58AE600667A07 /* WXURLRewriteProtocol.h */; settings = {ATTRIBUTES = (Public, ); }; };
		DCA445A01EFA56F400D0CFA8 /* WXType.h in Headers */ = {isa = PBXBuildFile; fileRef = 7423899D1C32733800D748CA /* WXType.h */; settings = {ATTRIBUTES = (Public, ); }; };
		DCA445A11EFA56FA00D0CFA8 /* WXScrollerProtocol.h in Headers */ = {isa = PBXBuildFile; fileRef = 74FD6E031C7C0E9600DBEB6D /* WXScrollerProtocol.h */; settings = {ATTRIBUTES = (Public, ); }; };
		DCA445A21EFA570100D0CFA8 /* WXScrollerComponent.h in Headers */ = {isa = PBXBuildFile; fileRef = 77E65A171C155F25008B8775 /* WXScrollerComponent.h */; settings = {ATTRIBUTES = (Public, ); }; };
		DCA445A31EFA570800D0CFA8 /* WXSDKManager.h in Headers */ = {isa = PBXBuildFile; fileRef = 77D161261C02DE1A0010B15B /* WXSDKManager.h */; settings = {ATTRIBUTES = (Public, ); }; };
		DCA445A41EFA570E00D0CFA8 /* WXSDKInstance.h in Headers */ = {isa = PBXBuildFile; fileRef = 77D161221C02DDD10010B15B /* WXSDKInstance.h */; settings = {ATTRIBUTES = (Public, ); }; };
		DCA445A61EFA571E00D0CFA8 /* WXSDKEngine.h in Headers */ = {isa = PBXBuildFile; fileRef = 77D1611E1C02DDB40010B15B /* WXSDKEngine.h */; settings = {ATTRIBUTES = (Public, ); }; };
		DCA445A71EFA572300D0CFA8 /* WXRootViewController.h in Headers */ = {isa = PBXBuildFile; fileRef = 59A5962D1CB632050012CD52 /* WXRootViewController.h */; settings = {ATTRIBUTES = (Public, ); }; };
		DCA445A81EFA572B00D0CFA8 /* WXResourceResponse.h in Headers */ = {isa = PBXBuildFile; fileRef = 742AD72A1DF98C45007DC46C /* WXResourceResponse.h */; settings = {ATTRIBUTES = (Public, ); }; };
		DCA445A91EFA573200D0CFA8 /* WXResourceRequestHandler.h in Headers */ = {isa = PBXBuildFile; fileRef = 742AD7271DF98C45007DC46C /* WXResourceRequestHandler.h */; settings = {ATTRIBUTES = (Public, ); }; };
		DCA445AA1EFA573900D0CFA8 /* WXResourceRequest.h in Headers */ = {isa = PBXBuildFile; fileRef = 742AD7251DF98C45007DC46C /* WXResourceRequest.h */; settings = {ATTRIBUTES = (Public, ); }; };
		DCA445AB1EFA574100D0CFA8 /* WXPrerenderManager.h in Headers */ = {isa = PBXBuildFile; fileRef = C43C03E41EC8ACA40044C7FF /* WXPrerenderManager.h */; settings = {ATTRIBUTES = (Public, ); }; };
		DCA445AC1EFA574A00D0CFA8 /* WXNetworkProtocol.h in Headers */ = {isa = PBXBuildFile; fileRef = 74A4BA841CAD453400195969 /* WXNetworkProtocol.h */; settings = {ATTRIBUTES = (Public, ); }; };
		DCA445AD1EFA575100D0CFA8 /* WXNavigationProtocol.h in Headers */ = {isa = PBXBuildFile; fileRef = 59A596171CB630E50012CD52 /* WXNavigationProtocol.h */; settings = {ATTRIBUTES = (Public, ); }; };
		DCA445AE1EFA575700D0CFA8 /* WXMonitor.h in Headers */ = {isa = PBXBuildFile; fileRef = 749DC2791D40827B009E1C91 /* WXMonitor.h */; settings = {ATTRIBUTES = (Public, ); }; };
		DCA445AF1EFA575D00D0CFA8 /* WXModuleProtocol.h in Headers */ = {isa = PBXBuildFile; fileRef = 775BEE701C1BD977008D1629 /* WXModuleProtocol.h */; settings = {ATTRIBUTES = (Public, ); }; };
		DCA445B01EFA576200D0CFA8 /* WXModalUIModule.h in Headers */ = {isa = PBXBuildFile; fileRef = 746319271C71B92600EFEBD4 /* WXModalUIModule.h */; settings = {ATTRIBUTES = (Public, ); }; };
		DCA445B11EFA576800D0CFA8 /* WXLog.h in Headers */ = {isa = PBXBuildFile; fileRef = 77D161601C02ED790010B15B /* WXLog.h */; settings = {ATTRIBUTES = (Public, ); }; };
		DCA445B21EFA576D00D0CFA8 /* WXListComponent.h in Headers */ = {isa = PBXBuildFile; fileRef = 74CC7A1E1C2BF9DC00829368 /* WXListComponent.h */; settings = {ATTRIBUTES = (Public, ); }; };
		DCA445B41EFA577F00D0CFA8 /* WXJSExceptionProtocol.h in Headers */ = {isa = PBXBuildFile; fileRef = DCDFED001E68238F00C228D7 /* WXJSExceptionProtocol.h */; settings = {ATTRIBUTES = (Public, ); }; };
		DCA445B51EFA578400D0CFA8 /* WXJSExceptionInfo.h in Headers */ = {isa = PBXBuildFile; fileRef = DCF343651E49CAEE00A2FB34 /* WXJSExceptionInfo.h */; settings = {ATTRIBUTES = (Public, ); }; };
		DCA445B61EFA578B00D0CFA8 /* WXIndicatorComponent.h in Headers */ = {isa = PBXBuildFile; fileRef = 2AC750221C7565690041D390 /* WXIndicatorComponent.h */; settings = {ATTRIBUTES = (Public, ); }; };
		DCA445B71EFA579200D0CFA8 /* WXImgLoaderProtocol.h in Headers */ = {isa = PBXBuildFile; fileRef = 775BEE6C1C1BD8F4008D1629 /* WXImgLoaderProtocol.h */; settings = {ATTRIBUTES = (Public, ); }; };
		DCA445B81EFA579800D0CFA8 /* WXEventModuleProtocol.h in Headers */ = {isa = PBXBuildFile; fileRef = 2AE5B7551CABA04E0082FDDB /* WXEventModuleProtocol.h */; settings = {ATTRIBUTES = (Public, ); }; };
		DCA445B91EFA579D00D0CFA8 /* WXErrorView.h in Headers */ = {isa = PBXBuildFile; fileRef = 591DD3301D23AD5800BE8709 /* WXErrorView.h */; settings = {ATTRIBUTES = (Public, ); }; };
		DCA445BA1EFA57A200D0CFA8 /* WXDefine.h in Headers */ = {isa = PBXBuildFile; fileRef = 775BEE4D1C16F993008D1629 /* WXDefine.h */; settings = {ATTRIBUTES = (Public, ); }; };
		DCA445BB1EFA57AA00D0CFA8 /* WXDebugTool.h in Headers */ = {isa = PBXBuildFile; fileRef = 74A4BA591CABBBD000195969 /* WXDebugTool.h */; settings = {ATTRIBUTES = (Public, ); }; };
		DCA445BC1EFA57B000D0CFA8 /* WXConvert.h in Headers */ = {isa = PBXBuildFile; fileRef = 77D161491C02E3790010B15B /* WXConvert.h */; settings = {ATTRIBUTES = (Public, ); }; };
		DCA445BD1EFA57B500D0CFA8 /* WXConfigCenterProtocol.h in Headers */ = {isa = PBXBuildFile; fileRef = DC6836E51EBB12B200AD2D84 /* WXConfigCenterProtocol.h */; settings = {ATTRIBUTES = (Public, ); }; };
		DCA445BE1EFA57BB00D0CFA8 /* WXComponentManager.h in Headers */ = {isa = PBXBuildFile; fileRef = 7410811D1CED585A001BC6E5 /* WXComponentManager.h */; settings = {ATTRIBUTES = (Public, ); }; };
		DCA445BF1EFA57C300D0CFA8 /* WXComponent.h in Headers */ = {isa = PBXBuildFile; fileRef = 77D1612E1C02DE4E0010B15B /* WXComponent.h */; settings = {ATTRIBUTES = (Public, ); }; };
		DCA445C01EFA57C900D0CFA8 /* WXBridgeProtocol.h in Headers */ = {isa = PBXBuildFile; fileRef = 77D161421C02DEE40010B15B /* WXBridgeProtocol.h */; settings = {ATTRIBUTES = (Public, ); }; };
		DCA445C11EFA57D000D0CFA8 /* WXBridgeManager.h in Headers */ = {isa = PBXBuildFile; fileRef = 77D161361C02DE940010B15B /* WXBridgeManager.h */; settings = {ATTRIBUTES = (Public, ); }; };
		DCA445C21EFA57D700D0CFA8 /* WXBaseViewController.h in Headers */ = {isa = PBXBuildFile; fileRef = 59A5962B1CB632050012CD52 /* WXBaseViewController.h */; settings = {ATTRIBUTES = (Public, ); }; };
		DCA445C31EFA57DC00D0CFA8 /* WXAppMonitorProtocol.h in Headers */ = {isa = PBXBuildFile; fileRef = 59A582D31CF481110081FD3E /* WXAppMonitorProtocol.h */; settings = {ATTRIBUTES = (Public, ); }; };
		DCA445C41EFA57E300D0CFA8 /* WXAppConfiguration.h in Headers */ = {isa = PBXBuildFile; fileRef = 74A4BA941CB365D100195969 /* WXAppConfiguration.h */; settings = {ATTRIBUTES = (Public, ); }; };
		DCA445C51EFA57E800D0CFA8 /* WXAComponent.h in Headers */ = {isa = PBXBuildFile; fileRef = 2AE5B7501CAB7DBD0082FDDB /* WXAComponent.h */; settings = {ATTRIBUTES = (Public, ); }; };
		DCA445C61EFA57EE00D0CFA8 /* NSObject+WXSwizzle.h in Headers */ = {isa = PBXBuildFile; fileRef = 74896F2E1D1AC79400D1D593 /* NSObject+WXSwizzle.h */; settings = {ATTRIBUTES = (Public, ); }; };
		DCA445C91EFA58CE00D0CFA8 /* native-bundle-main.js in Resources */ = {isa = PBXBuildFile; fileRef = DCF0CD9D1EAF3A6B0062CA8F /* native-bundle-main.js */; };
		DCA445CA1EFA58CE00D0CFA8 /* wx_load_error@3x.png in Resources */ = {isa = PBXBuildFile; fileRef = 59AC02501D2A7E6E00355112 /* wx_load_error@3x.png */; };
		DCA445CB1EFA590600D0CFA8 /* WXComponent+Layout.h in Headers */ = {isa = PBXBuildFile; fileRef = 744BEA571D0520F300452B5D /* WXComponent+Layout.h */; settings = {ATTRIBUTES = (Public, ); }; };
		DCA445CC1EFA592800D0CFA8 /* WXResourceLoader.h in Headers */ = {isa = PBXBuildFile; fileRef = 742AD7381DF98C8B007DC46C /* WXResourceLoader.h */; settings = {ATTRIBUTES = (Public, ); }; };
		DCA445CD1EFA592E00D0CFA8 /* WXComponent+Events.h in Headers */ = {isa = PBXBuildFile; fileRef = 7408C48C1CFB345D000BCCD0 /* WXComponent+Events.h */; };
		DCA445CE1EFA593500D0CFA8 /* WXComponent+BoxShadow.h in Headers */ = {isa = PBXBuildFile; fileRef = C4E375361E5FCBD3009B2D9C /* WXComponent+BoxShadow.h */; };
		DCA445CF1EFA593A00D0CFA8 /* WXInnerLayer.h in Headers */ = {isa = PBXBuildFile; fileRef = C4D872201E5DDEDA00E39BC1 /* WXInnerLayer.h */; };
		DCA445D01EFA593E00D0CFA8 /* WXDisplayQueue.h in Headers */ = {isa = PBXBuildFile; fileRef = 7461F88C1CFB373100F62D44 /* WXDisplayQueue.h */; };
		DCA445D11EFA594200D0CFA8 /* WXLayer.h in Headers */ = {isa = PBXBuildFile; fileRef = 7461F88E1CFB373100F62D44 /* WXLayer.h */; };
		DCA445D21EFA594600D0CFA8 /* WXComponent+Display.h in Headers */ = {isa = PBXBuildFile; fileRef = 744BEA531D05178F00452B5D /* WXComponent+Display.h */; };
		DCA445D31EFA594A00D0CFA8 /* WXRoundedRect.h in Headers */ = {isa = PBXBuildFile; fileRef = 741DFE001DDD7D18009B020F /* WXRoundedRect.h */; };
		DCA445D41EFA594E00D0CFA8 /* UIBezierPath+Weex.h in Headers */ = {isa = PBXBuildFile; fileRef = 741DFE041DDD9B2F009B020F /* UIBezierPath+Weex.h */; };
		DCA445D51EFA598200D0CFA8 /* WXComponent+PseudoClassManagement.h in Headers */ = {isa = PBXBuildFile; fileRef = C4C30DE71E1B833D00786B6C /* WXComponent+PseudoClassManagement.h */; };
		DCA445D61EFA598600D0CFA8 /* WXView.h in Headers */ = {isa = PBXBuildFile; fileRef = 745ED2D61C5F2C7E002DB5A8 /* WXView.h */; settings = {ATTRIBUTES = (Public, ); }; };
		DCA445D71EFA598D00D0CFA8 /* WXComponent+ViewManagement.h in Headers */ = {isa = PBXBuildFile; fileRef = 747A787A1D1BAAC900DED9D0 /* WXComponent+ViewManagement.h */; };
		DCA445D81EFA599400D0CFA8 /* WXRootView.h in Headers */ = {isa = PBXBuildFile; fileRef = 74B8BEFC1DC47B72004A6027 /* WXRootView.h */; };
		DCA445D91EFA59A100D0CFA8 /* WXEditComponent.h in Headers */ = {isa = PBXBuildFile; fileRef = C4B3D6D21E6954300013F38D /* WXEditComponent.h */; };
		DCA445DA1EFA59A600D0CFA8 /* WXMultiColumnLayout.h in Headers */ = {isa = PBXBuildFile; fileRef = 745B2D5E1E5A8E1E0092D38A /* WXMultiColumnLayout.h */; };
		DCA445DC1EFA59AD00D0CFA8 /* WXRecyclerDataController.h in Headers */ = {isa = PBXBuildFile; fileRef = 745B2D621E5A8E1E0092D38A /* WXRecyclerDataController.h */; };
		DCA445DD1EFA59B300D0CFA8 /* WXRecyclerUpdateController.h in Headers */ = {isa = PBXBuildFile; fileRef = 745B2D641E5A8E1E0092D38A /* WXRecyclerUpdateController.h */; };
		DCA445DE1EFA59B800D0CFA8 /* WXSectionDataController.h in Headers */ = {isa = PBXBuildFile; fileRef = 745B2D661E5A8E1E0092D38A /* WXSectionDataController.h */; };
		DCA445DF1EFA59BC00D0CFA8 /* WXLoadingComponent.h in Headers */ = {isa = PBXBuildFile; fileRef = 2A837AAC1CD9DE9200AEDF03 /* WXLoadingComponent.h */; };
		DCA445E01EFA59CD00D0CFA8 /* WXLoadingIndicator.h in Headers */ = {isa = PBXBuildFile; fileRef = 2A837AAE1CD9DE9200AEDF03 /* WXLoadingIndicator.h */; };
		DCA445E11EFA59D100D0CFA8 /* WXSliderNeighborComponent.h in Headers */ = {isa = PBXBuildFile; fileRef = DCC77C121D770AE300CE7288 /* WXSliderNeighborComponent.h */; };
		DCA445E21EFA59D700D0CFA8 /* WXRefreshComponent.h in Headers */ = {isa = PBXBuildFile; fileRef = 2A837AB01CD9DE9200AEDF03 /* WXRefreshComponent.h */; };
		DCA445E31EFA59DA00D0CFA8 /* WXEmbedComponent.h in Headers */ = {isa = PBXBuildFile; fileRef = 59CE27E61CC387DB000BE37A /* WXEmbedComponent.h */; };
		DCA445E41EFA59DC00D0CFA8 /* WXVideoComponent.h in Headers */ = {isa = PBXBuildFile; fileRef = 2A8E65881C7C7AA20025C7B7 /* WXVideoComponent.h */; };
		DCA445E51EFA59E100D0CFA8 /* WXDivComponent.h in Headers */ = {isa = PBXBuildFile; fileRef = 77E65A0B1C155E99008B8775 /* WXDivComponent.h */; };
		DCA445E61EFA59E500D0CFA8 /* WXImageComponent.h in Headers */ = {isa = PBXBuildFile; fileRef = 77E65A0F1C155EA8008B8775 /* WXImageComponent.h */; };
		DCA445E71EFA59E900D0CFA8 /* WXTextComponent.h in Headers */ = {isa = PBXBuildFile; fileRef = 77E65A131C155EB5008B8775 /* WXTextComponent.h */; };
		DCA445E81EFA59EF00D0CFA8 /* WXCycleSliderComponent.h in Headers */ = {isa = PBXBuildFile; fileRef = 37B51EE21E97804D0040A743 /* WXCycleSliderComponent.h */; };
		DCA445EA1EFA5A0300D0CFA8 /* WXCellComponent.h in Headers */ = {isa = PBXBuildFile; fileRef = 74CC7A1A1C2BC5F800829368 /* WXCellComponent.h */; };
		DCA445EB1EFA5A0B00D0CFA8 /* WXTextInputComponent.h in Headers */ = {isa = PBXBuildFile; fileRef = 2A1F57B51C75C6A600B58017 /* WXTextInputComponent.h */; };
		DCA445EC1EFA5A0E00D0CFA8 /* WXTextAreaComponent.h in Headers */ = {isa = PBXBuildFile; fileRef = DC03ADB81D508719003F76E7 /* WXTextAreaComponent.h */; };
		DCA445ED1EFA5A1200D0CFA8 /* WXTransform.h in Headers */ = {isa = PBXBuildFile; fileRef = D317338A1C57257000BB7539 /* WXTransform.h */; };
		DCA445EE1EFA5A1500D0CFA8 /* WXWebComponent.h in Headers */ = {isa = PBXBuildFile; fileRef = D312CE391C730DEB00046D68 /* WXWebComponent.h */; };
		DCA445EF1EFA5A1800D0CFA8 /* WXSwitchComponent.h in Headers */ = {isa = PBXBuildFile; fileRef = 2A60CE9A1C91733E00857B9F /* WXSwitchComponent.h */; };
		DCA445F01EFA5A1D00D0CFA8 /* WXComponent_internal.h in Headers */ = {isa = PBXBuildFile; fileRef = 741081251CEDB4EC001BC6E5 /* WXComponent_internal.h */; };
		DCA445F11EFA5A2000D0CFA8 /* WXCanvasComponent.h in Headers */ = {isa = PBXBuildFile; fileRef = D33451061D3E19480083598A /* WXCanvasComponent.h */; };
		DCA445F21EFA5A2300D0CFA8 /* WXHeaderComponent.h in Headers */ = {isa = PBXBuildFile; fileRef = 744D610A1E49978200B624B3 /* WXHeaderComponent.h */; };
		DCA445F31EFA5A2500D0CFA8 /* WXFooterComponent.h in Headers */ = {isa = PBXBuildFile; fileRef = 744D610E1E49979000B624B3 /* WXFooterComponent.h */; };
		DCA445F41EFA5A2800D0CFA8 /* WXNavigationDefaultImpl.h in Headers */ = {isa = PBXBuildFile; fileRef = 59A583041CF5B2FD0081FD3E /* WXNavigationDefaultImpl.h */; };
		DCA445F51EFA5A2A00D0CFA8 /* WXURLRewriteDefaultImpl.h in Headers */ = {isa = PBXBuildFile; fileRef = 74EF31AB1DE58BE200667A07 /* WXURLRewriteDefaultImpl.h */; };
		DCA445F71EFA5A3100D0CFA8 /* WXPickerModule.h in Headers */ = {isa = PBXBuildFile; fileRef = C4B834261DE69B09007AD27E /* WXPickerModule.h */; };
		DCA445F81EFA5A3500D0CFA8 /* WXGlobalEventModule.h in Headers */ = {isa = PBXBuildFile; fileRef = DCA0EF621D6EED6F00CB18B9 /* WXGlobalEventModule.h */; };
		DCA445F91EFA5A3700D0CFA8 /* WXClipboardModule.h in Headers */ = {isa = PBXBuildFile; fileRef = 1D3000EF1D40B9AB004F3B4F /* WXClipboardModule.h */; };
		DCA445FA1EFA5A3A00D0CFA8 /* WXNavigatorModule.h in Headers */ = {isa = PBXBuildFile; fileRef = 59A5961E1CB6311F0012CD52 /* WXNavigatorModule.h */; };
		DCA445FB1EFA5A3C00D0CFA8 /* WXStorageModule.h in Headers */ = {isa = PBXBuildFile; fileRef = 59A596201CB6311F0012CD52 /* WXStorageModule.h */; };
		DCA445FC1EFA5A3E00D0CFA8 /* WXStreamModule.h in Headers */ = {isa = PBXBuildFile; fileRef = 74A4BAA41CB4F98300195969 /* WXStreamModule.h */; };
		DCA445FD1EFA5A4000D0CFA8 /* WXAnimationModule.h in Headers */ = {isa = PBXBuildFile; fileRef = 594C28911CF9E61A009793A4 /* WXAnimationModule.h */; };
		DCA445FF1EFA5A4600D0CFA8 /* WXInstanceWrap.h in Headers */ = {isa = PBXBuildFile; fileRef = 2AFEB1791C747139000507FA /* WXInstanceWrap.h */; };
		DCA446001EFA5A4800D0CFA8 /* WXDomModule.h in Headers */ = {isa = PBXBuildFile; fileRef = 77E659D81C07F594008B8775 /* WXDomModule.h */; };
		DCA446011EFA5A4B00D0CFA8 /* WXTimerModule.h in Headers */ = {isa = PBXBuildFile; fileRef = D3FC0DF51C508B2A002B9E31 /* WXTimerModule.h */; };
		DCA446021EFA5A5000D0CFA8 /* WXWebViewModule.h in Headers */ = {isa = PBXBuildFile; fileRef = D362F94D1C83EDA20003F546 /* WXWebViewModule.h */; };
		DCA446031EFA5A5200D0CFA8 /* WXCanvasModule.h in Headers */ = {isa = PBXBuildFile; fileRef = D334510A1D3E19B80083598A /* WXCanvasModule.h */; };
		DCA446041EFA5A5500D0CFA8 /* WXMetaModule.h in Headers */ = {isa = PBXBuildFile; fileRef = 74BB5FB71DFEE81A004FC3DF /* WXMetaModule.h */; };
		DCA446051EFA5A5800D0CFA8 /* WXBoxShadow.h in Headers */ = {isa = PBXBuildFile; fileRef = C4D872231E5DDF7500E39BC1 /* WXBoxShadow.h */; };
		DCA446061EFA5A5B00D0CFA8 /* NSTimer+Weex.h in Headers */ = {isa = PBXBuildFile; fileRef = 59D3CA481CFC3CE1008835DC /* NSTimer+Weex.h */; };
		DCA446071EFA5A6500D0CFA8 /* WXWeakObjectWrapper.h in Headers */ = {isa = PBXBuildFile; fileRef = 742389991C3174EB00D748CA /* WXWeakObjectWrapper.h */; };
		DCA446081EFA5A6A00D0CFA8 /* NSArray+Weex.h in Headers */ = {isa = PBXBuildFile; fileRef = 7469869D1C4E2C000054A57E /* NSArray+Weex.h */; };
		DCA446091EFA5A6D00D0CFA8 /* WXThreadSafeCounter.h in Headers */ = {isa = PBXBuildFile; fileRef = 746319001C60AFC100EFEBD4 /* WXThreadSafeCounter.h */; };
		DCA4460A1EFA5A6F00D0CFA8 /* WXSimulatorShortcutManager.h in Headers */ = {isa = PBXBuildFile; fileRef = 743933B21C7ED9AA00773BB7 /* WXSimulatorShortcutManager.h */; };
		DCA4460B1EFA5A7200D0CFA8 /* WXAssert.h in Headers */ = {isa = PBXBuildFile; fileRef = 74915F451C8EB02B00BEBCC0 /* WXAssert.h */; };
		DCA4460C1EFA5A7600D0CFA8 /* WXThreadSafeMutableDictionary.h in Headers */ = {isa = PBXBuildFile; fileRef = 74A4BA981CB3BAA100195969 /* WXThreadSafeMutableDictionary.h */; };
		DCA4460D1EFA5A7900D0CFA8 /* WXThreadSafeMutableArray.h in Headers */ = {isa = PBXBuildFile; fileRef = 7461F8A61CFC33A800F62D44 /* WXThreadSafeMutableArray.h */; };
		DCA4460E1EFA5A7E00D0CFA8 /* WXLength.h in Headers */ = {isa = PBXBuildFile; fileRef = 747DF6801E31AEE4005C53A8 /* WXLength.h */; };
		DCA4460F1EFA5A8100D0CFA8 /* WXDiffUtil.h in Headers */ = {isa = PBXBuildFile; fileRef = 744D61121E4AF23E00B624B3 /* WXDiffUtil.h */; };
		DCA446101EFA5A8500D0CFA8 /* WXBridgeMethod.h in Headers */ = {isa = PBXBuildFile; fileRef = 2A919DA41E321F1F006EB6B5 /* WXBridgeMethod.h */; };
		DCA446111EFA5A8800D0CFA8 /* WXModuleMethod.h in Headers */ = {isa = PBXBuildFile; fileRef = 74862F7B1E03A0F300B7A041 /* WXModuleMethod.h */; };
		DCA446121EFA5A8A00D0CFA8 /* WXComponentMethod.h in Headers */ = {isa = PBXBuildFile; fileRef = 74862F7F1E03A24500B7A041 /* WXComponentMethod.h */; };
		DCA446131EFA5A8C00D0CFA8 /* WXCallJSMethod.h in Headers */ = {isa = PBXBuildFile; fileRef = 74D2051E1E091B8000128F44 /* WXCallJSMethod.h */; };
		DCA446151EFA5A9000D0CFA8 /* WXBridgeContext.h in Headers */ = {isa = PBXBuildFile; fileRef = 59A582FA1CF5B17B0081FD3E /* WXBridgeContext.h */; };
		DCA446161EFA5A9600D0CFA8 /* WXJSCoreBridge.h in Headers */ = {isa = PBXBuildFile; fileRef = 77D1613A1C02DEA60010B15B /* WXJSCoreBridge.h */; };
		DCA446171EFA5A9900D0CFA8 /* WXPolyfillSet.h in Headers */ = {isa = PBXBuildFile; fileRef = 74AD99821D5B0E59008F0336 /* WXPolyfillSet.h */; };
		DCA446181EFA5A9B00D0CFA8 /* JSValue+Weex.h in Headers */ = {isa = PBXBuildFile; fileRef = 74862F771E02B88D00B7A041 /* JSValue+Weex.h */; };
		DCA446191EFA5A9E00D0CFA8 /* WXServiceFactory.h in Headers */ = {isa = PBXBuildFile; fileRef = 740451E81E14BB26004157CB /* WXServiceFactory.h */; };
		DCA4461A1EFA5AA000D0CFA8 /* WXInvocationConfig.h in Headers */ = {isa = PBXBuildFile; fileRef = DCF0875F1DCAE161005CD6EB /* WXInvocationConfig.h */; };
		DCA4461B1EFA5AA200D0CFA8 /* WXDatePickerManager.h in Headers */ = {isa = PBXBuildFile; fileRef = C41E1A951DC1FD15009C7F90 /* WXDatePickerManager.h */; };
		DCA4461C1EFA5AA600D0CFA8 /* WXModuleFactory.h in Headers */ = {isa = PBXBuildFile; fileRef = 77E659EF1C0C3612008B8775 /* WXModuleFactory.h */; };
		DCA4461D1EFA5AAA00D0CFA8 /* WXHandlerFactory.h in Headers */ = {isa = PBXBuildFile; fileRef = 74A4BA9C1CB3C0A100195969 /* WXHandlerFactory.h */; };
		DCA4461E1EFA5AAF00D0CFA8 /* WXComponentFactory.h in Headers */ = {isa = PBXBuildFile; fileRef = 741081211CED6756001BC6E5 /* WXComponentFactory.h */; };
		DCA4461F1EFA5AB100D0CFA8 /* WXRuleManager.h in Headers */ = {isa = PBXBuildFile; fileRef = DCAB35FC1D658EB700C0EA70 /* WXRuleManager.h */; };
		DCA446201EFA5AB800D0CFA8 /* WXComponent+Navigation.h in Headers */ = {isa = PBXBuildFile; fileRef = 59A5961A1CB630F10012CD52 /* WXComponent+Navigation.h */; };
		DCA446211EFA5ABA00D0CFA8 /* WXSDKInstance_private.h in Headers */ = {isa = PBXBuildFile; fileRef = 748B25161C44A6F9005D491E /* WXSDKInstance_private.h */; };
		DCA446221EFA5AC400D0CFA8 /* WXResourceRequestHandlerDefaultImpl.h in Headers */ = {isa = PBXBuildFile; fileRef = 742AD7281DF98C45007DC46C /* WXResourceRequestHandlerDefaultImpl.h */; };
		DCA446241EFA5AFE00D0CFA8 /* UIKit.framework in Frameworks */ = {isa = PBXBuildFile; fileRef = DCA446231EFA5AFE00D0CFA8 /* UIKit.framework */; };
		DCA446271EFA5DAF00D0CFA8 /* WeexSDK.h in Headers */ = {isa = PBXBuildFile; fileRef = DCA446261EFA5DAF00D0CFA8 /* WeexSDK.h */; settings = {ATTRIBUTES = (Public, ); }; };
		DCA446291EFA688B00D0CFA8 /* WeexSDK.h in Headers */ = {isa = PBXBuildFile; fileRef = DCA446261EFA5DAF00D0CFA8 /* WeexSDK.h */; settings = {ATTRIBUTES = (Public, ); }; };
		DCAB35FE1D658EB700C0EA70 /* WXRuleManager.h in Headers */ = {isa = PBXBuildFile; fileRef = DCAB35FC1D658EB700C0EA70 /* WXRuleManager.h */; };
		DCAB35FF1D658EB700C0EA70 /* WXRuleManager.m in Sources */ = {isa = PBXBuildFile; fileRef = DCAB35FD1D658EB700C0EA70 /* WXRuleManager.m */; };
		DCC77C131D770AE300CE7288 /* WXSliderNeighborComponent.mm in Sources */ = {isa = PBXBuildFile; fileRef = DCC77C111D770AE300CE7288 /* WXSliderNeighborComponent.mm */; };
		DCC77C141D770AE300CE7288 /* WXSliderNeighborComponent.h in Headers */ = {isa = PBXBuildFile; fileRef = DCC77C121D770AE300CE7288 /* WXSliderNeighborComponent.h */; };
		DCD8D0F32073392A0002C420 /* weex-polyfill.js in Resources */ = {isa = PBXBuildFile; fileRef = DCD8D0F22073392A0002C420 /* weex-polyfill.js */; };
		DCD8D0F42073392A0002C420 /* weex-polyfill.js in Resources */ = {isa = PBXBuildFile; fileRef = DCD8D0F22073392A0002C420 /* weex-polyfill.js */; };
		DCD8D0F52073393B0002C420 /* weex-main-jsfm.js in Resources */ = {isa = PBXBuildFile; fileRef = DC15A3D92010BC93009C8977 /* weex-main-jsfm.js */; };
		DCD8D0F62073393B0002C420 /* weex-rax-api.js in Resources */ = {isa = PBXBuildFile; fileRef = DC15A3DA2010BC93009C8977 /* weex-rax-api.js */; };
		DCDFED011E68238F00C228D7 /* WXJSExceptionProtocol.h in Headers */ = {isa = PBXBuildFile; fileRef = DCDFED001E68238F00C228D7 /* WXJSExceptionProtocol.h */; settings = {ATTRIBUTES = (Public, ); }; };
		DCE2CF9A1F46D4220021BDC4 /* WXVoiceOverModule.m in Sources */ = {isa = PBXBuildFile; fileRef = DCE2CF981F46D4220021BDC4 /* WXVoiceOverModule.m */; };
		DCE2CF9B1F46D4220021BDC4 /* WXVoiceOverModule.h in Headers */ = {isa = PBXBuildFile; fileRef = DCE2CF991F46D4220021BDC4 /* WXVoiceOverModule.h */; settings = {ATTRIBUTES = (Public, ); }; };
		DCE2CF9C1F46D4310021BDC4 /* WXVoiceOverModule.h in Headers */ = {isa = PBXBuildFile; fileRef = DCE2CF991F46D4220021BDC4 /* WXVoiceOverModule.h */; settings = {ATTRIBUTES = (Public, ); }; };
		DCE2CF9D1F46D4370021BDC4 /* WXVoiceOverModule.m in Sources */ = {isa = PBXBuildFile; fileRef = DCE2CF981F46D4220021BDC4 /* WXVoiceOverModule.m */; };
		DCE7F1EF20AD358A00D471E7 /* WXPageEventNotifyEvent.h in Headers */ = {isa = PBXBuildFile; fileRef = DCE7F1EE20AD358A00D471E7 /* WXPageEventNotifyEvent.h */; settings = {ATTRIBUTES = (Public, ); }; };
		DCE7F1F020AD358A00D471E7 /* WXPageEventNotifyEvent.h in Headers */ = {isa = PBXBuildFile; fileRef = DCE7F1EE20AD358A00D471E7 /* WXPageEventNotifyEvent.h */; settings = {ATTRIBUTES = (Public, ); }; };
		DCEA54621F2B7DB4000ECB23 /* WXTracingManager.h in Headers */ = {isa = PBXBuildFile; fileRef = C4E97D311F1EF46D00ABC314 /* WXTracingManager.h */; settings = {ATTRIBUTES = (Public, ); }; };
		DCEA54631F2B7DBA000ECB23 /* WXTracingManager.m in Sources */ = {isa = PBXBuildFile; fileRef = C4E97D321F1EF46D00ABC314 /* WXTracingManager.m */; };
		DCF087611DCAE161005CD6EB /* WXInvocationConfig.h in Headers */ = {isa = PBXBuildFile; fileRef = DCF0875F1DCAE161005CD6EB /* WXInvocationConfig.h */; };
		DCF087621DCAE161005CD6EB /* WXInvocationConfig.m in Sources */ = {isa = PBXBuildFile; fileRef = DCF087601DCAE161005CD6EB /* WXInvocationConfig.m */; };
		DCF0CD9E1EAF3A6B0062CA8F /* native-bundle-main.js in Resources */ = {isa = PBXBuildFile; fileRef = DCF0CD9D1EAF3A6B0062CA8F /* native-bundle-main.js */; };
		DCF343671E49CAEE00A2FB34 /* WXJSExceptionInfo.h in Headers */ = {isa = PBXBuildFile; fileRef = DCF343651E49CAEE00A2FB34 /* WXJSExceptionInfo.h */; settings = {ATTRIBUTES = (Public, ); }; };
		DCF343681E49CAEE00A2FB34 /* WXJSExceptionInfo.m in Sources */ = {isa = PBXBuildFile; fileRef = DCF343661E49CAEE00A2FB34 /* WXJSExceptionInfo.m */; };
		E6F9D95421A80E780082072E /* WXListComponent_internal.h in Headers */ = {isa = PBXBuildFile; fileRef = E6F9D95321A80E780082072E /* WXListComponent_internal.h */; };
		ED053500207F4DEB007B4568 /* JSContext+Weex.h in Headers */ = {isa = PBXBuildFile; fileRef = ED0534FE207F4DEB007B4568 /* JSContext+Weex.h */; settings = {ATTRIBUTES = (Public, ); }; };
		ED053501207F4DEB007B4568 /* JSContext+Weex.h in Headers */ = {isa = PBXBuildFile; fileRef = ED0534FE207F4DEB007B4568 /* JSContext+Weex.h */; settings = {ATTRIBUTES = (Public, ); }; };
		ED053502207F4DEB007B4568 /* JSContext+Weex.m in Sources */ = {isa = PBXBuildFile; fileRef = ED0534FF207F4DEB007B4568 /* JSContext+Weex.m */; };
		ED053503207F4DEB007B4568 /* JSContext+Weex.m in Sources */ = {isa = PBXBuildFile; fileRef = ED0534FF207F4DEB007B4568 /* JSContext+Weex.m */; };
/* End PBXBuildFile section */

/* Begin PBXContainerItemProxy section */
		74C896431D2AC2210043B82A /* PBXContainerItemProxy */ = {
			isa = PBXContainerItemProxy;
			containerPortal = 77D160F41C02DBE70010B15B /* Project object */;
			proxyType = 1;
			remoteGlobalIDString = 77D160FC1C02DBE70010B15B;
			remoteInfo = WeexSDK;
		};
/* End PBXContainerItemProxy section */

/* Begin PBXCopyFilesBuildPhase section */
		2A42AF831C23B33E00818EA6 /* Copy Files */ = {
			isa = PBXCopyFilesBuildPhase;
			buildActionMask = 2147483647;
			dstPath = "include/$(PRODUCT_NAME)";
			dstSubfolderSpec = 16;
			files = (
				2A42AF881C23B33E00818EA6 /* WeexSDK_MTL.h in Copy Files */,
			);
			name = "Copy Files";
			runOnlyForDeploymentPostprocessing = 0;
		};
/* End PBXCopyFilesBuildPhase section */

/* Begin PBXFileReference section */
		042013AC1E66CD6A001FC79C /* WXValidateProtocol.h */ = {isa = PBXFileReference; fileEncoding = 4; lastKnownFileType = sourcecode.c.h; path = WXValidateProtocol.h; sourceTree = "<group>"; };
		17036A4C20FDE72F0029AE3D /* WXApmForInstance.h */ = {isa = PBXFileReference; fileEncoding = 4; lastKnownFileType = sourcecode.c.h; path = WXApmForInstance.h; sourceTree = "<group>"; };
		17036A5220FDE7490029AE3D /* WXApmProtocol.h */ = {isa = PBXFileReference; fileEncoding = 4; lastKnownFileType = sourcecode.c.h; path = WXApmProtocol.h; sourceTree = "<group>"; };
		1746EA7220E9D253007E55BD /* WXComponent_performance.h */ = {isa = PBXFileReference; fileEncoding = 4; lastKnownFileType = sourcecode.c.h; path = WXComponent_performance.h; sourceTree = "<group>"; };
		176BE43B209172330086B6AF /* WXComponent+Layout.mm */ = {isa = PBXFileReference; fileEncoding = 4; lastKnownFileType = sourcecode.cpp.objcpp; name = "WXComponent+Layout.mm"; path = "Layout/WXComponent+Layout.mm"; sourceTree = "<group>"; };
		1771795421412A5D006F39A9 /* WXApmForInstance.m */ = {isa = PBXFileReference; fileEncoding = 4; lastKnownFileType = sourcecode.c.objc; path = WXApmForInstance.m; sourceTree = "<group>"; };
		17B1221F2090AA9300387E33 /* WXSDKInstance_performance.m */ = {isa = PBXFileReference; fileEncoding = 4; lastKnownFileType = sourcecode.c.objc; path = WXSDKInstance_performance.m; sourceTree = "<group>"; };
		17B122202090AA9300387E33 /* WXSDKInstance_performance.h */ = {isa = PBXFileReference; fileEncoding = 4; lastKnownFileType = sourcecode.c.h; path = WXSDKInstance_performance.h; sourceTree = "<group>"; };
		17B122232090AAB000387E33 /* WXSDKError.h */ = {isa = PBXFileReference; fileEncoding = 4; lastKnownFileType = sourcecode.c.h; path = WXSDKError.h; sourceTree = "<group>"; };
		17B122242090AAB000387E33 /* WXSDKError.m */ = {isa = PBXFileReference; fileEncoding = 4; lastKnownFileType = sourcecode.c.objc; path = WXSDKError.m; sourceTree = "<group>"; };
		17C74F082072145000AB4CAB /* WXAnalyzerCenter+Transfer.h */ = {isa = PBXFileReference; fileEncoding = 4; lastKnownFileType = sourcecode.c.h; path = "WXAnalyzerCenter+Transfer.h"; sourceTree = "<group>"; };
		17C74F092072145000AB4CAB /* WXAnalyzerCenter.h */ = {isa = PBXFileReference; fileEncoding = 4; lastKnownFileType = sourcecode.c.h; path = WXAnalyzerCenter.h; sourceTree = "<group>"; };
		17C74F0A2072145100AB4CAB /* WXAnalyzerCenter.m */ = {isa = PBXFileReference; fileEncoding = 4; lastKnownFileType = sourcecode.c.objc; path = WXAnalyzerCenter.m; sourceTree = "<group>"; };
		17C74F0E2072147A00AB4CAB /* WXAnalyzerProtocol.h */ = {isa = PBXFileReference; fileEncoding = 4; lastKnownFileType = sourcecode.c.h; path = WXAnalyzerProtocol.h; sourceTree = "<group>"; };
		1C1A2BEC1D91172800539AA1 /* WXConvertTests.m */ = {isa = PBXFileReference; fileEncoding = 4; lastKnownFileType = sourcecode.c.objc; path = WXConvertTests.m; sourceTree = "<group>"; };
		1D3000EF1D40B9AB004F3B4F /* WXClipboardModule.h */ = {isa = PBXFileReference; fileEncoding = 4; lastKnownFileType = sourcecode.c.h; path = WXClipboardModule.h; sourceTree = "<group>"; };
		1D3000F01D40B9AB004F3B4F /* WXClipboardModule.m */ = {isa = PBXFileReference; fileEncoding = 4; lastKnownFileType = sourcecode.c.objc; path = WXClipboardModule.m; sourceTree = "<group>"; };
		2A1F57B51C75C6A600B58017 /* WXTextInputComponent.h */ = {isa = PBXFileReference; fileEncoding = 4; lastKnownFileType = sourcecode.c.h; path = WXTextInputComponent.h; sourceTree = "<group>"; };
		2A1F57B61C75C6A600B58017 /* WXTextInputComponent.m */ = {isa = PBXFileReference; fileEncoding = 4; lastKnownFileType = sourcecode.c.objc; path = WXTextInputComponent.m; sourceTree = "<group>"; };
		2A42AF851C23B33E00818EA6 /* libWeexSDK_MTL.a */ = {isa = PBXFileReference; explicitFileType = archive.ar; includeInIndex = 0; path = libWeexSDK_MTL.a; sourceTree = BUILT_PRODUCTS_DIR; };
		2A42AF871C23B33E00818EA6 /* WeexSDK_MTL.h */ = {isa = PBXFileReference; lastKnownFileType = sourcecode.c.h; path = WeexSDK_MTL.h; sourceTree = "<group>"; };
		2A42AF891C23B33E00818EA6 /* WeexSDK_MTL.m */ = {isa = PBXFileReference; lastKnownFileType = sourcecode.c.objc; path = WeexSDK_MTL.m; sourceTree = "<group>"; };
		2A4445BE1CA8FD56009E7C6D /* WXTextComponentProtocol.h */ = {isa = PBXFileReference; fileEncoding = 4; lastKnownFileType = sourcecode.c.h; path = WXTextComponentProtocol.h; sourceTree = "<group>"; };
		2A60CE9A1C91733E00857B9F /* WXSwitchComponent.h */ = {isa = PBXFileReference; fileEncoding = 4; lastKnownFileType = sourcecode.c.h; path = WXSwitchComponent.h; sourceTree = "<group>"; };
		2A60CE9B1C91733E00857B9F /* WXSwitchComponent.mm */ = {isa = PBXFileReference; fileEncoding = 4; lastKnownFileType = sourcecode.cpp.objcpp; path = WXSwitchComponent.mm; sourceTree = "<group>"; };
		2A837AAC1CD9DE9200AEDF03 /* WXLoadingComponent.h */ = {isa = PBXFileReference; fileEncoding = 4; lastKnownFileType = sourcecode.c.h; path = WXLoadingComponent.h; sourceTree = "<group>"; };
		2A837AAD1CD9DE9200AEDF03 /* WXLoadingComponent.mm */ = {isa = PBXFileReference; fileEncoding = 4; lastKnownFileType = sourcecode.cpp.objcpp; path = WXLoadingComponent.mm; sourceTree = "<group>"; };
		2A837AAE1CD9DE9200AEDF03 /* WXLoadingIndicator.h */ = {isa = PBXFileReference; fileEncoding = 4; lastKnownFileType = sourcecode.c.h; path = WXLoadingIndicator.h; sourceTree = "<group>"; };
		2A837AAF1CD9DE9200AEDF03 /* WXLoadingIndicator.m */ = {isa = PBXFileReference; fileEncoding = 4; lastKnownFileType = sourcecode.c.objc; path = WXLoadingIndicator.m; sourceTree = "<group>"; };
		2A837AB01CD9DE9200AEDF03 /* WXRefreshComponent.h */ = {isa = PBXFileReference; fileEncoding = 4; lastKnownFileType = sourcecode.c.h; path = WXRefreshComponent.h; sourceTree = "<group>"; };
		2A837AB11CD9DE9200AEDF03 /* WXRefreshComponent.mm */ = {isa = PBXFileReference; fileEncoding = 4; lastKnownFileType = sourcecode.cpp.objcpp; path = WXRefreshComponent.mm; sourceTree = "<group>"; };
		2A8E65881C7C7AA20025C7B7 /* WXVideoComponent.h */ = {isa = PBXFileReference; fileEncoding = 4; lastKnownFileType = sourcecode.c.h; path = WXVideoComponent.h; sourceTree = "<group>"; };
		2A8E65891C7C7AA20025C7B7 /* WXVideoComponent.m */ = {isa = PBXFileReference; fileEncoding = 4; lastKnownFileType = sourcecode.c.objc; path = WXVideoComponent.m; sourceTree = "<group>"; };
		2A919DA41E321F1F006EB6B5 /* WXBridgeMethod.h */ = {isa = PBXFileReference; fileEncoding = 4; lastKnownFileType = sourcecode.c.h; path = WXBridgeMethod.h; sourceTree = "<group>"; };
		2A919DA51E321F1F006EB6B5 /* WXBridgeMethod.m */ = {isa = PBXFileReference; fileEncoding = 4; lastKnownFileType = sourcecode.c.objc; path = WXBridgeMethod.m; sourceTree = "<group>"; };
		2AC750221C7565690041D390 /* WXIndicatorComponent.h */ = {isa = PBXFileReference; fileEncoding = 4; lastKnownFileType = sourcecode.c.h; path = WXIndicatorComponent.h; sourceTree = "<group>"; };
		2AC750231C7565690041D390 /* WXIndicatorComponent.m */ = {isa = PBXFileReference; fileEncoding = 4; lastKnownFileType = sourcecode.c.objc; path = WXIndicatorComponent.m; sourceTree = "<group>"; };
		2AE5B7501CAB7DBD0082FDDB /* WXAComponent.h */ = {isa = PBXFileReference; fileEncoding = 4; lastKnownFileType = sourcecode.c.h; path = WXAComponent.h; sourceTree = "<group>"; };
		2AE5B7511CAB7DBD0082FDDB /* WXAComponent.m */ = {isa = PBXFileReference; fileEncoding = 4; lastKnownFileType = sourcecode.c.objc; path = WXAComponent.m; sourceTree = "<group>"; };
		2AE5B7551CABA04E0082FDDB /* WXEventModuleProtocol.h */ = {isa = PBXFileReference; fileEncoding = 4; lastKnownFileType = sourcecode.c.h; path = WXEventModuleProtocol.h; sourceTree = "<group>"; };
		2AFEB1791C747139000507FA /* WXInstanceWrap.h */ = {isa = PBXFileReference; fileEncoding = 4; lastKnownFileType = sourcecode.c.h; path = WXInstanceWrap.h; sourceTree = "<group>"; };
		2AFEB17A1C747139000507FA /* WXInstanceWrap.m */ = {isa = PBXFileReference; fileEncoding = 4; lastKnownFileType = sourcecode.c.objc; path = WXInstanceWrap.m; sourceTree = "<group>"; };
		333D9A251F41507A007CED39 /* WXTransition.h */ = {isa = PBXFileReference; fileEncoding = 4; lastKnownFileType = sourcecode.c.h; path = WXTransition.h; sourceTree = "<group>"; };
		333D9A261F41507A007CED39 /* WXTransition.mm */ = {isa = PBXFileReference; fileEncoding = 4; lastKnownFileType = sourcecode.cpp.objcpp; path = WXTransition.mm; sourceTree = "<group>"; };
		33CE190C2153443000CF9670 /* WXJSFrameworkLoadDefaultImpl.h */ = {isa = PBXFileReference; fileEncoding = 4; lastKnownFileType = sourcecode.c.h; path = WXJSFrameworkLoadDefaultImpl.h; sourceTree = "<group>"; };
		33CE190D2153443000CF9670 /* WXJSFrameworkLoadDefaultImpl.m */ = {isa = PBXFileReference; fileEncoding = 4; lastKnownFileType = sourcecode.c.objc; path = WXJSFrameworkLoadDefaultImpl.m; sourceTree = "<group>"; };
		33CE19122153444900CF9670 /* WXJSFrameworkLoadProtocol.h */ = {isa = PBXFileReference; fileEncoding = 4; lastKnownFileType = sourcecode.c.h; path = WXJSFrameworkLoadProtocol.h; sourceTree = "<group>"; };
		37B51EE21E97804D0040A743 /* WXCycleSliderComponent.h */ = {isa = PBXFileReference; fileEncoding = 4; lastKnownFileType = sourcecode.c.h; path = WXCycleSliderComponent.h; sourceTree = "<group>"; };
		37B51EE31E97804D0040A743 /* WXCycleSliderComponent.mm */ = {isa = PBXFileReference; fileEncoding = 4; lastKnownFileType = sourcecode.cpp.objcpp; path = WXCycleSliderComponent.mm; sourceTree = "<group>"; };
		4505D119219B1F710083A1A2 /* class_math.h */ = {isa = PBXFileReference; fileEncoding = 4; lastKnownFileType = sourcecode.c.h; path = class_math.h; sourceTree = "<group>"; };
		4505D11A219B1F710083A1A2 /* class_math.cc */ = {isa = PBXFileReference; fileEncoding = 4; lastKnownFileType = sourcecode.cpp.cpp; path = class_math.cc; sourceTree = "<group>"; };
		45326708213FC84900DAA620 /* WXDisplayLinkManager.h */ = {isa = PBXFileReference; fileEncoding = 4; lastKnownFileType = sourcecode.c.h; path = WXDisplayLinkManager.h; sourceTree = "<group>"; };
		45326709213FC84900DAA620 /* WXDisplayLinkManager.m */ = {isa = PBXFileReference; fileEncoding = 4; lastKnownFileType = sourcecode.c.objc; path = WXDisplayLinkManager.m; sourceTree = "<group>"; };
		453267122140E38900DAA620 /* vcomponent.h */ = {isa = PBXFileReference; fileEncoding = 4; lastKnownFileType = sourcecode.c.h; path = vcomponent.h; sourceTree = "<group>"; };
		453267132140E38900DAA620 /* vcomponent.cc */ = {isa = PBXFileReference; fileEncoding = 4; lastKnownFileType = sourcecode.cpp.cpp; path = vcomponent.cc; sourceTree = "<group>"; };
		4547FCFF2152048600E79971 /* class_object.cc */ = {isa = PBXFileReference; fileEncoding = 4; lastKnownFileType = sourcecode.cpp.cpp; path = class_object.cc; sourceTree = "<group>"; };
		4547FD002152048600E79971 /* class_object.h */ = {isa = PBXFileReference; fileEncoding = 4; lastKnownFileType = sourcecode.c.h; path = class_object.h; sourceTree = "<group>"; };
		4547FD0B215392F900E79971 /* js_common_function.h */ = {isa = PBXFileReference; fileEncoding = 4; lastKnownFileType = sourcecode.c.h; path = js_common_function.h; sourceTree = "<group>"; };
		4547FD0C215392F900E79971 /* js_common_function.cc */ = {isa = PBXFileReference; fileEncoding = 4; lastKnownFileType = sourcecode.cpp.cpp; path = js_common_function.cc; sourceTree = "<group>"; };
		591324A21D49B7F1004E89ED /* WXTimerModuleTests.m */ = {isa = PBXFileReference; fileEncoding = 4; lastKnownFileType = sourcecode.c.objc; path = WXTimerModuleTests.m; sourceTree = "<group>"; };
		591DD32F1D23AD5800BE8709 /* WXErrorView.m */ = {isa = PBXFileReference; fileEncoding = 4; lastKnownFileType = sourcecode.c.objc; path = WXErrorView.m; sourceTree = "<group>"; };
		591DD3301D23AD5800BE8709 /* WXErrorView.h */ = {isa = PBXFileReference; fileEncoding = 4; lastKnownFileType = sourcecode.c.h; path = WXErrorView.h; sourceTree = "<group>"; };
		594C28901CF9E61A009793A4 /* WXAnimationModule.m */ = {isa = PBXFileReference; fileEncoding = 4; lastKnownFileType = sourcecode.c.objc; path = WXAnimationModule.m; sourceTree = "<group>"; };
		594C28911CF9E61A009793A4 /* WXAnimationModule.h */ = {isa = PBXFileReference; fileEncoding = 4; lastKnownFileType = sourcecode.c.h; path = WXAnimationModule.h; sourceTree = "<group>"; };
		596FDD651D3F52700082CD5B /* WXAnimationModuleTests.m */ = {isa = PBXFileReference; fileEncoding = 4; lastKnownFileType = sourcecode.c.objc; path = WXAnimationModuleTests.m; sourceTree = "<group>"; };
		596FDD671D3F9EFF0082CD5B /* TestSupportUtils.h */ = {isa = PBXFileReference; fileEncoding = 4; lastKnownFileType = sourcecode.c.h; path = TestSupportUtils.h; sourceTree = "<group>"; };
		596FDD681D3F9EFF0082CD5B /* TestSupportUtils.m */ = {isa = PBXFileReference; fileEncoding = 4; lastKnownFileType = sourcecode.c.objc; path = TestSupportUtils.m; sourceTree = "<group>"; };
		597334B01D4D9E7F00988789 /* WXSDKManagerTests.m */ = {isa = PBXFileReference; fileEncoding = 4; lastKnownFileType = sourcecode.c.objc; path = WXSDKManagerTests.m; sourceTree = "<group>"; };
		597334B21D4DE1A600988789 /* WXBridgeMethodTests.m */ = {isa = PBXFileReference; fileEncoding = 4; lastKnownFileType = sourcecode.c.objc; path = WXBridgeMethodTests.m; sourceTree = "<group>"; };
		598805AC1D52D8C800EDED2C /* WXStorageTests.m */ = {isa = PBXFileReference; fileEncoding = 4; lastKnownFileType = sourcecode.c.objc; path = WXStorageTests.m; sourceTree = "<group>"; };
		5996BD6F1D49EC0600C0FEA6 /* WXInstanceWrapTests.m */ = {isa = PBXFileReference; fileEncoding = 4; lastKnownFileType = sourcecode.c.objc; path = WXInstanceWrapTests.m; sourceTree = "<group>"; };
		5996BD741D4D8A0E00C0FEA6 /* WXSDKEngineTests.m */ = {isa = PBXFileReference; fileEncoding = 4; lastKnownFileType = sourcecode.c.objc; path = WXSDKEngineTests.m; sourceTree = "<group>"; };
		59A582D31CF481110081FD3E /* WXAppMonitorProtocol.h */ = {isa = PBXFileReference; fileEncoding = 4; lastKnownFileType = sourcecode.c.h; path = WXAppMonitorProtocol.h; sourceTree = "<group>"; };
		59A582FA1CF5B17B0081FD3E /* WXBridgeContext.h */ = {isa = PBXFileReference; fileEncoding = 4; lastKnownFileType = sourcecode.c.h; path = WXBridgeContext.h; sourceTree = "<group>"; };
		59A583041CF5B2FD0081FD3E /* WXNavigationDefaultImpl.h */ = {isa = PBXFileReference; fileEncoding = 4; lastKnownFileType = sourcecode.c.h; path = WXNavigationDefaultImpl.h; sourceTree = "<group>"; };
		59A583051CF5B2FD0081FD3E /* WXNavigationDefaultImpl.m */ = {isa = PBXFileReference; fileEncoding = 4; lastKnownFileType = sourcecode.c.objc; path = WXNavigationDefaultImpl.m; sourceTree = "<group>"; };
		59A596171CB630E50012CD52 /* WXNavigationProtocol.h */ = {isa = PBXFileReference; fileEncoding = 4; lastKnownFileType = sourcecode.c.h; path = WXNavigationProtocol.h; sourceTree = "<group>"; };
		59A5961A1CB630F10012CD52 /* WXComponent+Navigation.h */ = {isa = PBXFileReference; fileEncoding = 4; lastKnownFileType = sourcecode.c.h; path = "WXComponent+Navigation.h"; sourceTree = "<group>"; };
		59A5961B1CB630F10012CD52 /* WXComponent+Navigation.m */ = {isa = PBXFileReference; fileEncoding = 4; lastKnownFileType = sourcecode.c.objc; path = "WXComponent+Navigation.m"; sourceTree = "<group>"; };
		59A5961E1CB6311F0012CD52 /* WXNavigatorModule.h */ = {isa = PBXFileReference; fileEncoding = 4; lastKnownFileType = sourcecode.c.h; path = WXNavigatorModule.h; sourceTree = "<group>"; };
		59A5961F1CB6311F0012CD52 /* WXNavigatorModule.m */ = {isa = PBXFileReference; fileEncoding = 4; lastKnownFileType = sourcecode.c.objc; path = WXNavigatorModule.m; sourceTree = "<group>"; };
		59A596201CB6311F0012CD52 /* WXStorageModule.h */ = {isa = PBXFileReference; fileEncoding = 4; lastKnownFileType = sourcecode.c.h; path = WXStorageModule.h; sourceTree = "<group>"; };
		59A596211CB6311F0012CD52 /* WXStorageModule.m */ = {isa = PBXFileReference; fileEncoding = 4; lastKnownFileType = sourcecode.c.objc; path = WXStorageModule.m; sourceTree = "<group>"; };
		59A5962B1CB632050012CD52 /* WXBaseViewController.h */ = {isa = PBXFileReference; fileEncoding = 4; lastKnownFileType = sourcecode.c.h; path = WXBaseViewController.h; sourceTree = "<group>"; };
		59A5962C1CB632050012CD52 /* WXBaseViewController.m */ = {isa = PBXFileReference; fileEncoding = 4; lastKnownFileType = sourcecode.c.objc; path = WXBaseViewController.m; sourceTree = "<group>"; };
		59A5962D1CB632050012CD52 /* WXRootViewController.h */ = {isa = PBXFileReference; fileEncoding = 4; lastKnownFileType = sourcecode.c.h; path = WXRootViewController.h; sourceTree = "<group>"; };
		59A5962E1CB632050012CD52 /* WXRootViewController.m */ = {isa = PBXFileReference; fileEncoding = 4; lastKnownFileType = sourcecode.c.objc; path = WXRootViewController.m; sourceTree = "<group>"; };
		59AC02501D2A7E6E00355112 /* wx_load_error@3x.png */ = {isa = PBXFileReference; lastKnownFileType = image.png; path = "wx_load_error@3x.png"; sourceTree = "<group>"; };
		59CE27E61CC387DB000BE37A /* WXEmbedComponent.h */ = {isa = PBXFileReference; fileEncoding = 4; lastKnownFileType = sourcecode.c.h; path = WXEmbedComponent.h; sourceTree = "<group>"; };
		59CE27E71CC387DB000BE37A /* WXEmbedComponent.m */ = {isa = PBXFileReference; fileEncoding = 4; lastKnownFileType = sourcecode.c.objc; path = WXEmbedComponent.m; sourceTree = "<group>"; };
		59D3CA481CFC3CE1008835DC /* NSTimer+Weex.h */ = {isa = PBXFileReference; fileEncoding = 4; lastKnownFileType = sourcecode.c.h; path = "NSTimer+Weex.h"; sourceTree = "<group>"; };
		59D3CA491CFC3CE1008835DC /* NSTimer+Weex.m */ = {isa = PBXFileReference; fileEncoding = 4; lastKnownFileType = sourcecode.c.objc; path = "NSTimer+Weex.m"; sourceTree = "<group>"; };
		740451E81E14BB26004157CB /* WXServiceFactory.h */ = {isa = PBXFileReference; fileEncoding = 4; lastKnownFileType = sourcecode.c.h; path = WXServiceFactory.h; sourceTree = "<group>"; };
		740451E91E14BB26004157CB /* WXServiceFactory.m */ = {isa = PBXFileReference; fileEncoding = 4; lastKnownFileType = sourcecode.c.objc; path = WXServiceFactory.m; sourceTree = "<group>"; };
		7408C48C1CFB345D000BCCD0 /* WXComponent+Events.h */ = {isa = PBXFileReference; fileEncoding = 4; lastKnownFileType = sourcecode.c.h; path = "WXComponent+Events.h"; sourceTree = "<group>"; };
		7408C48D1CFB345D000BCCD0 /* WXComponent+Events.m */ = {isa = PBXFileReference; fileEncoding = 4; lastKnownFileType = sourcecode.c.objc; path = "WXComponent+Events.m"; sourceTree = "<group>"; };
		740938EA1D3D026600DBB801 /* WXComponentTests.m */ = {isa = PBXFileReference; fileEncoding = 4; lastKnownFileType = sourcecode.c.objc; path = WXComponentTests.m; sourceTree = "<group>"; };
		740938ED1D3D079100DBB801 /* JavaScriptCore.framework */ = {isa = PBXFileReference; lastKnownFileType = wrapper.framework; name = JavaScriptCore.framework; path = System/Library/Frameworks/JavaScriptCore.framework; sourceTree = SDKROOT; };
		740938F41D3D0DDE00DBB801 /* AVFoundation.framework */ = {isa = PBXFileReference; lastKnownFileType = wrapper.framework; name = AVFoundation.framework; path = System/Library/Frameworks/AVFoundation.framework; sourceTree = SDKROOT; };
		740938F61D3D0DFD00DBB801 /* CoreMedia.framework */ = {isa = PBXFileReference; lastKnownFileType = wrapper.framework; name = CoreMedia.framework; path = System/Library/Frameworks/CoreMedia.framework; sourceTree = SDKROOT; };
		740938F81D3D0E0300DBB801 /* MediaPlayer.framework */ = {isa = PBXFileReference; lastKnownFileType = wrapper.framework; name = MediaPlayer.framework; path = System/Library/Frameworks/MediaPlayer.framework; sourceTree = SDKROOT; };
		740938FA1D3D0E1700DBB801 /* AVKit.framework */ = {isa = PBXFileReference; lastKnownFileType = wrapper.framework; name = AVKit.framework; path = System/Library/Frameworks/AVKit.framework; sourceTree = SDKROOT; };
		7410811D1CED585A001BC6E5 /* WXComponentManager.h */ = {isa = PBXFileReference; fileEncoding = 4; lastKnownFileType = sourcecode.c.h; path = WXComponentManager.h; sourceTree = "<group>"; };
		7410811E1CED585A001BC6E5 /* WXComponentManager.mm */ = {isa = PBXFileReference; fileEncoding = 4; lastKnownFileType = sourcecode.cpp.objcpp; path = WXComponentManager.mm; sourceTree = "<group>"; };
		741081211CED6756001BC6E5 /* WXComponentFactory.h */ = {isa = PBXFileReference; fileEncoding = 4; lastKnownFileType = sourcecode.c.h; path = WXComponentFactory.h; sourceTree = "<group>"; };
		741081221CED6756001BC6E5 /* WXComponentFactory.m */ = {isa = PBXFileReference; fileEncoding = 4; lastKnownFileType = sourcecode.c.objc; path = WXComponentFactory.m; sourceTree = "<group>"; };
		741081251CEDB4EC001BC6E5 /* WXComponent_internal.h */ = {isa = PBXFileReference; fileEncoding = 4; lastKnownFileType = sourcecode.c.h; path = WXComponent_internal.h; sourceTree = "<group>"; };
		741DFE001DDD7D18009B020F /* WXRoundedRect.h */ = {isa = PBXFileReference; fileEncoding = 4; lastKnownFileType = sourcecode.c.h; path = WXRoundedRect.h; sourceTree = "<group>"; };
		741DFE011DDD7D18009B020F /* WXRoundedRect.mm */ = {isa = PBXFileReference; fileEncoding = 4; lastKnownFileType = sourcecode.cpp.objcpp; path = WXRoundedRect.mm; sourceTree = "<group>"; };
		741DFE041DDD9B2F009B020F /* UIBezierPath+Weex.h */ = {isa = PBXFileReference; fileEncoding = 4; lastKnownFileType = sourcecode.c.h; path = "UIBezierPath+Weex.h"; sourceTree = "<group>"; };
		741DFE051DDD9B2F009B020F /* UIBezierPath+Weex.m */ = {isa = PBXFileReference; fileEncoding = 4; lastKnownFileType = sourcecode.c.objc; path = "UIBezierPath+Weex.m"; sourceTree = "<group>"; };
		742389991C3174EB00D748CA /* WXWeakObjectWrapper.h */ = {isa = PBXFileReference; fileEncoding = 4; lastKnownFileType = sourcecode.c.h; path = WXWeakObjectWrapper.h; sourceTree = "<group>"; };
		7423899A1C3174EB00D748CA /* WXWeakObjectWrapper.m */ = {isa = PBXFileReference; fileEncoding = 4; lastKnownFileType = sourcecode.c.objc; path = WXWeakObjectWrapper.m; sourceTree = "<group>"; };
		7423899D1C32733800D748CA /* WXType.h */ = {isa = PBXFileReference; fileEncoding = 4; lastKnownFileType = sourcecode.c.h; path = WXType.h; sourceTree = "<group>"; };
		7423EB4F1F4ADE30001662D1 /* WXComponent+DataBinding.h */ = {isa = PBXFileReference; lastKnownFileType = sourcecode.c.h; path = "WXComponent+DataBinding.h"; sourceTree = "<group>"; };
		7423EB501F4ADE30001662D1 /* WXComponent+DataBinding.mm */ = {isa = PBXFileReference; lastKnownFileType = sourcecode.cpp.objcpp; path = "WXComponent+DataBinding.mm"; sourceTree = "<group>"; };
		742AD7251DF98C45007DC46C /* WXResourceRequest.h */ = {isa = PBXFileReference; fileEncoding = 4; lastKnownFileType = sourcecode.c.h; name = WXResourceRequest.h; path = Network/WXResourceRequest.h; sourceTree = "<group>"; };
		742AD7261DF98C45007DC46C /* WXResourceRequest.m */ = {isa = PBXFileReference; fileEncoding = 4; lastKnownFileType = sourcecode.c.objc; name = WXResourceRequest.m; path = Network/WXResourceRequest.m; sourceTree = "<group>"; };
		742AD7271DF98C45007DC46C /* WXResourceRequestHandler.h */ = {isa = PBXFileReference; fileEncoding = 4; lastKnownFileType = sourcecode.c.h; name = WXResourceRequestHandler.h; path = Network/WXResourceRequestHandler.h; sourceTree = "<group>"; };
		742AD7281DF98C45007DC46C /* WXResourceRequestHandlerDefaultImpl.h */ = {isa = PBXFileReference; fileEncoding = 4; lastKnownFileType = sourcecode.c.h; name = WXResourceRequestHandlerDefaultImpl.h; path = Network/WXResourceRequestHandlerDefaultImpl.h; sourceTree = "<group>"; };
		742AD7291DF98C45007DC46C /* WXResourceRequestHandlerDefaultImpl.m */ = {isa = PBXFileReference; fileEncoding = 4; lastKnownFileType = sourcecode.c.objc; name = WXResourceRequestHandlerDefaultImpl.m; path = Network/WXResourceRequestHandlerDefaultImpl.m; sourceTree = "<group>"; };
		742AD72A1DF98C45007DC46C /* WXResourceResponse.h */ = {isa = PBXFileReference; fileEncoding = 4; lastKnownFileType = sourcecode.c.h; name = WXResourceResponse.h; path = Network/WXResourceResponse.h; sourceTree = "<group>"; };
		742AD72B1DF98C45007DC46C /* WXResourceResponse.m */ = {isa = PBXFileReference; fileEncoding = 4; lastKnownFileType = sourcecode.c.objc; name = WXResourceResponse.m; path = Network/WXResourceResponse.m; sourceTree = "<group>"; };
		742AD7381DF98C8B007DC46C /* WXResourceLoader.h */ = {isa = PBXFileReference; fileEncoding = 4; lastKnownFileType = sourcecode.c.h; name = WXResourceLoader.h; path = Loader/WXResourceLoader.h; sourceTree = "<group>"; };
		742AD7391DF98C8B007DC46C /* WXResourceLoader.m */ = {isa = PBXFileReference; fileEncoding = 4; lastKnownFileType = sourcecode.c.objc; name = WXResourceLoader.m; path = Loader/WXResourceLoader.m; sourceTree = "<group>"; };
		743933B21C7ED9AA00773BB7 /* WXSimulatorShortcutManager.h */ = {isa = PBXFileReference; fileEncoding = 4; lastKnownFileType = sourcecode.c.h; path = WXSimulatorShortcutManager.h; sourceTree = "<group>"; };
		743933B31C7ED9AA00773BB7 /* WXSimulatorShortcutManager.m */ = {isa = PBXFileReference; fileEncoding = 4; lastKnownFileType = sourcecode.c.objc; path = WXSimulatorShortcutManager.m; sourceTree = "<group>"; };
		744BEA531D05178F00452B5D /* WXComponent+Display.h */ = {isa = PBXFileReference; fileEncoding = 4; lastKnownFileType = sourcecode.c.h; path = "WXComponent+Display.h"; sourceTree = "<group>"; };
		744BEA541D05178F00452B5D /* WXComponent+Display.m */ = {isa = PBXFileReference; fileEncoding = 4; lastKnownFileType = sourcecode.c.objc; path = "WXComponent+Display.m"; sourceTree = "<group>"; };
		744BEA571D0520F300452B5D /* WXComponent+Layout.h */ = {isa = PBXFileReference; fileEncoding = 4; lastKnownFileType = sourcecode.c.h; name = "WXComponent+Layout.h"; path = "Layout/WXComponent+Layout.h"; sourceTree = "<group>"; };
		744D610A1E49978200B624B3 /* WXHeaderComponent.h */ = {isa = PBXFileReference; fileEncoding = 4; lastKnownFileType = sourcecode.c.h; path = WXHeaderComponent.h; sourceTree = "<group>"; };
		744D610B1E49978200B624B3 /* WXHeaderComponent.mm */ = {isa = PBXFileReference; fileEncoding = 4; lastKnownFileType = sourcecode.cpp.objcpp; path = WXHeaderComponent.mm; sourceTree = "<group>"; };
		744D610E1E49979000B624B3 /* WXFooterComponent.h */ = {isa = PBXFileReference; fileEncoding = 4; lastKnownFileType = sourcecode.c.h; path = WXFooterComponent.h; sourceTree = "<group>"; };
		744D610F1E49979000B624B3 /* WXFooterComponent.m */ = {isa = PBXFileReference; fileEncoding = 4; lastKnownFileType = sourcecode.c.objc; path = WXFooterComponent.m; sourceTree = "<group>"; };
		744D61121E4AF23E00B624B3 /* WXDiffUtil.h */ = {isa = PBXFileReference; fileEncoding = 4; lastKnownFileType = sourcecode.c.h; path = WXDiffUtil.h; sourceTree = "<group>"; };
		744D61131E4AF23E00B624B3 /* WXDiffUtil.m */ = {isa = PBXFileReference; fileEncoding = 4; lastKnownFileType = sourcecode.c.objc; path = WXDiffUtil.m; sourceTree = "<group>"; };
		745B2D5E1E5A8E1E0092D38A /* WXMultiColumnLayout.h */ = {isa = PBXFileReference; fileEncoding = 4; lastKnownFileType = sourcecode.c.h; name = WXMultiColumnLayout.h; path = WeexSDK/Sources/Component/Recycler/WXMultiColumnLayout.h; sourceTree = SOURCE_ROOT; };
		745B2D5F1E5A8E1E0092D38A /* WXMultiColumnLayout.m */ = {isa = PBXFileReference; fileEncoding = 4; lastKnownFileType = sourcecode.c.objc; name = WXMultiColumnLayout.m; path = WeexSDK/Sources/Component/Recycler/WXMultiColumnLayout.m; sourceTree = SOURCE_ROOT; };
		745B2D601E5A8E1E0092D38A /* WXRecyclerComponent.h */ = {isa = PBXFileReference; fileEncoding = 4; lastKnownFileType = sourcecode.c.h; name = WXRecyclerComponent.h; path = WeexSDK/Sources/Component/Recycler/WXRecyclerComponent.h; sourceTree = SOURCE_ROOT; };
		745B2D611E5A8E1E0092D38A /* WXRecyclerComponent.mm */ = {isa = PBXFileReference; fileEncoding = 4; lastKnownFileType = sourcecode.cpp.objcpp; name = WXRecyclerComponent.mm; path = WeexSDK/Sources/Component/Recycler/WXRecyclerComponent.mm; sourceTree = SOURCE_ROOT; };
		745B2D621E5A8E1E0092D38A /* WXRecyclerDataController.h */ = {isa = PBXFileReference; fileEncoding = 4; lastKnownFileType = sourcecode.c.h; name = WXRecyclerDataController.h; path = WeexSDK/Sources/Component/Recycler/WXRecyclerDataController.h; sourceTree = SOURCE_ROOT; };
		745B2D631E5A8E1E0092D38A /* WXRecyclerDataController.m */ = {isa = PBXFileReference; fileEncoding = 4; lastKnownFileType = sourcecode.c.objc; name = WXRecyclerDataController.m; path = WeexSDK/Sources/Component/Recycler/WXRecyclerDataController.m; sourceTree = SOURCE_ROOT; };
		745B2D641E5A8E1E0092D38A /* WXRecyclerUpdateController.h */ = {isa = PBXFileReference; fileEncoding = 4; lastKnownFileType = sourcecode.c.h; name = WXRecyclerUpdateController.h; path = WeexSDK/Sources/Component/Recycler/WXRecyclerUpdateController.h; sourceTree = SOURCE_ROOT; };
		745B2D651E5A8E1E0092D38A /* WXRecyclerUpdateController.m */ = {isa = PBXFileReference; fileEncoding = 4; lastKnownFileType = sourcecode.c.objc; name = WXRecyclerUpdateController.m; path = WeexSDK/Sources/Component/Recycler/WXRecyclerUpdateController.m; sourceTree = SOURCE_ROOT; };
		745B2D661E5A8E1E0092D38A /* WXSectionDataController.h */ = {isa = PBXFileReference; fileEncoding = 4; lastKnownFileType = sourcecode.c.h; name = WXSectionDataController.h; path = WeexSDK/Sources/Component/Recycler/WXSectionDataController.h; sourceTree = SOURCE_ROOT; };
		745B2D671E5A8E1E0092D38A /* WXSectionDataController.m */ = {isa = PBXFileReference; fileEncoding = 4; lastKnownFileType = sourcecode.c.objc; name = WXSectionDataController.m; path = WeexSDK/Sources/Component/Recycler/WXSectionDataController.m; sourceTree = SOURCE_ROOT; };
		745ED2D61C5F2C7E002DB5A8 /* WXView.h */ = {isa = PBXFileReference; fileEncoding = 4; lastKnownFileType = sourcecode.c.h; path = WXView.h; sourceTree = "<group>"; };
		745ED2D71C5F2C7E002DB5A8 /* WXView.m */ = {isa = PBXFileReference; fileEncoding = 4; lastKnownFileType = sourcecode.c.objc; path = WXView.m; sourceTree = "<group>"; };
		7461F88C1CFB373100F62D44 /* WXDisplayQueue.h */ = {isa = PBXFileReference; fileEncoding = 4; lastKnownFileType = sourcecode.c.h; path = WXDisplayQueue.h; sourceTree = "<group>"; };
		7461F88D1CFB373100F62D44 /* WXDisplayQueue.m */ = {isa = PBXFileReference; fileEncoding = 4; lastKnownFileType = sourcecode.c.objc; path = WXDisplayQueue.m; sourceTree = "<group>"; };
		7461F88E1CFB373100F62D44 /* WXLayer.h */ = {isa = PBXFileReference; fileEncoding = 4; lastKnownFileType = sourcecode.c.h; path = WXLayer.h; sourceTree = "<group>"; };
		7461F88F1CFB373100F62D44 /* WXLayer.m */ = {isa = PBXFileReference; fileEncoding = 4; lastKnownFileType = sourcecode.c.objc; path = WXLayer.m; sourceTree = "<group>"; };
		7461F8A61CFC33A800F62D44 /* WXThreadSafeMutableArray.h */ = {isa = PBXFileReference; fileEncoding = 4; lastKnownFileType = sourcecode.c.h; path = WXThreadSafeMutableArray.h; sourceTree = "<group>"; };
		7461F8A71CFC33A800F62D44 /* WXThreadSafeMutableArray.m */ = {isa = PBXFileReference; fileEncoding = 4; lastKnownFileType = sourcecode.c.objc; path = WXThreadSafeMutableArray.m; sourceTree = "<group>"; };
		746319001C60AFC100EFEBD4 /* WXThreadSafeCounter.h */ = {isa = PBXFileReference; fileEncoding = 4; lastKnownFileType = sourcecode.c.h; path = WXThreadSafeCounter.h; sourceTree = "<group>"; };
		746319011C60AFC100EFEBD4 /* WXThreadSafeCounter.m */ = {isa = PBXFileReference; fileEncoding = 4; lastKnownFileType = sourcecode.c.objc; path = WXThreadSafeCounter.m; sourceTree = "<group>"; };
		746319271C71B92600EFEBD4 /* WXModalUIModule.h */ = {isa = PBXFileReference; fileEncoding = 4; lastKnownFileType = sourcecode.c.h; path = WXModalUIModule.h; sourceTree = "<group>"; };
		746319281C71B92600EFEBD4 /* WXModalUIModule.m */ = {isa = PBXFileReference; fileEncoding = 4; lastKnownFileType = sourcecode.c.objc; path = WXModalUIModule.m; sourceTree = "<group>"; };
		7469869B1C4DEAC20054A57E /* libicucore.tbd */ = {isa = PBXFileReference; lastKnownFileType = "sourcecode.text-based-dylib-definition"; name = libicucore.tbd; path = usr/lib/libicucore.tbd; sourceTree = SDKROOT; };
		7469869D1C4E2C000054A57E /* NSArray+Weex.h */ = {isa = PBXFileReference; fileEncoding = 4; lastKnownFileType = sourcecode.c.h; path = "NSArray+Weex.h"; sourceTree = "<group>"; };
		7469869E1C4E2C000054A57E /* NSArray+Weex.m */ = {isa = PBXFileReference; fileEncoding = 4; lastKnownFileType = sourcecode.c.objc; path = "NSArray+Weex.m"; sourceTree = "<group>"; };
		746B92391F46BE36009AE86B /* WXCellSlotComponent.h */ = {isa = PBXFileReference; lastKnownFileType = sourcecode.c.h; path = WXCellSlotComponent.h; sourceTree = "<group>"; };
		746B923A1F46BE36009AE86B /* WXCellSlotComponent.mm */ = {isa = PBXFileReference; lastKnownFileType = sourcecode.cpp.objcpp; path = WXCellSlotComponent.mm; sourceTree = "<group>"; };
		747A787A1D1BAAC900DED9D0 /* WXComponent+ViewManagement.h */ = {isa = PBXFileReference; fileEncoding = 4; lastKnownFileType = sourcecode.c.h; path = "WXComponent+ViewManagement.h"; sourceTree = "<group>"; };
		747A787B1D1BAAC900DED9D0 /* WXComponent+ViewManagement.mm */ = {isa = PBXFileReference; fileEncoding = 4; lastKnownFileType = sourcecode.cpp.objcpp; path = "WXComponent+ViewManagement.mm"; sourceTree = "<group>"; };
		747DF6801E31AEE4005C53A8 /* WXLength.h */ = {isa = PBXFileReference; fileEncoding = 4; lastKnownFileType = sourcecode.c.h; path = WXLength.h; sourceTree = "<group>"; };
		747DF6811E31AEE4005C53A8 /* WXLength.m */ = {isa = PBXFileReference; fileEncoding = 4; lastKnownFileType = sourcecode.c.objc; path = WXLength.m; sourceTree = "<group>"; };
		74862F771E02B88D00B7A041 /* JSValue+Weex.h */ = {isa = PBXFileReference; fileEncoding = 4; lastKnownFileType = sourcecode.c.h; path = "JSValue+Weex.h"; sourceTree = "<group>"; };
		74862F781E02B88D00B7A041 /* JSValue+Weex.m */ = {isa = PBXFileReference; fileEncoding = 4; lastKnownFileType = sourcecode.c.objc; path = "JSValue+Weex.m"; sourceTree = "<group>"; };
		74862F7B1E03A0F300B7A041 /* WXModuleMethod.h */ = {isa = PBXFileReference; fileEncoding = 4; lastKnownFileType = sourcecode.c.h; path = WXModuleMethod.h; sourceTree = "<group>"; };
		74862F7C1E03A0F300B7A041 /* WXModuleMethod.m */ = {isa = PBXFileReference; fileEncoding = 4; lastKnownFileType = sourcecode.c.objc; path = WXModuleMethod.m; sourceTree = "<group>"; };
		74862F7F1E03A24500B7A041 /* WXComponentMethod.h */ = {isa = PBXFileReference; fileEncoding = 4; lastKnownFileType = sourcecode.c.h; path = WXComponentMethod.h; sourceTree = "<group>"; };
		74862F801E03A24500B7A041 /* WXComponentMethod.m */ = {isa = PBXFileReference; fileEncoding = 4; lastKnownFileType = sourcecode.c.objc; path = WXComponentMethod.m; sourceTree = "<group>"; };
		74896F2E1D1AC79400D1D593 /* NSObject+WXSwizzle.h */ = {isa = PBXFileReference; fileEncoding = 4; lastKnownFileType = sourcecode.c.h; path = "NSObject+WXSwizzle.h"; sourceTree = "<group>"; };
		74896F2F1D1AC79400D1D593 /* NSObject+WXSwizzle.m */ = {isa = PBXFileReference; fileEncoding = 4; lastKnownFileType = sourcecode.c.objc; path = "NSObject+WXSwizzle.m"; sourceTree = "<group>"; };
		748B25161C44A6F9005D491E /* WXSDKInstance_private.h */ = {isa = PBXFileReference; fileEncoding = 4; lastKnownFileType = sourcecode.c.h; path = WXSDKInstance_private.h; sourceTree = "<group>"; };
		74915F451C8EB02B00BEBCC0 /* WXAssert.h */ = {isa = PBXFileReference; fileEncoding = 4; lastKnownFileType = sourcecode.c.h; path = WXAssert.h; sourceTree = "<group>"; };
		74915F461C8EB02B00BEBCC0 /* WXAssert.m */ = {isa = PBXFileReference; fileEncoding = 4; lastKnownFileType = sourcecode.c.objc; path = WXAssert.m; sourceTree = "<group>"; };
		749DC2791D40827B009E1C91 /* WXMonitor.h */ = {isa = PBXFileReference; fileEncoding = 4; lastKnownFileType = sourcecode.c.h; path = WXMonitor.h; sourceTree = "<group>"; };
		749DC27A1D40827B009E1C91 /* WXMonitor.m */ = {isa = PBXFileReference; fileEncoding = 4; lastKnownFileType = sourcecode.c.objc; path = WXMonitor.m; sourceTree = "<group>"; };
		74A4BA591CABBBD000195969 /* WXDebugTool.h */ = {isa = PBXFileReference; fileEncoding = 4; lastKnownFileType = sourcecode.c.h; path = WXDebugTool.h; sourceTree = "<group>"; };
		74A4BA5A1CABBBD000195969 /* WXDebugTool.m */ = {isa = PBXFileReference; fileEncoding = 4; lastKnownFileType = sourcecode.c.objc; path = WXDebugTool.m; sourceTree = "<group>"; };
		74A4BA841CAD453400195969 /* WXNetworkProtocol.h */ = {isa = PBXFileReference; fileEncoding = 4; lastKnownFileType = sourcecode.c.h; path = WXNetworkProtocol.h; sourceTree = "<group>"; };
		74A4BA941CB365D100195969 /* WXAppConfiguration.h */ = {isa = PBXFileReference; fileEncoding = 4; lastKnownFileType = sourcecode.c.h; path = WXAppConfiguration.h; sourceTree = "<group>"; };
		74A4BA951CB365D100195969 /* WXAppConfiguration.m */ = {isa = PBXFileReference; fileEncoding = 4; lastKnownFileType = sourcecode.c.objc; path = WXAppConfiguration.m; sourceTree = "<group>"; };
		74A4BA981CB3BAA100195969 /* WXThreadSafeMutableDictionary.h */ = {isa = PBXFileReference; fileEncoding = 4; lastKnownFileType = sourcecode.c.h; path = WXThreadSafeMutableDictionary.h; sourceTree = "<group>"; };
		74A4BA991CB3BAA100195969 /* WXThreadSafeMutableDictionary.m */ = {isa = PBXFileReference; fileEncoding = 4; lastKnownFileType = sourcecode.c.objc; path = WXThreadSafeMutableDictionary.m; sourceTree = "<group>"; };
		74A4BA9C1CB3C0A100195969 /* WXHandlerFactory.h */ = {isa = PBXFileReference; fileEncoding = 4; lastKnownFileType = sourcecode.c.h; path = WXHandlerFactory.h; sourceTree = "<group>"; };
		74A4BA9D1CB3C0A100195969 /* WXHandlerFactory.m */ = {isa = PBXFileReference; fileEncoding = 4; lastKnownFileType = sourcecode.c.objc; path = WXHandlerFactory.m; sourceTree = "<group>"; };
		74A4BAA41CB4F98300195969 /* WXStreamModule.h */ = {isa = PBXFileReference; fileEncoding = 4; lastKnownFileType = sourcecode.c.h; path = WXStreamModule.h; sourceTree = "<group>"; };
		74A4BAA51CB4F98300195969 /* WXStreamModule.m */ = {isa = PBXFileReference; fileEncoding = 4; lastKnownFileType = sourcecode.c.objc; path = WXStreamModule.m; sourceTree = "<group>"; };
		74AD99821D5B0E59008F0336 /* WXPolyfillSet.h */ = {isa = PBXFileReference; fileEncoding = 4; lastKnownFileType = sourcecode.c.h; path = WXPolyfillSet.h; sourceTree = "<group>"; };
		74AD99831D5B0E59008F0336 /* WXPolyfillSet.m */ = {isa = PBXFileReference; fileEncoding = 4; lastKnownFileType = sourcecode.c.objc; path = WXPolyfillSet.m; sourceTree = "<group>"; };
		74B8BEFC1DC47B72004A6027 /* WXRootView.h */ = {isa = PBXFileReference; fileEncoding = 4; lastKnownFileType = sourcecode.c.h; path = WXRootView.h; sourceTree = "<group>"; };
		74B8BEFD1DC47B72004A6027 /* WXRootView.m */ = {isa = PBXFileReference; fileEncoding = 4; lastKnownFileType = sourcecode.c.objc; path = WXRootView.m; sourceTree = "<group>"; };
		74B8BF001DC49AFE004A6027 /* WXRootViewTests.m */ = {isa = PBXFileReference; fileEncoding = 4; lastKnownFileType = sourcecode.c.objc; path = WXRootViewTests.m; sourceTree = "<group>"; };
		74BA4AB11F70F4B600AC29BF /* WXRecycleListLayout.h */ = {isa = PBXFileReference; lastKnownFileType = sourcecode.c.h; path = WXRecycleListLayout.h; sourceTree = "<group>"; };
		74BA4AB21F70F4B600AC29BF /* WXRecycleListLayout.m */ = {isa = PBXFileReference; lastKnownFileType = sourcecode.c.objc; path = WXRecycleListLayout.m; sourceTree = "<group>"; };
		74BB5FB71DFEE81A004FC3DF /* WXMetaModule.h */ = {isa = PBXFileReference; fileEncoding = 4; lastKnownFileType = sourcecode.c.h; path = WXMetaModule.h; sourceTree = "<group>"; };
		74BB5FB81DFEE81A004FC3DF /* WXMetaModule.m */ = {isa = PBXFileReference; fileEncoding = 4; lastKnownFileType = sourcecode.c.objc; path = WXMetaModule.m; sourceTree = "<group>"; };
		74BF19F61F5139BB00AEE3D7 /* WXJSASTParser.h */ = {isa = PBXFileReference; lastKnownFileType = sourcecode.c.h; path = WXJSASTParser.h; sourceTree = "<group>"; };
		74BF19F71F5139BB00AEE3D7 /* WXJSASTParser.mm */ = {isa = PBXFileReference; lastKnownFileType = sourcecode.cpp.objcpp; path = WXJSASTParser.mm; sourceTree = "<group>"; };
		74C27A011CEC441D004E488E /* WeexSDK-Prefix.pch */ = {isa = PBXFileReference; lastKnownFileType = sourcecode.c.h; path = "WeexSDK-Prefix.pch"; sourceTree = "<group>"; };
		74C8963D1D2AC2210043B82A /* WeexSDKTests.xctest */ = {isa = PBXFileReference; explicitFileType = wrapper.cfbundle; includeInIndex = 0; path = WeexSDKTests.xctest; sourceTree = BUILT_PRODUCTS_DIR; };
		74C8963F1D2AC2210043B82A /* WeexSDKTests.m */ = {isa = PBXFileReference; lastKnownFileType = sourcecode.c.objc; path = WeexSDKTests.m; sourceTree = "<group>"; };
		74C896411D2AC2210043B82A /* Info.plist */ = {isa = PBXFileReference; lastKnownFileType = text.plist.xml; path = Info.plist; sourceTree = "<group>"; };
		74CC7A1A1C2BC5F800829368 /* WXCellComponent.h */ = {isa = PBXFileReference; fileEncoding = 4; lastKnownFileType = sourcecode.c.h; path = WXCellComponent.h; sourceTree = "<group>"; };
		74CC7A1B1C2BC5F800829368 /* WXCellComponent.mm */ = {isa = PBXFileReference; fileEncoding = 4; lastKnownFileType = sourcecode.cpp.objcpp; path = WXCellComponent.mm; sourceTree = "<group>"; };
		74CC7A1E1C2BF9DC00829368 /* WXListComponent.h */ = {isa = PBXFileReference; fileEncoding = 4; lastKnownFileType = sourcecode.c.h; path = WXListComponent.h; sourceTree = "<group>"; };
		74CC7A1F1C2BF9DC00829368 /* WXListComponent.mm */ = {isa = PBXFileReference; fileEncoding = 4; lastKnownFileType = sourcecode.cpp.objcpp; path = WXListComponent.mm; sourceTree = "<group>"; };
		74CFDD371F45939C007A1A66 /* WXRecycleListComponent.h */ = {isa = PBXFileReference; lastKnownFileType = sourcecode.c.h; path = WXRecycleListComponent.h; sourceTree = "<group>"; };
		74CFDD381F45939C007A1A66 /* WXRecycleListComponent.mm */ = {isa = PBXFileReference; lastKnownFileType = sourcecode.cpp.objcpp; path = WXRecycleListComponent.mm; sourceTree = "<group>"; };
		74CFDD3B1F459400007A1A66 /* WXRecycleListDataManager.h */ = {isa = PBXFileReference; lastKnownFileType = sourcecode.c.h; path = WXRecycleListDataManager.h; sourceTree = "<group>"; };
		74CFDD3C1F459400007A1A66 /* WXRecycleListDataManager.m */ = {isa = PBXFileReference; lastKnownFileType = sourcecode.c.objc; path = WXRecycleListDataManager.m; sourceTree = "<group>"; };
		74CFDD3F1F45941E007A1A66 /* WXRecycleListTemplateManager.h */ = {isa = PBXFileReference; lastKnownFileType = sourcecode.c.h; path = WXRecycleListTemplateManager.h; sourceTree = "<group>"; };
		74CFDD401F45941E007A1A66 /* WXRecycleListTemplateManager.m */ = {isa = PBXFileReference; lastKnownFileType = sourcecode.c.objc; path = WXRecycleListTemplateManager.m; sourceTree = "<group>"; };
		74CFDD431F459443007A1A66 /* WXRecycleListUpdateManager.h */ = {isa = PBXFileReference; lastKnownFileType = sourcecode.c.h; path = WXRecycleListUpdateManager.h; sourceTree = "<group>"; };
		74CFDD441F459443007A1A66 /* WXRecycleListUpdateManager.m */ = {isa = PBXFileReference; lastKnownFileType = sourcecode.c.objc; path = WXRecycleListUpdateManager.m; sourceTree = "<group>"; };
		74D2051E1E091B8000128F44 /* WXCallJSMethod.h */ = {isa = PBXFileReference; fileEncoding = 4; lastKnownFileType = sourcecode.c.h; path = WXCallJSMethod.h; sourceTree = "<group>"; };
		74D2051F1E091B8000128F44 /* WXCallJSMethod.m */ = {isa = PBXFileReference; fileEncoding = 4; lastKnownFileType = sourcecode.c.objc; path = WXCallJSMethod.m; sourceTree = "<group>"; };
		74EF31A91DE58AE600667A07 /* WXURLRewriteProtocol.h */ = {isa = PBXFileReference; fileEncoding = 4; lastKnownFileType = sourcecode.c.h; path = WXURLRewriteProtocol.h; sourceTree = "<group>"; };
		74EF31AB1DE58BE200667A07 /* WXURLRewriteDefaultImpl.h */ = {isa = PBXFileReference; fileEncoding = 4; lastKnownFileType = sourcecode.c.h; path = WXURLRewriteDefaultImpl.h; sourceTree = "<group>"; };
		74EF31AC1DE58BE200667A07 /* WXURLRewriteDefaultImpl.m */ = {isa = PBXFileReference; fileEncoding = 4; lastKnownFileType = sourcecode.c.objc; path = WXURLRewriteDefaultImpl.m; sourceTree = "<group>"; };
		74EF31BE1DE5ED5900667A07 /* libstdc++.tbd */ = {isa = PBXFileReference; lastKnownFileType = "sourcecode.text-based-dylib-definition"; name = "libstdc++.tbd"; path = "usr/lib/libstdc++.tbd"; sourceTree = SDKROOT; };
		74EF31C21DE6935600667A07 /* WXURLRewriteTests.m */ = {isa = PBXFileReference; fileEncoding = 4; lastKnownFileType = sourcecode.c.objc; path = WXURLRewriteTests.m; sourceTree = "<group>"; };
		74F7BFF41DC782EC004D0871 /* testRootView.js */ = {isa = PBXFileReference; fileEncoding = 4; lastKnownFileType = sourcecode.javascript; path = testRootView.js; sourceTree = "<group>"; };
		74FD6E031C7C0E9600DBEB6D /* WXScrollerProtocol.h */ = {isa = PBXFileReference; fileEncoding = 4; lastKnownFileType = sourcecode.c.h; path = WXScrollerProtocol.h; sourceTree = "<group>"; };
		7715EB6021A69DD8001F1108 /* WXRichText.h */ = {isa = PBXFileReference; fileEncoding = 4; lastKnownFileType = sourcecode.c.h; path = WXRichText.h; sourceTree = "<group>"; };
		7715EB6121A69DD9001F1108 /* WXRichText.mm */ = {isa = PBXFileReference; fileEncoding = 4; lastKnownFileType = sourcecode.cpp.objcpp; path = WXRichText.mm; sourceTree = "<group>"; };
		775BEE4D1C16F993008D1629 /* WXDefine.h */ = {isa = PBXFileReference; fileEncoding = 4; lastKnownFileType = sourcecode.c.h; path = WXDefine.h; sourceTree = "<group>"; };
		775BEE6C1C1BD8F4008D1629 /* WXImgLoaderProtocol.h */ = {isa = PBXFileReference; fileEncoding = 4; lastKnownFileType = sourcecode.c.h; path = WXImgLoaderProtocol.h; sourceTree = "<group>"; };
		775BEE701C1BD977008D1629 /* WXModuleProtocol.h */ = {isa = PBXFileReference; fileEncoding = 4; lastKnownFileType = sourcecode.c.h; path = WXModuleProtocol.h; sourceTree = "<group>"; };
		77D160FD1C02DBE70010B15B /* WeexSDK.framework */ = {isa = PBXFileReference; explicitFileType = wrapper.framework; includeInIndex = 0; path = WeexSDK.framework; sourceTree = BUILT_PRODUCTS_DIR; };
		77D161021C02DBE70010B15B /* Info.plist */ = {isa = PBXFileReference; lastKnownFileType = text.plist.xml; name = Info.plist; path = ../../Info.plist; sourceTree = "<group>"; };
		77D1611E1C02DDB40010B15B /* WXSDKEngine.h */ = {isa = PBXFileReference; fileEncoding = 4; lastKnownFileType = sourcecode.c.h; path = WXSDKEngine.h; sourceTree = "<group>"; };
		77D1611F1C02DDB40010B15B /* WXSDKEngine.m */ = {isa = PBXFileReference; fileEncoding = 4; lastKnownFileType = sourcecode.c.objc; path = WXSDKEngine.m; sourceTree = "<group>"; };
		77D161221C02DDD10010B15B /* WXSDKInstance.h */ = {isa = PBXFileReference; fileEncoding = 4; lastKnownFileType = sourcecode.c.h; path = WXSDKInstance.h; sourceTree = "<group>"; };
		77D161231C02DDD10010B15B /* WXSDKInstance.m */ = {isa = PBXFileReference; fileEncoding = 4; lastKnownFileType = sourcecode.c.objc; path = WXSDKInstance.m; sourceTree = "<group>"; };
		77D161261C02DE1A0010B15B /* WXSDKManager.h */ = {isa = PBXFileReference; fileEncoding = 4; lastKnownFileType = sourcecode.c.h; path = WXSDKManager.h; sourceTree = "<group>"; };
		77D161271C02DE1A0010B15B /* WXSDKManager.m */ = {isa = PBXFileReference; fileEncoding = 4; lastKnownFileType = sourcecode.c.objc; path = WXSDKManager.m; sourceTree = "<group>"; };
		77D1612E1C02DE4E0010B15B /* WXComponent.h */ = {isa = PBXFileReference; fileEncoding = 4; lastKnownFileType = sourcecode.c.h; name = WXComponent.h; path = ../Model/WXComponent.h; sourceTree = "<group>"; };
		77D1612F1C02DE4E0010B15B /* WXComponent.mm */ = {isa = PBXFileReference; fileEncoding = 4; lastKnownFileType = sourcecode.cpp.objcpp; name = WXComponent.mm; path = ../Model/WXComponent.mm; sourceTree = "<group>"; };
		77D161361C02DE940010B15B /* WXBridgeManager.h */ = {isa = PBXFileReference; fileEncoding = 4; lastKnownFileType = sourcecode.c.h; path = WXBridgeManager.h; sourceTree = "<group>"; };
		77D161371C02DE940010B15B /* WXBridgeManager.m */ = {isa = PBXFileReference; fileEncoding = 4; lastKnownFileType = sourcecode.c.objc; path = WXBridgeManager.m; sourceTree = "<group>"; };
		77D1613A1C02DEA60010B15B /* WXJSCoreBridge.h */ = {isa = PBXFileReference; fileEncoding = 4; lastKnownFileType = sourcecode.c.h; path = WXJSCoreBridge.h; sourceTree = "<group>"; };
		77D161421C02DEE40010B15B /* WXBridgeProtocol.h */ = {isa = PBXFileReference; fileEncoding = 4; lastKnownFileType = sourcecode.c.h; path = WXBridgeProtocol.h; sourceTree = "<group>"; };
		77D161491C02E3790010B15B /* WXConvert.h */ = {isa = PBXFileReference; fileEncoding = 4; lastKnownFileType = sourcecode.c.h; path = WXConvert.h; sourceTree = "<group>"; };
		77D1614A1C02E3790010B15B /* WXConvert.m */ = {isa = PBXFileReference; fileEncoding = 4; lastKnownFileType = sourcecode.c.objc; path = WXConvert.m; sourceTree = "<group>"; };
		77D1614D1C02E3880010B15B /* WXUtility.h */ = {isa = PBXFileReference; fileEncoding = 4; lastKnownFileType = sourcecode.c.h; path = WXUtility.h; sourceTree = "<group>"; };
		77D1614E1C02E3880010B15B /* WXUtility.m */ = {isa = PBXFileReference; fileEncoding = 4; lastKnownFileType = sourcecode.c.objc; path = WXUtility.m; sourceTree = "<group>"; };
		77D161601C02ED790010B15B /* WXLog.h */ = {isa = PBXFileReference; fileEncoding = 4; lastKnownFileType = sourcecode.c.h; path = WXLog.h; sourceTree = "<group>"; };
		77D161611C02ED790010B15B /* WXLog.m */ = {isa = PBXFileReference; fileEncoding = 4; lastKnownFileType = sourcecode.c.objc; path = WXLog.m; sourceTree = "<group>"; };
		77E659D81C07F594008B8775 /* WXDomModule.h */ = {isa = PBXFileReference; fileEncoding = 4; lastKnownFileType = sourcecode.c.h; path = WXDomModule.h; sourceTree = "<group>"; };
		77E659D91C07F594008B8775 /* WXDomModule.m */ = {isa = PBXFileReference; fileEncoding = 4; lastKnownFileType = sourcecode.c.objc; path = WXDomModule.m; sourceTree = "<group>"; };
		77E659EF1C0C3612008B8775 /* WXModuleFactory.h */ = {isa = PBXFileReference; fileEncoding = 4; lastKnownFileType = sourcecode.c.h; path = WXModuleFactory.h; sourceTree = "<group>"; };
		77E659F01C0C3612008B8775 /* WXModuleFactory.m */ = {isa = PBXFileReference; fileEncoding = 4; lastKnownFileType = sourcecode.c.objc; path = WXModuleFactory.m; sourceTree = "<group>"; };
		77E65A0B1C155E99008B8775 /* WXDivComponent.h */ = {isa = PBXFileReference; fileEncoding = 4; lastKnownFileType = sourcecode.c.h; path = WXDivComponent.h; sourceTree = "<group>"; };
		77E65A0C1C155E99008B8775 /* WXDivComponent.m */ = {isa = PBXFileReference; fileEncoding = 4; lastKnownFileType = sourcecode.c.objc; path = WXDivComponent.m; sourceTree = "<group>"; };
		77E65A0F1C155EA8008B8775 /* WXImageComponent.h */ = {isa = PBXFileReference; fileEncoding = 4; lastKnownFileType = sourcecode.c.h; path = WXImageComponent.h; sourceTree = "<group>"; };
		77E65A101C155EA8008B8775 /* WXImageComponent.m */ = {isa = PBXFileReference; fileEncoding = 4; lastKnownFileType = sourcecode.c.objc; path = WXImageComponent.m; sourceTree = "<group>"; };
		77E65A131C155EB5008B8775 /* WXTextComponent.h */ = {isa = PBXFileReference; fileEncoding = 4; lastKnownFileType = sourcecode.c.h; path = WXTextComponent.h; sourceTree = "<group>"; };
		77E65A141C155EB5008B8775 /* WXTextComponent.mm */ = {isa = PBXFileReference; fileEncoding = 4; lastKnownFileType = sourcecode.cpp.objcpp; path = WXTextComponent.mm; sourceTree = "<group>"; };
		77E65A171C155F25008B8775 /* WXScrollerComponent.h */ = {isa = PBXFileReference; fileEncoding = 4; lastKnownFileType = sourcecode.c.h; path = WXScrollerComponent.h; sourceTree = "<group>"; };
		77E65A181C155F25008B8775 /* WXScrollerComponent.mm */ = {isa = PBXFileReference; fileEncoding = 4; lastKnownFileType = sourcecode.cpp.objcpp; path = WXScrollerComponent.mm; sourceTree = "<group>"; };
		841CD1021F9739890081196D /* WXExceptionUtils.m */ = {isa = PBXFileReference; fileEncoding = 4; lastKnownFileType = sourcecode.c.objc; path = WXExceptionUtils.m; sourceTree = "<group>"; };
		841CD1041F97399C0081196D /* WXExceptionUtils.h */ = {isa = PBXFileReference; lastKnownFileType = sourcecode.c.h; path = WXExceptionUtils.h; sourceTree = "<group>"; };
		98399A7E21916A9600D83CCE /* exec_state_section.cc */ = {isa = PBXFileReference; fileEncoding = 4; lastKnownFileType = sourcecode.cpp.cpp; path = exec_state_section.cc; sourceTree = "<group>"; };
		98399A7F21916A9600D83CCE /* exec_state_binary.cc */ = {isa = PBXFileReference; fileEncoding = 4; lastKnownFileType = sourcecode.cpp.cpp; path = exec_state_binary.cc; sourceTree = "<group>"; };
		98399A8021916A9600D83CCE /* class_regex.cc */ = {isa = PBXFileReference; fileEncoding = 4; lastKnownFileType = sourcecode.cpp.cpp; path = class_regex.cc; sourceTree = "<group>"; };
		98399A8121916A9600D83CCE /* exec_state_binary.h */ = {isa = PBXFileReference; fileEncoding = 4; lastKnownFileType = sourcecode.c.h; path = exec_state_binary.h; sourceTree = "<group>"; };
		98399A8221916A9700D83CCE /* class_console.cc */ = {isa = PBXFileReference; fileEncoding = 4; lastKnownFileType = sourcecode.cpp.cpp; path = class_console.cc; sourceTree = "<group>"; };
		98399A8321916A9700D83CCE /* class_window.cc */ = {isa = PBXFileReference; fileEncoding = 4; lastKnownFileType = sourcecode.cpp.cpp; path = class_window.cc; sourceTree = "<group>"; };
		98399A8421916A9700D83CCE /* class_function.cc */ = {isa = PBXFileReference; fileEncoding = 4; lastKnownFileType = sourcecode.cpp.cpp; path = class_function.cc; sourceTree = "<group>"; };
		98399A8521916A9700D83CCE /* class_window.h */ = {isa = PBXFileReference; fileEncoding = 4; lastKnownFileType = sourcecode.c.h; path = class_window.h; sourceTree = "<group>"; };
		98399A8621916A9700D83CCE /* class_console.h */ = {isa = PBXFileReference; fileEncoding = 4; lastKnownFileType = sourcecode.c.h; path = class_console.h; sourceTree = "<group>"; };
		98399A8721916A9700D83CCE /* class_regex.h */ = {isa = PBXFileReference; fileEncoding = 4; lastKnownFileType = sourcecode.c.h; path = class_regex.h; sourceTree = "<group>"; };
		98399A8821916A9700D83CCE /* exec_state_section.h */ = {isa = PBXFileReference; fileEncoding = 4; lastKnownFileType = sourcecode.c.h; path = exec_state_section.h; sourceTree = "<group>"; };
		98399A8921916A9800D83CCE /* class_function.h */ = {isa = PBXFileReference; fileEncoding = 4; lastKnownFileType = sourcecode.c.h; path = class_function.h; sourceTree = "<group>"; };
		98399A8A21916A9800D83CCE /* op_code.cc */ = {isa = PBXFileReference; fileEncoding = 4; lastKnownFileType = sourcecode.cpp.cpp; path = op_code.cc; sourceTree = "<group>"; };
		9B9E74771FA2DB5800DAAEA9 /* WXTestBridgeMethodDummy.h */ = {isa = PBXFileReference; fileEncoding = 4; lastKnownFileType = sourcecode.c.h; path = WXTestBridgeMethodDummy.h; sourceTree = "<group>"; };
		9B9E74781FA2DB5800DAAEA9 /* WXTestBridgeMethodDummy.m */ = {isa = PBXFileReference; fileEncoding = 4; lastKnownFileType = sourcecode.c.objc; path = WXTestBridgeMethodDummy.m; sourceTree = "<group>"; };
		B8394F3521468AF100CA1EFF /* render_action_trigger_vsync.h */ = {isa = PBXFileReference; fileEncoding = 4; lastKnownFileType = sourcecode.c.h; path = render_action_trigger_vsync.h; sourceTree = "<group>"; };
		B8394F3621468AF100CA1EFF /* render_action_trigger_vsync.cpp */ = {isa = PBXFileReference; fileEncoding = 4; lastKnownFileType = sourcecode.cpp.cpp; path = render_action_trigger_vsync.cpp; sourceTree = "<group>"; };
		B863DF312107307F00EA887D /* WXBridgeContext.m */ = {isa = PBXFileReference; fileEncoding = 4; lastKnownFileType = sourcecode.c.objc; path = WXBridgeContext.m; sourceTree = "<group>"; };
		B87B9E7B21539B3300B6DC61 /* WXVersion.h */ = {isa = PBXFileReference; lastKnownFileType = sourcecode.c.h; path = WXVersion.h; sourceTree = "<group>"; };
		B87B9E7C21539B3300B6DC61 /* WXVersion.m */ = {isa = PBXFileReference; lastKnownFileType = sourcecode.c.objc; path = WXVersion.m; sourceTree = "<group>"; };
		B89543ED20EB18B4006EAD63 /* WXCoreBridge.mm */ = {isa = PBXFileReference; fileEncoding = 4; lastKnownFileType = sourcecode.cpp.objcpp; path = WXCoreBridge.mm; sourceTree = "<group>"; };
		B89543EE20EB18B4006EAD63 /* WXJSCoreBridge.mm */ = {isa = PBXFileReference; fileEncoding = 4; lastKnownFileType = sourcecode.cpp.objcpp; path = WXJSCoreBridge.mm; sourceTree = "<group>"; };
		B89543EF20EB18B4006EAD63 /* WXCoreBridge.h */ = {isa = PBXFileReference; fileEncoding = 4; lastKnownFileType = sourcecode.c.h; path = WXCoreBridge.h; sourceTree = "<group>"; };
		B8A72C96213F8BAD0024E7BE /* class_json.h */ = {isa = PBXFileReference; fileEncoding = 4; lastKnownFileType = sourcecode.c.h; path = class_json.h; sourceTree = "<group>"; };
		B8A72C97213F8BAD0024E7BE /* class_string.h */ = {isa = PBXFileReference; fileEncoding = 4; lastKnownFileType = sourcecode.c.h; path = class_string.h; sourceTree = "<group>"; };
		B8A72C98213F8BAD0024E7BE /* class_json.cc */ = {isa = PBXFileReference; fileEncoding = 4; lastKnownFileType = sourcecode.cpp.cpp; path = class_json.cc; sourceTree = "<group>"; };
		B8A72C99213F8BAD0024E7BE /* class_string.cc */ = {isa = PBXFileReference; fileEncoding = 4; lastKnownFileType = sourcecode.cpp.cpp; path = class_string.cc; sourceTree = "<group>"; };
		B8D66AEE2125572F003960BD /* string_table.cc */ = {isa = PBXFileReference; fileEncoding = 4; lastKnownFileType = sourcecode.cpp.cpp; path = string_table.cc; sourceTree = "<group>"; };
		B8D66AEF2125572F003960BD /* table.cc */ = {isa = PBXFileReference; fileEncoding = 4; lastKnownFileType = sourcecode.cpp.cpp; path = table.cc; sourceTree = "<group>"; };
		B8D66AF02125572F003960BD /* code_generator.h */ = {isa = PBXFileReference; fileEncoding = 4; lastKnownFileType = sourcecode.c.h; path = code_generator.h; sourceTree = "<group>"; };
		B8D66AF12125572F003960BD /* code_generator.cc */ = {isa = PBXFileReference; fileEncoding = 4; lastKnownFileType = sourcecode.cpp.cpp; path = code_generator.cc; sourceTree = "<group>"; };
		B8D66AF22125572F003960BD /* ast_factory.cc */ = {isa = PBXFileReference; fileEncoding = 4; lastKnownFileType = sourcecode.cpp.cpp; path = ast_factory.cc; sourceTree = "<group>"; };
		B8D66AF32125572F003960BD /* parser.h */ = {isa = PBXFileReference; fileEncoding = 4; lastKnownFileType = sourcecode.c.h; path = parser.h; sourceTree = "<group>"; };
		B8D66AF42125572F003960BD /* parser.cc */ = {isa = PBXFileReference; fileEncoding = 4; lastKnownFileType = sourcecode.cpp.cpp; path = parser.cc; sourceTree = "<group>"; };
		B8D66AF62125572F003960BD /* vnode.h */ = {isa = PBXFileReference; fileEncoding = 4; lastKnownFileType = sourcecode.c.h; path = vnode.h; sourceTree = "<group>"; };
		B8D66AF72125572F003960BD /* vnode_exec_env.cc */ = {isa = PBXFileReference; fileEncoding = 4; lastKnownFileType = sourcecode.cpp.cpp; path = vnode_exec_env.cc; sourceTree = "<group>"; };
		B8D66AF82125572F003960BD /* vnode.cc */ = {isa = PBXFileReference; fileEncoding = 4; lastKnownFileType = sourcecode.cpp.cpp; path = vnode.cc; sourceTree = "<group>"; };
		B8D66AF92125572F003960BD /* vnode_render_context.cc */ = {isa = PBXFileReference; fileEncoding = 4; lastKnownFileType = sourcecode.cpp.cpp; path = vnode_render_context.cc; sourceTree = "<group>"; };
		B8D66AFA2125572F003960BD /* vnode_exec_env.h */ = {isa = PBXFileReference; fileEncoding = 4; lastKnownFileType = sourcecode.c.h; path = vnode_exec_env.h; sourceTree = "<group>"; };
		B8D66AFB2125572F003960BD /* vnode_render_manager.cc */ = {isa = PBXFileReference; fileEncoding = 4; lastKnownFileType = sourcecode.cpp.cpp; path = vnode_render_manager.cc; sourceTree = "<group>"; };
		B8D66AFC2125572F003960BD /* vnode_render_manager.h */ = {isa = PBXFileReference; fileEncoding = 4; lastKnownFileType = sourcecode.c.h; path = vnode_render_manager.h; sourceTree = "<group>"; };
		B8D66AFD2125572F003960BD /* vnode_render_context.h */ = {isa = PBXFileReference; fileEncoding = 4; lastKnownFileType = sourcecode.c.h; path = vnode_render_context.h; sourceTree = "<group>"; };
		B8D66AFE2125572F003960BD /* tokenizer.cc */ = {isa = PBXFileReference; fileEncoding = 4; lastKnownFileType = sourcecode.cpp.cpp; path = tokenizer.cc; sourceTree = "<group>"; };
		B8D66AFF2125572F003960BD /* ast_factory.h */ = {isa = PBXFileReference; fileEncoding = 4; lastKnownFileType = sourcecode.c.h; path = ast_factory.h; sourceTree = "<group>"; };
		B8D66B002125572F003960BD /* ast.cc */ = {isa = PBXFileReference; fileEncoding = 4; lastKnownFileType = sourcecode.cpp.cpp; path = ast.cc; sourceTree = "<group>"; };
		B8D66B022125572F003960BD /* statement.h */ = {isa = PBXFileReference; fileEncoding = 4; lastKnownFileType = sourcecode.c.h; path = statement.h; sourceTree = "<group>"; };
		B8D66B032125572F003960BD /* tokenizer.h */ = {isa = PBXFileReference; fileEncoding = 4; lastKnownFileType = sourcecode.c.h; path = tokenizer.h; sourceTree = "<group>"; };
		B8D66B042125572F003960BD /* statement.cc */ = {isa = PBXFileReference; fileEncoding = 4; lastKnownFileType = sourcecode.cpp.cpp; path = statement.cc; sourceTree = "<group>"; };
		B8D66B052125572F003960BD /* vm.cc */ = {isa = PBXFileReference; fileEncoding = 4; lastKnownFileType = sourcecode.cpp.cpp; path = vm.cc; sourceTree = "<group>"; };
		B8D66B062125572F003960BD /* string_table.h */ = {isa = PBXFileReference; fileEncoding = 4; lastKnownFileType = sourcecode.c.h; path = string_table.h; sourceTree = "<group>"; };
		B8D66B072125572F003960BD /* ast.h */ = {isa = PBXFileReference; fileEncoding = 4; lastKnownFileType = sourcecode.c.h; path = ast.h; sourceTree = "<group>"; };
		B8D66B0A2125572F003960BD /* scanner.h */ = {isa = PBXFileReference; fileEncoding = 4; lastKnownFileType = sourcecode.c.h; path = scanner.h; sourceTree = "<group>"; };
		B8D66B0C2125572F003960BD /* handle.h */ = {isa = PBXFileReference; fileEncoding = 4; lastKnownFileType = sourcecode.c.h; path = handle.h; sourceTree = "<group>"; };
		B8D66B0D2125572F003960BD /* exec_state.h */ = {isa = PBXFileReference; fileEncoding = 4; lastKnownFileType = sourcecode.c.h; path = exec_state.h; sourceTree = "<group>"; };
		B8D66B0E2125572F003960BD /* object.h */ = {isa = PBXFileReference; fileEncoding = 4; lastKnownFileType = sourcecode.c.h; path = object.h; sourceTree = "<group>"; };
		B8D66B0F2125572F003960BD /* table.h */ = {isa = PBXFileReference; fileEncoding = 4; lastKnownFileType = sourcecode.c.h; path = table.h; sourceTree = "<group>"; };
		B8D66B112125572F003960BD /* token.h */ = {isa = PBXFileReference; fileEncoding = 4; lastKnownFileType = sourcecode.c.h; path = token.h; sourceTree = "<group>"; };
		B8D66B122125572F003960BD /* vm.h */ = {isa = PBXFileReference; fileEncoding = 4; lastKnownFileType = sourcecode.c.h; path = vm.h; sourceTree = "<group>"; };
		B8D66B132125572F003960BD /* op_code.h */ = {isa = PBXFileReference; fileEncoding = 4; lastKnownFileType = sourcecode.c.h; path = op_code.h; sourceTree = "<group>"; };
		B8D66B142125572F003960BD /* ast_visitor.h */ = {isa = PBXFileReference; fileEncoding = 4; lastKnownFileType = sourcecode.c.h; path = ast_visitor.h; sourceTree = "<group>"; };
		B8D66B152125572F003960BD /* object.cc */ = {isa = PBXFileReference; fileEncoding = 4; lastKnownFileType = sourcecode.cpp.cpp; path = object.cc; sourceTree = "<group>"; };
		B8D66B162125572F003960BD /* token.cc */ = {isa = PBXFileReference; fileEncoding = 4; lastKnownFileType = sourcecode.cpp.cpp; path = token.cc; sourceTree = "<group>"; };
		B8D66B182125572F003960BD /* exec_state.cc */ = {isa = PBXFileReference; fileEncoding = 4; lastKnownFileType = sourcecode.cpp.cpp; path = exec_state.cc; sourceTree = "<group>"; };
		B8D66B1A2125572F003960BD /* render_performance.cpp */ = {isa = PBXFileReference; fileEncoding = 4; lastKnownFileType = sourcecode.cpp.cpp; path = render_performance.cpp; sourceTree = "<group>"; };
		B8D66B1B2125572F003960BD /* render_performance.h */ = {isa = PBXFileReference; fileEncoding = 4; lastKnownFileType = sourcecode.c.h; path = render_performance.h; sourceTree = "<group>"; };
		B8D66B1D2125572F003960BD /* constants_name.h */ = {isa = PBXFileReference; fileEncoding = 4; lastKnownFileType = sourcecode.c.h; path = constants_name.h; sourceTree = "<group>"; };
		B8D66B1E2125572F003960BD /* constants_value.h */ = {isa = PBXFileReference; fileEncoding = 4; lastKnownFileType = sourcecode.c.h; path = constants_value.h; sourceTree = "<group>"; };
		B8D66B1F2125572F003960BD /* css_value_getter.cpp */ = {isa = PBXFileReference; fileEncoding = 4; lastKnownFileType = sourcecode.cpp.cpp; path = css_value_getter.cpp; sourceTree = "<group>"; };
		B8D66B202125572F003960BD /* css_value_getter.h */ = {isa = PBXFileReference; fileEncoding = 4; lastKnownFileType = sourcecode.c.h; path = css_value_getter.h; sourceTree = "<group>"; };
		B8D66B222125572F003960BD /* core_environment.cpp */ = {isa = PBXFileReference; fileEncoding = 4; lastKnownFileType = sourcecode.cpp.cpp; path = core_environment.cpp; sourceTree = "<group>"; };
		B8D66B232125572F003960BD /* core_environment.h */ = {isa = PBXFileReference; fileEncoding = 4; lastKnownFileType = sourcecode.c.h; path = core_environment.h; sourceTree = "<group>"; };
		B8D66B252125572F003960BD /* platform_bridge.h */ = {isa = PBXFileReference; fileEncoding = 4; lastKnownFileType = sourcecode.c.h; path = platform_bridge.h; sourceTree = "<group>"; };
		B8D66B272125572F003960BD /* core_side_in_platform.cpp */ = {isa = PBXFileReference; fileEncoding = 4; lastKnownFileType = sourcecode.cpp.cpp; path = core_side_in_platform.cpp; sourceTree = "<group>"; };
		B8D66B282125572F003960BD /* core_side_in_platform.h */ = {isa = PBXFileReference; fileEncoding = 4; lastKnownFileType = sourcecode.c.h; path = core_side_in_platform.h; sourceTree = "<group>"; };
		B8D66B2A2125572F003960BD /* core_side_in_script.cpp */ = {isa = PBXFileReference; fileEncoding = 4; lastKnownFileType = sourcecode.cpp.cpp; path = core_side_in_script.cpp; sourceTree = "<group>"; };
		B8D66B2B2125572F003960BD /* core_side_in_script.h */ = {isa = PBXFileReference; fileEncoding = 4; lastKnownFileType = sourcecode.c.h; path = core_side_in_script.h; sourceTree = "<group>"; };
		B8D66B2C2125572F003960BD /* wx_type_define.h */ = {isa = PBXFileReference; fileEncoding = 4; lastKnownFileType = sourcecode.c.h; path = wx_type_define.h; sourceTree = "<group>"; };
		B8D66B2D2125572F003960BD /* script_bridge.h */ = {isa = PBXFileReference; fileEncoding = 4; lastKnownFileType = sourcecode.c.h; path = script_bridge.h; sourceTree = "<group>"; };
		B8D66B2F2125572F003960BD /* measure_func_adapter.h */ = {isa = PBXFileReference; fileEncoding = 4; lastKnownFileType = sourcecode.c.h; path = measure_func_adapter.h; sourceTree = "<group>"; };
		B8D66B302125572F003960BD /* style.h */ = {isa = PBXFileReference; fileEncoding = 4; lastKnownFileType = sourcecode.c.h; path = style.h; sourceTree = "<group>"; };
		B8D66B312125572F003960BD /* style.cpp */ = {isa = PBXFileReference; fileEncoding = 4; lastKnownFileType = sourcecode.cpp.cpp; path = style.cpp; sourceTree = "<group>"; };
		B8D66B322125572F003960BD /* layout.cpp */ = {isa = PBXFileReference; fileEncoding = 4; lastKnownFileType = sourcecode.cpp.cpp; path = layout.cpp; sourceTree = "<group>"; };
		B8D66B342125572F003960BD /* layout.h */ = {isa = PBXFileReference; fileEncoding = 4; lastKnownFileType = sourcecode.c.h; path = layout.h; sourceTree = "<group>"; };
		B8D66B352125572F003960BD /* flex_enum.h */ = {isa = PBXFileReference; fileEncoding = 4; lastKnownFileType = sourcecode.c.h; path = flex_enum.h; sourceTree = "<group>"; };
		B8D66B382125572F003960BD /* render_page.cpp */ = {isa = PBXFileReference; fileEncoding = 4; lastKnownFileType = sourcecode.cpp.cpp; path = render_page.cpp; sourceTree = "<group>"; };
		B8D66B392125572F003960BD /* render_page.h */ = {isa = PBXFileReference; fileEncoding = 4; lastKnownFileType = sourcecode.c.h; path = render_page.h; sourceTree = "<group>"; };
		B8D66B3B2125572F003960BD /* render_manager.cpp */ = {isa = PBXFileReference; fileEncoding = 4; lastKnownFileType = sourcecode.cpp.cpp; path = render_manager.cpp; sourceTree = "<group>"; };
		B8D66B3C2125572F003960BD /* render_manager.h */ = {isa = PBXFileReference; fileEncoding = 4; lastKnownFileType = sourcecode.c.h; path = render_manager.h; sourceTree = "<group>"; };
		B8D66B3E2125572F003960BD /* render_action_render_success.h */ = {isa = PBXFileReference; fileEncoding = 4; lastKnownFileType = sourcecode.c.h; path = render_action_render_success.h; sourceTree = "<group>"; };
		B8D66B3F2125572F003960BD /* render_action_appendtree_createfinish.h */ = {isa = PBXFileReference; fileEncoding = 4; lastKnownFileType = sourcecode.c.h; path = render_action_appendtree_createfinish.h; sourceTree = "<group>"; };
		B8D66B402125572F003960BD /* render_action_update_attr.h */ = {isa = PBXFileReference; fileEncoding = 4; lastKnownFileType = sourcecode.c.h; path = render_action_update_attr.h; sourceTree = "<group>"; };
		B8D66B412125572F003960BD /* render_action_move_element.h */ = {isa = PBXFileReference; fileEncoding = 4; lastKnownFileType = sourcecode.c.h; path = render_action_move_element.h; sourceTree = "<group>"; };
		B8D66B422125572F003960BD /* render_action_update_attr.cpp */ = {isa = PBXFileReference; fileEncoding = 4; lastKnownFileType = sourcecode.cpp.cpp; path = render_action_update_attr.cpp; sourceTree = "<group>"; };
		B8D66B432125572F003960BD /* render_action_layout.cpp */ = {isa = PBXFileReference; fileEncoding = 4; lastKnownFileType = sourcecode.cpp.cpp; path = render_action_layout.cpp; sourceTree = "<group>"; };
		B8D66B442125572F003960BD /* render_action_update_style.h */ = {isa = PBXFileReference; fileEncoding = 4; lastKnownFileType = sourcecode.c.h; path = render_action_update_style.h; sourceTree = "<group>"; };
		B8D66B452125572F003960BD /* render_action_createfinish.h */ = {isa = PBXFileReference; fileEncoding = 4; lastKnownFileType = sourcecode.c.h; path = render_action_createfinish.h; sourceTree = "<group>"; };
		B8D66B462125572F003960BD /* render_action_update_style.cpp */ = {isa = PBXFileReference; fileEncoding = 4; lastKnownFileType = sourcecode.cpp.cpp; path = render_action_update_style.cpp; sourceTree = "<group>"; };
		B8D66B472125572F003960BD /* render_action_add_event.h */ = {isa = PBXFileReference; fileEncoding = 4; lastKnownFileType = sourcecode.c.h; path = render_action_add_event.h; sourceTree = "<group>"; };
		B8D66B482125572F003960BD /* render_action_remove_element.cpp */ = {isa = PBXFileReference; fileEncoding = 4; lastKnownFileType = sourcecode.cpp.cpp; path = render_action_remove_element.cpp; sourceTree = "<group>"; };
		B8D66B492125572F003960BD /* render_action_createbody.h */ = {isa = PBXFileReference; fileEncoding = 4; lastKnownFileType = sourcecode.c.h; path = render_action_createbody.h; sourceTree = "<group>"; };
		B8D66B4A2125572F003960BD /* render_action_add_event.cpp */ = {isa = PBXFileReference; fileEncoding = 4; lastKnownFileType = sourcecode.cpp.cpp; path = render_action_add_event.cpp; sourceTree = "<group>"; };
		B8D66B4B2125572F003960BD /* render_action_interface.h */ = {isa = PBXFileReference; fileEncoding = 4; lastKnownFileType = sourcecode.c.h; path = render_action_interface.h; sourceTree = "<group>"; };
		B8D66B4C2125572F003960BD /* render_action_remove_event.cpp */ = {isa = PBXFileReference; fileEncoding = 4; lastKnownFileType = sourcecode.cpp.cpp; path = render_action_remove_event.cpp; sourceTree = "<group>"; };
		B8D66B4D2125572F003960BD /* render_action_move_element.cpp */ = {isa = PBXFileReference; fileEncoding = 4; lastKnownFileType = sourcecode.cpp.cpp; path = render_action_move_element.cpp; sourceTree = "<group>"; };
		B8D66B4E2125572F003960BD /* render_action_add_element.cpp */ = {isa = PBXFileReference; fileEncoding = 4; lastKnownFileType = sourcecode.cpp.cpp; path = render_action_add_element.cpp; sourceTree = "<group>"; };
		B8D66B4F2125572F003960BD /* render_action_remove_event.h */ = {isa = PBXFileReference; fileEncoding = 4; lastKnownFileType = sourcecode.c.h; path = render_action_remove_event.h; sourceTree = "<group>"; };
		B8D66B502125572F003960BD /* render_action_createbody.cpp */ = {isa = PBXFileReference; fileEncoding = 4; lastKnownFileType = sourcecode.cpp.cpp; path = render_action_createbody.cpp; sourceTree = "<group>"; };
		B8D66B512125572F003960BD /* render_action_createfinish.cpp */ = {isa = PBXFileReference; fileEncoding = 4; lastKnownFileType = sourcecode.cpp.cpp; path = render_action_createfinish.cpp; sourceTree = "<group>"; };
		B8D66B522125572F003960BD /* render_action_layout.h */ = {isa = PBXFileReference; fileEncoding = 4; lastKnownFileType = sourcecode.c.h; path = render_action_layout.h; sourceTree = "<group>"; };
		B8D66B532125572F003960BD /* render_action_remove_element.h */ = {isa = PBXFileReference; fileEncoding = 4; lastKnownFileType = sourcecode.c.h; path = render_action_remove_element.h; sourceTree = "<group>"; };
		B8D66B542125572F003960BD /* render_action_add_element.h */ = {isa = PBXFileReference; fileEncoding = 4; lastKnownFileType = sourcecode.c.h; path = render_action_add_element.h; sourceTree = "<group>"; };
		B8D66B552125572F003960BD /* render_action_appendtree_createfinish.cpp */ = {isa = PBXFileReference; fileEncoding = 4; lastKnownFileType = sourcecode.cpp.cpp; path = render_action_appendtree_createfinish.cpp; sourceTree = "<group>"; };
		B8D66B562125572F003960BD /* render_action_render_success.cpp */ = {isa = PBXFileReference; fileEncoding = 4; lastKnownFileType = sourcecode.cpp.cpp; path = render_action_render_success.cpp; sourceTree = "<group>"; };
		B8D66B582125572F003960BD /* render_cell.h */ = {isa = PBXFileReference; fileEncoding = 4; lastKnownFileType = sourcecode.c.h; path = render_cell.h; sourceTree = "<group>"; };
		B8D66B592125572F003960BD /* render_text.cpp */ = {isa = PBXFileReference; fileEncoding = 4; lastKnownFileType = sourcecode.cpp.cpp; path = render_text.cpp; sourceTree = "<group>"; };
		B8D66B5A2125572F003960BD /* render_mask.cpp */ = {isa = PBXFileReference; fileEncoding = 4; lastKnownFileType = sourcecode.cpp.cpp; path = render_mask.cpp; sourceTree = "<group>"; };
		B8D66B5B2125572F003960BD /* render_scroller.cpp */ = {isa = PBXFileReference; fileEncoding = 4; lastKnownFileType = sourcecode.cpp.cpp; path = render_scroller.cpp; sourceTree = "<group>"; };
		B8D66B5C2125572F003960BD /* render_mask.h */ = {isa = PBXFileReference; fileEncoding = 4; lastKnownFileType = sourcecode.c.h; path = render_mask.h; sourceTree = "<group>"; };
		B8D66B5D2125572F003960BD /* render_scroller.h */ = {isa = PBXFileReference; fileEncoding = 4; lastKnownFileType = sourcecode.c.h; path = render_scroller.h; sourceTree = "<group>"; };
		B8D66B5E2125572F003960BD /* render_text.h */ = {isa = PBXFileReference; fileEncoding = 4; lastKnownFileType = sourcecode.c.h; path = render_text.h; sourceTree = "<group>"; };
		B8D66B5F2125572F003960BD /* render_object.cpp */ = {isa = PBXFileReference; fileEncoding = 4; lastKnownFileType = sourcecode.cpp.cpp; path = render_object.cpp; sourceTree = "<group>"; };
		B8D66B602125572F003960BD /* render_appbar.cpp */ = {isa = PBXFileReference; fileEncoding = 4; lastKnownFileType = sourcecode.cpp.cpp; path = render_appbar.cpp; sourceTree = "<group>"; };
		B8D66B612125572F003960BD /* render_list.cpp */ = {isa = PBXFileReference; fileEncoding = 4; lastKnownFileType = sourcecode.cpp.cpp; path = render_list.cpp; sourceTree = "<group>"; };
		B8D66B622125572F003960BD /* render_object.h */ = {isa = PBXFileReference; fileEncoding = 4; lastKnownFileType = sourcecode.c.h; path = render_object.h; sourceTree = "<group>"; };
		B8D66B632125572F003960BD /* render_appbar.h */ = {isa = PBXFileReference; fileEncoding = 4; lastKnownFileType = sourcecode.c.h; path = render_appbar.h; sourceTree = "<group>"; };
		B8D66B642125572F003960BD /* render_list.h */ = {isa = PBXFileReference; fileEncoding = 4; lastKnownFileType = sourcecode.c.h; path = render_list.h; sourceTree = "<group>"; };
		B8D66B662125572F003960BD /* render_mask_factory.h */ = {isa = PBXFileReference; fileEncoding = 4; lastKnownFileType = sourcecode.c.h; path = render_mask_factory.h; sourceTree = "<group>"; };
		B8D66B672125572F003960BD /* render_text_factory.h */ = {isa = PBXFileReference; fileEncoding = 4; lastKnownFileType = sourcecode.c.h; path = render_text_factory.h; sourceTree = "<group>"; };
		B8D66B682125572F003960BD /* render_scroller_factory.h */ = {isa = PBXFileReference; fileEncoding = 4; lastKnownFileType = sourcecode.c.h; path = render_scroller_factory.h; sourceTree = "<group>"; };
		B8D66B692125572F003960BD /* render_type.h */ = {isa = PBXFileReference; fileEncoding = 4; lastKnownFileType = sourcecode.c.h; path = render_type.h; sourceTree = "<group>"; };
		B8D66B6A2125572F003960BD /* render_creator.cpp */ = {isa = PBXFileReference; fileEncoding = 4; lastKnownFileType = sourcecode.cpp.cpp; path = render_creator.cpp; sourceTree = "<group>"; };
		B8D66B6B2125572F003960BD /* render_appbar_factory.h */ = {isa = PBXFileReference; fileEncoding = 4; lastKnownFileType = sourcecode.c.h; path = render_appbar_factory.h; sourceTree = "<group>"; };
		B8D66B6C2125572F003960BD /* simple_render_factory.h */ = {isa = PBXFileReference; fileEncoding = 4; lastKnownFileType = sourcecode.c.h; path = simple_render_factory.h; sourceTree = "<group>"; };
		B8D66B6D2125572F003960BD /* render_object_interface.h */ = {isa = PBXFileReference; fileEncoding = 4; lastKnownFileType = sourcecode.c.h; path = render_object_interface.h; sourceTree = "<group>"; };
		B8D66B6E2125572F003960BD /* render_list_factory.h */ = {isa = PBXFileReference; fileEncoding = 4; lastKnownFileType = sourcecode.c.h; path = render_list_factory.h; sourceTree = "<group>"; };
		B8D66B6F2125572F003960BD /* render_creator.h */ = {isa = PBXFileReference; fileEncoding = 4; lastKnownFileType = sourcecode.c.h; path = render_creator.h; sourceTree = "<group>"; };
		B8D66B702125572F003960BD /* render_cell_factory.h */ = {isa = PBXFileReference; fileEncoding = 4; lastKnownFileType = sourcecode.c.h; path = render_cell_factory.h; sourceTree = "<group>"; };
		B8D66B712125572F003960BD /* render_factory_interface.h */ = {isa = PBXFileReference; fileEncoding = 4; lastKnownFileType = sourcecode.c.h; path = render_factory_interface.h; sourceTree = "<group>"; };
		B8D66B732125572F003960BD /* dom_wson.h */ = {isa = PBXFileReference; fileEncoding = 4; lastKnownFileType = sourcecode.c.h; path = dom_wson.h; sourceTree = "<group>"; };
		B8D66B742125572F003960BD /* dom_wson.cpp */ = {isa = PBXFileReference; fileEncoding = 4; lastKnownFileType = sourcecode.cpp.cpp; path = dom_wson.cpp; sourceTree = "<group>"; };
		B8D66B772125572F003960BD /* weex_core_manager.h */ = {isa = PBXFileReference; fileEncoding = 4; lastKnownFileType = sourcecode.c.h; path = weex_core_manager.h; sourceTree = "<group>"; };
		B8D66B7B2125572F003960BD /* json11.hpp */ = {isa = PBXFileReference; fileEncoding = 4; lastKnownFileType = sourcecode.cpp.h; path = json11.hpp; sourceTree = "<group>"; };
		B8D66B7C2125572F003960BD /* json11.cc */ = {isa = PBXFileReference; fileEncoding = 4; lastKnownFileType = sourcecode.cpp.cpp; path = json11.cc; sourceTree = "<group>"; };
		B8D66B7E2125572F003960BD /* WeexApiHeader.h */ = {isa = PBXFileReference; fileEncoding = 4; lastKnownFileType = sourcecode.c.h; path = WeexApiHeader.h; sourceTree = "<group>"; };
		B8D66B802125572F003960BD /* wson.h */ = {isa = PBXFileReference; fileEncoding = 4; lastKnownFileType = sourcecode.c.h; path = wson.h; sourceTree = "<group>"; };
		B8D66B822125572F003960BD /* wson.c */ = {isa = PBXFileReference; fileEncoding = 4; lastKnownFileType = sourcecode.c.c; path = wson.c; sourceTree = "<group>"; };
		B8D66B832125572F003960BD /* wson_util.h */ = {isa = PBXFileReference; fileEncoding = 4; lastKnownFileType = sourcecode.c.h; path = wson_util.h; sourceTree = "<group>"; };
		B8D66B842125572F003960BD /* wson_util.cpp */ = {isa = PBXFileReference; fileEncoding = 4; lastKnownFileType = sourcecode.cpp.cpp; path = wson_util.cpp; sourceTree = "<group>"; };
		B8D66B852125572F003960BD /* wson_parser.cpp */ = {isa = PBXFileReference; fileEncoding = 4; lastKnownFileType = sourcecode.cpp.cpp; path = wson_parser.cpp; sourceTree = "<group>"; };
		B8D66B862125572F003960BD /* wson_parser.h */ = {isa = PBXFileReference; fileEncoding = 4; lastKnownFileType = sourcecode.c.h; path = wson_parser.h; sourceTree = "<group>"; };
		B8D66B882125572F003960BD /* TimeUtils.h */ = {isa = PBXFileReference; fileEncoding = 4; lastKnownFileType = sourcecode.c.h; path = TimeUtils.h; sourceTree = "<group>"; };
		B8D66B892125572F003960BD /* make_copyable.h */ = {isa = PBXFileReference; fileEncoding = 4; lastKnownFileType = sourcecode.c.h; path = make_copyable.h; sourceTree = "<group>"; };
		B8D66B8A2125572F003960BD /* ViewUtils.h */ = {isa = PBXFileReference; fileEncoding = 4; lastKnownFileType = sourcecode.c.h; path = ViewUtils.h; sourceTree = "<group>"; };
		B8D66B8B2125572F003960BD /* common.h */ = {isa = PBXFileReference; fileEncoding = 4; lastKnownFileType = sourcecode.c.h; path = common.h; sourceTree = "<group>"; };
		B8D66B8C2125572F003960BD /* time_point.h */ = {isa = PBXFileReference; fileEncoding = 4; lastKnownFileType = sourcecode.c.h; path = time_point.h; sourceTree = "<group>"; };
		B8D66B8D2125572F003960BD /* time_point.cc */ = {isa = PBXFileReference; fileEncoding = 4; lastKnownFileType = sourcecode.cpp.cpp; path = time_point.cc; sourceTree = "<group>"; };
		B8D66B8E2125572F003960BD /* closure.h */ = {isa = PBXFileReference; fileEncoding = 4; lastKnownFileType = sourcecode.c.h; path = closure.h; sourceTree = "<group>"; };
		B8D66B8F2125572F003960BD /* LogDefines.h */ = {isa = PBXFileReference; fileEncoding = 4; lastKnownFileType = sourcecode.c.h; path = LogDefines.h; sourceTree = "<group>"; };
		B8D66B902125572F003960BD /* time_unit.h */ = {isa = PBXFileReference; fileEncoding = 4; lastKnownFileType = sourcecode.c.h; path = time_unit.h; sourceTree = "<group>"; };
		B8D66B922125572F003960BD /* thread_impl_posix.cc */ = {isa = PBXFileReference; fileEncoding = 4; lastKnownFileType = sourcecode.cpp.cpp; path = thread_impl_posix.cc; sourceTree = "<group>"; };
		B8D66B932125572F003960BD /* thread_local.h */ = {isa = PBXFileReference; fileEncoding = 4; lastKnownFileType = sourcecode.c.h; path = thread_local.h; sourceTree = "<group>"; };
		B8D66B952125572F003960BD /* thread_impl.h */ = {isa = PBXFileReference; fileEncoding = 4; lastKnownFileType = sourcecode.c.h; path = thread_impl.h; sourceTree = "<group>"; };
		B8D66B962125572F003960BD /* thread_impl_darwin.cc */ = {isa = PBXFileReference; fileEncoding = 4; lastKnownFileType = sourcecode.cpp.cpp; path = thread_impl_darwin.cc; sourceTree = "<group>"; };
		B8D66B972125572F003960BD /* thread.h */ = {isa = PBXFileReference; fileEncoding = 4; lastKnownFileType = sourcecode.c.h; path = thread.h; sourceTree = "<group>"; };
		B8D66B982125572F003960BD /* waitable_event.h */ = {isa = PBXFileReference; fileEncoding = 4; lastKnownFileType = sourcecode.c.h; path = waitable_event.h; sourceTree = "<group>"; };
		B8D66B992125572F003960BD /* thread_impl_darwin.h */ = {isa = PBXFileReference; fileEncoding = 4; lastKnownFileType = sourcecode.c.h; path = thread_impl_darwin.h; sourceTree = "<group>"; };
		B8D66B9A2125572F003960BD /* thread_impl_posix.h */ = {isa = PBXFileReference; fileEncoding = 4; lastKnownFileType = sourcecode.c.h; path = thread_impl_posix.h; sourceTree = "<group>"; };
		B8D66B9C2125572F003960BD /* CoreConstants.h */ = {isa = PBXFileReference; fileEncoding = 4; lastKnownFileType = sourcecode.c.h; path = CoreConstants.h; sourceTree = "<group>"; };
		B8D66B9E2125572F003960BD /* message_pump_posix.cc */ = {isa = PBXFileReference; fileEncoding = 4; lastKnownFileType = sourcecode.cpp.cpp; path = message_pump_posix.cc; sourceTree = "<group>"; };
		B8D66BA02125572F003960BD /* message_loop.h */ = {isa = PBXFileReference; fileEncoding = 4; lastKnownFileType = sourcecode.c.h; path = message_loop.h; sourceTree = "<group>"; };
		B8D66BA12125572F003960BD /* message_loop.cc */ = {isa = PBXFileReference; fileEncoding = 4; lastKnownFileType = sourcecode.cpp.cpp; path = message_loop.cc; sourceTree = "<group>"; };
		B8D66BA22125572F003960BD /* message_pump_darwin.cc */ = {isa = PBXFileReference; fileEncoding = 4; lastKnownFileType = sourcecode.cpp.cpp; path = message_pump_darwin.cc; sourceTree = "<group>"; };
		B8D66BA42125572F003960BD /* message_pump.h */ = {isa = PBXFileReference; fileEncoding = 4; lastKnownFileType = sourcecode.c.h; path = message_pump.h; sourceTree = "<group>"; };
		B8D66BA52125572F003960BD /* message_pump_posix.h */ = {isa = PBXFileReference; fileEncoding = 4; lastKnownFileType = sourcecode.c.h; path = message_pump_posix.h; sourceTree = "<group>"; };
		B8D66BA62125572F003960BD /* message_pump_darwin.h */ = {isa = PBXFileReference; fileEncoding = 4; lastKnownFileType = sourcecode.c.h; path = message_pump_darwin.h; sourceTree = "<group>"; };
		B8F2C6CD2133A83900635B37 /* rax_source_locator.h */ = {isa = PBXFileReference; fileEncoding = 4; lastKnownFileType = sourcecode.c.h; path = rax_source_locator.h; sourceTree = "<group>"; };
		B8F2C6CE2133A83A00635B37 /* common_error.h */ = {isa = PBXFileReference; fileEncoding = 4; lastKnownFileType = sourcecode.c.h; path = common_error.h; sourceTree = "<group>"; };
		B8F2C6CF2133A83A00635B37 /* class_array.h */ = {isa = PBXFileReference; fileEncoding = 4; lastKnownFileType = sourcecode.c.h; path = class_array.h; sourceTree = "<group>"; };
		B8F2C6D02133A83A00635B37 /* rax_source_locator.cc */ = {isa = PBXFileReference; fileEncoding = 4; lastKnownFileType = sourcecode.cpp.cpp; path = rax_source_locator.cc; sourceTree = "<group>"; };
		B8F2C6D12133A83A00635B37 /* rax_jsx_ast.h */ = {isa = PBXFileReference; fileEncoding = 4; lastKnownFileType = sourcecode.c.h; path = rax_jsx_ast.h; sourceTree = "<group>"; };
		B8F2C6D22133A83A00635B37 /* class.h */ = {isa = PBXFileReference; fileEncoding = 4; lastKnownFileType = sourcecode.c.h; path = class.h; sourceTree = "<group>"; };
		B8F2C6D32133A83A00635B37 /* rax_jsx_ast.cc */ = {isa = PBXFileReference; fileEncoding = 4; lastKnownFileType = sourcecode.cpp.cpp; path = rax_jsx_ast.cc; sourceTree = "<group>"; };
		B8F2C6D42133A83A00635B37 /* class_factory.cc */ = {isa = PBXFileReference; fileEncoding = 4; lastKnownFileType = sourcecode.cpp.cpp; path = class_factory.cc; sourceTree = "<group>"; };
		B8F2C6D52133A83A00635B37 /* rax_parser_statistics.cc */ = {isa = PBXFileReference; fileEncoding = 4; lastKnownFileType = sourcecode.cpp.cpp; path = rax_parser_statistics.cc; sourceTree = "<group>"; };
		B8F2C6D62133A83B00635B37 /* rax_parser_context.cc */ = {isa = PBXFileReference; fileEncoding = 4; lastKnownFileType = sourcecode.cpp.cpp; path = rax_parser_context.cc; sourceTree = "<group>"; };
		B8F2C6D72133A83B00635B37 /* class.cc */ = {isa = PBXFileReference; fileEncoding = 4; lastKnownFileType = sourcecode.cpp.cpp; path = class.cc; sourceTree = "<group>"; };
		B8F2C6D82133A83B00635B37 /* class_factory.h */ = {isa = PBXFileReference; fileEncoding = 4; lastKnownFileType = sourcecode.c.h; path = class_factory.h; sourceTree = "<group>"; };
		B8F2C6D92133A83B00635B37 /* rax_parser_builder.cc */ = {isa = PBXFileReference; fileEncoding = 4; lastKnownFileType = sourcecode.cpp.cpp; path = rax_parser_builder.cc; sourceTree = "<group>"; };
		B8F2C6DA2133A83B00635B37 /* rax_parser_builder.h */ = {isa = PBXFileReference; fileEncoding = 4; lastKnownFileType = sourcecode.c.h; path = rax_parser_builder.h; sourceTree = "<group>"; };
		B8F2C6DB2133A83B00635B37 /* ast_builder.h */ = {isa = PBXFileReference; fileEncoding = 4; lastKnownFileType = sourcecode.c.h; path = ast_builder.h; sourceTree = "<group>"; };
		B8F2C6DC2133A83B00635B37 /* rax_parser_scope.h */ = {isa = PBXFileReference; fileEncoding = 4; lastKnownFileType = sourcecode.c.h; path = rax_parser_scope.h; sourceTree = "<group>"; };
		B8F2C6DD2133A83B00635B37 /* class_array.cc */ = {isa = PBXFileReference; fileEncoding = 4; lastKnownFileType = sourcecode.cpp.cpp; path = class_array.cc; sourceTree = "<group>"; };
		B8F2C6DE2133A83B00635B37 /* rax_parser_scope.cc */ = {isa = PBXFileReference; fileEncoding = 4; lastKnownFileType = sourcecode.cpp.cpp; path = rax_parser_scope.cc; sourceTree = "<group>"; };
		B8F2C6DF2133A83B00635B37 /* rax_parser_context.h */ = {isa = PBXFileReference; fileEncoding = 4; lastKnownFileType = sourcecode.c.h; path = rax_parser_context.h; sourceTree = "<group>"; };
		B8F2C6E02133A83B00635B37 /* rax_parser_statistics.h */ = {isa = PBXFileReference; fileEncoding = 4; lastKnownFileType = sourcecode.c.h; path = rax_parser_statistics.h; sourceTree = "<group>"; };
		B8F2C6E12133A83C00635B37 /* rax_parser.cc */ = {isa = PBXFileReference; fileEncoding = 4; lastKnownFileType = sourcecode.cpp.cpp; path = rax_parser.cc; sourceTree = "<group>"; };
		B8F2C6E22133A83C00635B37 /* rax_parser.h */ = {isa = PBXFileReference; fileEncoding = 4; lastKnownFileType = sourcecode.c.h; path = rax_parser.h; sourceTree = "<group>"; };
		B8F2C6E32133A83C00635B37 /* ast_builder.cc */ = {isa = PBXFileReference; fileEncoding = 4; lastKnownFileType = sourcecode.cpp.cpp; path = ast_builder.cc; sourceTree = "<group>"; };
		B8F2C7132133A8BC00635B37 /* vm_monitor.h */ = {isa = PBXFileReference; fileEncoding = 4; lastKnownFileType = sourcecode.c.h; path = vm_monitor.h; sourceTree = "<group>"; };
		B8F3323B2141A4C500701BA0 /* string_util.h */ = {isa = PBXFileReference; fileEncoding = 4; lastKnownFileType = sourcecode.c.h; path = string_util.h; sourceTree = "<group>"; };
		BA5F00EF1FC5AFFE00F76B5C /* WXLocaleModule.h */ = {isa = PBXFileReference; lastKnownFileType = sourcecode.c.h; path = WXLocaleModule.h; sourceTree = "<group>"; };
		BA5F00F01FC5AFFE00F76B5C /* WXLocaleModule.m */ = {isa = PBXFileReference; lastKnownFileType = sourcecode.c.objc; path = WXLocaleModule.m; sourceTree = "<group>"; };
		C401945D1E344E8300D19C31 /* WXFloatCompareTests.m */ = {isa = PBXFileReference; fileEncoding = 4; lastKnownFileType = sourcecode.c.objc; path = WXFloatCompareTests.m; sourceTree = "<group>"; };
		C41E1A951DC1FD15009C7F90 /* WXDatePickerManager.h */ = {isa = PBXFileReference; fileEncoding = 4; lastKnownFileType = sourcecode.c.h; path = WXDatePickerManager.h; sourceTree = "<group>"; };
		C41E1A961DC1FD15009C7F90 /* WXDatePickerManager.m */ = {isa = PBXFileReference; fileEncoding = 4; lastKnownFileType = sourcecode.c.objc; path = WXDatePickerManager.m; sourceTree = "<group>"; };
		C42E8F991F39DF07001EBE9D /* WXTracingProtocol.h */ = {isa = PBXFileReference; fileEncoding = 4; lastKnownFileType = sourcecode.c.h; path = WXTracingProtocol.h; sourceTree = "<group>"; };
		C43C03E41EC8ACA40044C7FF /* WXPrerenderManager.h */ = {isa = PBXFileReference; fileEncoding = 4; lastKnownFileType = sourcecode.c.h; path = WXPrerenderManager.h; sourceTree = "<group>"; };
		C43C03E51EC8ACA40044C7FF /* WXPrerenderManager.m */ = {isa = PBXFileReference; fileEncoding = 4; lastKnownFileType = sourcecode.c.objc; path = WXPrerenderManager.m; sourceTree = "<group>"; };
		C4424E591F24DA3D009F52E2 /* WXExtendCallNativeProtocol.h */ = {isa = PBXFileReference; fileEncoding = 4; lastKnownFileType = sourcecode.c.h; path = WXExtendCallNativeProtocol.h; sourceTree = "<group>"; };
		C47B78CC1F2998EE001D3B0C /* WXExtendCallNativeManager.h */ = {isa = PBXFileReference; fileEncoding = 4; lastKnownFileType = sourcecode.c.h; path = WXExtendCallNativeManager.h; sourceTree = "<group>"; };
		C47B78CD1F2998EE001D3B0C /* WXExtendCallNativeManager.m */ = {isa = PBXFileReference; fileEncoding = 4; lastKnownFileType = sourcecode.c.objc; path = WXExtendCallNativeManager.m; sourceTree = "<group>"; };
		C4B3D6D21E6954300013F38D /* WXEditComponent.h */ = {isa = PBXFileReference; fileEncoding = 4; lastKnownFileType = sourcecode.c.h; path = WXEditComponent.h; sourceTree = "<group>"; };
		C4B3D6D31E6954300013F38D /* WXEditComponent.mm */ = {isa = PBXFileReference; fileEncoding = 4; lastKnownFileType = sourcecode.cpp.objcpp; path = WXEditComponent.mm; sourceTree = "<group>"; };
		C4B834251DE69B09007AD27E /* WXPickerModule.m */ = {isa = PBXFileReference; fileEncoding = 4; lastKnownFileType = sourcecode.c.objc; path = WXPickerModule.m; sourceTree = "<group>"; };
		C4B834261DE69B09007AD27E /* WXPickerModule.h */ = {isa = PBXFileReference; fileEncoding = 4; lastKnownFileType = sourcecode.c.h; path = WXPickerModule.h; sourceTree = "<group>"; };
		C4C30DE61E1B833D00786B6C /* WXComponent+PseudoClassManagement.m */ = {isa = PBXFileReference; fileEncoding = 4; lastKnownFileType = sourcecode.c.objc; path = "WXComponent+PseudoClassManagement.m"; sourceTree = "<group>"; };
		C4C30DE71E1B833D00786B6C /* WXComponent+PseudoClassManagement.h */ = {isa = PBXFileReference; fileEncoding = 4; lastKnownFileType = sourcecode.c.h; path = "WXComponent+PseudoClassManagement.h"; sourceTree = "<group>"; };
		C4D8721F1E5DDEDA00E39BC1 /* WXInnerLayer.m */ = {isa = PBXFileReference; fileEncoding = 4; lastKnownFileType = sourcecode.c.objc; path = WXInnerLayer.m; sourceTree = "<group>"; };
		C4D872201E5DDEDA00E39BC1 /* WXInnerLayer.h */ = {isa = PBXFileReference; fileEncoding = 4; lastKnownFileType = sourcecode.c.h; path = WXInnerLayer.h; sourceTree = "<group>"; };
		C4D872231E5DDF7500E39BC1 /* WXBoxShadow.h */ = {isa = PBXFileReference; fileEncoding = 4; lastKnownFileType = sourcecode.c.h; path = WXBoxShadow.h; sourceTree = "<group>"; };
		C4D872241E5DDF7500E39BC1 /* WXBoxShadow.m */ = {isa = PBXFileReference; fileEncoding = 4; lastKnownFileType = sourcecode.c.objc; path = WXBoxShadow.m; sourceTree = "<group>"; };
		C4E375351E5FCBD3009B2D9C /* WXComponent+BoxShadow.m */ = {isa = PBXFileReference; fileEncoding = 4; lastKnownFileType = sourcecode.c.objc; path = "WXComponent+BoxShadow.m"; sourceTree = "<group>"; };
		C4E375361E5FCBD3009B2D9C /* WXComponent+BoxShadow.h */ = {isa = PBXFileReference; fileEncoding = 4; lastKnownFileType = sourcecode.c.h; path = "WXComponent+BoxShadow.h"; sourceTree = "<group>"; };
		C4E97D311F1EF46D00ABC314 /* WXTracingManager.h */ = {isa = PBXFileReference; fileEncoding = 4; lastKnownFileType = sourcecode.c.h; path = WXTracingManager.h; sourceTree = "<group>"; };
		C4E97D321F1EF46D00ABC314 /* WXTracingManager.m */ = {isa = PBXFileReference; fileEncoding = 4; lastKnownFileType = sourcecode.c.objc; path = WXTracingManager.m; sourceTree = "<group>"; };
		C4F012761E1502A6003378D0 /* WXWebSocketHandler.h */ = {isa = PBXFileReference; fileEncoding = 4; lastKnownFileType = sourcecode.c.h; path = WXWebSocketHandler.h; sourceTree = "<group>"; };
		C4F012801E1502E9003378D0 /* WXWebSocketModule.h */ = {isa = PBXFileReference; fileEncoding = 4; lastKnownFileType = sourcecode.c.h; path = WXWebSocketModule.h; sourceTree = "<group>"; };
		C4F012811E1502E9003378D0 /* WXWebSocketModule.m */ = {isa = PBXFileReference; fileEncoding = 4; lastKnownFileType = sourcecode.c.objc; path = WXWebSocketModule.m; sourceTree = "<group>"; };
		C4F012841E150307003378D0 /* WXWebSocketLoader.h */ = {isa = PBXFileReference; fileEncoding = 4; lastKnownFileType = sourcecode.c.h; name = WXWebSocketLoader.h; path = Loader/WXWebSocketLoader.h; sourceTree = "<group>"; };
		C4F012851E150307003378D0 /* WXWebSocketLoader.m */ = {isa = PBXFileReference; fileEncoding = 4; lastKnownFileType = sourcecode.c.objc; name = WXWebSocketLoader.m; path = Loader/WXWebSocketLoader.m; sourceTree = "<group>"; };
		D312CE391C730DEB00046D68 /* WXWebComponent.h */ = {isa = PBXFileReference; fileEncoding = 4; lastKnownFileType = sourcecode.c.h; path = WXWebComponent.h; sourceTree = "<group>"; };
		D312CE3A1C730DEB00046D68 /* WXWebComponent.m */ = {isa = PBXFileReference; fileEncoding = 4; lastKnownFileType = sourcecode.c.objc; path = WXWebComponent.m; sourceTree = "<group>"; };
		D317338A1C57257000BB7539 /* WXTransform.h */ = {isa = PBXFileReference; fileEncoding = 4; lastKnownFileType = sourcecode.c.h; path = WXTransform.h; sourceTree = "<group>"; };
		D317338B1C57257000BB7539 /* WXTransform.m */ = {isa = PBXFileReference; fileEncoding = 4; lastKnownFileType = sourcecode.c.objc; path = WXTransform.m; sourceTree = "<group>"; };
		D33451061D3E19480083598A /* WXCanvasComponent.h */ = {isa = PBXFileReference; fileEncoding = 4; lastKnownFileType = sourcecode.c.h; path = WXCanvasComponent.h; sourceTree = "<group>"; };
		D33451071D3E19480083598A /* WXCanvasComponent.m */ = {isa = PBXFileReference; fileEncoding = 4; lastKnownFileType = sourcecode.c.objc; path = WXCanvasComponent.m; sourceTree = "<group>"; };
		D334510A1D3E19B80083598A /* WXCanvasModule.h */ = {isa = PBXFileReference; fileEncoding = 4; lastKnownFileType = sourcecode.c.h; path = WXCanvasModule.h; sourceTree = "<group>"; };
		D334510B1D3E19B80083598A /* WXCanvasModule.m */ = {isa = PBXFileReference; fileEncoding = 4; lastKnownFileType = sourcecode.c.objc; path = WXCanvasModule.m; sourceTree = "<group>"; };
		D362F94D1C83EDA20003F546 /* WXWebViewModule.h */ = {isa = PBXFileReference; fileEncoding = 4; lastKnownFileType = sourcecode.c.h; path = WXWebViewModule.h; sourceTree = "<group>"; };
		D362F94E1C83EDA20003F546 /* WXWebViewModule.m */ = {isa = PBXFileReference; fileEncoding = 4; lastKnownFileType = sourcecode.c.objc; path = WXWebViewModule.m; sourceTree = "<group>"; };
		D3FC0DF51C508B2A002B9E31 /* WXTimerModule.h */ = {isa = PBXFileReference; fileEncoding = 4; lastKnownFileType = sourcecode.c.h; path = WXTimerModule.h; sourceTree = "<group>"; };
		D3FC0DF61C508B2A002B9E31 /* WXTimerModule.m */ = {isa = PBXFileReference; fileEncoding = 4; lastKnownFileType = sourcecode.c.objc; path = WXTimerModule.m; sourceTree = "<group>"; };
		DAB176F008F516E4F9391C61 /* libPods-WeexSDK.a */ = {isa = PBXFileReference; explicitFileType = archive.ar; includeInIndex = 0; path = "libPods-WeexSDK.a"; sourceTree = BUILT_PRODUCTS_DIR; };
		DC03ADB71D508719003F76E7 /* WXTextAreaComponent.mm */ = {isa = PBXFileReference; fileEncoding = 4; lastKnownFileType = sourcecode.cpp.objcpp; path = WXTextAreaComponent.mm; sourceTree = "<group>"; };
		DC03ADB81D508719003F76E7 /* WXTextAreaComponent.h */ = {isa = PBXFileReference; fileEncoding = 4; lastKnownFileType = sourcecode.c.h; path = WXTextAreaComponent.h; sourceTree = "<group>"; };
		DC15A3D92010BC93009C8977 /* weex-main-jsfm.js */ = {isa = PBXFileReference; fileEncoding = 4; lastKnownFileType = sourcecode.javascript; name = "weex-main-jsfm.js"; path = "../../../../pre-build/weex-main-jsfm.js"; sourceTree = "<group>"; };
		DC15A3DA2010BC93009C8977 /* weex-rax-api.js */ = {isa = PBXFileReference; fileEncoding = 4; lastKnownFileType = sourcecode.javascript; name = "weex-rax-api.js"; path = "../../../../pre-build/weex-rax-api.js"; sourceTree = "<group>"; };
		DC6836E51EBB12B200AD2D84 /* WXConfigCenterProtocol.h */ = {isa = PBXFileReference; fileEncoding = 4; lastKnownFileType = sourcecode.c.h; path = WXConfigCenterProtocol.h; sourceTree = "<group>"; };
		DC7764911F3C2CA300B5727E /* WXRecyclerDragController.m */ = {isa = PBXFileReference; fileEncoding = 4; lastKnownFileType = sourcecode.c.objc; name = WXRecyclerDragController.m; path = WeexSDK/Sources/Component/Recycler/WXRecyclerDragController.m; sourceTree = SOURCE_ROOT; };
		DC7764921F3C2CA300B5727E /* WXRecyclerDragController.h */ = {isa = PBXFileReference; fileEncoding = 4; lastKnownFileType = sourcecode.c.h; name = WXRecyclerDragController.h; path = WeexSDK/Sources/Component/Recycler/WXRecyclerDragController.h; sourceTree = SOURCE_ROOT; };
		DC9867431D826D1E000AF388 /* GLKit.framework */ = {isa = PBXFileReference; lastKnownFileType = wrapper.framework; name = GLKit.framework; path = System/Library/Frameworks/GLKit.framework; sourceTree = SDKROOT; };
		DC9F46821D61AC8800A88239 /* WXStreamModuleTests.m */ = {isa = PBXFileReference; fileEncoding = 4; lastKnownFileType = sourcecode.c.objc; path = WXStreamModuleTests.m; sourceTree = "<group>"; };
		DCA0EF621D6EED6F00CB18B9 /* WXGlobalEventModule.h */ = {isa = PBXFileReference; fileEncoding = 4; lastKnownFileType = sourcecode.c.h; path = WXGlobalEventModule.h; sourceTree = "<group>"; };
		DCA0EF631D6EED6F00CB18B9 /* WXGlobalEventModule.m */ = {isa = PBXFileReference; fileEncoding = 4; lastKnownFileType = sourcecode.c.objc; path = WXGlobalEventModule.m; sourceTree = "<group>"; };
		DCA445251EFA555400D0CFA8 /* WeexSDK.framework */ = {isa = PBXFileReference; explicitFileType = wrapper.framework; includeInIndex = 0; path = WeexSDK.framework; sourceTree = BUILT_PRODUCTS_DIR; };
		DCA445281EFA555400D0CFA8 /* Info.plist */ = {isa = PBXFileReference; lastKnownFileType = text.plist.xml; path = Info.plist; sourceTree = "<group>"; };
		DCA446231EFA5AFE00D0CFA8 /* UIKit.framework */ = {isa = PBXFileReference; lastKnownFileType = wrapper.framework; name = UIKit.framework; path = System/Library/Frameworks/UIKit.framework; sourceTree = SDKROOT; };
		DCA446261EFA5DAF00D0CFA8 /* WeexSDK.h */ = {isa = PBXFileReference; fileEncoding = 4; lastKnownFileType = sourcecode.c.h; path = WeexSDK.h; sourceTree = "<group>"; };
		DCAB35FC1D658EB700C0EA70 /* WXRuleManager.h */ = {isa = PBXFileReference; fileEncoding = 4; lastKnownFileType = sourcecode.c.h; path = WXRuleManager.h; sourceTree = "<group>"; };
		DCAB35FD1D658EB700C0EA70 /* WXRuleManager.m */ = {isa = PBXFileReference; fileEncoding = 4; lastKnownFileType = sourcecode.c.objc; path = WXRuleManager.m; sourceTree = "<group>"; };
		DCC77C111D770AE300CE7288 /* WXSliderNeighborComponent.mm */ = {isa = PBXFileReference; fileEncoding = 4; lastKnownFileType = sourcecode.cpp.objcpp; path = WXSliderNeighborComponent.mm; sourceTree = "<group>"; };
		DCC77C121D770AE300CE7288 /* WXSliderNeighborComponent.h */ = {isa = PBXFileReference; fileEncoding = 4; lastKnownFileType = sourcecode.c.h; path = WXSliderNeighborComponent.h; sourceTree = "<group>"; };
		DCD8D0F22073392A0002C420 /* weex-polyfill.js */ = {isa = PBXFileReference; fileEncoding = 4; lastKnownFileType = sourcecode.javascript; name = "weex-polyfill.js"; path = "../../../../pre-build/weex-polyfill.js"; sourceTree = "<group>"; };
		DCDFED001E68238F00C228D7 /* WXJSExceptionProtocol.h */ = {isa = PBXFileReference; fileEncoding = 4; lastKnownFileType = sourcecode.c.h; path = WXJSExceptionProtocol.h; sourceTree = "<group>"; };
		DCE2CF981F46D4220021BDC4 /* WXVoiceOverModule.m */ = {isa = PBXFileReference; fileEncoding = 4; lastKnownFileType = sourcecode.c.objc; path = WXVoiceOverModule.m; sourceTree = "<group>"; };
		DCE2CF991F46D4220021BDC4 /* WXVoiceOverModule.h */ = {isa = PBXFileReference; fileEncoding = 4; lastKnownFileType = sourcecode.c.h; path = WXVoiceOverModule.h; sourceTree = "<group>"; };
		DCE7F1EE20AD358A00D471E7 /* WXPageEventNotifyEvent.h */ = {isa = PBXFileReference; lastKnownFileType = sourcecode.c.h; name = WXPageEventNotifyEvent.h; path = Protocol/WXPageEventNotifyEvent.h; sourceTree = "<group>"; };
		DCF0875F1DCAE161005CD6EB /* WXInvocationConfig.h */ = {isa = PBXFileReference; fileEncoding = 4; lastKnownFileType = sourcecode.c.h; path = WXInvocationConfig.h; sourceTree = "<group>"; };
		DCF087601DCAE161005CD6EB /* WXInvocationConfig.m */ = {isa = PBXFileReference; fileEncoding = 4; lastKnownFileType = sourcecode.c.objc; path = WXInvocationConfig.m; sourceTree = "<group>"; };
		DCF0CD9D1EAF3A6B0062CA8F /* native-bundle-main.js */ = {isa = PBXFileReference; lastKnownFileType = sourcecode.javascript; name = "native-bundle-main.js"; path = "../../../../pre-build/native-bundle-main.js"; sourceTree = "<group>"; };
		DCF343651E49CAEE00A2FB34 /* WXJSExceptionInfo.h */ = {isa = PBXFileReference; fileEncoding = 4; lastKnownFileType = sourcecode.c.h; path = WXJSExceptionInfo.h; sourceTree = "<group>"; };
		DCF343661E49CAEE00A2FB34 /* WXJSExceptionInfo.m */ = {isa = PBXFileReference; fileEncoding = 4; lastKnownFileType = sourcecode.c.objc; path = WXJSExceptionInfo.m; sourceTree = "<group>"; };
		E6F9D95321A80E780082072E /* WXListComponent_internal.h */ = {isa = PBXFileReference; lastKnownFileType = sourcecode.c.h; path = WXListComponent_internal.h; sourceTree = "<group>"; };
		ED0534FE207F4DEB007B4568 /* JSContext+Weex.h */ = {isa = PBXFileReference; lastKnownFileType = sourcecode.c.h; path = "JSContext+Weex.h"; sourceTree = "<group>"; };
		ED0534FF207F4DEB007B4568 /* JSContext+Weex.m */ = {isa = PBXFileReference; lastKnownFileType = sourcecode.c.objc; path = "JSContext+Weex.m"; sourceTree = "<group>"; };
/* End PBXFileReference section */

/* Begin PBXFrameworksBuildPhase section */
		2A42AF821C23B33E00818EA6 /* Frameworks */ = {
			isa = PBXFrameworksBuildPhase;
			buildActionMask = 2147483647;
			files = (
			);
			runOnlyForDeploymentPostprocessing = 0;
		};
		74C8963A1D2AC2210043B82A /* Frameworks */ = {
			isa = PBXFrameworksBuildPhase;
			buildActionMask = 2147483647;
			files = (
				74EF31C01DE5ED6F00667A07 /* libstdc++.tbd in Frameworks */,
				DC9867441D826D1E000AF388 /* GLKit.framework in Frameworks */,
				740938FB1D3D0E1700DBB801 /* AVKit.framework in Frameworks */,
				740938F91D3D0E0300DBB801 /* MediaPlayer.framework in Frameworks */,
				740938F71D3D0DFD00DBB801 /* CoreMedia.framework in Frameworks */,
				740938F51D3D0DDE00DBB801 /* AVFoundation.framework in Frameworks */,
				740938EF1D3D083900DBB801 /* libicucore.tbd in Frameworks */,
				740938EE1D3D079100DBB801 /* JavaScriptCore.framework in Frameworks */,
				74C896421D2AC2210043B82A /* WeexSDK.framework in Frameworks */,
			);
			runOnlyForDeploymentPostprocessing = 0;
		};
		77D160F91C02DBE70010B15B /* Frameworks */ = {
			isa = PBXFrameworksBuildPhase;
			buildActionMask = 2147483647;
			files = (
			);
			runOnlyForDeploymentPostprocessing = 0;
		};
		DCA445211EFA555400D0CFA8 /* Frameworks */ = {
			isa = PBXFrameworksBuildPhase;
			buildActionMask = 2147483647;
			files = (
				DCA446241EFA5AFE00D0CFA8 /* UIKit.framework in Frameworks */,
			);
			runOnlyForDeploymentPostprocessing = 0;
		};
/* End PBXFrameworksBuildPhase section */

/* Begin PBXGroup section */
		17036A4B20FDE7090029AE3D /* Performance */ = {
			isa = PBXGroup;
			children = (
				17036A4C20FDE72F0029AE3D /* WXApmForInstance.h */,
				1771795421412A5D006F39A9 /* WXApmForInstance.m */,
			);
			path = Performance;
			sourceTree = "<group>";
		};
		2A42AF861C23B33E00818EA6 /* WeexSDK_MTL */ = {
			isa = PBXGroup;
			children = (
				2A42AF871C23B33E00818EA6 /* WeexSDK_MTL.h */,
				2A42AF891C23B33E00818EA6 /* WeexSDK_MTL.m */,
			);
			path = WeexSDK_MTL;
			sourceTree = "<group>";
		};
		2AF626C61C191E2200E71A38 /* Layout */ = {
			isa = PBXGroup;
			children = (
				176BE43B209172330086B6AF /* WXComponent+Layout.mm */,
				744BEA571D0520F300452B5D /* WXComponent+Layout.h */,
			);
			name = Layout;
			sourceTree = "<group>";
		};
		59A583031CF5B2FD0081FD3E /* Handler */ = {
			isa = PBXGroup;
			children = (
				33CE190C2153443000CF9670 /* WXJSFrameworkLoadDefaultImpl.h */,
				33CE190D2153443000CF9670 /* WXJSFrameworkLoadDefaultImpl.m */,
				59A583041CF5B2FD0081FD3E /* WXNavigationDefaultImpl.h */,
				59A583051CF5B2FD0081FD3E /* WXNavigationDefaultImpl.m */,
				74EF31AB1DE58BE200667A07 /* WXURLRewriteDefaultImpl.h */,
				74EF31AC1DE58BE200667A07 /* WXURLRewriteDefaultImpl.m */,
			);
			path = Handler;
			sourceTree = "<group>";
		};
		59A5962A1CB632050012CD52 /* Controller */ = {
			isa = PBXGroup;
			children = (
				59A5962B1CB632050012CD52 /* WXBaseViewController.h */,
				59A5962C1CB632050012CD52 /* WXBaseViewController.m */,
				59A5962D1CB632050012CD52 /* WXRootViewController.h */,
				59A5962E1CB632050012CD52 /* WXRootViewController.m */,
			);
			path = Controller;
			sourceTree = "<group>";
		};
		7408C48B1CFB345D000BCCD0 /* Events */ = {
			isa = PBXGroup;
			children = (
				7408C48C1CFB345D000BCCD0 /* WXComponent+Events.h */,
				7408C48D1CFB345D000BCCD0 /* WXComponent+Events.m */,
			);
			path = Events;
			sourceTree = "<group>";
		};
		742AD7371DF98C72007DC46C /* Loader */ = {
			isa = PBXGroup;
			children = (
				C4F012841E150307003378D0 /* WXWebSocketLoader.h */,
				C4F012851E150307003378D0 /* WXWebSocketLoader.m */,
				742AD7381DF98C8B007DC46C /* WXResourceLoader.h */,
				742AD7391DF98C8B007DC46C /* WXResourceLoader.m */,
			);
			name = Loader;
			path = ..;
			sourceTree = "<group>";
		};
		745ED2D31C5F2C7E002DB5A8 /* View */ = {
			isa = PBXGroup;
			children = (
				C4C30DE61E1B833D00786B6C /* WXComponent+PseudoClassManagement.m */,
				C4C30DE71E1B833D00786B6C /* WXComponent+PseudoClassManagement.h */,
				745ED2D61C5F2C7E002DB5A8 /* WXView.h */,
				745ED2D71C5F2C7E002DB5A8 /* WXView.m */,
				591DD3301D23AD5800BE8709 /* WXErrorView.h */,
				591DD32F1D23AD5800BE8709 /* WXErrorView.m */,
				747A787A1D1BAAC900DED9D0 /* WXComponent+ViewManagement.h */,
				747A787B1D1BAAC900DED9D0 /* WXComponent+ViewManagement.mm */,
				74B8BEFC1DC47B72004A6027 /* WXRootView.h */,
				74B8BEFD1DC47B72004A6027 /* WXRootView.m */,
			);
			path = View;
			sourceTree = "<group>";
		};
		7461F88B1CFB373100F62D44 /* Display */ = {
			isa = PBXGroup;
			children = (
				C4E375351E5FCBD3009B2D9C /* WXComponent+BoxShadow.m */,
				C4E375361E5FCBD3009B2D9C /* WXComponent+BoxShadow.h */,
				C4D8721F1E5DDEDA00E39BC1 /* WXInnerLayer.m */,
				C4D872201E5DDEDA00E39BC1 /* WXInnerLayer.h */,
				7461F88C1CFB373100F62D44 /* WXDisplayQueue.h */,
				7461F88D1CFB373100F62D44 /* WXDisplayQueue.m */,
				7461F88E1CFB373100F62D44 /* WXLayer.h */,
				7461F88F1CFB373100F62D44 /* WXLayer.m */,
				744BEA531D05178F00452B5D /* WXComponent+Display.h */,
				744BEA541D05178F00452B5D /* WXComponent+Display.m */,
				741DFE001DDD7D18009B020F /* WXRoundedRect.h */,
				741DFE011DDD7D18009B020F /* WXRoundedRect.mm */,
				741DFE041DDD9B2F009B020F /* UIBezierPath+Weex.h */,
				741DFE051DDD9B2F009B020F /* UIBezierPath+Weex.m */,
			);
			path = Display;
			sourceTree = "<group>";
		};
		746A2F431DF82607004719D0 /* Network */ = {
			isa = PBXGroup;
			children = (
				742AD7251DF98C45007DC46C /* WXResourceRequest.h */,
				742AD7261DF98C45007DC46C /* WXResourceRequest.m */,
				742AD7271DF98C45007DC46C /* WXResourceRequestHandler.h */,
				742AD7281DF98C45007DC46C /* WXResourceRequestHandlerDefaultImpl.h */,
				742AD7291DF98C45007DC46C /* WXResourceRequestHandlerDefaultImpl.m */,
				742AD72A1DF98C45007DC46C /* WXResourceResponse.h */,
				742AD72B1DF98C45007DC46C /* WXResourceResponse.m */,
			);
			name = Network;
			sourceTree = "<group>";
		};
		749DC2781D408265009E1C91 /* Monitor */ = {
			isa = PBXGroup;
			children = (
				17C74F092072145000AB4CAB /* WXAnalyzerCenter.h */,
				17C74F0A2072145100AB4CAB /* WXAnalyzerCenter.m */,
				17C74F082072145000AB4CAB /* WXAnalyzerCenter+Transfer.h */,
				749DC2791D40827B009E1C91 /* WXMonitor.h */,
				749DC27A1D40827B009E1C91 /* WXMonitor.m */,
				841CD1041F97399C0081196D /* WXExceptionUtils.h */,
				841CD1021F9739890081196D /* WXExceptionUtils.m */,
			);
			name = Monitor;
			path = WeexSDK/Sources/Monitor;
			sourceTree = SOURCE_ROOT;
		};
		74A4BA581CABBBA300195969 /* Debug */ = {
			isa = PBXGroup;
			children = (
				74A4BA591CABBBD000195969 /* WXDebugTool.h */,
				74A4BA5A1CABBBD000195969 /* WXDebugTool.m */,
			);
			path = Debug;
			sourceTree = "<group>";
		};
		74C27A001CEC4371004E488E /* Supporting Files */ = {
			isa = PBXGroup;
			children = (
				77D161021C02DBE70010B15B /* Info.plist */,
				74C27A011CEC441D004E488E /* WeexSDK-Prefix.pch */,
			);
			path = "Supporting Files";
			sourceTree = "<group>";
		};
		74C8963E1D2AC2210043B82A /* WeexSDKTests */ = {
			isa = PBXGroup;
			children = (
				74EF31C11DE6932900667A07 /* handler */,
				74F7BFF31DC782DF004D0871 /* Resources */,
				DC9F46841D61AC9100A88239 /* module */,
				74C8963F1D2AC2210043B82A /* WeexSDKTests.m */,
				74C896411D2AC2210043B82A /* Info.plist */,
				740938EA1D3D026600DBB801 /* WXComponentTests.m */,
				5996BD6F1D49EC0600C0FEA6 /* WXInstanceWrapTests.m */,
				5996BD741D4D8A0E00C0FEA6 /* WXSDKEngineTests.m */,
				597334B21D4DE1A600988789 /* WXBridgeMethodTests.m */,
				597334B01D4D9E7F00988789 /* WXSDKManagerTests.m */,
				596FDD671D3F9EFF0082CD5B /* TestSupportUtils.h */,
				596FDD681D3F9EFF0082CD5B /* TestSupportUtils.m */,
				1C1A2BEC1D91172800539AA1 /* WXConvertTests.m */,
				74B8BF001DC49AFE004A6027 /* WXRootViewTests.m */,
				C401945D1E344E8300D19C31 /* WXFloatCompareTests.m */,
			);
			path = WeexSDKTests;
			sourceTree = "<group>";
		};
		74CFDD361F45937D007A1A66 /* RecycleList */ = {
			isa = PBXGroup;
			children = (
				74CFDD371F45939C007A1A66 /* WXRecycleListComponent.h */,
				74CFDD381F45939C007A1A66 /* WXRecycleListComponent.mm */,
				74CFDD3B1F459400007A1A66 /* WXRecycleListDataManager.h */,
				74CFDD3C1F459400007A1A66 /* WXRecycleListDataManager.m */,
				74CFDD3F1F45941E007A1A66 /* WXRecycleListTemplateManager.h */,
				74CFDD401F45941E007A1A66 /* WXRecycleListTemplateManager.m */,
				74CFDD431F459443007A1A66 /* WXRecycleListUpdateManager.h */,
				74CFDD441F459443007A1A66 /* WXRecycleListUpdateManager.m */,
				74BA4AB11F70F4B600AC29BF /* WXRecycleListLayout.h */,
				74BA4AB21F70F4B600AC29BF /* WXRecycleListLayout.m */,
				746B92391F46BE36009AE86B /* WXCellSlotComponent.h */,
				746B923A1F46BE36009AE86B /* WXCellSlotComponent.mm */,
				7423EB4F1F4ADE30001662D1 /* WXComponent+DataBinding.h */,
				7423EB501F4ADE30001662D1 /* WXComponent+DataBinding.mm */,
				74BF19F61F5139BB00AEE3D7 /* WXJSASTParser.h */,
				74BF19F71F5139BB00AEE3D7 /* WXJSASTParser.mm */,
			);
			path = RecycleList;
			sourceTree = "<group>";
		};
		74D8DB401E4825920078B667 /* Recycler */ = {
			isa = PBXGroup;
			children = (
				DC7764911F3C2CA300B5727E /* WXRecyclerDragController.m */,
				DC7764921F3C2CA300B5727E /* WXRecyclerDragController.h */,
				745B2D5E1E5A8E1E0092D38A /* WXMultiColumnLayout.h */,
				745B2D5F1E5A8E1E0092D38A /* WXMultiColumnLayout.m */,
				745B2D601E5A8E1E0092D38A /* WXRecyclerComponent.h */,
				745B2D611E5A8E1E0092D38A /* WXRecyclerComponent.mm */,
				745B2D621E5A8E1E0092D38A /* WXRecyclerDataController.h */,
				745B2D631E5A8E1E0092D38A /* WXRecyclerDataController.m */,
				745B2D641E5A8E1E0092D38A /* WXRecyclerUpdateController.h */,
				745B2D651E5A8E1E0092D38A /* WXRecyclerUpdateController.m */,
				745B2D661E5A8E1E0092D38A /* WXSectionDataController.h */,
				745B2D671E5A8E1E0092D38A /* WXSectionDataController.m */,
			);
			path = Recycler;
			sourceTree = "<group>";
		};
		74EF31C11DE6932900667A07 /* handler */ = {
			isa = PBXGroup;
			children = (
				74EF31C21DE6935600667A07 /* WXURLRewriteTests.m */,
			);
			name = handler;
			sourceTree = "<group>";
		};
		74F7BFF31DC782DF004D0871 /* Resources */ = {
			isa = PBXGroup;
			children = (
				74F7BFF41DC782EC004D0871 /* testRootView.js */,
				9B9E74771FA2DB5800DAAEA9 /* WXTestBridgeMethodDummy.h */,
				9B9E74781FA2DB5800DAAEA9 /* WXTestBridgeMethodDummy.m */,
			);
			name = Resources;
			sourceTree = "<group>";
		};
		77D160F31C02DBE70010B15B = {
			isa = PBXGroup;
			children = (
				77D160FF1C02DBE70010B15B /* WeexSDK */,
				2A42AF861C23B33E00818EA6 /* WeexSDK_MTL */,
				74C8963E1D2AC2210043B82A /* WeexSDKTests */,
				DCA445261EFA555400D0CFA8 /* WeexSDK-Dynamic */,
				77D160FE1C02DBE70010B15B /* Products */,
				A5818E244F9E235722E3B938 /* Frameworks */,
			);
			sourceTree = "<group>";
		};
		77D160FE1C02DBE70010B15B /* Products */ = {
			isa = PBXGroup;
			children = (
				77D160FD1C02DBE70010B15B /* WeexSDK.framework */,
				2A42AF851C23B33E00818EA6 /* libWeexSDK_MTL.a */,
				74C8963D1D2AC2210043B82A /* WeexSDKTests.xctest */,
				DCA445251EFA555400D0CFA8 /* WeexSDK.framework */,
			);
			name = Products;
			sourceTree = "<group>";
		};
		77D160FF1C02DBE70010B15B /* WeexSDK */ = {
			isa = PBXGroup;
			children = (
				B82A148120F849800098A509 /* WeexCore */,
				77D161171C02DCB90010B15B /* Resources */,
				77D161181C02DCB90010B15B /* Sources */,
			);
			path = WeexSDK;
			sourceTree = "<group>";
		};
		77D161171C02DCB90010B15B /* Resources */ = {
			isa = PBXGroup;
			children = (
				DCD8D0F22073392A0002C420 /* weex-polyfill.js */,
				DC15A3D92010BC93009C8977 /* weex-main-jsfm.js */,
				DC15A3DA2010BC93009C8977 /* weex-rax-api.js */,
				DCF0CD9D1EAF3A6B0062CA8F /* native-bundle-main.js */,
				59AC02501D2A7E6E00355112 /* wx_load_error@3x.png */,
			);
			path = Resources;
			sourceTree = "<group>";
		};
		77D161181C02DCB90010B15B /* Sources */ = {
			isa = PBXGroup;
			children = (
				17036A4B20FDE7090029AE3D /* Performance */,
				DCA446261EFA5DAF00D0CFA8 /* WeexSDK.h */,
				2AF626C61C191E2200E71A38 /* Layout */,
				C4F012711E1502A6003378D0 /* WebSocket */,
				7408C48B1CFB345D000BCCD0 /* Events */,
				7461F88B1CFB373100F62D44 /* Display */,
				74A4BA581CABBBA300195969 /* Debug */,
				745ED2D31C5F2C7E002DB5A8 /* View */,
				59A5962A1CB632050012CD52 /* Controller */,
				77E65A0A1C155E6E008B8775 /* Component */,
				59A583031CF5B2FD0081FD3E /* Handler */,
				77E659D71C07F585008B8775 /* Module */,
				77D161481C02E3670010B15B /* Utility */,
				77D1611D1C02DDA40010B15B /* Engine */,
				77D161191C02DD3C0010B15B /* Bridge */,
				77D1611A1C02DD3C0010B15B /* Manager */,
				749DC2781D408265009E1C91 /* Monitor */,
				77D1611B1C02DD3C0010B15B /* Model */,
				746A2F431DF82607004719D0 /* Network */,
				77D1611C1C02DD3C0010B15B /* Protocol */,
				74C27A001CEC4371004E488E /* Supporting Files */,
				DCE7F1EE20AD358A00D471E7 /* WXPageEventNotifyEvent.h */,
			);
			path = Sources;
			sourceTree = "<group>";
		};
		77D161191C02DD3C0010B15B /* Bridge */ = {
			isa = PBXGroup;
			children = (
				2A919DA41E321F1F006EB6B5 /* WXBridgeMethod.h */,
				2A919DA51E321F1F006EB6B5 /* WXBridgeMethod.m */,
				74862F7B1E03A0F300B7A041 /* WXModuleMethod.h */,
				74862F7C1E03A0F300B7A041 /* WXModuleMethod.m */,
				74862F7F1E03A24500B7A041 /* WXComponentMethod.h */,
				74862F801E03A24500B7A041 /* WXComponentMethod.m */,
				74D2051E1E091B8000128F44 /* WXCallJSMethod.h */,
				74D2051F1E091B8000128F44 /* WXCallJSMethod.m */,
				B89543EF20EB18B4006EAD63 /* WXCoreBridge.h */,
				B89543ED20EB18B4006EAD63 /* WXCoreBridge.mm */,
				B863DF312107307F00EA887D /* WXBridgeContext.m */,
				59A582FA1CF5B17B0081FD3E /* WXBridgeContext.h */,
				77D1613A1C02DEA60010B15B /* WXJSCoreBridge.h */,
				B89543EE20EB18B4006EAD63 /* WXJSCoreBridge.mm */,
				74AD99821D5B0E59008F0336 /* WXPolyfillSet.h */,
				74AD99831D5B0E59008F0336 /* WXPolyfillSet.m */,
				74862F771E02B88D00B7A041 /* JSValue+Weex.h */,
				74862F781E02B88D00B7A041 /* JSValue+Weex.m */,
				ED0534FE207F4DEB007B4568 /* JSContext+Weex.h */,
				ED0534FF207F4DEB007B4568 /* JSContext+Weex.m */,
			);
			path = Bridge;
			sourceTree = "<group>";
		};
		77D1611A1C02DD3C0010B15B /* Manager */ = {
			isa = PBXGroup;
			children = (
				C4E97D311F1EF46D00ABC314 /* WXTracingManager.h */,
				C4E97D321F1EF46D00ABC314 /* WXTracingManager.m */,
				740451E81E14BB26004157CB /* WXServiceFactory.h */,
				45326708213FC84900DAA620 /* WXDisplayLinkManager.h */,
				45326709213FC84900DAA620 /* WXDisplayLinkManager.m */,
				740451E91E14BB26004157CB /* WXServiceFactory.m */,
				DCF0875F1DCAE161005CD6EB /* WXInvocationConfig.h */,
				DCF087601DCAE161005CD6EB /* WXInvocationConfig.m */,
				C41E1A951DC1FD15009C7F90 /* WXDatePickerManager.h */,
				C41E1A961DC1FD15009C7F90 /* WXDatePickerManager.m */,
				77D161261C02DE1A0010B15B /* WXSDKManager.h */,
				77D161271C02DE1A0010B15B /* WXSDKManager.m */,
				77D161361C02DE940010B15B /* WXBridgeManager.h */,
				77D161371C02DE940010B15B /* WXBridgeManager.m */,
				77E659EF1C0C3612008B8775 /* WXModuleFactory.h */,
				77E659F01C0C3612008B8775 /* WXModuleFactory.m */,
				74A4BA9C1CB3C0A100195969 /* WXHandlerFactory.h */,
				74A4BA9D1CB3C0A100195969 /* WXHandlerFactory.m */,
				7410811D1CED585A001BC6E5 /* WXComponentManager.h */,
				7410811E1CED585A001BC6E5 /* WXComponentManager.mm */,
				741081211CED6756001BC6E5 /* WXComponentFactory.h */,
				741081221CED6756001BC6E5 /* WXComponentFactory.m */,
				DCAB35FC1D658EB700C0EA70 /* WXRuleManager.h */,
				DCAB35FD1D658EB700C0EA70 /* WXRuleManager.m */,
				C47B78CC1F2998EE001D3B0C /* WXExtendCallNativeManager.h */,
				C47B78CD1F2998EE001D3B0C /* WXExtendCallNativeManager.m */,
			);
			path = Manager;
			sourceTree = "<group>";
		};
		77D1611B1C02DD3C0010B15B /* Model */ = {
			isa = PBXGroup;
			children = (
				1746EA7220E9D253007E55BD /* WXComponent_performance.h */,
				17B122202090AA9300387E33 /* WXSDKInstance_performance.h */,
				17B1221F2090AA9300387E33 /* WXSDKInstance_performance.m */,
				77D161221C02DDD10010B15B /* WXSDKInstance.h */,
				59A5961A1CB630F10012CD52 /* WXComponent+Navigation.h */,
				59A5961B1CB630F10012CD52 /* WXComponent+Navigation.m */,
				748B25161C44A6F9005D491E /* WXSDKInstance_private.h */,
				77D161231C02DDD10010B15B /* WXSDKInstance.m */,
				DCF343651E49CAEE00A2FB34 /* WXJSExceptionInfo.h */,
				DCF343661E49CAEE00A2FB34 /* WXJSExceptionInfo.m */,
			);
			path = Model;
			sourceTree = "<group>";
		};
		77D1611C1C02DD3C0010B15B /* Protocol */ = {
			isa = PBXGroup;
			children = (
				33CE19122153444900CF9670 /* WXJSFrameworkLoadProtocol.h */,
				17036A5220FDE7490029AE3D /* WXApmProtocol.h */,
				17C74F0E2072147A00AB4CAB /* WXAnalyzerProtocol.h */,
				59A596171CB630E50012CD52 /* WXNavigationProtocol.h */,
				DCDFED001E68238F00C228D7 /* WXJSExceptionProtocol.h */,
				2AE5B7551CABA04E0082FDDB /* WXEventModuleProtocol.h */,
				2A4445BE1CA8FD56009E7C6D /* WXTextComponentProtocol.h */,
				775BEE701C1BD977008D1629 /* WXModuleProtocol.h */,
				77D161421C02DEE40010B15B /* WXBridgeProtocol.h */,
				775BEE6C1C1BD8F4008D1629 /* WXImgLoaderProtocol.h */,
				74FD6E031C7C0E9600DBEB6D /* WXScrollerProtocol.h */,
				74A4BA841CAD453400195969 /* WXNetworkProtocol.h */,
				59A582D31CF481110081FD3E /* WXAppMonitorProtocol.h */,
				74EF31A91DE58AE600667A07 /* WXURLRewriteProtocol.h */,
				042013AC1E66CD6A001FC79C /* WXValidateProtocol.h */,
				DC6836E51EBB12B200AD2D84 /* WXConfigCenterProtocol.h */,
				C4424E591F24DA3D009F52E2 /* WXExtendCallNativeProtocol.h */,
				C42E8F991F39DF07001EBE9D /* WXTracingProtocol.h */,
			);
			path = Protocol;
			sourceTree = "<group>";
		};
		77D1611D1C02DDA40010B15B /* Engine */ = {
			isa = PBXGroup;
			children = (
				17B122232090AAB000387E33 /* WXSDKError.h */,
				17B122242090AAB000387E33 /* WXSDKError.m */,
				77D1611E1C02DDB40010B15B /* WXSDKEngine.h */,
				77D1611F1C02DDB40010B15B /* WXSDKEngine.m */,
			);
			path = Engine;
			sourceTree = "<group>";
		};
		77D161481C02E3670010B15B /* Utility */ = {
			isa = PBXGroup;
			children = (
				C4D872231E5DDF7500E39BC1 /* WXBoxShadow.h */,
				C4D872241E5DDF7500E39BC1 /* WXBoxShadow.m */,
				59D3CA481CFC3CE1008835DC /* NSTimer+Weex.h */,
				59D3CA491CFC3CE1008835DC /* NSTimer+Weex.m */,
				77D161491C02E3790010B15B /* WXConvert.h */,
				77D1614A1C02E3790010B15B /* WXConvert.m */,
				77D1614D1C02E3880010B15B /* WXUtility.h */,
				77D1614E1C02E3880010B15B /* WXUtility.m */,
				77D161601C02ED790010B15B /* WXLog.h */,
				77D161611C02ED790010B15B /* WXLog.m */,
				775BEE4D1C16F993008D1629 /* WXDefine.h */,
				B87B9E7B21539B3300B6DC61 /* WXVersion.h */,
				B87B9E7C21539B3300B6DC61 /* WXVersion.m */,
				742389991C3174EB00D748CA /* WXWeakObjectWrapper.h */,
				7423899A1C3174EB00D748CA /* WXWeakObjectWrapper.m */,
				7423899D1C32733800D748CA /* WXType.h */,
				7469869D1C4E2C000054A57E /* NSArray+Weex.h */,
				7469869E1C4E2C000054A57E /* NSArray+Weex.m */,
				746319001C60AFC100EFEBD4 /* WXThreadSafeCounter.h */,
				746319011C60AFC100EFEBD4 /* WXThreadSafeCounter.m */,
				743933B21C7ED9AA00773BB7 /* WXSimulatorShortcutManager.h */,
				743933B31C7ED9AA00773BB7 /* WXSimulatorShortcutManager.m */,
				74915F451C8EB02B00BEBCC0 /* WXAssert.h */,
				74915F461C8EB02B00BEBCC0 /* WXAssert.m */,
				74A4BA941CB365D100195969 /* WXAppConfiguration.h */,
				74A4BA951CB365D100195969 /* WXAppConfiguration.m */,
				74A4BA981CB3BAA100195969 /* WXThreadSafeMutableDictionary.h */,
				74A4BA991CB3BAA100195969 /* WXThreadSafeMutableDictionary.m */,
				7461F8A61CFC33A800F62D44 /* WXThreadSafeMutableArray.h */,
				7461F8A71CFC33A800F62D44 /* WXThreadSafeMutableArray.m */,
				74896F2E1D1AC79400D1D593 /* NSObject+WXSwizzle.h */,
				74896F2F1D1AC79400D1D593 /* NSObject+WXSwizzle.m */,
				747DF6801E31AEE4005C53A8 /* WXLength.h */,
				747DF6811E31AEE4005C53A8 /* WXLength.m */,
				744D61121E4AF23E00B624B3 /* WXDiffUtil.h */,
				744D61131E4AF23E00B624B3 /* WXDiffUtil.m */,
			);
			path = Utility;
			sourceTree = "<group>";
		};
		77E659D71C07F585008B8775 /* Module */ = {
			isa = PBXGroup;
			children = (
				BA5F00EF1FC5AFFE00F76B5C /* WXLocaleModule.h */,
				BA5F00F01FC5AFFE00F76B5C /* WXLocaleModule.m */,
				DCE2CF981F46D4220021BDC4 /* WXVoiceOverModule.m */,
				DCE2CF991F46D4220021BDC4 /* WXVoiceOverModule.h */,
				333D9A251F41507A007CED39 /* WXTransition.h */,
				333D9A261F41507A007CED39 /* WXTransition.mm */,
				C43C03E41EC8ACA40044C7FF /* WXPrerenderManager.h */,
				C43C03E51EC8ACA40044C7FF /* WXPrerenderManager.m */,
				C4F012801E1502E9003378D0 /* WXWebSocketModule.h */,
				C4F012811E1502E9003378D0 /* WXWebSocketModule.m */,
				C4B834251DE69B09007AD27E /* WXPickerModule.m */,
				C4B834261DE69B09007AD27E /* WXPickerModule.h */,
				DCA0EF621D6EED6F00CB18B9 /* WXGlobalEventModule.h */,
				DCA0EF631D6EED6F00CB18B9 /* WXGlobalEventModule.m */,
				1D3000EF1D40B9AB004F3B4F /* WXClipboardModule.h */,
				1D3000F01D40B9AB004F3B4F /* WXClipboardModule.m */,
				59A5961E1CB6311F0012CD52 /* WXNavigatorModule.h */,
				59A5961F1CB6311F0012CD52 /* WXNavigatorModule.m */,
				59A596201CB6311F0012CD52 /* WXStorageModule.h */,
				59A596211CB6311F0012CD52 /* WXStorageModule.m */,
				74A4BAA41CB4F98300195969 /* WXStreamModule.h */,
				74A4BAA51CB4F98300195969 /* WXStreamModule.m */,
				594C28911CF9E61A009793A4 /* WXAnimationModule.h */,
				594C28901CF9E61A009793A4 /* WXAnimationModule.m */,
				2AFEB1791C747139000507FA /* WXInstanceWrap.h */,
				2AFEB17A1C747139000507FA /* WXInstanceWrap.m */,
				77E659D81C07F594008B8775 /* WXDomModule.h */,
				77E659D91C07F594008B8775 /* WXDomModule.m */,
				D3FC0DF51C508B2A002B9E31 /* WXTimerModule.h */,
				D3FC0DF61C508B2A002B9E31 /* WXTimerModule.m */,
				746319271C71B92600EFEBD4 /* WXModalUIModule.h */,
				746319281C71B92600EFEBD4 /* WXModalUIModule.m */,
				D362F94D1C83EDA20003F546 /* WXWebViewModule.h */,
				D362F94E1C83EDA20003F546 /* WXWebViewModule.m */,
				D334510A1D3E19B80083598A /* WXCanvasModule.h */,
				D334510B1D3E19B80083598A /* WXCanvasModule.m */,
				74BB5FB71DFEE81A004FC3DF /* WXMetaModule.h */,
				74BB5FB81DFEE81A004FC3DF /* WXMetaModule.m */,
			);
			path = Module;
			sourceTree = "<group>";
		};
		77E65A0A1C155E6E008B8775 /* Component */ = {
			isa = PBXGroup;
			children = (
				74CFDD361F45937D007A1A66 /* RecycleList */,
				74D8DB401E4825920078B667 /* Recycler */,
				2A837AAC1CD9DE9200AEDF03 /* WXLoadingComponent.h */,
				2A837AAD1CD9DE9200AEDF03 /* WXLoadingComponent.mm */,
				7715EB6021A69DD8001F1108 /* WXRichText.h */,
				7715EB6121A69DD9001F1108 /* WXRichText.mm */,
				C4B3D6D21E6954300013F38D /* WXEditComponent.h */,
				C4B3D6D31E6954300013F38D /* WXEditComponent.mm */,
				2A837AAE1CD9DE9200AEDF03 /* WXLoadingIndicator.h */,
				DCC77C111D770AE300CE7288 /* WXSliderNeighborComponent.mm */,
				DCC77C121D770AE300CE7288 /* WXSliderNeighborComponent.h */,
				2A837AAF1CD9DE9200AEDF03 /* WXLoadingIndicator.m */,
				2A837AB01CD9DE9200AEDF03 /* WXRefreshComponent.h */,
				2A837AB11CD9DE9200AEDF03 /* WXRefreshComponent.mm */,
				59CE27E61CC387DB000BE37A /* WXEmbedComponent.h */,
				59CE27E71CC387DB000BE37A /* WXEmbedComponent.m */,
				2A8E65881C7C7AA20025C7B7 /* WXVideoComponent.h */,
				2A8E65891C7C7AA20025C7B7 /* WXVideoComponent.m */,
				77D1612E1C02DE4E0010B15B /* WXComponent.h */,
				77D1612F1C02DE4E0010B15B /* WXComponent.mm */,
				77E65A0B1C155E99008B8775 /* WXDivComponent.h */,
				77E65A0C1C155E99008B8775 /* WXDivComponent.m */,
				77E65A0F1C155EA8008B8775 /* WXImageComponent.h */,
				77E65A101C155EA8008B8775 /* WXImageComponent.m */,
				77E65A131C155EB5008B8775 /* WXTextComponent.h */,
				77E65A141C155EB5008B8775 /* WXTextComponent.mm */,
				77E65A171C155F25008B8775 /* WXScrollerComponent.h */,
				77E65A181C155F25008B8775 /* WXScrollerComponent.mm */,
				37B51EE21E97804D0040A743 /* WXCycleSliderComponent.h */,
				37B51EE31E97804D0040A743 /* WXCycleSliderComponent.mm */,
				74CC7A1B1C2BC5F800829368 /* WXCellComponent.mm */,
				74CC7A1E1C2BF9DC00829368 /* WXListComponent.h */,
				E6F9D95321A80E780082072E /* WXListComponent_internal.h */,
				74CC7A1F1C2BF9DC00829368 /* WXListComponent.mm */,
				2AC750221C7565690041D390 /* WXIndicatorComponent.h */,
				2AC750231C7565690041D390 /* WXIndicatorComponent.m */,
				74CC7A1A1C2BC5F800829368 /* WXCellComponent.h */,
				2A1F57B51C75C6A600B58017 /* WXTextInputComponent.h */,
				2A1F57B61C75C6A600B58017 /* WXTextInputComponent.m */,
				DC03ADB81D508719003F76E7 /* WXTextAreaComponent.h */,
				DC03ADB71D508719003F76E7 /* WXTextAreaComponent.mm */,
				D317338A1C57257000BB7539 /* WXTransform.h */,
				D317338B1C57257000BB7539 /* WXTransform.m */,
				D312CE391C730DEB00046D68 /* WXWebComponent.h */,
				D312CE3A1C730DEB00046D68 /* WXWebComponent.m */,
				2A60CE9A1C91733E00857B9F /* WXSwitchComponent.h */,
				2A60CE9B1C91733E00857B9F /* WXSwitchComponent.mm */,
				2AE5B7501CAB7DBD0082FDDB /* WXAComponent.h */,
				2AE5B7511CAB7DBD0082FDDB /* WXAComponent.m */,
				741081251CEDB4EC001BC6E5 /* WXComponent_internal.h */,
				D33451061D3E19480083598A /* WXCanvasComponent.h */,
				D33451071D3E19480083598A /* WXCanvasComponent.m */,
				744D610A1E49978200B624B3 /* WXHeaderComponent.h */,
				744D610B1E49978200B624B3 /* WXHeaderComponent.mm */,
				744D610E1E49979000B624B3 /* WXFooterComponent.h */,
				744D610F1E49979000B624B3 /* WXFooterComponent.m */,
			);
			path = Component;
			sourceTree = "<group>";
		};
		A5818E244F9E235722E3B938 /* Frameworks */ = {
			isa = PBXGroup;
			children = (
				DCA446231EFA5AFE00D0CFA8 /* UIKit.framework */,
				74EF31BE1DE5ED5900667A07 /* libstdc++.tbd */,
				DC9867431D826D1E000AF388 /* GLKit.framework */,
				740938FA1D3D0E1700DBB801 /* AVKit.framework */,
				740938F81D3D0E0300DBB801 /* MediaPlayer.framework */,
				740938F61D3D0DFD00DBB801 /* CoreMedia.framework */,
				740938F41D3D0DDE00DBB801 /* AVFoundation.framework */,
				740938ED1D3D079100DBB801 /* JavaScriptCore.framework */,
				7469869B1C4DEAC20054A57E /* libicucore.tbd */,
				DAB176F008F516E4F9391C61 /* libPods-WeexSDK.a */,
			);
			name = Frameworks;
			sourceTree = "<group>";
		};
		B82A148120F849800098A509 /* WeexCore */ = {
			isa = PBXGroup;
			children = (
				B8D66B872125572F003960BD /* base */,
				B8D66AEC2125572F003960BD /* core */,
				B8D66B7D2125572F003960BD /* include */,
				B8D66B782125572F003960BD /* third_party */,
				B8D66B7F2125572F003960BD /* wson */,
			);
			name = WeexCore;
			path = Sources;
			sourceTree = "<group>";
		};
		B8D66AEC2125572F003960BD /* core */ = {
			isa = PBXGroup;
			children = (
				B8D66AED2125572F003960BD /* data_render */,
				B8D66B192125572F003960BD /* moniter */,
				B8D66B1C2125572F003960BD /* css */,
				B8D66B212125572F003960BD /* config */,
				B8D66B242125572F003960BD /* bridge */,
				B8D66B2E2125572F003960BD /* layout */,
				B8D66B362125572F003960BD /* render */,
				B8D66B722125572F003960BD /* parser */,
				B8D66B752125572F003960BD /* manager */,
			);
			name = core;
			path = ../../../../weex_core/Source/core;
			sourceTree = "<group>";
		};
		B8D66AED2125572F003960BD /* data_render */ = {
			isa = PBXGroup;
			children = (
				B8F2C7122133A8BC00635B37 /* monitor */,
				98399A8221916A9700D83CCE /* class_console.cc */,
				98399A8621916A9700D83CCE /* class_console.h */,
				98399A8421916A9700D83CCE /* class_function.cc */,
				98399A8921916A9800D83CCE /* class_function.h */,
				98399A8021916A9600D83CCE /* class_regex.cc */,
				4505D11A219B1F710083A1A2 /* class_math.cc */,
				4505D119219B1F710083A1A2 /* class_math.h */,
				98399A8721916A9700D83CCE /* class_regex.h */,
				98399A8321916A9700D83CCE /* class_window.cc */,
				98399A8521916A9700D83CCE /* class_window.h */,
				98399A7F21916A9600D83CCE /* exec_state_binary.cc */,
				98399A8121916A9600D83CCE /* exec_state_binary.h */,
				98399A7E21916A9600D83CCE /* exec_state_section.cc */,
				98399A8821916A9700D83CCE /* exec_state_section.h */,
				B8F2C6E32133A83C00635B37 /* ast_builder.cc */,
				B8F2C6DB2133A83B00635B37 /* ast_builder.h */,
				B8A72C98213F8BAD0024E7BE /* class_json.cc */,
				4547FD0C215392F900E79971 /* js_common_function.cc */,
				4547FD0B215392F900E79971 /* js_common_function.h */,
				B8A72C96213F8BAD0024E7BE /* class_json.h */,
				B8A72C99213F8BAD0024E7BE /* class_string.cc */,
				B8A72C97213F8BAD0024E7BE /* class_string.h */,
				B8F2C6DD2133A83B00635B37 /* class_array.cc */,
				B8F2C6CF2133A83A00635B37 /* class_array.h */,
				4547FCFF2152048600E79971 /* class_object.cc */,
				4547FD002152048600E79971 /* class_object.h */,
				B8F2C6D42133A83A00635B37 /* class_factory.cc */,
				B8F2C6D82133A83B00635B37 /* class_factory.h */,
				B8F2C6D72133A83B00635B37 /* class.cc */,
				B8F2C6D22133A83A00635B37 /* class.h */,
				B8F2C6CE2133A83A00635B37 /* common_error.h */,
				B8F2C6D32133A83A00635B37 /* rax_jsx_ast.cc */,
				B8F2C6D12133A83A00635B37 /* rax_jsx_ast.h */,
				B8F2C6D92133A83B00635B37 /* rax_parser_builder.cc */,
				B8F2C6DA2133A83B00635B37 /* rax_parser_builder.h */,
				B8F2C6D62133A83B00635B37 /* rax_parser_context.cc */,
				B8F2C6DF2133A83B00635B37 /* rax_parser_context.h */,
				B8F2C6DE2133A83B00635B37 /* rax_parser_scope.cc */,
				B8F2C6DC2133A83B00635B37 /* rax_parser_scope.h */,
				B8F2C6D52133A83A00635B37 /* rax_parser_statistics.cc */,
				B8F2C6E02133A83B00635B37 /* rax_parser_statistics.h */,
				B8F2C6E12133A83C00635B37 /* rax_parser.cc */,
				B8F2C6E22133A83C00635B37 /* rax_parser.h */,
				B8F2C6D02133A83A00635B37 /* rax_source_locator.cc */,
				B8F2C6CD2133A83900635B37 /* rax_source_locator.h */,
				B8D66AEE2125572F003960BD /* string_table.cc */,
				B8D66AEF2125572F003960BD /* table.cc */,
				B8D66AF02125572F003960BD /* code_generator.h */,
				B8D66AF12125572F003960BD /* code_generator.cc */,
				B8D66AF22125572F003960BD /* ast_factory.cc */,
				B8D66AF32125572F003960BD /* parser.h */,
				B8D66AF42125572F003960BD /* parser.cc */,
				B8D66AF52125572F003960BD /* vnode */,
				B8D66AFE2125572F003960BD /* tokenizer.cc */,
				B8D66AFF2125572F003960BD /* ast_factory.h */,
				B8D66B002125572F003960BD /* ast.cc */,
				B8D66B022125572F003960BD /* statement.h */,
				B8D66B032125572F003960BD /* tokenizer.h */,
				B8D66B042125572F003960BD /* statement.cc */,
				B8D66B052125572F003960BD /* vm.cc */,
				B8D66B062125572F003960BD /* string_table.h */,
				B8D66B072125572F003960BD /* ast.h */,
				B8D66B0A2125572F003960BD /* scanner.h */,
				B8D66B0C2125572F003960BD /* handle.h */,
				B8D66B0D2125572F003960BD /* exec_state.h */,
				B8D66B182125572F003960BD /* exec_state.cc */,
				B8D66B0E2125572F003960BD /* object.h */,
				B8D66B0F2125572F003960BD /* table.h */,
				B8D66B112125572F003960BD /* token.h */,
				B8D66B122125572F003960BD /* vm.h */,
				B8D66B132125572F003960BD /* op_code.h */,
				98399A8A21916A9800D83CCE /* op_code.cc */,
				B8D66B142125572F003960BD /* ast_visitor.h */,
				B8D66B152125572F003960BD /* object.cc */,
				B8D66B162125572F003960BD /* token.cc */,
			);
			path = data_render;
			sourceTree = "<group>";
		};
		B8D66AF52125572F003960BD /* vnode */ = {
			isa = PBXGroup;
			children = (
				B8D66AF62125572F003960BD /* vnode.h */,
				B8D66AF72125572F003960BD /* vnode_exec_env.cc */,
				B8D66AF82125572F003960BD /* vnode.cc */,
				453267132140E38900DAA620 /* vcomponent.cc */,
				453267122140E38900DAA620 /* vcomponent.h */,
				B8D66AF92125572F003960BD /* vnode_render_context.cc */,
				B8D66AFA2125572F003960BD /* vnode_exec_env.h */,
				B8D66AFB2125572F003960BD /* vnode_render_manager.cc */,
				B8D66AFC2125572F003960BD /* vnode_render_manager.h */,
				B8D66AFD2125572F003960BD /* vnode_render_context.h */,
			);
			path = vnode;
			sourceTree = "<group>";
		};
		B8D66B192125572F003960BD /* moniter */ = {
			isa = PBXGroup;
			children = (
				B8D66B1A2125572F003960BD /* render_performance.cpp */,
				B8D66B1B2125572F003960BD /* render_performance.h */,
			);
			path = moniter;
			sourceTree = "<group>";
		};
		B8D66B1C2125572F003960BD /* css */ = {
			isa = PBXGroup;
			children = (
				B8D66B1D2125572F003960BD /* constants_name.h */,
				B8D66B1E2125572F003960BD /* constants_value.h */,
				B8D66B1F2125572F003960BD /* css_value_getter.cpp */,
				B8D66B202125572F003960BD /* css_value_getter.h */,
			);
			path = css;
			sourceTree = "<group>";
		};
		B8D66B212125572F003960BD /* config */ = {
			isa = PBXGroup;
			children = (
				B8D66B222125572F003960BD /* core_environment.cpp */,
				B8D66B232125572F003960BD /* core_environment.h */,
			);
			path = config;
			sourceTree = "<group>";
		};
		B8D66B242125572F003960BD /* bridge */ = {
			isa = PBXGroup;
			children = (
				B8D66B252125572F003960BD /* platform_bridge.h */,
				B8D66B262125572F003960BD /* platform */,
				B8D66B292125572F003960BD /* script */,
				B8D66B2C2125572F003960BD /* wx_type_define.h */,
				B8D66B2D2125572F003960BD /* script_bridge.h */,
			);
			path = bridge;
			sourceTree = "<group>";
		};
		B8D66B262125572F003960BD /* platform */ = {
			isa = PBXGroup;
			children = (
				B8D66B272125572F003960BD /* core_side_in_platform.cpp */,
				B8D66B282125572F003960BD /* core_side_in_platform.h */,
			);
			path = platform;
			sourceTree = "<group>";
		};
		B8D66B292125572F003960BD /* script */ = {
			isa = PBXGroup;
			children = (
				B8D66B2A2125572F003960BD /* core_side_in_script.cpp */,
				B8D66B2B2125572F003960BD /* core_side_in_script.h */,
			);
			path = script;
			sourceTree = "<group>";
		};
		B8D66B2E2125572F003960BD /* layout */ = {
			isa = PBXGroup;
			children = (
				B8D66B2F2125572F003960BD /* measure_func_adapter.h */,
				B8D66B302125572F003960BD /* style.h */,
				B8D66B312125572F003960BD /* style.cpp */,
				B8D66B322125572F003960BD /* layout.cpp */,
				B8D66B342125572F003960BD /* layout.h */,
				B8D66B352125572F003960BD /* flex_enum.h */,
			);
			path = layout;
			sourceTree = "<group>";
		};
		B8D66B362125572F003960BD /* render */ = {
			isa = PBXGroup;
			children = (
				B8D66B372125572F003960BD /* page */,
				B8D66B3A2125572F003960BD /* manager */,
				B8D66B3D2125572F003960BD /* action */,
				B8D66B572125572F003960BD /* node */,
			);
			path = render;
			sourceTree = "<group>";
		};
		B8D66B372125572F003960BD /* page */ = {
			isa = PBXGroup;
			children = (
				B8D66B382125572F003960BD /* render_page.cpp */,
				B8D66B392125572F003960BD /* render_page.h */,
			);
			path = page;
			sourceTree = "<group>";
		};
		B8D66B3A2125572F003960BD /* manager */ = {
			isa = PBXGroup;
			children = (
				B8D66B3B2125572F003960BD /* render_manager.cpp */,
				B8D66B3C2125572F003960BD /* render_manager.h */,
			);
			path = manager;
			sourceTree = "<group>";
		};
		B8D66B3D2125572F003960BD /* action */ = {
			isa = PBXGroup;
			children = (
				B8394F3621468AF100CA1EFF /* render_action_trigger_vsync.cpp */,
				B8394F3521468AF100CA1EFF /* render_action_trigger_vsync.h */,
				B8D66B3E2125572F003960BD /* render_action_render_success.h */,
				B8D66B3F2125572F003960BD /* render_action_appendtree_createfinish.h */,
				B8D66B402125572F003960BD /* render_action_update_attr.h */,
				B8D66B412125572F003960BD /* render_action_move_element.h */,
				B8D66B422125572F003960BD /* render_action_update_attr.cpp */,
				B8D66B432125572F003960BD /* render_action_layout.cpp */,
				B8D66B442125572F003960BD /* render_action_update_style.h */,
				B8D66B452125572F003960BD /* render_action_createfinish.h */,
				B8D66B462125572F003960BD /* render_action_update_style.cpp */,
				B8D66B472125572F003960BD /* render_action_add_event.h */,
				B8D66B482125572F003960BD /* render_action_remove_element.cpp */,
				B8D66B492125572F003960BD /* render_action_createbody.h */,
				B8D66B4A2125572F003960BD /* render_action_add_event.cpp */,
				B8D66B4B2125572F003960BD /* render_action_interface.h */,
				B8D66B4C2125572F003960BD /* render_action_remove_event.cpp */,
				B8D66B4D2125572F003960BD /* render_action_move_element.cpp */,
				B8D66B4E2125572F003960BD /* render_action_add_element.cpp */,
				B8D66B4F2125572F003960BD /* render_action_remove_event.h */,
				B8D66B502125572F003960BD /* render_action_createbody.cpp */,
				B8D66B512125572F003960BD /* render_action_createfinish.cpp */,
				B8D66B522125572F003960BD /* render_action_layout.h */,
				B8D66B532125572F003960BD /* render_action_remove_element.h */,
				B8D66B542125572F003960BD /* render_action_add_element.h */,
				B8D66B552125572F003960BD /* render_action_appendtree_createfinish.cpp */,
				B8D66B562125572F003960BD /* render_action_render_success.cpp */,
			);
			path = action;
			sourceTree = "<group>";
		};
		B8D66B572125572F003960BD /* node */ = {
			isa = PBXGroup;
			children = (
				B8D66B582125572F003960BD /* render_cell.h */,
				B8D66B592125572F003960BD /* render_text.cpp */,
				B8D66B5A2125572F003960BD /* render_mask.cpp */,
				B8D66B5B2125572F003960BD /* render_scroller.cpp */,
				B8D66B5C2125572F003960BD /* render_mask.h */,
				B8D66B5D2125572F003960BD /* render_scroller.h */,
				B8D66B5E2125572F003960BD /* render_text.h */,
				B8D66B5F2125572F003960BD /* render_object.cpp */,
				B8D66B602125572F003960BD /* render_appbar.cpp */,
				B8D66B612125572F003960BD /* render_list.cpp */,
				B8D66B622125572F003960BD /* render_object.h */,
				B8D66B632125572F003960BD /* render_appbar.h */,
				B8D66B642125572F003960BD /* render_list.h */,
				B8D66B652125572F003960BD /* factory */,
			);
			path = node;
			sourceTree = "<group>";
		};
		B8D66B652125572F003960BD /* factory */ = {
			isa = PBXGroup;
			children = (
				B8D66B662125572F003960BD /* render_mask_factory.h */,
				B8D66B672125572F003960BD /* render_text_factory.h */,
				B8D66B682125572F003960BD /* render_scroller_factory.h */,
				B8D66B692125572F003960BD /* render_type.h */,
				B8D66B6A2125572F003960BD /* render_creator.cpp */,
				B8D66B6B2125572F003960BD /* render_appbar_factory.h */,
				B8D66B6C2125572F003960BD /* simple_render_factory.h */,
				B8D66B6D2125572F003960BD /* render_object_interface.h */,
				B8D66B6E2125572F003960BD /* render_list_factory.h */,
				B8D66B6F2125572F003960BD /* render_creator.h */,
				B8D66B702125572F003960BD /* render_cell_factory.h */,
				B8D66B712125572F003960BD /* render_factory_interface.h */,
			);
			path = factory;
			sourceTree = "<group>";
		};
		B8D66B722125572F003960BD /* parser */ = {
			isa = PBXGroup;
			children = (
				B8D66B732125572F003960BD /* dom_wson.h */,
				B8D66B742125572F003960BD /* dom_wson.cpp */,
			);
			path = parser;
			sourceTree = "<group>";
		};
		B8D66B752125572F003960BD /* manager */ = {
			isa = PBXGroup;
			children = (
				B8D66B772125572F003960BD /* weex_core_manager.h */,
			);
			path = manager;
			sourceTree = "<group>";
		};
		B8D66B782125572F003960BD /* third_party */ = {
			isa = PBXGroup;
			children = (
				B8D66B792125572F003960BD /* json11 */,
			);
			name = third_party;
			path = ../../../../weex_core/Source/third_party;
			sourceTree = "<group>";
		};
		B8D66B792125572F003960BD /* json11 */ = {
			isa = PBXGroup;
			children = (
				B8D66B7B2125572F003960BD /* json11.hpp */,
				B8D66B7C2125572F003960BD /* json11.cc */,
			);
			path = json11;
			sourceTree = "<group>";
		};
		B8D66B7D2125572F003960BD /* include */ = {
			isa = PBXGroup;
			children = (
				B8D66B7E2125572F003960BD /* WeexApiHeader.h */,
			);
			name = include;
			path = ../../../../weex_core/Source/include;
			sourceTree = "<group>";
		};
		B8D66B7F2125572F003960BD /* wson */ = {
			isa = PBXGroup;
			children = (
				B8D66B802125572F003960BD /* wson.h */,
				B8D66B822125572F003960BD /* wson.c */,
				B8D66B832125572F003960BD /* wson_util.h */,
				B8D66B842125572F003960BD /* wson_util.cpp */,
				B8D66B852125572F003960BD /* wson_parser.cpp */,
				B8D66B862125572F003960BD /* wson_parser.h */,
			);
			name = wson;
			path = ../../../../weex_core/Source/wson;
			sourceTree = "<group>";
		};
		B8D66B872125572F003960BD /* base */ = {
			isa = PBXGroup;
			children = (
				B8F3323B2141A4C500701BA0 /* string_util.h */,
				B8D66B8F2125572F003960BD /* LogDefines.h */,
				B8D66B882125572F003960BD /* TimeUtils.h */,
				B8D66B9C2125572F003960BD /* CoreConstants.h */,
				B8D66B892125572F003960BD /* make_copyable.h */,
				B8D66B8A2125572F003960BD /* ViewUtils.h */,
				B8D66B8B2125572F003960BD /* common.h */,
				B8D66B8C2125572F003960BD /* time_point.h */,
				B8D66B8D2125572F003960BD /* time_point.cc */,
				B8D66B8E2125572F003960BD /* closure.h */,
				B8D66B902125572F003960BD /* time_unit.h */,
				B8D66B912125572F003960BD /* thread */,
				B8D66B9D2125572F003960BD /* message_loop */,
			);
			name = base;
			path = ../../../../weex_core/Source/base;
			sourceTree = "<group>";
		};
		B8D66B912125572F003960BD /* thread */ = {
			isa = PBXGroup;
			children = (
				B8D66B972125572F003960BD /* thread.h */,
				B8D66B952125572F003960BD /* thread_impl.h */,
				B8D66B9A2125572F003960BD /* thread_impl_posix.h */,
				B8D66B922125572F003960BD /* thread_impl_posix.cc */,
				B8D66B992125572F003960BD /* thread_impl_darwin.h */,
				B8D66B962125572F003960BD /* thread_impl_darwin.cc */,
				B8D66B932125572F003960BD /* thread_local.h */,
				B8D66B982125572F003960BD /* waitable_event.h */,
			);
			path = thread;
			sourceTree = "<group>";
		};
		B8D66B9D2125572F003960BD /* message_loop */ = {
			isa = PBXGroup;
			children = (
				B8D66BA02125572F003960BD /* message_loop.h */,
				B8D66BA12125572F003960BD /* message_loop.cc */,
				B8D66BA42125572F003960BD /* message_pump.h */,
				B8D66BA52125572F003960BD /* message_pump_posix.h */,
				B8D66B9E2125572F003960BD /* message_pump_posix.cc */,
				B8D66BA62125572F003960BD /* message_pump_darwin.h */,
				B8D66BA22125572F003960BD /* message_pump_darwin.cc */,
			);
			path = message_loop;
			sourceTree = "<group>";
		};
		B8F2C7122133A8BC00635B37 /* monitor */ = {
			isa = PBXGroup;
			children = (
				B8F2C7132133A8BC00635B37 /* vm_monitor.h */,
			);
			path = monitor;
			sourceTree = "<group>";
		};
		C4F012711E1502A6003378D0 /* WebSocket */ = {
			isa = PBXGroup;
			children = (
				742AD7371DF98C72007DC46C /* Loader */,
				C4F012761E1502A6003378D0 /* WXWebSocketHandler.h */,
			);
			path = WebSocket;
			sourceTree = "<group>";
		};
		DC9F46841D61AC9100A88239 /* module */ = {
			isa = PBXGroup;
			children = (
				598805AC1D52D8C800EDED2C /* WXStorageTests.m */,
				596FDD651D3F52700082CD5B /* WXAnimationModuleTests.m */,
				591324A21D49B7F1004E89ED /* WXTimerModuleTests.m */,
				DC9F46821D61AC8800A88239 /* WXStreamModuleTests.m */,
			);
			name = module;
			sourceTree = "<group>";
		};
		DCA445261EFA555400D0CFA8 /* WeexSDK-Dynamic */ = {
			isa = PBXGroup;
			children = (
				DCA445281EFA555400D0CFA8 /* Info.plist */,
			);
			path = "WeexSDK-Dynamic";
			sourceTree = "<group>";
		};
/* End PBXGroup section */

/* Begin PBXHeadersBuildPhase section */
		77D160FA1C02DBE70010B15B /* Headers */ = {
			isa = PBXHeadersBuildPhase;
			buildActionMask = 2147483647;
			files = (
				7715EB6221A69DD9001F1108 /* WXRichText.h in Headers */,
				4532670A213FC84A00DAA620 /* WXDisplayLinkManager.h in Headers */,
				B8D66C1B21255730003960BD /* style.h in Headers */,
				B8D66C2321255730003960BD /* layout.h in Headers */,
				B8D66C2521255730003960BD /* flex_enum.h in Headers */,
				B8D66C4921255730003960BD /* render_action_interface.h in Headers */,
				7408C48E1CFB345D000BCCD0 /* WXComponent+Events.h in Headers */,
				B8D66C8F21255730003960BD /* render_cell_factory.h in Headers */,
				B8D66C7521255730003960BD /* render_object.h in Headers */,
				B8D66BC12125572F003960BD /* vnode_render_manager.h in Headers */,
				775BEE711C1BD977008D1629 /* WXModuleProtocol.h in Headers */,
				B8F2C70E2133A83C00635B37 /* rax_parser.h in Headers */,
				7469869F1C4E2C000054A57E /* NSArray+Weex.h in Headers */,
				B8D66BDD2125572F003960BD /* scanner.h in Headers */,
				B8D66C4121255730003960BD /* render_action_add_event.h in Headers */,
				74CC7A201C2BF9DC00829368 /* WXListComponent.h in Headers */,
				17036A5320FDE7490029AE3D /* WXApmProtocol.h in Headers */,
				7423EB511F4ADE30001662D1 /* WXComponent+DataBinding.h in Headers */,
				74FD6E041C7C0E9600DBEB6D /* WXScrollerProtocol.h in Headers */,
				74CFDD3D1F459400007A1A66 /* WXRecycleListDataManager.h in Headers */,
				B8D66BE52125572F003960BD /* object.h in Headers */,
				77D161201C02DDB40010B15B /* WXSDKEngine.h in Headers */,
				B8A72C9C213F8BAE0024E7BE /* class_string.h in Headers */,
				745ED2DA1C5F2C7E002DB5A8 /* WXView.h in Headers */,
				B8F3323C2141A4C600701BA0 /* string_util.h in Headers */,
				17B122252090AAB000387E33 /* WXSDKError.h in Headers */,
				2AE5B7521CAB7DBD0082FDDB /* WXAComponent.h in Headers */,
				B8D66CC521255730003960BD /* thread_local.h in Headers */,
				B8D66C4521255730003960BD /* render_action_createbody.h in Headers */,
				77D1614F1C02E3880010B15B /* WXUtility.h in Headers */,
				743933B41C7ED9AA00773BB7 /* WXSimulatorShortcutManager.h in Headers */,
				B8D66C0B21255730003960BD /* platform_bridge.h in Headers */,
				74862F811E03A24500B7A041 /* WXComponentMethod.h in Headers */,
				74915F471C8EB02B00BEBCC0 /* WXAssert.h in Headers */,
				2A8E658A1C7C7AA20025C7B7 /* WXVideoComponent.h in Headers */,
				59A5961C1CB630F10012CD52 /* WXComponent+Navigation.h in Headers */,
				B8D66C3D21255730003960BD /* render_action_createfinish.h in Headers */,
				775BEE6E1C1BD8F4008D1629 /* WXImgLoaderProtocol.h in Headers */,
				98399A8E21916A9800D83CCE /* exec_state_binary.h in Headers */,
				B8D66C1321255730003960BD /* core_side_in_script.h in Headers */,
				7410811F1CED585A001BC6E5 /* WXComponentManager.h in Headers */,
				B8D66C8521255730003960BD /* render_appbar_factory.h in Headers */,
				74CFDD411F45941E007A1A66 /* WXRecycleListTemplateManager.h in Headers */,
				B8F2C7002133A83C00635B37 /* ast_builder.h in Headers */,
				1D3000F11D40B9AC004F3B4F /* WXClipboardModule.h in Headers */,
				59A583081CF5B2FD0081FD3E /* WXNavigationDefaultImpl.h in Headers */,
				B8D66CD721255730003960BD /* CoreConstants.h in Headers */,
				17B122222090AA9300387E33 /* WXSDKInstance_performance.h in Headers */,
				775BEE4E1C16F993008D1629 /* WXDefine.h in Headers */,
<<<<<<< HEAD
				E6F9D95421A80E780082072E /* WXListComponent_internal.h in Headers */,
=======
				B8D66BE12125572F003960BD /* handle.h in Headers */,
				B8D66BCD2125572F003960BD /* statement.h in Headers */,
>>>>>>> 12e605fd
				77D161241C02DDD10010B15B /* WXSDKInstance.h in Headers */,
				DC6836E61EBB12B200AD2D84 /* WXConfigCenterProtocol.h in Headers */,
				DC7764941F3C2CA300B5727E /* WXRecyclerDragController.h in Headers */,
				98399A9221916A9800D83CCE /* class_window.h in Headers */,
				74A4BAA61CB4F98300195969 /* WXStreamModule.h in Headers */,
				B8D66CB321255730003960BD /* make_copyable.h in Headers */,
				740451EA1E14BB26004157CB /* WXServiceFactory.h in Headers */,
				744BEA591D0520F300452B5D /* WXComponent+Layout.h in Headers */,
				B8D66C3121255730003960BD /* render_action_appendtree_createfinish.h in Headers */,
				B8F2C6EE2133A83C00635B37 /* class.h in Headers */,
				B8D66C7F21255730003960BD /* render_scroller_factory.h in Headers */,
				74A4BA5B1CABBBD000195969 /* WXDebugTool.h in Headers */,
				2A837AB41CD9DE9200AEDF03 /* WXLoadingIndicator.h in Headers */,
				747A787C1D1BAAC900DED9D0 /* WXComponent+ViewManagement.h in Headers */,
				2AE5B7561CABA04E0082FDDB /* WXEventModuleProtocol.h in Headers */,
				B8D66C6B21255730003960BD /* render_scroller.h in Headers */,
				B8D66C6921255730003960BD /* render_mask.h in Headers */,
				C4C30DE91E1B833D00786B6C /* WXComponent+PseudoClassManagement.h in Headers */,
				591DD3321D23AD5800BE8709 /* WXErrorView.h in Headers */,
				B8D66C8D21255730003960BD /* render_creator.h in Headers */,
				17C74F0B2072145100AB4CAB /* WXAnalyzerCenter+Transfer.h in Headers */,
				D362F94F1C83EDA20003F546 /* WXWebViewModule.h in Headers */,
				C4F012861E150307003378D0 /* WXWebSocketLoader.h in Headers */,
				C4E97D331F1EF46D00ABC314 /* WXTracingManager.h in Headers */,
				77D161381C02DE940010B15B /* WXBridgeManager.h in Headers */,
				B8F2C70A2133A83C00635B37 /* rax_parser_statistics.h in Headers */,
				C4D872251E5DDF7500E39BC1 /* WXBoxShadow.h in Headers */,
				042013AD1E66CD6A001FC79C /* WXValidateProtocol.h in Headers */,
				B8D66CE921255730003960BD /* message_pump_darwin.h in Headers */,
				B8D66BF12125572F003960BD /* ast_visitor.h in Headers */,
				B8D66C2F21255730003960BD /* render_action_render_success.h in Headers */,
				B8D66BD72125572F003960BD /* ast.h in Headers */,
				B8F2C6EC2133A83C00635B37 /* rax_jsx_ast.h in Headers */,
				C4D872221E5DDEDA00E39BC1 /* WXInnerLayer.h in Headers */,
				2A919DA61E321F1F006EB6B5 /* WXBridgeMethod.h in Headers */,
				B8D66BB12125572F003960BD /* parser.h in Headers */,
				B8A72C9A213F8BAE0024E7BE /* class_json.h in Headers */,
				B8D66C5121255730003960BD /* render_action_remove_event.h in Headers */,
				37B51EE41E97804D0040A743 /* WXCycleSliderComponent.h in Headers */,
				77D161281C02DE1A0010B15B /* WXSDKManager.h in Headers */,
				59CE27E81CC387DB000BE37A /* WXEmbedComponent.h in Headers */,
				B8D66CC921255730003960BD /* thread_impl.h in Headers */,
				B8D66BC72125572F003960BD /* ast_factory.h in Headers */,
				B8D66C0F21255730003960BD /* core_side_in_platform.h in Headers */,
				B8D66C9121255730003960BD /* render_factory_interface.h in Headers */,
				DCE2CF9B1F46D4220021BDC4 /* WXVoiceOverModule.h in Headers */,
				74BB5FB91DFEE81A004FC3DF /* WXMetaModule.h in Headers */,
				98399A9621916A9800D83CCE /* class_function.h in Headers */,
				DCA0EF641D6EED6F00CB18B9 /* WXGlobalEventModule.h in Headers */,
				2A837AB21CD9DE9200AEDF03 /* WXLoadingComponent.h in Headers */,
				B8D66BBD2125572F003960BD /* vnode_exec_env.h in Headers */,
				DCA446271EFA5DAF00D0CFA8 /* WeexSDK.h in Headers */,
				841CD1051F974DFA0081196D /* WXExceptionUtils.h in Headers */,
				745B2D6A1E5A8E1E0092D38A /* WXRecyclerComponent.h in Headers */,
				C42E8F9B1F39DF07001EBE9D /* WXTracingProtocol.h in Headers */,
				B8D66C6D21255730003960BD /* render_text.h in Headers */,
				7423899F1C32733800D748CA /* WXType.h in Headers */,
				59A582FC1CF5B17B0081FD3E /* WXBridgeContext.h in Headers */,
				77D161621C02ED790010B15B /* WXLog.h in Headers */,
				B8F2C6E42133A83C00635B37 /* rax_source_locator.h in Headers */,
				77D1614B1C02E3790010B15B /* WXConvert.h in Headers */,
				1746EA7320E9D253007E55BD /* WXComponent_performance.h in Headers */,
				59A596221CB6311F0012CD52 /* WXNavigatorModule.h in Headers */,
				B8F2C7082133A83C00635B37 /* rax_parser_context.h in Headers */,
				33CE190E2153443000CF9670 /* WXJSFrameworkLoadDefaultImpl.h in Headers */,
				C47B78CE1F2998EE001D3B0C /* WXExtendCallNativeManager.h in Headers */,
				B8D66CA321255730003960BD /* wson.h in Headers */,
				749DC27B1D40827B009E1C91 /* WXMonitor.h in Headers */,
				B8D66CB521255730003960BD /* ViewUtils.h in Headers */,
				77E659DA1C07F594008B8775 /* WXDomModule.h in Headers */,
				74EF31AD1DE58BE200667A07 /* WXURLRewriteDefaultImpl.h in Headers */,
				B87B9E7D21539B3300B6DC61 /* WXVersion.h in Headers */,
				746B923B1F46BE36009AE86B /* WXCellSlotComponent.h in Headers */,
				4505D11B219B1F720083A1A2 /* class_math.h in Headers */,
				744D61101E49979000B624B3 /* WXFooterComponent.h in Headers */,
				744D61141E4AF23E00B624B3 /* WXDiffUtil.h in Headers */,
				B8F2C7022133A83C00635B37 /* rax_parser_scope.h in Headers */,
				4547FD022152048700E79971 /* class_object.h in Headers */,
				74862F791E02B88D00B7A041 /* JSValue+Weex.h in Headers */,
				B8F2C6FA2133A83C00635B37 /* class_factory.h in Headers */,
				2A1F57B71C75C6A600B58017 /* WXTextInputComponent.h in Headers */,
				B8D66C2D21255730003960BD /* render_manager.h in Headers */,
				74CFDD451F459443007A1A66 /* WXRecycleListUpdateManager.h in Headers */,
				74A4BA9A1CB3BAA100195969 /* WXThreadSafeMutableDictionary.h in Headers */,
				74A4BA9E1CB3C0A100195969 /* WXHandlerFactory.h in Headers */,
				741DFE021DDD7D18009B020F /* WXRoundedRect.h in Headers */,
				17C74F0F2072147B00AB4CAB /* WXAnalyzerProtocol.h in Headers */,
				7423899B1C3174EB00D748CA /* WXWeakObjectWrapper.h in Headers */,
				74BF19F81F5139BB00AEE3D7 /* WXJSASTParser.h in Headers */,
				59A596191CB630E50012CD52 /* WXNavigationProtocol.h in Headers */,
				B8D66CBF21255730003960BD /* LogDefines.h in Headers */,
				59A5962F1CB632050012CD52 /* WXBaseViewController.h in Headers */,
				33CE19132153444900CF9670 /* WXJSFrameworkLoadProtocol.h in Headers */,
				B8F2C7142133A8BC00635B37 /* vm_monitor.h in Headers */,
				B8D66C012125572F003960BD /* constants_value.h in Headers */,
				74AD99841D5B0E59008F0336 /* WXPolyfillSet.h in Headers */,
				74A4BA961CB365D100195969 /* WXAppConfiguration.h in Headers */,
				B8D66C8721255730003960BD /* simple_render_factory.h in Headers */,
				7461F8921CFB373100F62D44 /* WXLayer.h in Headers */,
				B8D66C052125572F003960BD /* css_value_getter.h in Headers */,
				594C28931CF9E61A009793A4 /* WXAnimationModule.h in Headers */,
				B8D66BE32125572F003960BD /* exec_state.h in Headers */,
				B8D66CCD21255730003960BD /* thread.h in Headers */,
				B8D66C6121255730003960BD /* render_cell.h in Headers */,
				B8D66C3B21255730003960BD /* render_action_update_style.h in Headers */,
				B8D66C7721255730003960BD /* render_appbar.h in Headers */,
				B8D66C5B21255730003960BD /* render_action_add_element.h in Headers */,
				745B2D701E5A8E1E0092D38A /* WXSectionDataController.h in Headers */,
				745B2D6E1E5A8E1E0092D38A /* WXRecyclerUpdateController.h in Headers */,
				D3FC0DF71C508B2A002B9E31 /* WXTimerModule.h in Headers */,
				D312CE3B1C730DEB00046D68 /* WXWebComponent.h in Headers */,
				B8D66CE521255730003960BD /* message_pump.h in Headers */,
				B8D66CCF21255730003960BD /* waitable_event.h in Headers */,
				741081261CEDB4EC001BC6E5 /* WXComponent_internal.h in Headers */,
				77E65A191C155F25008B8775 /* WXScrollerComponent.h in Headers */,
				C4E375381E5FCBD3009B2D9C /* WXComponent+BoxShadow.h in Headers */,
				B8394F3721468AF100CA1EFF /* render_action_trigger_vsync.h in Headers */,
				B8D66C8921255730003960BD /* render_object_interface.h in Headers */,
				74BA4AB31F70F4B600AC29BF /* WXRecycleListLayout.h in Headers */,
				B8D66C3521255730003960BD /* render_action_move_element.h in Headers */,
				B8D66CB921255730003960BD /* time_point.h in Headers */,
				742AD7311DF98C45007DC46C /* WXResourceRequestHandlerDefaultImpl.h in Headers */,
				C4F0127D1E1502A6003378D0 /* WXWebSocketHandler.h in Headers */,
				B8D66C9D21255730003960BD /* json11.hpp in Headers */,
				DC03ADBA1D508719003F76E7 /* WXTextAreaComponent.h in Headers */,
				B8D66C5721255730003960BD /* render_action_layout.h in Headers */,
				2AC750241C7565690041D390 /* WXIndicatorComponent.h in Headers */,
				B8F2C6E82133A83C00635B37 /* class_array.h in Headers */,
				DCAB35FE1D658EB700C0EA70 /* WXRuleManager.h in Headers */,
				748B25181C44A6F9005D491E /* WXSDKInstance_private.h in Headers */,
				74862F7D1E03A0F300B7A041 /* WXModuleMethod.h in Headers */,
				742AD7331DF98C45007DC46C /* WXResourceResponse.h in Headers */,
				77E65A0D1C155E99008B8775 /* WXDivComponent.h in Headers */,
				B8D66CD321255730003960BD /* thread_impl_posix.h in Headers */,
				B8D66BED2125572F003960BD /* vm.h in Headers */,
				C41E1A971DC1FD15009C7F90 /* WXDatePickerManager.h in Headers */,
				B8D66CB721255730003960BD /* common.h in Headers */,
				333D9A271F41507A007CED39 /* WXTransition.h in Headers */,
				7461F8901CFB373100F62D44 /* WXDisplayQueue.h in Headers */,
				B8D66C2921255730003960BD /* render_page.h in Headers */,
				DCC77C141D770AE300CE7288 /* WXSliderNeighborComponent.h in Headers */,
				747DF6821E31AEE4005C53A8 /* WXLength.h in Headers */,
				77E659F11C0C3612008B8775 /* WXModuleFactory.h in Headers */,
				B8D66CE721255730003960BD /* message_pump_posix.h in Headers */,
				77D161431C02DEE40010B15B /* WXBridgeProtocol.h in Headers */,
				B8D66C1721255730003960BD /* script_bridge.h in Headers */,
				59A582D41CF481110081FD3E /* WXAppMonitorProtocol.h in Headers */,
				2A837AB61CD9DE9200AEDF03 /* WXRefreshComponent.h in Headers */,
				B8F2C6E62133A83C00635B37 /* common_error.h in Headers */,
				B8D66BFD2125572F003960BD /* render_performance.h in Headers */,
				C43C03E81EC8ACA40044C7FF /* WXPrerenderManager.h in Headers */,
				453267142140E38900DAA620 /* vcomponent.h in Headers */,
				17C74F0C2072145100AB4CAB /* WXAnalyzerCenter.h in Headers */,
				98399A9321916A9800D83CCE /* class_console.h in Headers */,
				B8D66CD121255730003960BD /* thread_impl_darwin.h in Headers */,
				B8D66CBD21255730003960BD /* closure.h in Headers */,
				C4B834281DE69B09007AD27E /* WXPickerModule.h in Headers */,
				59A596311CB632050012CD52 /* WXRootViewController.h in Headers */,
				DCF087611DCAE161005CD6EB /* WXInvocationConfig.h in Headers */,
				B8D66C7D21255730003960BD /* render_text_factory.h in Headers */,
				B8D66CDD21255730003960BD /* message_loop.h in Headers */,
				742AD7301DF98C45007DC46C /* WXResourceRequestHandler.h in Headers */,
				77E65A151C155EB5008B8775 /* WXTextComponent.h in Headers */,
				98399A9421916A9800D83CCE /* class_regex.h in Headers */,
				B8D66C9921255730003960BD /* weex_core_manager.h in Headers */,
				C4B3D6D41E6954300013F38D /* WXEditComponent.h in Headers */,
				74CC7A1C1C2BC5F800829368 /* WXCellComponent.h in Headers */,
				74896F301D1AC79400D1D593 /* NSObject+WXSwizzle.h in Headers */,
				B8D66C5921255730003960BD /* render_action_remove_element.h in Headers */,
				DCF343671E49CAEE00A2FB34 /* WXJSExceptionInfo.h in Headers */,
				C4F012821E1502E9003378D0 /* WXWebSocketModule.h in Headers */,
				74EF31AA1DE58AE600667A07 /* WXURLRewriteProtocol.h in Headers */,
				B8D66BE72125572F003960BD /* table.h in Headers */,
				59A596241CB6311F0012CD52 /* WXStorageModule.h in Headers */,
				74A4BA851CAD453400195969 /* WXNetworkProtocol.h in Headers */,
				7461F8A81CFC33A800F62D44 /* WXThreadSafeMutableArray.h in Headers */,
				D33451081D3E19480083598A /* WXCanvasComponent.h in Headers */,
				17036A4E20FDE72F0029AE3D /* WXApmForInstance.h in Headers */,
				74B8BEFE1DC47B72004A6027 /* WXRootView.h in Headers */,
				77E65A111C155EA8008B8775 /* WXImageComponent.h in Headers */,
				745B2D6C1E5A8E1E0092D38A /* WXRecyclerDataController.h in Headers */,
				B8D66C8121255730003960BD /* render_type.h in Headers */,
				B8D66CA121255730003960BD /* WeexApiHeader.h in Headers */,
				B8D66CA921255730003960BD /* wson_util.h in Headers */,
				B8D66C8B21255730003960BD /* render_list_factory.h in Headers */,
				745B2D681E5A8E1E0092D38A /* WXMultiColumnLayout.h in Headers */,
				B89543F720EB18B5006EAD63 /* WXCoreBridge.h in Headers */,
				B8D66BD52125572F003960BD /* string_table.h in Headers */,
				2A60CE9C1C91733E00857B9F /* WXSwitchComponent.h in Headers */,
				DCDFED011E68238F00C228D7 /* WXJSExceptionProtocol.h in Headers */,
				B8D66C0921255730003960BD /* core_environment.h in Headers */,
				2A4445BF1CA8FD56009E7C6D /* WXTextComponentProtocol.h in Headers */,
				746319021C60AFC100EFEBD4 /* WXThreadSafeCounter.h in Headers */,
				744D610C1E49978200B624B3 /* WXHeaderComponent.h in Headers */,
				B8D66C1521255730003960BD /* wx_type_define.h in Headers */,
				B8D66BEB2125572F003960BD /* token.h in Headers */,
				B8D66BEF2125572F003960BD /* op_code.h in Headers */,
				B8D66C7921255730003960BD /* render_list.h in Headers */,
				B8D66C3321255730003960BD /* render_action_update_attr.h in Headers */,
				77D1613C1C02DEA60010B15B /* WXJSCoreBridge.h in Headers */,
				74D205201E091B8000128F44 /* WXCallJSMethod.h in Headers */,
				B8D66BAB2125572F003960BD /* code_generator.h in Headers */,
				B8D66BB52125572F003960BD /* vnode.h in Headers */,
				741DFE061DDD9B30009B020F /* UIBezierPath+Weex.h in Headers */,
				BA5F00F11FC5AFFE00F76B5C /* WXLocaleModule.h in Headers */,
				742AD72E1DF98C45007DC46C /* WXResourceRequest.h in Headers */,
				B8D66C9321255730003960BD /* dom_wson.h in Headers */,
				B8D66CAF21255730003960BD /* wson_parser.h in Headers */,
				D317338C1C57257000BB7539 /* WXTransform.h in Headers */,
				B8D66BC32125572F003960BD /* vnode_render_context.h in Headers */,
				77D161301C02DE4E0010B15B /* WXComponent.h in Headers */,
				B8D66CB121255730003960BD /* TimeUtils.h in Headers */,
				B8D66C1921255730003960BD /* measure_func_adapter.h in Headers */,
				2AFEB17B1C747139000507FA /* WXInstanceWrap.h in Headers */,
				744BEA551D05178F00452B5D /* WXComponent+Display.h in Headers */,
				DCE7F1EF20AD358A00D471E7 /* WXPageEventNotifyEvent.h in Headers */,
				B8D66C7B21255730003960BD /* render_mask_factory.h in Headers */,
				741081231CED6756001BC6E5 /* WXComponentFactory.h in Headers */,
				4547FD0D215392FA00E79971 /* js_common_function.h in Headers */,
				59D3CA4A1CFC3CE1008835DC /* NSTimer+Weex.h in Headers */,
				C4424E5B1F24DA3D009F52E2 /* WXExtendCallNativeProtocol.h in Headers */,
				B8F2C6FE2133A83C00635B37 /* rax_parser_builder.h in Headers */,
				74CFDD391F45939C007A1A66 /* WXRecycleListComponent.h in Headers */,
				B8D66CC121255730003960BD /* time_unit.h in Headers */,
				ED053500207F4DEB007B4568 /* JSContext+Weex.h in Headers */,
				B8D66BCF2125572F003960BD /* tokenizer.h in Headers */,
				D334510C1D3E19B80083598A /* WXCanvasModule.h in Headers */,
				742AD73A1DF98C8B007DC46C /* WXResourceLoader.h in Headers */,
				746319291C71B92600EFEBD4 /* WXModalUIModule.h in Headers */,
				98399A9521916A9800D83CCE /* exec_state_section.h in Headers */,
				B8D66BFF2125572F003960BD /* constants_name.h in Headers */,
			);
			runOnlyForDeploymentPostprocessing = 0;
		};
		DCA445221EFA555400D0CFA8 /* Headers */ = {
			isa = PBXHeadersBuildPhase;
			buildActionMask = 2147483647;
			files = (
				7715EB6321A69DD9001F1108 /* WXRichText.h in Headers */,
				4532670C213FCF2300DAA620 /* WXDisplayLinkManager.h in Headers */,
				B8D66C1C21255730003960BD /* style.h in Headers */,
				B8D66C2421255730003960BD /* layout.h in Headers */,
				B8D66C2621255730003960BD /* flex_enum.h in Headers */,
				B85ED3032126715100EBEC11 /* WXRecyclerComponent.h in Headers */,
				DCA445D21EFA594600D0CFA8 /* WXComponent+Display.h in Headers */,
				DCA445A81EFA572B00D0CFA8 /* WXResourceResponse.h in Headers */,
				DCA445BC1EFA57B000D0CFA8 /* WXConvert.h in Headers */,
				B8D66C8021255730003960BD /* render_scroller_factory.h in Headers */,
				DCA445C11EFA57D000D0CFA8 /* WXBridgeManager.h in Headers */,
				B8D66C3621255730003960BD /* render_action_move_element.h in Headers */,
				DCA445A31EFA570800D0CFA8 /* WXSDKManager.h in Headers */,
				DCA445BE1EFA57BB00D0CFA8 /* WXComponentManager.h in Headers */,
				B8D66CD221255730003960BD /* thread_impl_darwin.h in Headers */,
				DCA4459E1EFA56E500D0CFA8 /* WXUtility.h in Headers */,
				DCA445B91EFA579D00D0CFA8 /* WXErrorView.h in Headers */,
				B8D66BE42125572F003960BD /* exec_state.h in Headers */,
				B8D66C022125572F003960BD /* constants_value.h in Headers */,
				B8F2C7032133A83C00635B37 /* rax_parser_scope.h in Headers */,
				B8F2C7012133A83C00635B37 /* ast_builder.h in Headers */,
				170B4665208733BF00562666 /* WXAnalyzerCenter+Transfer.h in Headers */,
				B8F2C6FB2133A83C00635B37 /* class_factory.h in Headers */,
				B8D66BC22125572F003960BD /* vnode_render_manager.h in Headers */,
				DCA445A01EFA56F400D0CFA8 /* WXType.h in Headers */,
				DCA445B21EFA576D00D0CFA8 /* WXListComponent.h in Headers */,
				DCA445AD1EFA575100D0CFA8 /* WXNavigationProtocol.h in Headers */,
				B8A72C9B213F8BAE0024E7BE /* class_json.h in Headers */,
				DCA445B01EFA576200D0CFA8 /* WXModalUIModule.h in Headers */,
				DCA445A61EFA571E00D0CFA8 /* WXSDKEngine.h in Headers */,
				B8F2C6FF2133A83C00635B37 /* rax_parser_builder.h in Headers */,
				B8D66CD421255730003960BD /* thread_impl_posix.h in Headers */,
				B8F2C7092133A83C00635B37 /* rax_parser_context.h in Headers */,
				DCA445AA1EFA573900D0CFA8 /* WXResourceRequest.h in Headers */,
				DCA445C61EFA57EE00D0CFA8 /* NSObject+WXSwizzle.h in Headers */,
				74B81AEB1F73C3E900D3A61D /* WXRecycleListLayout.h in Headers */,
				B8D66C8221255730003960BD /* render_type.h in Headers */,
				B8D66C9221255730003960BD /* render_factory_interface.h in Headers */,
				DCA445B41EFA577F00D0CFA8 /* WXJSExceptionProtocol.h in Headers */,
				B8D66CA221255730003960BD /* WeexApiHeader.h in Headers */,
				74B81AEF1F73C3E900D3A61D /* WXComponent+DataBinding.h in Headers */,
				DCA445B51EFA578400D0CFA8 /* WXJSExceptionInfo.h in Headers */,
				B8D66C9E21255730003960BD /* json11.hpp in Headers */,
				DCA445B61EFA578B00D0CFA8 /* WXIndicatorComponent.h in Headers */,
				B8D66C8E21255730003960BD /* render_creator.h in Headers */,
				B8D66C7A21255730003960BD /* render_list.h in Headers */,
				B8D66C9A21255730003960BD /* weex_core_manager.h in Headers */,
				B8D66BB62125572F003960BD /* vnode.h in Headers */,
				DCA445BF1EFA57C300D0CFA8 /* WXComponent.h in Headers */,
				DCA445A71EFA572300D0CFA8 /* WXRootViewController.h in Headers */,
				1746EA7520E9D25E007E55BD /* WXSDKInstance_performance.h in Headers */,
				B8F2C6E92133A83C00635B37 /* class_array.h in Headers */,
				B8D66BE82125572F003960BD /* table.h in Headers */,
				74B81AE91F73C3E900D3A61D /* WXRecycleListUpdateManager.h in Headers */,
				DCA445C01EFA57C900D0CFA8 /* WXBridgeProtocol.h in Headers */,
				B8D66C2A21255730003960BD /* render_page.h in Headers */,
				B8D66C4621255730003960BD /* render_action_createbody.h in Headers */,
				B8D66C8A21255730003960BD /* render_object_interface.h in Headers */,
				DCA445AC1EFA574A00D0CFA8 /* WXNetworkProtocol.h in Headers */,
				DCA445C31EFA57DC00D0CFA8 /* WXAppMonitorProtocol.h in Headers */,
				B8D66BC42125572F003960BD /* vnode_render_context.h in Headers */,
				DCA445AF1EFA575D00D0CFA8 /* WXModuleProtocol.h in Headers */,
				4547FD102153932A00E79971 /* js_common_function.h in Headers */,
				B8D66BF02125572F003960BD /* op_code.h in Headers */,
				4505D12D219B21760083A1A2 /* class_window.h in Headers */,
				4505D12B219B21470083A1A2 /* class_regex.h in Headers */,
				4505D129219B211D0083A1A2 /* class_console.h in Headers */,
				4505D127219B20E70083A1A2 /* class_function.h in Headers */,
				4505D125219B20B20083A1A2 /* exec_state_section.h in Headers */,
				4505D122219B207D0083A1A2 /* exec_state_binary.h in Headers */,
				4505D120219B20310083A1A2 /* vcomponent.h in Headers */,
				4505D11E219B1FAC0083A1A2 /* class_math.h in Headers */,
				4547FD032152049F00E79971 /* class_object.h in Headers */,
				ED053501207F4DEB007B4568 /* JSContext+Weex.h in Headers */,
				DCA4459F1EFA56EC00D0CFA8 /* WXURLRewriteProtocol.h in Headers */,
				B8D66BAC2125572F003960BD /* code_generator.h in Headers */,
				DCA445A21EFA570100D0CFA8 /* WXScrollerComponent.h in Headers */,
				B8D66C7621255730003960BD /* render_object.h in Headers */,
				DCA445B71EFA579200D0CFA8 /* WXImgLoaderProtocol.h in Headers */,
				1746EA7420E9D253007E55BD /* WXComponent_performance.h in Headers */,
				B8D66CEB21255B2A003960BD /* WXWebSocketLoader.h in Headers */,
				DCA445C21EFA57D700D0CFA8 /* WXBaseViewController.h in Headers */,
				DCA445AB1EFA574100D0CFA8 /* WXPrerenderManager.h in Headers */,
				DCA445BB1EFA57AA00D0CFA8 /* WXDebugTool.h in Headers */,
				B8D66C8621255730003960BD /* render_appbar_factory.h in Headers */,
				B8D66BBE2125572F003960BD /* vnode_exec_env.h in Headers */,
				B8A72C9D213F8BAE0024E7BE /* class_string.h in Headers */,
				B8D66BB22125572F003960BD /* parser.h in Headers */,
				DCA445A91EFA573200D0CFA8 /* WXResourceRequestHandler.h in Headers */,
				DCA445C41EFA57E300D0CFA8 /* WXAppConfiguration.h in Headers */,
				DCA445BA1EFA57A200D0CFA8 /* WXDefine.h in Headers */,
				B8F2C6E72133A83C00635B37 /* common_error.h in Headers */,
				B8D66CB221255730003960BD /* TimeUtils.h in Headers */,
				B8D66CBA21255730003960BD /* time_point.h in Headers */,
				B8F2C70B2133A83C00635B37 /* rax_parser_statistics.h in Headers */,
				B8D66C8821255730003960BD /* simple_render_factory.h in Headers */,
				DCA445A41EFA570E00D0CFA8 /* WXSDKInstance.h in Headers */,
				DCA445C51EFA57E800D0CFA8 /* WXAComponent.h in Headers */,
				B8D66C4A21255730003960BD /* render_action_interface.h in Headers */,
				B8D66C002125572F003960BD /* constants_name.h in Headers */,
				DCA445B11EFA576800D0CFA8 /* WXLog.h in Headers */,
				DCA4459D1EFA56DB00D0CFA8 /* WXValidateProtocol.h in Headers */,
				DCA445B81EFA579800D0CFA8 /* WXEventModuleProtocol.h in Headers */,
				17036A5420FDE7490029AE3D /* WXApmProtocol.h in Headers */,
				DCA445AE1EFA575700D0CFA8 /* WXMonitor.h in Headers */,
				DCA445BD1EFA57B500D0CFA8 /* WXConfigCenterProtocol.h in Headers */,
				DCA445A11EFA56FA00D0CFA8 /* WXScrollerProtocol.h in Headers */,
				DCA445DE1EFA59B800D0CFA8 /* WXSectionDataController.h in Headers */,
				B8D66BD82125572F003960BD /* ast.h in Headers */,
				DCA445F01EFA5A1D00D0CFA8 /* WXComponent_internal.h in Headers */,
				B8D66C3221255730003960BD /* render_action_appendtree_createfinish.h in Headers */,
				170B4664208733AF00562666 /* WXAnalyzerCenter.h in Headers */,
				B8D66C0621255730003960BD /* css_value_getter.h in Headers */,
				B8D66C1621255730003960BD /* wx_type_define.h in Headers */,
				B8D66C9021255730003960BD /* render_cell_factory.h in Headers */,
				B8D66C5221255730003960BD /* render_action_remove_event.h in Headers */,
				74B81AE71F73C3E900D3A61D /* WXRecycleListTemplateManager.h in Headers */,
				DCA445ED1EFA5A1200D0CFA8 /* WXTransform.h in Headers */,
				DCA445CD1EFA592E00D0CFA8 /* WXComponent+Events.h in Headers */,
				B8D66CC021255730003960BD /* LogDefines.h in Headers */,
				DCA445EC1EFA5A0E00D0CFA8 /* WXTextAreaComponent.h in Headers */,
				DCA445D81EFA599400D0CFA8 /* WXRootView.h in Headers */,
				B8D66C7821255730003960BD /* render_appbar.h in Headers */,
				DCA446131EFA5A8C00D0CFA8 /* WXCallJSMethod.h in Headers */,
				BA5F00F31FC6834900F76B5C /* WXLocaleModule.h in Headers */,
				74B81AED1F73C3E900D3A61D /* WXCellSlotComponent.h in Headers */,
				B8D66CCA21255730003960BD /* thread_impl.h in Headers */,
				DCA445E41EFA59DC00D0CFA8 /* WXVideoComponent.h in Headers */,
				DCA4460B1EFA5A7200D0CFA8 /* WXAssert.h in Headers */,
				B8D66C3C21255730003960BD /* render_action_update_style.h in Headers */,
				DCA445F71EFA5A3100D0CFA8 /* WXPickerModule.h in Headers */,
				B8F2C6E52133A83C00635B37 /* rax_source_locator.h in Headers */,
				DCA445E71EFA59E900D0CFA8 /* WXTextComponent.h in Headers */,
				B8D66C1821255730003960BD /* script_bridge.h in Headers */,
				DCA445D01EFA593E00D0CFA8 /* WXDisplayQueue.h in Headers */,
				DCA445E21EFA59D700D0CFA8 /* WXRefreshComponent.h in Headers */,
				B8D66BDE2125572F003960BD /* scanner.h in Headers */,
				DCA445E81EFA59EF00D0CFA8 /* WXCycleSliderComponent.h in Headers */,
				DCA4461F1EFA5AB100D0CFA8 /* WXRuleManager.h in Headers */,
				DCA445E31EFA59DA00D0CFA8 /* WXEmbedComponent.h in Headers */,
				DCA445DF1EFA59BC00D0CFA8 /* WXLoadingComponent.h in Headers */,
				B8D66C2E21255730003960BD /* render_manager.h in Headers */,
				C42E8FAD1F3C7C3F001EBE9D /* WXExtendCallNativeManager.h in Headers */,
				DCA445CB1EFA590600D0CFA8 /* WXComponent+Layout.h in Headers */,
				DCA4460F1EFA5A8100D0CFA8 /* WXDiffUtil.h in Headers */,
				B8D66BEC2125572F003960BD /* token.h in Headers */,
				DCE7F1F020AD358A00D471E7 /* WXPageEventNotifyEvent.h in Headers */,
				DCA445F91EFA5A3700D0CFA8 /* WXClipboardModule.h in Headers */,
				DCA445FD1EFA5A4000D0CFA8 /* WXAnimationModule.h in Headers */,
				DCA446101EFA5A8500D0CFA8 /* WXBridgeMethod.h in Headers */,
				B8D66C7E21255730003960BD /* render_text_factory.h in Headers */,
				DCA446171EFA5A9900D0CFA8 /* WXPolyfillSet.h in Headers */,
				DCA446291EFA688B00D0CFA8 /* WeexSDK.h in Headers */,
				B8D66C6A21255730003960BD /* render_mask.h in Headers */,
				17B122272090ABAC00387E33 /* WXSDKError.h in Headers */,
				B8D66C1421255730003960BD /* core_side_in_script.h in Headers */,
				B89543F820EB18B5006EAD63 /* WXCoreBridge.h in Headers */,
				17F2D6E72087227300084378 /* WXAnalyzerProtocol.h in Headers */,
				B8D66BEE2125572F003960BD /* vm.h in Headers */,
				B8D66CC621255730003960BD /* thread_local.h in Headers */,
				B8D66C6221255730003960BD /* render_cell.h in Headers */,
				DC7764961F3C685600B5727E /* WXRecyclerDragController.h in Headers */,
				DCA446161EFA5A9600D0CFA8 /* WXJSCoreBridge.h in Headers */,
				DCA445F51EFA5A2A00D0CFA8 /* WXURLRewriteDefaultImpl.h in Headers */,
				DCA445CF1EFA593A00D0CFA8 /* WXInnerLayer.h in Headers */,
				B8D66C6E21255730003960BD /* render_text.h in Headers */,
				DCA446041EFA5A5500D0CFA8 /* WXMetaModule.h in Headers */,
				B8D66BCE2125572F003960BD /* statement.h in Headers */,
				B8D66C5A21255730003960BD /* render_action_remove_element.h in Headers */,
				DCA445FC1EFA5A3E00D0CFA8 /* WXStreamModule.h in Headers */,
				B8D66C5C21255730003960BD /* render_action_add_element.h in Headers */,
				B8F3323D2141A4C600701BA0 /* string_util.h in Headers */,
				DCA446091EFA5A6D00D0CFA8 /* WXThreadSafeCounter.h in Headers */,
				B8D66C3421255730003960BD /* render_action_update_attr.h in Headers */,
				DCA445F11EFA5A2000D0CFA8 /* WXCanvasComponent.h in Headers */,
				B8D66CB021255730003960BD /* wson_parser.h in Headers */,
				DCA445D51EFA598200D0CFA8 /* WXComponent+PseudoClassManagement.h in Headers */,
				B8D66BC82125572F003960BD /* ast_factory.h in Headers */,
				DCA4460E1EFA5A7E00D0CFA8 /* WXLength.h in Headers */,
				DCA445FA1EFA5A3A00D0CFA8 /* WXNavigatorModule.h in Headers */,
				841CD1061F974DFA0081196D /* WXExceptionUtils.h in Headers */,
				DCA446081EFA5A6A00D0CFA8 /* NSArray+Weex.h in Headers */,
				B8D66CAA21255730003960BD /* wson_util.h in Headers */,
				B8D66CE621255730003960BD /* message_pump.h in Headers */,
				74B81AE51F73C3E900D3A61D /* WXRecycleListDataManager.h in Headers */,
				B8D66C3E21255730003960BD /* render_action_createfinish.h in Headers */,
				DCA445F21EFA5A2300D0CFA8 /* WXHeaderComponent.h in Headers */,
				B8D66CC221255730003960BD /* time_unit.h in Headers */,
				DCA445DD1EFA59B300D0CFA8 /* WXRecyclerUpdateController.h in Headers */,
				B8D66CD021255730003960BD /* waitable_event.h in Headers */,
				DCA4461E1EFA5AAF00D0CFA8 /* WXComponentFactory.h in Headers */,
				B8D66CB621255730003960BD /* ViewUtils.h in Headers */,
				33CE190F2153443000CF9670 /* WXJSFrameworkLoadDefaultImpl.h in Headers */,
				DCA445F41EFA5A2800D0CFA8 /* WXNavigationDefaultImpl.h in Headers */,
				B87B9E7E21539B3300B6DC61 /* WXVersion.h in Headers */,
				B8D66C9421255730003960BD /* dom_wson.h in Headers */,
				DCA445E51EFA59E100D0CFA8 /* WXDivComponent.h in Headers */,
				DCA446211EFA5ABA00D0CFA8 /* WXSDKInstance_private.h in Headers */,
				B8D66BD62125572F003960BD /* string_table.h in Headers */,
				DCA4461D1EFA5AAA00D0CFA8 /* WXHandlerFactory.h in Headers */,
				DCA445EE1EFA5A1500D0CFA8 /* WXWebComponent.h in Headers */,
				DCA4460D1EFA5A7900D0CFA8 /* WXThreadSafeMutableArray.h in Headers */,
				B8D66C3021255730003960BD /* render_action_render_success.h in Headers */,
				B8D66BD02125572F003960BD /* tokenizer.h in Headers */,
				B8D66C6C21255730003960BD /* render_scroller.h in Headers */,
				B8D66CBE21255730003960BD /* closure.h in Headers */,
				74B81AE31F73C3E300D3A61D /* WXRecycleListComponent.h in Headers */,
				B8D66CE821255730003960BD /* message_pump_posix.h in Headers */,
				DCA445DA1EFA59A600D0CFA8 /* WXMultiColumnLayout.h in Headers */,
				DCA445E01EFA59CD00D0CFA8 /* WXLoadingIndicator.h in Headers */,
				B8F2C6ED2133A83C00635B37 /* rax_jsx_ast.h in Headers */,
				17036A4F20FDE72F0029AE3D /* WXApmForInstance.h in Headers */,
				DCA445E61EFA59E500D0CFA8 /* WXImageComponent.h in Headers */,
				DCA4461B1EFA5AA200D0CFA8 /* WXDatePickerManager.h in Headers */,
				DCA445D71EFA598D00D0CFA8 /* WXComponent+ViewManagement.h in Headers */,
				DCA445D31EFA594A00D0CFA8 /* WXRoundedRect.h in Headers */,
				B8D66CEA21255730003960BD /* message_pump_darwin.h in Headers */,
				B8D66BFE2125572F003960BD /* render_performance.h in Headers */,
				DCA445EA1EFA5A0300D0CFA8 /* WXCellComponent.h in Headers */,
				DCA446201EFA5AB800D0CFA8 /* WXComponent+Navigation.h in Headers */,
				DCA445F81EFA5A3500D0CFA8 /* WXGlobalEventModule.h in Headers */,
				DCA446221EFA5AC400D0CFA8 /* WXResourceRequestHandlerDefaultImpl.h in Headers */,
				DCA446071EFA5A6500D0CFA8 /* WXWeakObjectWrapper.h in Headers */,
				DCA446111EFA5A8800D0CFA8 /* WXModuleMethod.h in Headers */,
				DCA446011EFA5A4B00D0CFA8 /* WXTimerModule.h in Headers */,
				B8D66C1A21255730003960BD /* measure_func_adapter.h in Headers */,
				DCA446001EFA5A4800D0CFA8 /* WXDomModule.h in Headers */,
				DCA446021EFA5A5000D0CFA8 /* WXWebViewModule.h in Headers */,
				B8D66BF22125572F003960BD /* ast_visitor.h in Headers */,
				C42E8FAA1F3C7AA1001EBE9D /* WXTracingProtocol.h in Headers */,
				DCA446181EFA5A9B00D0CFA8 /* JSValue+Weex.h in Headers */,
				DCA446061EFA5A5B00D0CFA8 /* NSTimer+Weex.h in Headers */,
				DCA445D61EFA598600D0CFA8 /* WXView.h in Headers */,
				B8D66C7C21255730003960BD /* render_mask_factory.h in Headers */,
				DCA445FF1EFA5A4600D0CFA8 /* WXInstanceWrap.h in Headers */,
				DCE2CF9C1F46D4310021BDC4 /* WXVoiceOverModule.h in Headers */,
				C42E8FAB1F3C7C09001EBE9D /* WXExtendCallNativeProtocol.h in Headers */,
				17E5ACE3209211C200EE81F1 /* WXTransition.h in Headers */,
				DCA445F31EFA5A2500D0CFA8 /* WXFooterComponent.h in Headers */,
				DCA446151EFA5A9000D0CFA8 /* WXBridgeContext.h in Headers */,
				B8D66BE62125572F003960BD /* object.h in Headers */,
				DCA4461A1EFA5AA000D0CFA8 /* WXInvocationConfig.h in Headers */,
				DCA445DC1EFA59AD00D0CFA8 /* WXRecyclerDataController.h in Headers */,
				DCA446191EFA5A9E00D0CFA8 /* WXServiceFactory.h in Headers */,
				DCA446121EFA5A8A00D0CFA8 /* WXComponentMethod.h in Headers */,
				33CE19142153444900CF9670 /* WXJSFrameworkLoadProtocol.h in Headers */,
				B8D66CD821255730003960BD /* CoreConstants.h in Headers */,
				B8D66C1021255730003960BD /* core_side_in_platform.h in Headers */,
				B8D66CCE21255730003960BD /* thread.h in Headers */,
				DCA445D41EFA594E00D0CFA8 /* UIBezierPath+Weex.h in Headers */,
				DCA446031EFA5A5200D0CFA8 /* WXCanvasModule.h in Headers */,
				B8D66C4221255730003960BD /* render_action_add_event.h in Headers */,
				DCA445EF1EFA5A1800D0CFA8 /* WXSwitchComponent.h in Headers */,
				B8D66CB421255730003960BD /* make_copyable.h in Headers */,
				B8D66C0A21255730003960BD /* core_environment.h in Headers */,
				B8D66CA421255730003960BD /* wson.h in Headers */,
				B8D66CB821255730003960BD /* common.h in Headers */,
				C49642EC1F73E6DF0092CC5A /* WXWebSocketHandler.h in Headers */,
				B8D66BE22125572F003960BD /* handle.h in Headers */,
				DCA445EB1EFA5A0B00D0CFA8 /* WXTextInputComponent.h in Headers */,
				B8D66C5821255730003960BD /* render_action_layout.h in Headers */,
				DCA4460C1EFA5A7600D0CFA8 /* WXThreadSafeMutableDictionary.h in Headers */,
				B8F2C7152133A8BC00635B37 /* vm_monitor.h in Headers */,
				B8394F3821468AF100CA1EFF /* render_action_trigger_vsync.h in Headers */,
				B8F2C6EF2133A83C00635B37 /* class.h in Headers */,
				B8D66CDE21255730003960BD /* message_loop.h in Headers */,
				DCA445CE1EFA593500D0CFA8 /* WXComponent+BoxShadow.h in Headers */,
				B8F2C70F2133A83C00635B37 /* rax_parser.h in Headers */,
				74B81AF11F73C3E900D3A61D /* WXJSASTParser.h in Headers */,
				B8D66C0C21255730003960BD /* platform_bridge.h in Headers */,
				B8D66C8C21255730003960BD /* render_list_factory.h in Headers */,
				DCA4461C1EFA5AA600D0CFA8 /* WXModuleFactory.h in Headers */,
				DCA445D91EFA59A100D0CFA8 /* WXEditComponent.h in Headers */,
				DCA445FB1EFA5A3C00D0CFA8 /* WXStorageModule.h in Headers */,
				DCA446051EFA5A5800D0CFA8 /* WXBoxShadow.h in Headers */,
				DCEA54621F2B7DB4000ECB23 /* WXTracingManager.h in Headers */,
				DCA445D11EFA594200D0CFA8 /* WXLayer.h in Headers */,
				DCA4460A1EFA5A6F00D0CFA8 /* WXSimulatorShortcutManager.h in Headers */,
				DCA445E11EFA59D100D0CFA8 /* WXSliderNeighborComponent.h in Headers */,
				DCA445CC1EFA592800D0CFA8 /* WXResourceLoader.h in Headers */,
			);
			runOnlyForDeploymentPostprocessing = 0;
		};
/* End PBXHeadersBuildPhase section */

/* Begin PBXNativeTarget section */
		2A42AF841C23B33E00818EA6 /* WeexSDK_MTL */ = {
			isa = PBXNativeTarget;
			buildConfigurationList = 2A42AF8B1C23B33E00818EA6 /* Build configuration list for PBXNativeTarget "WeexSDK_MTL" */;
			buildPhases = (
				2A42AF811C23B33E00818EA6 /* Sources */,
				2A42AF821C23B33E00818EA6 /* Frameworks */,
				2A42AF831C23B33E00818EA6 /* Copy Files */,
				2A42AF8E1C23B35900818EA6 /* Run Script */,
			);
			buildRules = (
			);
			dependencies = (
			);
			name = WeexSDK_MTL;
			productName = WeexSDK_MTL;
			productReference = 2A42AF851C23B33E00818EA6 /* libWeexSDK_MTL.a */;
			productType = "com.apple.product-type.library.static";
		};
		74C8963C1D2AC2210043B82A /* WeexSDKTests */ = {
			isa = PBXNativeTarget;
			buildConfigurationList = 74C896451D2AC2210043B82A /* Build configuration list for PBXNativeTarget "WeexSDKTests" */;
			buildPhases = (
				74C896391D2AC2210043B82A /* Sources */,
				74C8963A1D2AC2210043B82A /* Frameworks */,
				74C8963B1D2AC2210043B82A /* Resources */,
			);
			buildRules = (
			);
			dependencies = (
				74C896441D2AC2210043B82A /* PBXTargetDependency */,
			);
			name = WeexSDKTests;
			productName = WeexSDKTests;
			productReference = 74C8963D1D2AC2210043B82A /* WeexSDKTests.xctest */;
			productType = "com.apple.product-type.bundle.unit-test";
		};
		77D160FC1C02DBE70010B15B /* WeexSDK */ = {
			isa = PBXNativeTarget;
			buildConfigurationList = 77D161111C02DBE70010B15B /* Build configuration list for PBXNativeTarget "WeexSDK" */;
			buildPhases = (
				59D3CA601D003832008835DC /* Generate WeexSDK.h */,
				77D160F81C02DBE70010B15B /* Sources */,
				77D160F91C02DBE70010B15B /* Frameworks */,
				77D160FA1C02DBE70010B15B /* Headers */,
				77D160FB1C02DBE70010B15B /* Resources */,
			);
			buildRules = (
			);
			dependencies = (
			);
			name = WeexSDK;
			productName = WeexSDK;
			productReference = 77D160FD1C02DBE70010B15B /* WeexSDK.framework */;
			productType = "com.apple.product-type.framework";
		};
		DCA445241EFA555400D0CFA8 /* WeexSDK-Dynamic */ = {
			isa = PBXNativeTarget;
			buildConfigurationList = DCA4452C1EFA555400D0CFA8 /* Build configuration list for PBXNativeTarget "WeexSDK-Dynamic" */;
			buildPhases = (
				DCA445C81EFA584000D0CFA8 /* Generate WeexSDK.h */,
				DCA445201EFA555400D0CFA8 /* Sources */,
				DCA445211EFA555400D0CFA8 /* Frameworks */,
				DCA445221EFA555400D0CFA8 /* Headers */,
				DCA445231EFA555400D0CFA8 /* Resources */,
			);
			buildRules = (
			);
			dependencies = (
			);
			name = "WeexSDK-Dynamic";
			productName = "WeexSDK-Dynamic";
			productReference = DCA445251EFA555400D0CFA8 /* WeexSDK.framework */;
			productType = "com.apple.product-type.framework";
		};
/* End PBXNativeTarget section */

/* Begin PBXProject section */
		77D160F41C02DBE70010B15B /* Project object */ = {
			isa = PBXProject;
			attributes = {
				LastUpgradeCheck = 1000;
				ORGANIZATIONNAME = taobao;
				TargetAttributes = {
					2A42AF841C23B33E00818EA6 = {
						CreatedOnToolsVersion = 7.1.1;
						DevelopmentTeam = "Xing Zhang";
					};
					74C8963C1D2AC2210043B82A = {
						CreatedOnToolsVersion = 8.0;
						DevelopmentTeamName = "Nanjing Taobao Software Co., Ltd.";
						ProvisioningStyle = Manual;
					};
					77D160FC1C02DBE70010B15B = {
						CreatedOnToolsVersion = 7.1.1;
					};
					DCA445241EFA555400D0CFA8 = {
						CreatedOnToolsVersion = 8.3.3;
						DevelopmentTeam = "Xing Zhang";
						ProvisioningStyle = Automatic;
					};
				};
			};
			buildConfigurationList = 77D160F71C02DBE70010B15B /* Build configuration list for PBXProject "WeexSDK" */;
			compatibilityVersion = "Xcode 3.2";
			developmentRegion = English;
			hasScannedForEncodings = 0;
			knownRegions = (
				en,
			);
			mainGroup = 77D160F31C02DBE70010B15B;
			productRefGroup = 77D160FE1C02DBE70010B15B /* Products */;
			projectDirPath = "";
			projectRoot = "";
			targets = (
				77D160FC1C02DBE70010B15B /* WeexSDK */,
				DCA445241EFA555400D0CFA8 /* WeexSDK-Dynamic */,
				2A42AF841C23B33E00818EA6 /* WeexSDK_MTL */,
				74C8963C1D2AC2210043B82A /* WeexSDKTests */,
			);
		};
/* End PBXProject section */

/* Begin PBXResourcesBuildPhase section */
		74C8963B1D2AC2210043B82A /* Resources */ = {
			isa = PBXResourcesBuildPhase;
			buildActionMask = 2147483647;
			files = (
				74F7BFF51DC782EC004D0871 /* testRootView.js in Resources */,
				DC9F46871D61BA8C00A88239 /* wx_load_error@3x.png in Resources */,
			);
			runOnlyForDeploymentPostprocessing = 0;
		};
		77D160FB1C02DBE70010B15B /* Resources */ = {
			isa = PBXResourcesBuildPhase;
			buildActionMask = 2147483647;
			files = (
				DC15A3DC2010BC93009C8977 /* weex-rax-api.js in Resources */,
				DCF0CD9E1EAF3A6B0062CA8F /* native-bundle-main.js in Resources */,
				DCD8D0F32073392A0002C420 /* weex-polyfill.js in Resources */,
				DC15A3DB2010BC93009C8977 /* weex-main-jsfm.js in Resources */,
				59AC02511D2A7E6E00355112 /* wx_load_error@3x.png in Resources */,
			);
			runOnlyForDeploymentPostprocessing = 0;
		};
		DCA445231EFA555400D0CFA8 /* Resources */ = {
			isa = PBXResourcesBuildPhase;
			buildActionMask = 2147483647;
			files = (
				DCD8D0F52073393B0002C420 /* weex-main-jsfm.js in Resources */,
				DCA445C91EFA58CE00D0CFA8 /* native-bundle-main.js in Resources */,
				DCD8D0F42073392A0002C420 /* weex-polyfill.js in Resources */,
				DCD8D0F62073393B0002C420 /* weex-rax-api.js in Resources */,
				DCA445CA1EFA58CE00D0CFA8 /* wx_load_error@3x.png in Resources */,
			);
			runOnlyForDeploymentPostprocessing = 0;
		};
/* End PBXResourcesBuildPhase section */

/* Begin PBXShellScriptBuildPhase section */
		2A42AF8E1C23B35900818EA6 /* Run Script */ = {
			isa = PBXShellScriptBuildPhase;
			buildActionMask = 2147483647;
			files = (
			);
			inputPaths = (
			);
			name = "Run Script";
			outputPaths = (
			);
			runOnlyForDeploymentPostprocessing = 0;
			shellPath = /bin/sh;
			shellScript = "# Sets the target folders and the final framework product.\n# 如果工程名称和Framework的Target名称不一样的话，要自定义FMKNAME\nFMK_NAME=${PROJECT_NAME}\n# Install dir will be the final output to the framework.\n# The following line create it in the root folder of the current project.\nINSTALL_DIR=${SRCROOT}/Products/${FMK_NAME}.framework\n# Working dir will be deleted after the framework creation.\nWRK_DIR=build\nDEVICE_DIR=${WRK_DIR}/Release-iphoneos/${FMK_NAME}.framework\nSIMULATOR_DIR=${WRK_DIR}/Release-iphonesimulator/${FMK_NAME}.framework\n# -configuration ${CONFIGURATION}\n# Clean and Building both architectures.\necho xcodebuild -configuration \"Release\" -target \"${FMK_NAME}\" -sdk iphoneos \"CODE_SIGN_IDENTITY=${CODE_SIGN_IDENTITY}\" clean build\nxcodebuild -configuration \"Release\" -target \"${FMK_NAME}\" -sdk iphoneos \"CODE_SIGN_IDENTITY=${CODE_SIGN_IDENTITY}\" clean build\nif [ \"$?\" != \"0\" ]; then\nexit 1\nfi\necho xcodebuild -configuration \"Release\" -target \"${FMK_NAME}\" -sdk iphonesimulator \"CODE_SIGN_IDENTITY=${CODE_SIGN_IDENTITY}\" clean build\nxcodebuild -configuration \"Release\" -target \"${FMK_NAME}\" -sdk iphonesimulator \"CODE_SIGN_IDENTITY=${CODE_SIGN_IDENTITY}\" clean build\nif [ \"$?\" != \"0\" ]; then\nexit 1\nfi\n# Cleaning the oldest.\nif [ -d \"${INSTALL_DIR}\" ]\nthen\nrm -rf \"${INSTALL_DIR}\"\nfi\nmkdir -p \"${INSTALL_DIR}\"\ncp -R \"${SIMULATOR_DIR}/\" \"${INSTALL_DIR}/\"\n# 移除签名资源和 Info.plist\nrm \"${INSTALL_DIR}/Info.plist\"\nrm -rf \"${INSTALL_DIR}/_CodeSignature\"\n# Uses the Lipo Tool to merge both binary files (i386 + armv6/armv7) into one Universal final product.\nlipo -create \"${DEVICE_DIR}/${FMK_NAME}\" \"${SIMULATOR_DIR}/${FMK_NAME}\" -output \"${INSTALL_DIR}/${FMK_NAME}\"\nrm -r \"${WRK_DIR}\"\n";
		};
		59D3CA601D003832008835DC /* Generate WeexSDK.h */ = {
			isa = PBXShellScriptBuildPhase;
			buildActionMask = 2147483647;
			files = (
			);
			inputPaths = (
			);
			name = "Generate WeexSDK.h";
			outputPaths = (
			);
			runOnlyForDeploymentPostprocessing = 0;
			shellPath = /bin/sh;
			shellScript = ". \"${PROJECT_DIR}/buildScripts.sh\"\n\ngenerateSDKHeader 'WeexSDK'\ngenerateBuildTime \"${PROJECT_DIR}/WeexSDK/Sources/Utility/WXVersion.m\"\n";
		};
		DCA445C81EFA584000D0CFA8 /* Generate WeexSDK.h */ = {
			isa = PBXShellScriptBuildPhase;
			buildActionMask = 2147483647;
			files = (
			);
			inputPaths = (
			);
			name = "Generate WeexSDK.h";
			outputPaths = (
				"$(PROJECT_DIR)/myfile",
			);
			runOnlyForDeploymentPostprocessing = 0;
			shellPath = /bin/sh;
			shellScript = ". \"${PROJECT_DIR}/buildScripts.sh\"\n\ngenerateSDKHeader 'WeexSDK'\ngenerateBuildTime \"${PROJECT_DIR}/WeexSDK/Sources/Utility/WXVersion.m\"\n";
		};
/* End PBXShellScriptBuildPhase section */

/* Begin PBXSourcesBuildPhase section */
		2A42AF811C23B33E00818EA6 /* Sources */ = {
			isa = PBXSourcesBuildPhase;
			buildActionMask = 2147483647;
			files = (
				2A42AF8A1C23B33E00818EA6 /* WeexSDK_MTL.m in Sources */,
			);
			runOnlyForDeploymentPostprocessing = 0;
		};
		74C896391D2AC2210043B82A /* Sources */ = {
			isa = PBXSourcesBuildPhase;
			buildActionMask = 2147483647;
			files = (
				5996BD701D49EC0600C0FEA6 /* WXInstanceWrapTests.m in Sources */,
				5996BD751D4D8A0E00C0FEA6 /* WXSDKEngineTests.m in Sources */,
				596FDD691D3F9EFF0082CD5B /* TestSupportUtils.m in Sources */,
				DC9F46831D61AC8800A88239 /* WXStreamModuleTests.m in Sources */,
				1C1A2BED1D91172800539AA1 /* WXConvertTests.m in Sources */,
				74EF31C31DE6935600667A07 /* WXURLRewriteTests.m in Sources */,
				740938F31D3D0D9300DBB801 /* WXComponentTests.m in Sources */,
				596FDD661D3F52700082CD5B /* WXAnimationModuleTests.m in Sources */,
				591324A31D49B7F1004E89ED /* WXTimerModuleTests.m in Sources */,
				597334B31D4DE1A600988789 /* WXBridgeMethodTests.m in Sources */,
				74B8BF011DC49AFE004A6027 /* WXRootViewTests.m in Sources */,
				597334B11D4D9E7F00988789 /* WXSDKManagerTests.m in Sources */,
				74C896401D2AC2210043B82A /* WeexSDKTests.m in Sources */,
				9B9E74791FA2DB5800DAAEA9 /* WXTestBridgeMethodDummy.m in Sources */,
				598805AD1D52D8C800EDED2C /* WXStorageTests.m in Sources */,
				C401945E1E344E8300D19C31 /* WXFloatCompareTests.m in Sources */,
			);
			runOnlyForDeploymentPostprocessing = 0;
		};
		77D160F81C02DBE70010B15B /* Sources */ = {
			isa = PBXSourcesBuildPhase;
			buildActionMask = 2147483647;
			files = (
				77D161291C02DE1A0010B15B /* WXSDKManager.m in Sources */,
				7461F8911CFB373100F62D44 /* WXDisplayQueue.m in Sources */,
				74896F311D1AC79400D1D593 /* NSObject+WXSwizzle.m in Sources */,
				746986A01C4E2C010054A57E /* NSArray+Weex.m in Sources */,
				74B8BEFF1DC47B72004A6027 /* WXRootView.m in Sources */,
				742AD7321DF98C45007DC46C /* WXResourceRequestHandlerDefaultImpl.m in Sources */,
				74CFDD421F45941E007A1A66 /* WXRecycleListTemplateManager.m in Sources */,
				747DF6831E31AEE4005C53A8 /* WXLength.m in Sources */,
				17E5ACE2209211BD00EE81F1 /* WXTransition.mm in Sources */,
				77E65A0E1C155E99008B8775 /* WXDivComponent.m in Sources */,
				B8D66BF92125572F003960BD /* exec_state.cc in Sources */,
				B8D66CAB21255730003960BD /* wson_util.cpp in Sources */,
				ED053502207F4DEB007B4568 /* JSContext+Weex.m in Sources */,
				2A60CE9D1C91733E00857B9F /* WXSwitchComponent.mm in Sources */,
				744D61111E49979000B624B3 /* WXFooterComponent.m in Sources */,
				B8D66C0721255730003960BD /* core_environment.cpp in Sources */,
				98399A9021916A9800D83CCE /* class_window.cc in Sources */,
				745B2D6F1E5A8E1E0092D38A /* WXRecyclerUpdateController.m in Sources */,
				745B2D6B1E5A8E1E0092D38A /* WXRecyclerComponent.mm in Sources */,
				B8D66C0D21255730003960BD /* core_side_in_platform.cpp in Sources */,
				B8D66C5D21255730003960BD /* render_action_appendtree_createfinish.cpp in Sources */,
				2A837AB71CD9DE9200AEDF03 /* WXRefreshComponent.mm in Sources */,
				74A4BA9B1CB3BAA100195969 /* WXThreadSafeMutableDictionary.m in Sources */,
				77E65A1A1C155F25008B8775 /* WXScrollerComponent.mm in Sources */,
				747A787D1D1BAAC900DED9D0 /* WXComponent+ViewManagement.mm in Sources */,
				C4E375371E5FCBD3009B2D9C /* WXComponent+BoxShadow.m in Sources */,
				C43C03E91EC8ACA40044C7FF /* WXPrerenderManager.m in Sources */,
				B8D66BD12125572F003960BD /* statement.cc in Sources */,
				B8D66CDF21255730003960BD /* message_loop.cc in Sources */,
				B8F2C6F82133A83C00635B37 /* class.cc in Sources */,
				B8D66CC321255730003960BD /* thread_impl_posix.cc in Sources */,
				B8D66C4B21255730003960BD /* render_action_remove_event.cpp in Sources */,
				B8F2C6F22133A83C00635B37 /* class_factory.cc in Sources */,
				B8D66BD32125572F003960BD /* vm.cc in Sources */,
				98399A9121916A9800D83CCE /* class_function.cc in Sources */,
				2A837AB51CD9DE9200AEDF03 /* WXLoadingIndicator.m in Sources */,
				B8D66BBF2125572F003960BD /* vnode_render_manager.cc in Sources */,
				B8D66C6321255730003960BD /* render_text.cpp in Sources */,
				C4F012831E1502E9003378D0 /* WXWebSocketModule.m in Sources */,
				B8D66CE121255730003960BD /* message_pump_darwin.cc in Sources */,
				DCF087621DCAE161005CD6EB /* WXInvocationConfig.m in Sources */,
				C47B78CF1F2998EE001D3B0C /* WXExtendCallNativeManager.m in Sources */,
				77D161311C02DE4E0010B15B /* WXComponent.mm in Sources */,
				74CFDD461F459443007A1A66 /* WXRecycleListUpdateManager.m in Sources */,
				B8F2C7102133A83C00635B37 /* ast_builder.cc in Sources */,
				B8F2C7042133A83C00635B37 /* class_array.cc in Sources */,
				74862F7A1E02B88D00B7A041 /* JSValue+Weex.m in Sources */,
				B8D66BC52125572F003960BD /* tokenizer.cc in Sources */,
				33CE19102153443000CF9670 /* WXJSFrameworkLoadDefaultImpl.m in Sources */,
				B8D66C7321255730003960BD /* render_list.cpp in Sources */,
				B8D66BC92125572F003960BD /* ast.cc in Sources */,
				740451EB1E14BB26004157CB /* WXServiceFactory.m in Sources */,
				B8D66C6521255730003960BD /* render_mask.cpp in Sources */,
				4547FD0E215392FA00E79971 /* js_common_function.cc in Sources */,
				77E659DB1C07F594008B8775 /* WXDomModule.m in Sources */,
				D3FC0DF81C508B2A002B9E31 /* WXTimerModule.m in Sources */,
				594C28921CF9E61A009793A4 /* WXAnimationModule.m in Sources */,
				B8D66C6F21255730003960BD /* render_object.cpp in Sources */,
				B8D66BB92125572F003960BD /* vnode.cc in Sources */,
				59A5961D1CB630F10012CD52 /* WXComponent+Navigation.m in Sources */,
				B8F2C6FC2133A83C00635B37 /* rax_parser_builder.cc in Sources */,
				77D161631C02ED790010B15B /* WXLog.m in Sources */,
				17C74F0D2072145100AB4CAB /* WXAnalyzerCenter.m in Sources */,
				743933B51C7ED9AA00773BB7 /* WXSimulatorShortcutManager.m in Sources */,
				BA5F00F21FC5AFFE00F76B5C /* WXLocaleModule.m in Sources */,
				B8D66C9F21255730003960BD /* json11.cc in Sources */,
				B8D66CCB21255730003960BD /* thread_impl_darwin.cc in Sources */,
				B8D66BB72125572F003960BD /* vnode_exec_env.cc in Sources */,
				74BB5FBA1DFEE81A004FC3DF /* WXMetaModule.m in Sources */,
				741081201CED585A001BC6E5 /* WXComponentManager.mm in Sources */,
				4547FD012152048700E79971 /* class_object.cc in Sources */,
				1D3000F21D40B9AC004F3B4F /* WXClipboardModule.m in Sources */,
				B8F2C6EA2133A83C00635B37 /* rax_source_locator.cc in Sources */,
				741DFE071DDD9B30009B020F /* UIBezierPath+Weex.m in Sources */,
				D312CE3C1C730DEB00046D68 /* WXWebComponent.m in Sources */,
				B8D66C4721255730003960BD /* render_action_add_event.cpp in Sources */,
				B8D66BAD2125572F003960BD /* code_generator.cc in Sources */,
				74AD99851D5B0E59008F0336 /* WXPolyfillSet.m in Sources */,
				D317338D1C57257000BB7539 /* WXTransform.m in Sources */,
				B8D66BAF2125572F003960BD /* ast_factory.cc in Sources */,
				7461F8A91CFC33A800F62D44 /* WXThreadSafeMutableArray.m in Sources */,
				745B2D6D1E5A8E1E0092D38A /* WXRecyclerDataController.m in Sources */,
				B8D66BF32125572F003960BD /* object.cc in Sources */,
				2AC750251C7565690041D390 /* WXIndicatorComponent.m in Sources */,
				591DD3311D23AD5800BE8709 /* WXErrorView.m in Sources */,
				7715EB6421A69DD9001F1108 /* WXRichText.mm in Sources */,
				B8D66C1121255730003960BD /* core_side_in_script.cpp in Sources */,
				B8D66C032125572F003960BD /* css_value_getter.cpp in Sources */,
				B8394F3921468AF100CA1EFF /* render_action_trigger_vsync.cpp in Sources */,
				B8F2C6F62133A83C00635B37 /* rax_parser_context.cc in Sources */,
				B8A72C9E213F8BAE0024E7BE /* class_json.cc in Sources */,
				59D3CA4B1CFC3CE1008835DC /* NSTimer+Weex.m in Sources */,
				59A596321CB632050012CD52 /* WXRootViewController.m in Sources */,
				DCC77C131D770AE300CE7288 /* WXSliderNeighborComponent.mm in Sources */,
				2A8E658B1C7C7AA20025C7B7 /* WXVideoComponent.m in Sources */,
				B8D66CBB21255730003960BD /* time_point.cc in Sources */,
				74862F7E1E03A0F300B7A041 /* WXModuleMethod.m in Sources */,
				B8D66C4D21255730003960BD /* render_action_move_element.cpp in Sources */,
				742AD7341DF98C45007DC46C /* WXResourceResponse.m in Sources */,
				B87B9E7F21539B3300B6DC61 /* WXVersion.m in Sources */,
				77E65A161C155EB5008B8775 /* WXTextComponent.mm in Sources */,
				C4D872261E5DDF7500E39BC1 /* WXBoxShadow.m in Sources */,
				B8D66BB32125572F003960BD /* parser.cc in Sources */,
				4505D11C219B1F720083A1A2 /* class_math.cc in Sources */,
				746319031C60AFC100EFEBD4 /* WXThreadSafeCounter.m in Sources */,
				B8D66C8321255730003960BD /* render_creator.cpp in Sources */,
				74A4BAA71CB4F98300195969 /* WXStreamModule.m in Sources */,
				744D610D1E49978200B624B3 /* WXHeaderComponent.mm in Sources */,
				98399A8B21916A9800D83CCE /* exec_state_section.cc in Sources */,
				B8F2C7062133A83C00635B37 /* rax_parser_scope.cc in Sources */,
				77E659F21C0C3612008B8775 /* WXModuleFactory.m in Sources */,
				B8D66C5F21255730003960BD /* render_action_render_success.cpp in Sources */,
				DCF343681E49CAEE00A2FB34 /* WXJSExceptionInfo.m in Sources */,
				B863DF322107308000EA887D /* WXBridgeContext.m in Sources */,
				59CE27E91CC387DB000BE37A /* WXEmbedComponent.m in Sources */,
				DCA0EF651D6EED6F00CB18B9 /* WXGlobalEventModule.m in Sources */,
				453267152140E38900DAA620 /* vcomponent.cc in Sources */,
				2A919DA71E321F1F006EB6B5 /* WXBridgeMethod.m in Sources */,
				7423EB521F4ADE30001662D1 /* WXComponent+DataBinding.mm in Sources */,
				DCAB35FF1D658EB700C0EA70 /* WXRuleManager.m in Sources */,
				77D161251C02DDD10010B15B /* WXSDKInstance.m in Sources */,
				DC7764931F3C2CA300B5727E /* WXRecyclerDragController.m in Sources */,
				744D61151E4AF23E00B624B3 /* WXDiffUtil.m in Sources */,
				B8D66C4321255730003960BD /* render_action_remove_element.cpp in Sources */,
				B8D66BFB2125572F003960BD /* render_performance.cpp in Sources */,
				74EF31AE1DE58BE200667A07 /* WXURLRewriteDefaultImpl.m in Sources */,
				17B122262090AAB000387E33 /* WXSDKError.m in Sources */,
				B8D66C1F21255730003960BD /* layout.cpp in Sources */,
				B8D66C2B21255730003960BD /* render_manager.cpp in Sources */,
				C4B3D6D51E6954300013F38D /* WXEditComponent.mm in Sources */,
				C4C30DE81E1B833D00786B6C /* WXComponent+PseudoClassManagement.m in Sources */,
				B8D66C4F21255730003960BD /* render_action_add_element.cpp in Sources */,
				B8D66C3F21255730003960BD /* render_action_update_style.cpp in Sources */,
				74915F481C8EB02B00BEBCC0 /* WXAssert.m in Sources */,
				59A596251CB6311F0012CD52 /* WXStorageModule.m in Sources */,
				2AFEB17C1C747139000507FA /* WXInstanceWrap.m in Sources */,
				74A4BA5C1CABBBD000195969 /* WXDebugTool.m in Sources */,
				98399A9721916A9800D83CCE /* op_code.cc in Sources */,
				742AD73B1DF98C8B007DC46C /* WXResourceLoader.m in Sources */,
				B8A72CA0213F8BAE0024E7BE /* class_string.cc in Sources */,
				B8D66C6721255730003960BD /* render_scroller.cpp in Sources */,
				B8D66C5321255730003960BD /* render_action_createbody.cpp in Sources */,
				B8D66BA92125572F003960BD /* table.cc in Sources */,
				B8D66C5521255730003960BD /* render_action_createfinish.cpp in Sources */,
				D334510D1D3E19B80083598A /* WXCanvasModule.m in Sources */,
				B8D66C1D21255730003960BD /* style.cpp in Sources */,
				B89543F520EB18B5006EAD63 /* WXJSCoreBridge.mm in Sources */,
				98399A8C21916A9800D83CCE /* exec_state_binary.cc in Sources */,
				741081241CED6756001BC6E5 /* WXComponentFactory.m in Sources */,
				D362F9501C83EDA20003F546 /* WXWebViewModule.m in Sources */,
				745B2D711E5A8E1E0092D38A /* WXSectionDataController.m in Sources */,
				DCE2CF9A1F46D4220021BDC4 /* WXVoiceOverModule.m in Sources */,
				2A1F57B81C75C6A600B58017 /* WXTextInputComponent.m in Sources */,
				74CC7A1D1C2BC5F800829368 /* WXCellComponent.mm in Sources */,
				B8D66BA72125572F003960BD /* string_table.cc in Sources */,
				74862F821E03A24500B7A041 /* WXComponentMethod.m in Sources */,
				77E65A121C155EA8008B8775 /* WXImageComponent.m in Sources */,
				74CFDD3E1F459400007A1A66 /* WXRecycleListDataManager.m in Sources */,
				4532670B213FC84A00DAA620 /* WXDisplayLinkManager.m in Sources */,
				2A837AB31CD9DE9200AEDF03 /* WXLoadingComponent.mm in Sources */,
				2AE5B7531CAB7DBD0082FDDB /* WXAComponent.m in Sources */,
				B8D66C9521255730003960BD /* dom_wson.cpp in Sources */,
				B8F2C70C2133A83C00635B37 /* rax_parser.cc in Sources */,
				176BE43C209172330086B6AF /* WXComponent+Layout.mm in Sources */,
				74CFDD3A1F45939C007A1A66 /* WXRecycleListComponent.mm in Sources */,
				741DFE031DDD7D18009B020F /* WXRoundedRect.mm in Sources */,
				59A596301CB632050012CD52 /* WXBaseViewController.m in Sources */,
				98399A8D21916A9800D83CCE /* class_regex.cc in Sources */,
				74CC7A211C2BF9DC00829368 /* WXListComponent.mm in Sources */,
				7423899C1C3174EB00D748CA /* WXWeakObjectWrapper.m in Sources */,
				744BEA561D05178F00452B5D /* WXComponent+Display.m in Sources */,
				7408C48F1CFB345D000BCCD0 /* WXComponent+Events.m in Sources */,
				B89543F320EB18B5006EAD63 /* WXCoreBridge.mm in Sources */,
				C4F012871E150307003378D0 /* WXWebSocketLoader.m in Sources */,
				B8D66C2721255730003960BD /* render_page.cpp in Sources */,
				C4D872211E5DDEDA00E39BC1 /* WXInnerLayer.m in Sources */,
				B8D66C7121255730003960BD /* render_appbar.cpp in Sources */,
				B8D66CAD21255730003960BD /* wson_parser.cpp in Sources */,
				74BA4AB41F70F4B600AC29BF /* WXRecycleListLayout.m in Sources */,
				745ED2DB1C5F2C7E002DB5A8 /* WXView.m in Sources */,
				DC03ADB91D508719003F76E7 /* WXTextAreaComponent.mm in Sources */,
				59A596231CB6311F0012CD52 /* WXNavigatorModule.m in Sources */,
				B8D66CA721255730003960BD /* wson.c in Sources */,
				37B51EE51E97804D0040A743 /* WXCycleSliderComponent.mm in Sources */,
				77D161211C02DDB40010B15B /* WXSDKEngine.m in Sources */,
				D33451091D3E19480083598A /* WXCanvasComponent.m in Sources */,
				74A4BA971CB365D100195969 /* WXAppConfiguration.m in Sources */,
				17B122212090AA9300387E33 /* WXSDKInstance_performance.m in Sources */,
				B8D66C3921255730003960BD /* render_action_layout.cpp in Sources */,
				59A583091CF5B2FD0081FD3E /* WXNavigationDefaultImpl.m in Sources */,
				B8D66BF52125572F003960BD /* token.cc in Sources */,
				746B923C1F46BE36009AE86B /* WXCellSlotComponent.mm in Sources */,
				7463192A1C71B92600EFEBD4 /* WXModalUIModule.m in Sources */,
				77D161501C02E3880010B15B /* WXUtility.m in Sources */,
				98399A8F21916A9800D83CCE /* class_console.cc in Sources */,
				B8F2C6F42133A83C00635B37 /* rax_parser_statistics.cc in Sources */,
				1771795721416DF0006F39A9 /* WXApmForInstance.m in Sources */,
				74A4BA9F1CB3C0A100195969 /* WXHandlerFactory.m in Sources */,
				B8D66C3721255730003960BD /* render_action_update_attr.cpp in Sources */,
				B8F2C6F02133A83C00635B37 /* rax_jsx_ast.cc in Sources */,
				B8D66BBB2125572F003960BD /* vnode_render_context.cc in Sources */,
				841CD1031F9739890081196D /* WXExceptionUtils.m in Sources */,
				B8D66CD921255730003960BD /* message_pump_posix.cc in Sources */,
				C4E97D341F1EF46D00ABC314 /* WXTracingManager.m in Sources */,
				742AD72F1DF98C45007DC46C /* WXResourceRequest.m in Sources */,
				7461F8931CFB373100F62D44 /* WXLayer.m in Sources */,
				74D205211E091B8000128F44 /* WXCallJSMethod.m in Sources */,
				C41E1A981DC1FD15009C7F90 /* WXDatePickerManager.m in Sources */,
				77D1614C1C02E3790010B15B /* WXConvert.m in Sources */,
				749DC27C1D40827B009E1C91 /* WXMonitor.m in Sources */,
				C4B834271DE69B09007AD27E /* WXPickerModule.m in Sources */,
				745B2D691E5A8E1E0092D38A /* WXMultiColumnLayout.m in Sources */,
				77D161391C02DE940010B15B /* WXBridgeManager.m in Sources */,
				74BF19F91F5139BB00AEE3D7 /* WXJSASTParser.mm in Sources */,
			);
			runOnlyForDeploymentPostprocessing = 0;
		};
		DCA445201EFA555400D0CFA8 /* Sources */ = {
			isa = PBXSourcesBuildPhase;
			buildActionMask = 2147483647;
			files = (
				4505D12E219B22630083A1A2 /* op_code.cc in Sources */,
				4505D12C219B216D0083A1A2 /* class_window.cc in Sources */,
				4505D12A219B213B0083A1A2 /* class_regex.cc in Sources */,
				4505D128219B21110083A1A2 /* class_console.cc in Sources */,
				4505D126219B20DA0083A1A2 /* class_function.cc in Sources */,
				4505D124219B20A80083A1A2 /* exec_state_section.cc in Sources */,
				4505D121219B206B0083A1A2 /* exec_state_binary.cc in Sources */,
				4505D11F219B20290083A1A2 /* vcomponent.cc in Sources */,
				4505D11D219B1F9E0083A1A2 /* class_math.cc in Sources */,
				4547FD0F2153931000E79971 /* js_common_function.cc in Sources */,
				4547FD04215204AB00E79971 /* class_object.cc in Sources */,
				4532670D213FCFB400DAA620 /* WXDisplayLinkManager.m in Sources */,
				B863DF332107313400EA887D /* WXBridgeContext.m in Sources */,
				B82A159A20F857450098A509 /* WXWebSocketLoader.m in Sources */,
				B82A159920F857200098A509 /* WXSDKError.m in Sources */,
				B82A159820F8556F0098A509 /* WXSDKInstance_performance.m in Sources */,
				B82A159B20F857470098A509 /* WXWebSocketModule.m in Sources */,
				BA5F00F41FC6834C00F76B5C /* WXLocaleModule.m in Sources */,
				DCA4452F1EFA55B300D0CFA8 /* WXResourceLoader.m in Sources */,
				DCA445301EFA55B300D0CFA8 /* WXComponent+Events.m in Sources */,
				DCA445311EFA55B300D0CFA8 /* WXComponent+BoxShadow.m in Sources */,
				DCA445321EFA55B300D0CFA8 /* WXInnerLayer.m in Sources */,
				B8D66BFA2125572F003960BD /* exec_state.cc in Sources */,
				B8D66CAC21255730003960BD /* wson_util.cpp in Sources */,
				DCA445331EFA55B300D0CFA8 /* WXDisplayQueue.m in Sources */,
				DCA445341EFA55B300D0CFA8 /* WXLayer.m in Sources */,
				DCA445351EFA55B300D0CFA8 /* WXComponent+Display.m in Sources */,
				B8D66C0821255730003960BD /* core_environment.cpp in Sources */,
				DCA445361EFA55B300D0CFA8 /* WXRoundedRect.mm in Sources */,
				DCA445371EFA55B300D0CFA8 /* UIBezierPath+Weex.m in Sources */,
				B8D66C0E21255730003960BD /* core_side_in_platform.cpp in Sources */,
				B8D66C5E21255730003960BD /* render_action_appendtree_createfinish.cpp in Sources */,
				DCA445381EFA55B300D0CFA8 /* WXDebugTool.m in Sources */,
				DCA445391EFA55B300D0CFA8 /* WXComponent+PseudoClassManagement.m in Sources */,
				DCA4453A1EFA55B300D0CFA8 /* WXView.m in Sources */,
				DCA4453B1EFA55B300D0CFA8 /* WXErrorView.m in Sources */,
				74B81AEC1F73C3E900D3A61D /* WXRecycleListLayout.m in Sources */,
				DCA4453C1EFA55B300D0CFA8 /* WXComponent+ViewManagement.mm in Sources */,
				B8D66BD22125572F003960BD /* statement.cc in Sources */,
				B8D66CE021255730003960BD /* message_loop.cc in Sources */,
				B8F2C6F92133A83C00635B37 /* class.cc in Sources */,
				B8D66CC421255730003960BD /* thread_impl_posix.cc in Sources */,
				B8D66C4C21255730003960BD /* render_action_remove_event.cpp in Sources */,
				B8F2C6F32133A83C00635B37 /* class_factory.cc in Sources */,
				B8D66BD42125572F003960BD /* vm.cc in Sources */,
				74B81AE41F73C3E500D3A61D /* WXRecycleListComponent.mm in Sources */,
				B8D66BC02125572F003960BD /* vnode_render_manager.cc in Sources */,
				B8D66C6421255730003960BD /* render_text.cpp in Sources */,
				DC7764951F3C685200B5727E /* WXRecyclerDragController.m in Sources */,
				B8D66CE221255730003960BD /* message_pump_darwin.cc in Sources */,
				B89543F420EB18B5006EAD63 /* WXCoreBridge.mm in Sources */,
				DCA4453D1EFA55B300D0CFA8 /* WXRootView.m in Sources */,
				DCA4453E1EFA55B300D0CFA8 /* WXBaseViewController.m in Sources */,
				B8394F3A21468AF100CA1EFF /* render_action_trigger_vsync.cpp in Sources */,
				DCA4453F1EFA55B300D0CFA8 /* WXRootViewController.m in Sources */,
				B8F2C7112133A83C00635B37 /* ast_builder.cc in Sources */,
				B8F2C7052133A83C00635B37 /* class_array.cc in Sources */,
				DCA445401EFA55B300D0CFA8 /* WXEditComponent.mm in Sources */,
				B8D66BC62125572F003960BD /* tokenizer.cc in Sources */,
				B8D66C7421255730003960BD /* render_list.cpp in Sources */,
				B8D66BCA2125572F003960BD /* ast.cc in Sources */,
				DCA445411EFA55B300D0CFA8 /* WXMultiColumnLayout.m in Sources */,
				B8D66C6621255730003960BD /* render_mask.cpp in Sources */,
				DCA445421EFA55B300D0CFA8 /* WXRecyclerComponent.mm in Sources */,
				DCA445431EFA55B300D0CFA8 /* WXRecyclerDataController.m in Sources */,
				DCA445441EFA55B300D0CFA8 /* WXRecyclerUpdateController.m in Sources */,
				B8D66C7021255730003960BD /* render_object.cpp in Sources */,
				B8D66BBA2125572F003960BD /* vnode.cc in Sources */,
				DCA445451EFA55B300D0CFA8 /* WXSectionDataController.m in Sources */,
				B8F2C6FD2133A83C00635B37 /* rax_parser_builder.cc in Sources */,
				DCA445461EFA55B300D0CFA8 /* WXLoadingComponent.mm in Sources */,
				DCA445471EFA55B300D0CFA8 /* WXSliderNeighborComponent.mm in Sources */,
				DCA445481EFA55B300D0CFA8 /* WXLoadingIndicator.m in Sources */,
				DCA445491EFA55B300D0CFA8 /* WXRefreshComponent.mm in Sources */,
				B8D66CA021255730003960BD /* json11.cc in Sources */,
				B8D66CCC21255730003960BD /* thread_impl_darwin.cc in Sources */,
				B8D66BB82125572F003960BD /* vnode_exec_env.cc in Sources */,
				DCA4454A1EFA55B300D0CFA8 /* WXEmbedComponent.m in Sources */,
				74B81AE81F73C3E900D3A61D /* WXRecycleListTemplateManager.m in Sources */,
				DCA4454B1EFA55B300D0CFA8 /* WXVideoComponent.m in Sources */,
				B8F2C6EB2133A83C00635B37 /* rax_source_locator.cc in Sources */,
				74B81AE61F73C3E900D3A61D /* WXRecycleListDataManager.m in Sources */,
				DCA4454C1EFA55B300D0CFA8 /* WXComponent.mm in Sources */,
				B8D66C4821255730003960BD /* render_action_add_event.cpp in Sources */,
				B8D66BAE2125572F003960BD /* code_generator.cc in Sources */,
				7715EB6521A69DD9001F1108 /* WXRichText.mm in Sources */,
				DCA4454D1EFA55B300D0CFA8 /* WXDivComponent.m in Sources */,
				DCA4454E1EFA55B300D0CFA8 /* WXImageComponent.m in Sources */,
				B8D66BB02125572F003960BD /* ast_factory.cc in Sources */,
				DCA4454F1EFA55B300D0CFA8 /* WXTextComponent.mm in Sources */,
				DCA445501EFA55B300D0CFA8 /* WXScrollerComponent.mm in Sources */,
				B8D66BF42125572F003960BD /* object.cc in Sources */,
				DCA445511EFA55B300D0CFA8 /* WXCycleSliderComponent.mm in Sources */,
				DCE2CF9D1F46D4370021BDC4 /* WXVoiceOverModule.m in Sources */,
				B8D66C1221255730003960BD /* core_side_in_script.cpp in Sources */,
				B8D66C042125572F003960BD /* css_value_getter.cpp in Sources */,
				B8F2C6F72133A83C00635B37 /* rax_parser_context.cc in Sources */,
				B8A72C9F213F8BAE0024E7BE /* class_json.cc in Sources */,
				DCA445531EFA55B300D0CFA8 /* WXCellComponent.mm in Sources */,
				DCA445541EFA55B300D0CFA8 /* WXListComponent.mm in Sources */,
				DCA445551EFA55B300D0CFA8 /* WXIndicatorComponent.m in Sources */,
				17E5ACDB2091F05700EE81F1 /* WXComponent+Layout.mm in Sources */,
				B8D66CBC21255730003960BD /* time_point.cc in Sources */,
				DCA445561EFA55B300D0CFA8 /* WXTextInputComponent.m in Sources */,
				B8D66C4E21255730003960BD /* render_action_move_element.cpp in Sources */,
				DCA445571EFA55B300D0CFA8 /* WXTextAreaComponent.mm in Sources */,
				DCA445581EFA55B300D0CFA8 /* WXTransform.m in Sources */,
				DCA445591EFA55B300D0CFA8 /* WXWebComponent.m in Sources */,
				B8D66BB42125572F003960BD /* parser.cc in Sources */,
				DCA4455A1EFA55B300D0CFA8 /* WXSwitchComponent.mm in Sources */,
				B8D66C8421255730003960BD /* render_creator.cpp in Sources */,
				DCA4455B1EFA55B300D0CFA8 /* WXAComponent.m in Sources */,
				B8F2C7072133A83C00635B37 /* rax_parser_scope.cc in Sources */,
				DCA4455C1EFA55B300D0CFA8 /* WXCanvasComponent.m in Sources */,
				DCA4455D1EFA55B300D0CFA8 /* WXHeaderComponent.mm in Sources */,
				33CE19112153443000CF9670 /* WXJSFrameworkLoadDefaultImpl.m in Sources */,
				1771795821416DF1006F39A9 /* WXApmForInstance.m in Sources */,
				B8D66C6021255730003960BD /* render_action_render_success.cpp in Sources */,
				DCA4455E1EFA55B300D0CFA8 /* WXFooterComponent.m in Sources */,
				DCA4455F1EFA55B300D0CFA8 /* WXNavigationDefaultImpl.m in Sources */,
				74B81AF21F73C3E900D3A61D /* WXJSASTParser.mm in Sources */,
				B89543F620EB18B5006EAD63 /* WXJSCoreBridge.mm in Sources */,
				841CD1071F974E000081196D /* WXExceptionUtils.m in Sources */,
				DCA445601EFA55B300D0CFA8 /* WXURLRewriteDefaultImpl.m in Sources */,
				DCA445611EFA55B300D0CFA8 /* WXPrerenderManager.m in Sources */,
				DCA445631EFA55B300D0CFA8 /* WXPickerModule.m in Sources */,
				DCA445641EFA55B300D0CFA8 /* WXGlobalEventModule.m in Sources */,
				DCA445651EFA55B300D0CFA8 /* WXClipboardModule.m in Sources */,
				B8D66C4421255730003960BD /* render_action_remove_element.cpp in Sources */,
				B8D66BFC2125572F003960BD /* render_performance.cpp in Sources */,
				DCA445661EFA55B300D0CFA8 /* WXNavigatorModule.m in Sources */,
				DCA445671EFA55B300D0CFA8 /* WXStorageModule.m in Sources */,
				B8D66C2021255730003960BD /* layout.cpp in Sources */,
				B8D66C2C21255730003960BD /* render_manager.cpp in Sources */,
				DCA445681EFA55B300D0CFA8 /* WXStreamModule.m in Sources */,
				C42E8FAC1F3C7C3B001EBE9D /* WXExtendCallNativeManager.m in Sources */,
				B8D66C5021255730003960BD /* render_action_add_element.cpp in Sources */,
				B8D66C4021255730003960BD /* render_action_update_style.cpp in Sources */,
				DCA445691EFA55B300D0CFA8 /* WXAnimationModule.m in Sources */,
				DCA4456B1EFA55B300D0CFA8 /* WXInstanceWrap.m in Sources */,
				DCA4456C1EFA55B300D0CFA8 /* WXDomModule.m in Sources */,
				DCA4456D1EFA55B300D0CFA8 /* WXTimerModule.m in Sources */,
				B8A72CA1213F8BAE0024E7BE /* class_string.cc in Sources */,
				DCA4456E1EFA55B300D0CFA8 /* WXModalUIModule.m in Sources */,
				B8D66C6821255730003960BD /* render_scroller.cpp in Sources */,
				B8D66C5421255730003960BD /* render_action_createbody.cpp in Sources */,
				B8D66BAA2125572F003960BD /* table.cc in Sources */,
				B8D66C5621255730003960BD /* render_action_createfinish.cpp in Sources */,
				DCA4456F1EFA55B300D0CFA8 /* WXWebViewModule.m in Sources */,
				B8D66C1E21255730003960BD /* style.cpp in Sources */,
				DCA445701EFA55B300D0CFA8 /* WXCanvasModule.m in Sources */,
				170B4668208733E500562666 /* WXAnalyzerCenter.m in Sources */,
				DCA445711EFA55B300D0CFA8 /* WXMetaModule.m in Sources */,
				DCA445721EFA55B300D0CFA8 /* WXBoxShadow.m in Sources */,
				DCA445731EFA55B300D0CFA8 /* NSTimer+Weex.m in Sources */,
				74B81AEE1F73C3E900D3A61D /* WXCellSlotComponent.mm in Sources */,
				DCA445741EFA55B300D0CFA8 /* WXConvert.m in Sources */,
				B8D66BA82125572F003960BD /* string_table.cc in Sources */,
				DCA445751EFA55B300D0CFA8 /* WXUtility.m in Sources */,
				74B81AEA1F73C3E900D3A61D /* WXRecycleListUpdateManager.m in Sources */,
				74B81AF01F73C3E900D3A61D /* WXComponent+DataBinding.mm in Sources */,
				B87B9E8021539B3300B6DC61 /* WXVersion.m in Sources */,
				DCA445761EFA55B300D0CFA8 /* WXLog.m in Sources */,
				DCA445771EFA55B300D0CFA8 /* WXWeakObjectWrapper.m in Sources */,
				B8D66C9621255730003960BD /* dom_wson.cpp in Sources */,
				B8F2C70D2133A83C00635B37 /* rax_parser.cc in Sources */,
				DCA445781EFA55B300D0CFA8 /* NSArray+Weex.m in Sources */,
				DCA445791EFA55B300D0CFA8 /* WXThreadSafeCounter.m in Sources */,
				DCA4457A1EFA55B300D0CFA8 /* WXSimulatorShortcutManager.m in Sources */,
				DCA4457B1EFA55B300D0CFA8 /* WXAssert.m in Sources */,
				ED053503207F4DEB007B4568 /* JSContext+Weex.m in Sources */,
				DCA4457C1EFA55B300D0CFA8 /* WXAppConfiguration.m in Sources */,
				DCA4457D1EFA55B300D0CFA8 /* WXThreadSafeMutableDictionary.m in Sources */,
				DCA4457E1EFA55B300D0CFA8 /* WXThreadSafeMutableArray.m in Sources */,
				DCA4457F1EFA55B300D0CFA8 /* NSObject+WXSwizzle.m in Sources */,
				DCA445801EFA55B300D0CFA8 /* WXLength.m in Sources */,
				B8D66C2821255730003960BD /* render_page.cpp in Sources */,
				DCA445811EFA55B300D0CFA8 /* WXDiffUtil.m in Sources */,
				B8D66C7221255730003960BD /* render_appbar.cpp in Sources */,
				B8D66CAE21255730003960BD /* wson_parser.cpp in Sources */,
				DCA445821EFA55B300D0CFA8 /* WXSDKEngine.m in Sources */,
				DCEA54631F2B7DBA000ECB23 /* WXTracingManager.m in Sources */,
				DCA445831EFA55B300D0CFA8 /* WXBridgeMethod.m in Sources */,
				DCA445841EFA55B300D0CFA8 /* WXModuleMethod.m in Sources */,
				B8D66CA821255730003960BD /* wson.c in Sources */,
				DCA445851EFA55B300D0CFA8 /* WXComponentMethod.m in Sources */,
				DCA445861EFA55B300D0CFA8 /* WXCallJSMethod.m in Sources */,
				DCA4458A1EFA55B300D0CFA8 /* WXPolyfillSet.m in Sources */,
				333D9A2A1F41507A007CED39 /* WXTransition.mm in Sources */,
				DCA4458B1EFA55B300D0CFA8 /* JSValue+Weex.m in Sources */,
				B8D66C3A21255730003960BD /* render_action_layout.cpp in Sources */,
				DCA4458C1EFA55B300D0CFA8 /* WXServiceFactory.m in Sources */,
				B8D66BF62125572F003960BD /* token.cc in Sources */,
				DCA4458D1EFA55B300D0CFA8 /* WXInvocationConfig.m in Sources */,
				DCA4458E1EFA55B300D0CFA8 /* WXDatePickerManager.m in Sources */,
				DCA4458F1EFA55B300D0CFA8 /* WXSDKManager.m in Sources */,
				B8F2C6F52133A83C00635B37 /* rax_parser_statistics.cc in Sources */,
				DCA445901EFA55B300D0CFA8 /* WXBridgeManager.m in Sources */,
				B8D66C3821255730003960BD /* render_action_update_attr.cpp in Sources */,
				B8F2C6F12133A83C00635B37 /* rax_jsx_ast.cc in Sources */,
				B8D66BBC2125572F003960BD /* vnode_render_context.cc in Sources */,
				DCA445911EFA55B300D0CFA8 /* WXModuleFactory.m in Sources */,
				B8D66CDA21255730003960BD /* message_pump_posix.cc in Sources */,
				DCA445921EFA55B300D0CFA8 /* WXHandlerFactory.m in Sources */,
				DCA445931EFA55B300D0CFA8 /* WXComponentManager.mm in Sources */,
				DCA445941EFA55B300D0CFA8 /* WXComponentFactory.m in Sources */,
				DCA445951EFA55B300D0CFA8 /* WXRuleManager.m in Sources */,
				DCA445961EFA55B300D0CFA8 /* WXMonitor.m in Sources */,
				DCA445971EFA55B300D0CFA8 /* WXComponent+Navigation.m in Sources */,
				DCA445981EFA55B300D0CFA8 /* WXSDKInstance.m in Sources */,
				DCA445991EFA55B300D0CFA8 /* WXJSExceptionInfo.m in Sources */,
				DCA4459A1EFA55B300D0CFA8 /* WXResourceRequest.m in Sources */,
				DCA4459B1EFA55B300D0CFA8 /* WXResourceRequestHandlerDefaultImpl.m in Sources */,
				DCA4459C1EFA55B300D0CFA8 /* WXResourceResponse.m in Sources */,
			);
			runOnlyForDeploymentPostprocessing = 0;
		};
/* End PBXSourcesBuildPhase section */

/* Begin PBXTargetDependency section */
		74C896441D2AC2210043B82A /* PBXTargetDependency */ = {
			isa = PBXTargetDependency;
			target = 77D160FC1C02DBE70010B15B /* WeexSDK */;
			targetProxy = 74C896431D2AC2210043B82A /* PBXContainerItemProxy */;
		};
/* End PBXTargetDependency section */

/* Begin XCBuildConfiguration section */
		2A42AF8C1C23B33E00818EA6 /* Debug */ = {
			isa = XCBuildConfiguration;
			buildSettings = {
				CLANG_ENABLE_MODULES = NO;
				CODE_SIGN_IDENTITY = "iPhone Developer";
				DEBUG_INFORMATION_FORMAT = "dwarf-with-dsym";
				IPHONEOS_DEPLOYMENT_TARGET = 8.0;
				OTHER_LDFLAGS = "-ObjC";
				PRODUCT_NAME = "$(TARGET_NAME)";
				SKIP_INSTALL = YES;
			};
			name = Debug;
		};
		2A42AF8D1C23B33E00818EA6 /* Release */ = {
			isa = XCBuildConfiguration;
			buildSettings = {
				CLANG_ENABLE_MODULES = NO;
				CODE_SIGN_IDENTITY = "iPhone Developer";
				IPHONEOS_DEPLOYMENT_TARGET = 8.0;
				OTHER_LDFLAGS = "-ObjC";
				PRODUCT_NAME = "$(TARGET_NAME)";
				SKIP_INSTALL = YES;
			};
			name = Release;
		};
		74C896461D2AC2210043B82A /* Debug */ = {
			isa = XCBuildConfiguration;
			buildSettings = {
				CLANG_ALLOW_NON_MODULAR_INCLUDES_IN_FRAMEWORK_MODULES = NO;
				CLANG_ANALYZER_NONNULL = YES;
				CLANG_WARN_DOCUMENTATION_COMMENTS = YES;
				DEVELOPMENT_TEAM = "";
				HEADER_SEARCH_PATHS = (
					"$(inherited)",
					"$(PROJECT_DIR)/WeexSDK/Dependency",
					"$(PROJECT_DIR)/WeexSDKTests/Dependency",
				);
				INFOPLIST_FILE = WeexSDKTests/Info.plist;
				IPHONEOS_DEPLOYMENT_TARGET = 10.0;
				LD_RUNPATH_SEARCH_PATHS = "$(inherited) @executable_path/Frameworks @loader_path/Frameworks";
				LIBRARY_SEARCH_PATHS = (
					"$(inherited)",
					"$(PROJECT_DIR)/WeexSDKTests/dependency",
				);
				OTHER_LDFLAGS = "-ObjC";
				PRODUCT_BUNDLE_IDENTIFIER = com.taobao.weex.WeexSDKTests;
				PRODUCT_NAME = "$(TARGET_NAME)";
			};
			name = Debug;
		};
		74C896471D2AC2210043B82A /* Release */ = {
			isa = XCBuildConfiguration;
			buildSettings = {
				CLANG_ALLOW_NON_MODULAR_INCLUDES_IN_FRAMEWORK_MODULES = NO;
				CLANG_ANALYZER_NONNULL = YES;
				CLANG_WARN_DOCUMENTATION_COMMENTS = YES;
				DEVELOPMENT_TEAM = "";
				HEADER_SEARCH_PATHS = (
					"$(inherited)",
					"$(PROJECT_DIR)/WeexSDK/Dependency",
					"$(PROJECT_DIR)/WeexSDKTests/Dependency",
				);
				INFOPLIST_FILE = WeexSDKTests/Info.plist;
				IPHONEOS_DEPLOYMENT_TARGET = 10.0;
				LD_RUNPATH_SEARCH_PATHS = "$(inherited) @executable_path/Frameworks @loader_path/Frameworks";
				LIBRARY_SEARCH_PATHS = (
					"$(inherited)",
					"$(PROJECT_DIR)/WeexSDKTests/dependency",
				);
				OTHER_LDFLAGS = "-ObjC";
				PRODUCT_BUNDLE_IDENTIFIER = com.taobao.weex.WeexSDKTests;
				PRODUCT_NAME = "$(TARGET_NAME)";
			};
			name = Release;
		};
		77D1610F1C02DBE70010B15B /* Debug */ = {
			isa = XCBuildConfiguration;
			buildSettings = {
				ALWAYS_SEARCH_USER_PATHS = NO;
				CLANG_CXX_LANGUAGE_STANDARD = "gnu++0x";
				CLANG_CXX_LIBRARY = "libc++";
				CLANG_ENABLE_MODULES = YES;
				CLANG_ENABLE_OBJC_ARC = YES;
				CLANG_WARN_BLOCK_CAPTURE_AUTORELEASING = YES;
				CLANG_WARN_BOOL_CONVERSION = YES;
				CLANG_WARN_COMMA = YES;
				CLANG_WARN_CONSTANT_CONVERSION = YES;
				CLANG_WARN_DEPRECATED_OBJC_IMPLEMENTATIONS = NO;
				CLANG_WARN_DIRECT_OBJC_ISA_USAGE = YES_ERROR;
				CLANG_WARN_EMPTY_BODY = YES;
				CLANG_WARN_ENUM_CONVERSION = YES;
				CLANG_WARN_INFINITE_RECURSION = YES;
				CLANG_WARN_INT_CONVERSION = YES;
				CLANG_WARN_NON_LITERAL_NULL_CONVERSION = YES;
				CLANG_WARN_OBJC_IMPLICIT_RETAIN_SELF = NO;
				CLANG_WARN_OBJC_LITERAL_CONVERSION = YES;
				CLANG_WARN_OBJC_ROOT_CLASS = YES_ERROR;
				CLANG_WARN_RANGE_LOOP_ANALYSIS = YES;
				CLANG_WARN_STRICT_PROTOTYPES = YES;
				CLANG_WARN_SUSPICIOUS_MOVE = YES;
				CLANG_WARN_UNREACHABLE_CODE = YES;
				CLANG_WARN__DUPLICATE_METHOD_MATCH = YES;
				"CODE_SIGN_IDENTITY[sdk=iphoneos*]" = "iPhone Developer";
				COPY_PHASE_STRIP = NO;
				CURRENT_PROJECT_VERSION = 1;
				DEBUG_INFORMATION_FORMAT = dwarf;
				ENABLE_STRICT_OBJC_MSGSEND = YES;
				ENABLE_TESTABILITY = YES;
				GCC_C_LANGUAGE_STANDARD = gnu99;
				GCC_DYNAMIC_NO_PIC = NO;
				GCC_NO_COMMON_BLOCKS = YES;
				GCC_OPTIMIZATION_LEVEL = 0;
				GCC_PREPROCESSOR_DEFINITIONS = (
					"DEBUG=1",
					"$(inherited)",
				);
				GCC_WARN_64_TO_32_BIT_CONVERSION = YES;
				GCC_WARN_ABOUT_RETURN_TYPE = YES_ERROR;
				GCC_WARN_UNDECLARED_SELECTOR = YES;
				GCC_WARN_UNINITIALIZED_AUTOS = YES_AGGRESSIVE;
				GCC_WARN_UNUSED_FUNCTION = YES;
				GCC_WARN_UNUSED_VARIABLE = YES;
				IPHONEOS_DEPLOYMENT_TARGET = 8.0;
				MTL_ENABLE_DEBUG_INFO = YES;
				ONLY_ACTIVE_ARCH = YES;
				OTHER_CFLAGS = "";
				PODS_ROOT = "";
				SDKROOT = iphoneos;
				TARGETED_DEVICE_FAMILY = "1,2";
				VALID_ARCHS = "arm64 armv7 x86_64 i386";
				VERSIONING_SYSTEM = "apple-generic";
				VERSION_INFO_PREFIX = "";
			};
			name = Debug;
		};
		77D161101C02DBE70010B15B /* Release */ = {
			isa = XCBuildConfiguration;
			buildSettings = {
				ALWAYS_SEARCH_USER_PATHS = NO;
				CLANG_CXX_LANGUAGE_STANDARD = "gnu++0x";
				CLANG_CXX_LIBRARY = "libc++";
				CLANG_ENABLE_MODULES = YES;
				CLANG_ENABLE_OBJC_ARC = YES;
				CLANG_WARN_BLOCK_CAPTURE_AUTORELEASING = YES;
				CLANG_WARN_BOOL_CONVERSION = YES;
				CLANG_WARN_COMMA = YES;
				CLANG_WARN_CONSTANT_CONVERSION = YES;
				CLANG_WARN_DEPRECATED_OBJC_IMPLEMENTATIONS = NO;
				CLANG_WARN_DIRECT_OBJC_ISA_USAGE = YES_ERROR;
				CLANG_WARN_EMPTY_BODY = YES;
				CLANG_WARN_ENUM_CONVERSION = YES;
				CLANG_WARN_INFINITE_RECURSION = YES;
				CLANG_WARN_INT_CONVERSION = YES;
				CLANG_WARN_NON_LITERAL_NULL_CONVERSION = YES;
				CLANG_WARN_OBJC_IMPLICIT_RETAIN_SELF = NO;
				CLANG_WARN_OBJC_LITERAL_CONVERSION = YES;
				CLANG_WARN_OBJC_ROOT_CLASS = YES_ERROR;
				CLANG_WARN_RANGE_LOOP_ANALYSIS = YES;
				CLANG_WARN_STRICT_PROTOTYPES = YES;
				CLANG_WARN_SUSPICIOUS_MOVE = YES;
				CLANG_WARN_UNREACHABLE_CODE = YES;
				CLANG_WARN__DUPLICATE_METHOD_MATCH = YES;
				"CODE_SIGN_IDENTITY[sdk=iphoneos*]" = "iPhone Developer";
				COPY_PHASE_STRIP = NO;
				CURRENT_PROJECT_VERSION = 1;
				DEBUG_INFORMATION_FORMAT = "dwarf-with-dsym";
				ENABLE_NS_ASSERTIONS = NO;
				ENABLE_STRICT_OBJC_MSGSEND = YES;
				GCC_C_LANGUAGE_STANDARD = gnu99;
				GCC_NO_COMMON_BLOCKS = YES;
				GCC_WARN_64_TO_32_BIT_CONVERSION = YES;
				GCC_WARN_ABOUT_RETURN_TYPE = YES_ERROR;
				GCC_WARN_UNDECLARED_SELECTOR = YES;
				GCC_WARN_UNINITIALIZED_AUTOS = YES_AGGRESSIVE;
				GCC_WARN_UNUSED_FUNCTION = YES;
				GCC_WARN_UNUSED_VARIABLE = YES;
				IPHONEOS_DEPLOYMENT_TARGET = 8.0;
				MTL_ENABLE_DEBUG_INFO = NO;
				OTHER_CFLAGS = (
					"-fembed-bitcode",
					"-Wno-unused-command-line-argument",
				);
				OTHER_CPLUSPLUSFLAGS = "$(OTHER_CFLAGS)";
				PODS_ROOT = "";
				SDKROOT = iphoneos;
				TARGETED_DEVICE_FAMILY = "1,2";
				VALIDATE_PRODUCT = YES;
				VALID_ARCHS = "arm64 armv7 i386 x86_64";
				VERSIONING_SYSTEM = "apple-generic";
				VERSION_INFO_PREFIX = "";
			};
			name = Release;
		};
		77D161121C02DBE70010B15B /* Debug */ = {
			isa = XCBuildConfiguration;
			buildSettings = {
				CLANG_ALLOW_NON_MODULAR_INCLUDES_IN_FRAMEWORK_MODULES = NO;
				CLANG_ENABLE_MODULES = NO;
				CLANG_WARN_COMMA = NO;
				CLANG_WARN_OBJC_IMPLICIT_RETAIN_SELF = NO;
				CODE_SIGN_IDENTITY = "iPhone Developer";
				"CODE_SIGN_IDENTITY[sdk=iphoneos*]" = "";
				DEBUG_INFORMATION_FORMAT = "dwarf-with-dsym";
				DEFINES_MODULE = YES;
				DEVELOPMENT_TEAM = "";
				DYLIB_COMPATIBILITY_VERSION = 1;
				DYLIB_CURRENT_VERSION = 1;
				DYLIB_INSTALL_NAME_BASE = "@rpath";
				GCC_PRECOMPILE_PREFIX_HEADER = YES;
				GCC_PREFIX_HEADER = "WeexSDK/Sources/Supporting Files/WeexSDK-Prefix.pch";
				GCC_PREPROCESSOR_DEFINITIONS = (
					"$(inherited)",
					"OS_IOS=1",
				);
				GCC_TREAT_WARNINGS_AS_ERRORS = YES;
				HEADER_SEARCH_PATHS = (
					"$(inherited)",
					"$(PROJECT_DIR)/WeexSDK/Dependency",
					"$(PROJECT_DIR)/../../weex_core/Source",
					"$(PROJECT_DIR)/../../weex_core/Source/core/layout",
				);
				INFOPLIST_FILE = WeexSDK/Info.plist;
				INSTALL_PATH = "$(LOCAL_LIBRARY_DIR)/Frameworks";
				IPHONEOS_DEPLOYMENT_TARGET = 8.0;
				LD_RUNPATH_SEARCH_PATHS = "$(inherited) @executable_path/Frameworks @loader_path/Frameworks";
				MACH_O_TYPE = staticlib;
				OTHER_CFLAGS = (
					"$(inherited)",
					"-isystem",
					"-isystem",
				);
				OTHER_LDFLAGS = (
					"-ObjC",
					"-framework",
					"\"CFNetwork\"",
					"-framework",
					"\"Security\"",
					"-lstdc++",
				);
				PODS_ROOT = "";
				PRODUCT_BUNDLE_IDENTIFIER = com.taobao.WeexSDK;
				PRODUCT_NAME = "$(TARGET_NAME)";
				SKIP_INSTALL = YES;
				VALID_ARCHS = "arm64 armv7 x86_64 i386";
				WARNING_CFLAGS = "-Wno-documentation";
			};
			name = Debug;
		};
		77D161131C02DBE70010B15B /* Release */ = {
			isa = XCBuildConfiguration;
			buildSettings = {
				CLANG_ALLOW_NON_MODULAR_INCLUDES_IN_FRAMEWORK_MODULES = NO;
				CLANG_ENABLE_MODULES = NO;
				CLANG_WARN_COMMA = NO;
				CLANG_WARN_OBJC_IMPLICIT_RETAIN_SELF = NO;
				CODE_SIGN_IDENTITY = "iPhone Developer";
				"CODE_SIGN_IDENTITY[sdk=iphoneos*]" = "";
				DEFINES_MODULE = YES;
				DEVELOPMENT_TEAM = "";
				DYLIB_COMPATIBILITY_VERSION = 1;
				DYLIB_CURRENT_VERSION = 1;
				DYLIB_INSTALL_NAME_BASE = "@rpath";
				GCC_PRECOMPILE_PREFIX_HEADER = YES;
				GCC_PREFIX_HEADER = "WeexSDK/Sources/Supporting Files/WeexSDK-Prefix.pch";
				GCC_PREPROCESSOR_DEFINITIONS = (
					"${inherited}",
					"OS_IOS=1",
				);
				GCC_TREAT_WARNINGS_AS_ERRORS = YES;
				HEADER_SEARCH_PATHS = (
					"$(inherited)",
					"$(PROJECT_DIR)/WeexSDK/Dependency",
					"$(PROJECT_DIR)/../../weex_core/Source",
					"$(PROJECT_DIR)/../../weex_core/Source/core/layout",
				);
				INFOPLIST_FILE = WeexSDK/Info.plist;
				INSTALL_PATH = "$(LOCAL_LIBRARY_DIR)/Frameworks";
				IPHONEOS_DEPLOYMENT_TARGET = 8.0;
				LD_RUNPATH_SEARCH_PATHS = "$(inherited) @executable_path/Frameworks @loader_path/Frameworks";
				MACH_O_TYPE = staticlib;
				OTHER_CFLAGS = (
					"$(inherited)",
					"-isystem",
					"-isystem",
				);
				OTHER_LDFLAGS = (
					"-ObjC",
					"-framework",
					"\"CFNetwork\"",
					"-framework",
					"\"Security\"",
					"-lstdc++",
				);
				PODS_ROOT = "";
				PRODUCT_BUNDLE_IDENTIFIER = com.taobao.WeexSDK;
				PRODUCT_NAME = "$(TARGET_NAME)";
				SKIP_INSTALL = YES;
				VALID_ARCHS = "arm64 armv7 x86_64 i386";
				WARNING_CFLAGS = "-Wno-documentation";
			};
			name = Release;
		};
		DCA4452A1EFA555400D0CFA8 /* Debug */ = {
			isa = XCBuildConfiguration;
			buildSettings = {
				CLANG_ANALYZER_NONNULL = YES;
				CLANG_ANALYZER_NUMBER_OBJECT_CONVERSION = YES_AGGRESSIVE;
				CLANG_WARN_COMMA = NO;
				CLANG_WARN_DOCUMENTATION_COMMENTS = YES;
				CLANG_WARN_INFINITE_RECURSION = YES;
				CLANG_WARN_OBJC_IMPLICIT_RETAIN_SELF = NO;
				CLANG_WARN_SUSPICIOUS_MOVE = YES;
				CODE_SIGN_IDENTITY = "";
				DEFINES_MODULE = YES;
				DYLIB_COMPATIBILITY_VERSION = 1;
				DYLIB_CURRENT_VERSION = 1;
				DYLIB_INSTALL_NAME_BASE = "@rpath";
				ENABLE_BITCODE = NO;
				GCC_PRECOMPILE_PREFIX_HEADER = YES;
				GCC_PREFIX_HEADER = "WeexSDK/Sources/Supporting Files/WeexSDK-Prefix.pch";
				GCC_PREPROCESSOR_DEFINITIONS = (
					"$(inherited)",
					"OS_IOS=1",
				);
				GCC_TREAT_WARNINGS_AS_ERRORS = YES;
				HEADER_SEARCH_PATHS = (
					"$(PROJECT_DIR)/../../weex_core/Source",
					"$(PROJECT_DIR)/../../weex_core/Source/core/layout",
				);
				INFOPLIST_FILE = "WeexSDK-Dynamic/Info.plist";
				INSTALL_PATH = "$(LOCAL_LIBRARY_DIR)/Frameworks";
				IPHONEOS_DEPLOYMENT_TARGET = 8.0;
				LD_RUNPATH_SEARCH_PATHS = "$(inherited) @executable_path/Frameworks @loader_path/Frameworks";
				OTHER_LDFLAGS = (
					"-ObjC",
					"-framework",
					"\"CFNetwork\"",
					"-framework",
					"\"Security\"",
					"-lstdc++",
				);
				PRODUCT_BUNDLE_IDENTIFIER = "com.taobao.WeexSDK-Dynamic";
				PRODUCT_NAME = WeexSDK;
				SKIP_INSTALL = YES;
				WARNING_CFLAGS = "-Wno-documentation";
			};
			name = Debug;
		};
		DCA4452B1EFA555400D0CFA8 /* Release */ = {
			isa = XCBuildConfiguration;
			buildSettings = {
				CLANG_ANALYZER_NONNULL = YES;
				CLANG_ANALYZER_NUMBER_OBJECT_CONVERSION = YES_AGGRESSIVE;
				CLANG_WARN_COMMA = NO;
				CLANG_WARN_DOCUMENTATION_COMMENTS = YES;
				CLANG_WARN_INFINITE_RECURSION = YES;
				CLANG_WARN_OBJC_IMPLICIT_RETAIN_SELF = NO;
				CLANG_WARN_SUSPICIOUS_MOVE = YES;
				CODE_SIGN_IDENTITY = "";
				DEFINES_MODULE = YES;
				DYLIB_COMPATIBILITY_VERSION = 1;
				DYLIB_CURRENT_VERSION = 1;
				DYLIB_INSTALL_NAME_BASE = "@rpath";
				ENABLE_BITCODE = NO;
				GCC_PRECOMPILE_PREFIX_HEADER = YES;
				GCC_PREFIX_HEADER = "WeexSDK/Sources/Supporting Files/WeexSDK-Prefix.pch";
				GCC_PREPROCESSOR_DEFINITIONS = (
					"${inherited}",
					"OS_IOS=1",
				);
				GCC_TREAT_WARNINGS_AS_ERRORS = YES;
				HEADER_SEARCH_PATHS = (
					"$(PROJECT_DIR)/../../weex_core/Source",
					"$(PROJECT_DIR)/../../weex_core/Source/core/layout",
				);
				INFOPLIST_FILE = "WeexSDK-Dynamic/Info.plist";
				INSTALL_PATH = "$(LOCAL_LIBRARY_DIR)/Frameworks";
				IPHONEOS_DEPLOYMENT_TARGET = 8.0;
				LD_RUNPATH_SEARCH_PATHS = "$(inherited) @executable_path/Frameworks @loader_path/Frameworks";
				OTHER_LDFLAGS = (
					"-ObjC",
					"-framework",
					"\"CFNetwork\"",
					"-framework",
					"\"Security\"",
					"-lstdc++",
				);
				PRODUCT_BUNDLE_IDENTIFIER = "com.taobao.WeexSDK-Dynamic";
				PRODUCT_NAME = WeexSDK;
				SKIP_INSTALL = YES;
				WARNING_CFLAGS = "-Wno-documentation";
			};
			name = Release;
		};
/* End XCBuildConfiguration section */

/* Begin XCConfigurationList section */
		2A42AF8B1C23B33E00818EA6 /* Build configuration list for PBXNativeTarget "WeexSDK_MTL" */ = {
			isa = XCConfigurationList;
			buildConfigurations = (
				2A42AF8C1C23B33E00818EA6 /* Debug */,
				2A42AF8D1C23B33E00818EA6 /* Release */,
			);
			defaultConfigurationIsVisible = 0;
			defaultConfigurationName = Release;
		};
		74C896451D2AC2210043B82A /* Build configuration list for PBXNativeTarget "WeexSDKTests" */ = {
			isa = XCConfigurationList;
			buildConfigurations = (
				74C896461D2AC2210043B82A /* Debug */,
				74C896471D2AC2210043B82A /* Release */,
			);
			defaultConfigurationIsVisible = 0;
			defaultConfigurationName = Release;
		};
		77D160F71C02DBE70010B15B /* Build configuration list for PBXProject "WeexSDK" */ = {
			isa = XCConfigurationList;
			buildConfigurations = (
				77D1610F1C02DBE70010B15B /* Debug */,
				77D161101C02DBE70010B15B /* Release */,
			);
			defaultConfigurationIsVisible = 0;
			defaultConfigurationName = Release;
		};
		77D161111C02DBE70010B15B /* Build configuration list for PBXNativeTarget "WeexSDK" */ = {
			isa = XCConfigurationList;
			buildConfigurations = (
				77D161121C02DBE70010B15B /* Debug */,
				77D161131C02DBE70010B15B /* Release */,
			);
			defaultConfigurationIsVisible = 0;
			defaultConfigurationName = Release;
		};
		DCA4452C1EFA555400D0CFA8 /* Build configuration list for PBXNativeTarget "WeexSDK-Dynamic" */ = {
			isa = XCConfigurationList;
			buildConfigurations = (
				DCA4452A1EFA555400D0CFA8 /* Debug */,
				DCA4452B1EFA555400D0CFA8 /* Release */,
			);
			defaultConfigurationIsVisible = 0;
			defaultConfigurationName = Release;
		};
/* End XCConfigurationList section */
	};
	rootObject = 77D160F41C02DBE70010B15B /* Project object */;
}<|MERGE_RESOLUTION|>--- conflicted
+++ resolved
@@ -2749,12 +2749,8 @@
 				B8D66CD721255730003960BD /* CoreConstants.h in Headers */,
 				17B122222090AA9300387E33 /* WXSDKInstance_performance.h in Headers */,
 				775BEE4E1C16F993008D1629 /* WXDefine.h in Headers */,
-<<<<<<< HEAD
-				E6F9D95421A80E780082072E /* WXListComponent_internal.h in Headers */,
-=======
 				B8D66BE12125572F003960BD /* handle.h in Headers */,
 				B8D66BCD2125572F003960BD /* statement.h in Headers */,
->>>>>>> 12e605fd
 				77D161241C02DDD10010B15B /* WXSDKInstance.h in Headers */,
 				DC6836E61EBB12B200AD2D84 /* WXConfigCenterProtocol.h in Headers */,
 				DC7764941F3C2CA300B5727E /* WXRecyclerDragController.h in Headers */,
