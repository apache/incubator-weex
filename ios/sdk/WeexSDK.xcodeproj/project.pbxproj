--- conflicted
+++ resolved
@@ -3549,11 +3549,8 @@
 			isa = XCBuildConfiguration;
 			buildSettings = {
 				CLANG_ALLOW_NON_MODULAR_INCLUDES_IN_FRAMEWORK_MODULES = NO;
-<<<<<<< HEAD
 				CLANG_CXX_LANGUAGE_STANDARD = "gnu++14";
-=======
 				CLANG_ENABLE_CODE_COVERAGE = NO;
->>>>>>> a0222dbe
 				CLANG_ENABLE_MODULES = NO;
 				CLANG_WARN_COMMA = NO;
 				CLANG_WARN_OBJC_IMPLICIT_RETAIN_SELF = NO;
@@ -3609,11 +3606,8 @@
 			isa = XCBuildConfiguration;
 			buildSettings = {
 				CLANG_ALLOW_NON_MODULAR_INCLUDES_IN_FRAMEWORK_MODULES = NO;
-<<<<<<< HEAD
 				CLANG_CXX_LANGUAGE_STANDARD = "gnu++14";
-=======
 				CLANG_ENABLE_CODE_COVERAGE = NO;
->>>>>>> a0222dbe
 				CLANG_ENABLE_MODULES = NO;
 				CLANG_WARN_COMMA = NO;
 				CLANG_WARN_OBJC_IMPLICIT_RETAIN_SELF = NO;
