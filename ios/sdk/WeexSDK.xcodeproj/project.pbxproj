--- conflicted
+++ resolved
@@ -96,7 +96,6 @@
 		4532670D213FCFB400DAA620 /* WXDisplayLinkManager.m in Sources */ = {isa = PBXBuildFile; fileRef = 45326709213FC84900DAA620 /* WXDisplayLinkManager.m */; };
 		453267142140E38900DAA620 /* vcomponent.h in Headers */ = {isa = PBXBuildFile; fileRef = 453267122140E38900DAA620 /* vcomponent.h */; };
 		453267152140E38900DAA620 /* vcomponent.cc in Sources */ = {isa = PBXBuildFile; fileRef = 453267132140E38900DAA620 /* vcomponent.cc */; };
-<<<<<<< HEAD
 		453267202142731000DAA620 /* binary_file.h in Headers */ = {isa = PBXBuildFile; fileRef = 4532671E2142731000DAA620 /* binary_file.h */; };
 		453267212142731000DAA620 /* binary_file.cc in Sources */ = {isa = PBXBuildFile; fileRef = 4532671F2142731000DAA620 /* binary_file.cc */; };
 		453F374D219A76A600A03F1D /* WXConvertUtility.h in Headers */ = {isa = PBXBuildFile; fileRef = 453F374B219A76A500A03F1D /* WXConvertUtility.h */; settings = {ATTRIBUTES = (Public, ); }; };
@@ -125,8 +124,6 @@
 		453F3770219A78E200A03F1D /* WXConvertUtility.h in Headers */ = {isa = PBXBuildFile; fileRef = 453F374B219A76A500A03F1D /* WXConvertUtility.h */; settings = {ATTRIBUTES = (Public, ); }; };
 		453F3771219A790100A03F1D /* binary_file.cc in Sources */ = {isa = PBXBuildFile; fileRef = 4532671F2142731000DAA620 /* binary_file.cc */; };
 		453F3772219A790A00A03F1D /* binary_file.h in Headers */ = {isa = PBXBuildFile; fileRef = 4532671E2142731000DAA620 /* binary_file.h */; };
-=======
->>>>>>> a49f83a6
 		4547FD012152048700E79971 /* class_object.cc in Sources */ = {isa = PBXBuildFile; fileRef = 4547FCFF2152048600E79971 /* class_object.cc */; };
 		4547FD022152048700E79971 /* class_object.h in Headers */ = {isa = PBXBuildFile; fileRef = 4547FD002152048600E79971 /* class_object.h */; };
 		4547FD032152049F00E79971 /* class_object.h in Headers */ = {isa = PBXBuildFile; fileRef = 4547FD002152048600E79971 /* class_object.h */; };
@@ -1146,7 +1143,6 @@
 		45326709213FC84900DAA620 /* WXDisplayLinkManager.m */ = {isa = PBXFileReference; fileEncoding = 4; lastKnownFileType = sourcecode.c.objc; path = WXDisplayLinkManager.m; sourceTree = "<group>"; };
 		453267122140E38900DAA620 /* vcomponent.h */ = {isa = PBXFileReference; fileEncoding = 4; lastKnownFileType = sourcecode.c.h; path = vcomponent.h; sourceTree = "<group>"; };
 		453267132140E38900DAA620 /* vcomponent.cc */ = {isa = PBXFileReference; fileEncoding = 4; lastKnownFileType = sourcecode.cpp.cpp; path = vcomponent.cc; sourceTree = "<group>"; };
-<<<<<<< HEAD
 		4532671E2142731000DAA620 /* binary_file.h */ = {isa = PBXFileReference; fileEncoding = 4; lastKnownFileType = sourcecode.c.h; path = binary_file.h; sourceTree = "<group>"; };
 		4532671F2142731000DAA620 /* binary_file.cc */ = {isa = PBXFileReference; fileEncoding = 4; lastKnownFileType = sourcecode.cpp.cpp; path = binary_file.cc; sourceTree = "<group>"; };
 		453F374B219A76A500A03F1D /* WXConvertUtility.h */ = {isa = PBXFileReference; fileEncoding = 4; lastKnownFileType = sourcecode.c.h; path = WXConvertUtility.h; sourceTree = "<group>"; };
@@ -1160,8 +1156,6 @@
 		453F375D219A76FA00A03F1D /* vnode_on_event_listener.mm */ = {isa = PBXFileReference; fileEncoding = 4; lastKnownFileType = sourcecode.cpp.objcpp; path = vnode_on_event_listener.mm; sourceTree = "<group>"; };
 		453F3760219A770900A03F1D /* vcomponent_lifecycle_listener.h */ = {isa = PBXFileReference; fileEncoding = 4; lastKnownFileType = sourcecode.c.h; path = vcomponent_lifecycle_listener.h; sourceTree = "<group>"; };
 		453F3761219A770900A03F1D /* vnode_on_event_listener.h */ = {isa = PBXFileReference; fileEncoding = 4; lastKnownFileType = sourcecode.c.h; path = vnode_on_event_listener.h; sourceTree = "<group>"; };
-=======
->>>>>>> a49f83a6
 		4547FCFF2152048600E79971 /* class_object.cc */ = {isa = PBXFileReference; fileEncoding = 4; lastKnownFileType = sourcecode.cpp.cpp; path = class_object.cc; sourceTree = "<group>"; };
 		4547FD002152048600E79971 /* class_object.h */ = {isa = PBXFileReference; fileEncoding = 4; lastKnownFileType = sourcecode.c.h; path = class_object.h; sourceTree = "<group>"; };
 		4547FD0B215392F900E79971 /* js_common_function.h */ = {isa = PBXFileReference; fileEncoding = 4; lastKnownFileType = sourcecode.c.h; path = js_common_function.h; sourceTree = "<group>"; };
@@ -3128,15 +3122,11 @@
 				B8D66BC42125572F003960BD /* vnode_render_context.h in Headers */,
 				DCA445AF1EFA575D00D0CFA8 /* WXModuleProtocol.h in Headers */,
 				4547FD102153932A00E79971 /* js_common_function.h in Headers */,
-<<<<<<< HEAD
-				453F3772219A790A00A03F1D /* binary_file.h in Headers */,
 				453F376D219A788800A03F1D /* default_request_handler.h in Headers */,
 				453F376C219A786F00A03F1D /* request_handler.h in Headers */,
 				453F376B219A785C00A03F1D /* http_module.h in Headers */,
-				453F3769219A783400A03F1D /* vcomponent.h in Headers */,
 				453F3768219A782900A03F1D /* vnode_on_event_listener.h in Headers */,
 				453F3767219A781900A03F1D /* vcomponent_lifecycle_listener.h in Headers */,
-=======
 				B8D66BF02125572F003960BD /* op_code.h in Headers */,
 				4505D12D219B21760083A1A2 /* class_window.h in Headers */,
 				4505D12B219B21470083A1A2 /* class_regex.h in Headers */,
@@ -3146,7 +3136,6 @@
 				4505D122219B207D0083A1A2 /* exec_state_binary.h in Headers */,
 				4505D120219B20310083A1A2 /* vcomponent.h in Headers */,
 				4505D11E219B1FAC0083A1A2 /* class_math.h in Headers */,
->>>>>>> a49f83a6
 				4547FD032152049F00E79971 /* class_object.h in Headers */,
 				ED053501207F4DEB007B4568 /* JSContext+Weex.h in Headers */,
 				DCA4459F1EFA56EC00D0CFA8 /* WXURLRewriteProtocol.h in Headers */,
@@ -3826,15 +3815,11 @@
 			isa = PBXSourcesBuildPhase;
 			buildActionMask = 2147483647;
 			files = (
-<<<<<<< HEAD
-				453F3771219A790100A03F1D /* binary_file.cc in Sources */,
 				453F376F219A78D700A03F1D /* WXConvertUtility.mm in Sources */,
 				453F376E219A789A00A03F1D /* default_request_handler.mm in Sources */,
 				453F376A219A784F00A03F1D /* http_module.cc in Sources */,
-				453F3766219A780A00A03F1D /* vcomponent.cc in Sources */,
 				453F3765219A77FF00A03F1D /* vnode_on_event_listener.mm in Sources */,
 				453F3764219A77EE00A03F1D /* vcomponent_lifecycle_listener.mm in Sources */,
-=======
 				4505D12E219B22630083A1A2 /* op_code.cc in Sources */,
 				4505D12C219B216D0083A1A2 /* class_window.cc in Sources */,
 				4505D12A219B213B0083A1A2 /* class_regex.cc in Sources */,
@@ -3844,7 +3829,6 @@
 				4505D121219B206B0083A1A2 /* exec_state_binary.cc in Sources */,
 				4505D11F219B20290083A1A2 /* vcomponent.cc in Sources */,
 				4505D11D219B1F9E0083A1A2 /* class_math.cc in Sources */,
->>>>>>> a49f83a6
 				4547FD0F2153931000E79971 /* js_common_function.cc in Sources */,
 				4547FD04215204AB00E79971 /* class_object.cc in Sources */,
 				4532670D213FCFB400DAA620 /* WXDisplayLinkManager.m in Sources */,
