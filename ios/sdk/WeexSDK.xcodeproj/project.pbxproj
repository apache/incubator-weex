// !$*UTF8*$!
{
	archiveVersion = 1;
	classes = {
	};
	objectVersion = 46;
	objects = {

/* Begin PBXBuildFile section */
		042013AD1E66CD6A001FC79C /* WXValidateProtocol.h in Headers */ = {isa = PBXBuildFile; fileRef = 042013AC1E66CD6A001FC79C /* WXValidateProtocol.h */; settings = {ATTRIBUTES = (Public, ); }; };
		1C1A2BED1D91172800539AA1 /* WXConvertTests.m in Sources */ = {isa = PBXBuildFile; fileRef = 1C1A2BEC1D91172800539AA1 /* WXConvertTests.m */; };
		1D3000F11D40B9AC004F3B4F /* WXClipboardModule.h in Headers */ = {isa = PBXBuildFile; fileRef = 1D3000EF1D40B9AB004F3B4F /* WXClipboardModule.h */; };
		1D3000F21D40B9AC004F3B4F /* WXClipboardModule.m in Sources */ = {isa = PBXBuildFile; fileRef = 1D3000F01D40B9AB004F3B4F /* WXClipboardModule.m */; };
		2A1F57B71C75C6A600B58017 /* WXTextInputComponent.h in Headers */ = {isa = PBXBuildFile; fileRef = 2A1F57B51C75C6A600B58017 /* WXTextInputComponent.h */; };
		2A1F57B81C75C6A600B58017 /* WXTextInputComponent.m in Sources */ = {isa = PBXBuildFile; fileRef = 2A1F57B61C75C6A600B58017 /* WXTextInputComponent.m */; };
		2A42AF881C23B33E00818EA6 /* WeexSDK_MTL.h in Copy Files */ = {isa = PBXBuildFile; fileRef = 2A42AF871C23B33E00818EA6 /* WeexSDK_MTL.h */; };
		2A42AF8A1C23B33E00818EA6 /* WeexSDK_MTL.m in Sources */ = {isa = PBXBuildFile; fileRef = 2A42AF891C23B33E00818EA6 /* WeexSDK_MTL.m */; };
		2A4445BF1CA8FD56009E7C6D /* WXTextComponentProtocol.h in Headers */ = {isa = PBXBuildFile; fileRef = 2A4445BE1CA8FD56009E7C6D /* WXTextComponentProtocol.h */; };
		2A44AB111C1AD5B00067A7EA /* WXSliderComponent.h in Headers */ = {isa = PBXBuildFile; fileRef = 2A44AB0F1C1AD5B00067A7EA /* WXSliderComponent.h */; };
		2A60CE9C1C91733E00857B9F /* WXSwitchComponent.h in Headers */ = {isa = PBXBuildFile; fileRef = 2A60CE9A1C91733E00857B9F /* WXSwitchComponent.h */; };
		2A60CE9D1C91733E00857B9F /* WXSwitchComponent.m in Sources */ = {isa = PBXBuildFile; fileRef = 2A60CE9B1C91733E00857B9F /* WXSwitchComponent.m */; };
		2A837AB21CD9DE9200AEDF03 /* WXLoadingComponent.h in Headers */ = {isa = PBXBuildFile; fileRef = 2A837AAC1CD9DE9200AEDF03 /* WXLoadingComponent.h */; };
		2A837AB31CD9DE9200AEDF03 /* WXLoadingComponent.m in Sources */ = {isa = PBXBuildFile; fileRef = 2A837AAD1CD9DE9200AEDF03 /* WXLoadingComponent.m */; };
		2A837AB41CD9DE9200AEDF03 /* WXLoadingIndicator.h in Headers */ = {isa = PBXBuildFile; fileRef = 2A837AAE1CD9DE9200AEDF03 /* WXLoadingIndicator.h */; };
		2A837AB51CD9DE9200AEDF03 /* WXLoadingIndicator.m in Sources */ = {isa = PBXBuildFile; fileRef = 2A837AAF1CD9DE9200AEDF03 /* WXLoadingIndicator.m */; };
		2A837AB61CD9DE9200AEDF03 /* WXRefreshComponent.h in Headers */ = {isa = PBXBuildFile; fileRef = 2A837AB01CD9DE9200AEDF03 /* WXRefreshComponent.h */; };
		2A837AB71CD9DE9200AEDF03 /* WXRefreshComponent.m in Sources */ = {isa = PBXBuildFile; fileRef = 2A837AB11CD9DE9200AEDF03 /* WXRefreshComponent.m */; };
		2A8E658A1C7C7AA20025C7B7 /* WXVideoComponent.h in Headers */ = {isa = PBXBuildFile; fileRef = 2A8E65881C7C7AA20025C7B7 /* WXVideoComponent.h */; };
		2A8E658B1C7C7AA20025C7B7 /* WXVideoComponent.m in Sources */ = {isa = PBXBuildFile; fileRef = 2A8E65891C7C7AA20025C7B7 /* WXVideoComponent.m */; };
		2A919DA61E321F1F006EB6B5 /* WXBridgeMethod.h in Headers */ = {isa = PBXBuildFile; fileRef = 2A919DA41E321F1F006EB6B5 /* WXBridgeMethod.h */; };
		2A919DA71E321F1F006EB6B5 /* WXBridgeMethod.m in Sources */ = {isa = PBXBuildFile; fileRef = 2A919DA51E321F1F006EB6B5 /* WXBridgeMethod.m */; };
		2AAFC1B61C48DFF70026D2FE /* WXSDKError.h in Headers */ = {isa = PBXBuildFile; fileRef = 2AAFC1B41C48DFF70026D2FE /* WXSDKError.h */; settings = {ATTRIBUTES = (Public, ); }; };
		2AC750241C7565690041D390 /* WXIndicatorComponent.h in Headers */ = {isa = PBXBuildFile; fileRef = 2AC750221C7565690041D390 /* WXIndicatorComponent.h */; settings = {ATTRIBUTES = (Public, ); }; };
		2AC750251C7565690041D390 /* WXIndicatorComponent.m in Sources */ = {isa = PBXBuildFile; fileRef = 2AC750231C7565690041D390 /* WXIndicatorComponent.m */; };
		2AE5B7521CAB7DBD0082FDDB /* WXAComponent.h in Headers */ = {isa = PBXBuildFile; fileRef = 2AE5B7501CAB7DBD0082FDDB /* WXAComponent.h */; settings = {ATTRIBUTES = (Public, ); }; };
		2AE5B7531CAB7DBD0082FDDB /* WXAComponent.m in Sources */ = {isa = PBXBuildFile; fileRef = 2AE5B7511CAB7DBD0082FDDB /* WXAComponent.m */; };
		2AE5B7561CABA04E0082FDDB /* WXEventModuleProtocol.h in Headers */ = {isa = PBXBuildFile; fileRef = 2AE5B7551CABA04E0082FDDB /* WXEventModuleProtocol.h */; settings = {ATTRIBUTES = (Public, ); }; };
		2AFEB17B1C747139000507FA /* WXInstanceWrap.h in Headers */ = {isa = PBXBuildFile; fileRef = 2AFEB1791C747139000507FA /* WXInstanceWrap.h */; };
		2AFEB17C1C747139000507FA /* WXInstanceWrap.m in Sources */ = {isa = PBXBuildFile; fileRef = 2AFEB17A1C747139000507FA /* WXInstanceWrap.m */; };
		375A228F1EC440A600BC2086 /* WXAnimationLayout.m in Sources */ = {isa = PBXBuildFile; fileRef = 375A228D1EC440A600BC2086 /* WXAnimationLayout.m */; };
		375A22901EC440A600BC2086 /* WXAnimationLayout.h in Headers */ = {isa = PBXBuildFile; fileRef = 375A228E1EC440A600BC2086 /* WXAnimationLayout.h */; };
		37B51EE41E97804D0040A743 /* WXCycleSliderComponent.h in Headers */ = {isa = PBXBuildFile; fileRef = 37B51EE21E97804D0040A743 /* WXCycleSliderComponent.h */; };
		37B51EE51E97804D0040A743 /* WXCycleSliderComponent.m in Sources */ = {isa = PBXBuildFile; fileRef = 37B51EE31E97804D0040A743 /* WXCycleSliderComponent.m */; };
		591324A31D49B7F1004E89ED /* WXTimerModuleTests.m in Sources */ = {isa = PBXBuildFile; fileRef = 591324A21D49B7F1004E89ED /* WXTimerModuleTests.m */; };
		591DD3311D23AD5800BE8709 /* WXErrorView.m in Sources */ = {isa = PBXBuildFile; fileRef = 591DD32F1D23AD5800BE8709 /* WXErrorView.m */; };
		591DD3321D23AD5800BE8709 /* WXErrorView.h in Headers */ = {isa = PBXBuildFile; fileRef = 591DD3301D23AD5800BE8709 /* WXErrorView.h */; settings = {ATTRIBUTES = (Public, ); }; };
		594C28921CF9E61A009793A4 /* WXAnimationModule.m in Sources */ = {isa = PBXBuildFile; fileRef = 594C28901CF9E61A009793A4 /* WXAnimationModule.m */; };
		594C28931CF9E61A009793A4 /* WXAnimationModule.h in Headers */ = {isa = PBXBuildFile; fileRef = 594C28911CF9E61A009793A4 /* WXAnimationModule.h */; };
		59597F981D2A041700EE9317 /* WXDebugLoggerBridge.h in Headers */ = {isa = PBXBuildFile; fileRef = 59597F961D2A041700EE9317 /* WXDebugLoggerBridge.h */; };
		59597F991D2A041700EE9317 /* WXDebugLoggerBridge.m in Sources */ = {isa = PBXBuildFile; fileRef = 59597F971D2A041700EE9317 /* WXDebugLoggerBridge.m */; };
		596FDD661D3F52700082CD5B /* WXAnimationModuleTests.m in Sources */ = {isa = PBXBuildFile; fileRef = 596FDD651D3F52700082CD5B /* WXAnimationModuleTests.m */; };
		596FDD691D3F9EFF0082CD5B /* TestSupportUtils.m in Sources */ = {isa = PBXBuildFile; fileRef = 596FDD681D3F9EFF0082CD5B /* TestSupportUtils.m */; };
		597334B11D4D9E7F00988789 /* WXSDKManagerTests.m in Sources */ = {isa = PBXBuildFile; fileRef = 597334B01D4D9E7F00988789 /* WXSDKManagerTests.m */; };
		597334B31D4DE1A600988789 /* WXBridgeMethodTests.m in Sources */ = {isa = PBXBuildFile; fileRef = 597334B21D4DE1A600988789 /* WXBridgeMethodTests.m */; };
		598805AD1D52D8C800EDED2C /* WXStorageTests.m in Sources */ = {isa = PBXBuildFile; fileRef = 598805AC1D52D8C800EDED2C /* WXStorageTests.m */; };
		5996BD701D49EC0600C0FEA6 /* WXInstanceWrapTests.m in Sources */ = {isa = PBXBuildFile; fileRef = 5996BD6F1D49EC0600C0FEA6 /* WXInstanceWrapTests.m */; };
		5996BD751D4D8A0E00C0FEA6 /* WXSDKEngineTests.m in Sources */ = {isa = PBXBuildFile; fileRef = 5996BD741D4D8A0E00C0FEA6 /* WXSDKEngineTests.m */; };
		59A582D41CF481110081FD3E /* WXAppMonitorProtocol.h in Headers */ = {isa = PBXBuildFile; fileRef = 59A582D31CF481110081FD3E /* WXAppMonitorProtocol.h */; settings = {ATTRIBUTES = (Public, ); }; };
		59A582FC1CF5B17B0081FD3E /* WXBridgeContext.h in Headers */ = {isa = PBXBuildFile; fileRef = 59A582FA1CF5B17B0081FD3E /* WXBridgeContext.h */; };
		59A582FD1CF5B17B0081FD3E /* WXBridgeContext.m in Sources */ = {isa = PBXBuildFile; fileRef = 59A582FB1CF5B17B0081FD3E /* WXBridgeContext.m */; };
		59A583081CF5B2FD0081FD3E /* WXNavigationDefaultImpl.h in Headers */ = {isa = PBXBuildFile; fileRef = 59A583041CF5B2FD0081FD3E /* WXNavigationDefaultImpl.h */; };
		59A583091CF5B2FD0081FD3E /* WXNavigationDefaultImpl.m in Sources */ = {isa = PBXBuildFile; fileRef = 59A583051CF5B2FD0081FD3E /* WXNavigationDefaultImpl.m */; };
		59A596191CB630E50012CD52 /* WXNavigationProtocol.h in Headers */ = {isa = PBXBuildFile; fileRef = 59A596171CB630E50012CD52 /* WXNavigationProtocol.h */; settings = {ATTRIBUTES = (Public, ); }; };
		59A5961C1CB630F10012CD52 /* WXComponent+Navigation.h in Headers */ = {isa = PBXBuildFile; fileRef = 59A5961A1CB630F10012CD52 /* WXComponent+Navigation.h */; };
		59A5961D1CB630F10012CD52 /* WXComponent+Navigation.m in Sources */ = {isa = PBXBuildFile; fileRef = 59A5961B1CB630F10012CD52 /* WXComponent+Navigation.m */; };
		59A596221CB6311F0012CD52 /* WXNavigatorModule.h in Headers */ = {isa = PBXBuildFile; fileRef = 59A5961E1CB6311F0012CD52 /* WXNavigatorModule.h */; };
		59A596231CB6311F0012CD52 /* WXNavigatorModule.m in Sources */ = {isa = PBXBuildFile; fileRef = 59A5961F1CB6311F0012CD52 /* WXNavigatorModule.m */; };
		59A596241CB6311F0012CD52 /* WXStorageModule.h in Headers */ = {isa = PBXBuildFile; fileRef = 59A596201CB6311F0012CD52 /* WXStorageModule.h */; };
		59A596251CB6311F0012CD52 /* WXStorageModule.m in Sources */ = {isa = PBXBuildFile; fileRef = 59A596211CB6311F0012CD52 /* WXStorageModule.m */; };
		59A5962F1CB632050012CD52 /* WXBaseViewController.h in Headers */ = {isa = PBXBuildFile; fileRef = 59A5962B1CB632050012CD52 /* WXBaseViewController.h */; settings = {ATTRIBUTES = (Public, ); }; };
		59A596301CB632050012CD52 /* WXBaseViewController.m in Sources */ = {isa = PBXBuildFile; fileRef = 59A5962C1CB632050012CD52 /* WXBaseViewController.m */; };
		59A596311CB632050012CD52 /* WXRootViewController.h in Headers */ = {isa = PBXBuildFile; fileRef = 59A5962D1CB632050012CD52 /* WXRootViewController.h */; settings = {ATTRIBUTES = (Public, ); }; };
		59A596321CB632050012CD52 /* WXRootViewController.m in Sources */ = {isa = PBXBuildFile; fileRef = 59A5962E1CB632050012CD52 /* WXRootViewController.m */; };
		59AC02511D2A7E6E00355112 /* wx_load_error@3x.png in Resources */ = {isa = PBXBuildFile; fileRef = 59AC02501D2A7E6E00355112 /* wx_load_error@3x.png */; };
		59CE27E81CC387DB000BE37A /* WXEmbedComponent.h in Headers */ = {isa = PBXBuildFile; fileRef = 59CE27E61CC387DB000BE37A /* WXEmbedComponent.h */; };
		59CE27E91CC387DB000BE37A /* WXEmbedComponent.m in Sources */ = {isa = PBXBuildFile; fileRef = 59CE27E71CC387DB000BE37A /* WXEmbedComponent.m */; };
		59D3CA471CFC3CC0008835DC /* WXSliderComponent.m in Sources */ = {isa = PBXBuildFile; fileRef = 59D3CA461CFC3CC0008835DC /* WXSliderComponent.m */; };
		59D3CA4A1CFC3CE1008835DC /* NSTimer+Weex.h in Headers */ = {isa = PBXBuildFile; fileRef = 59D3CA481CFC3CE1008835DC /* NSTimer+Weex.h */; };
		59D3CA4B1CFC3CE1008835DC /* NSTimer+Weex.m in Sources */ = {isa = PBXBuildFile; fileRef = 59D3CA491CFC3CE1008835DC /* NSTimer+Weex.m */; };
		740451EA1E14BB26004157CB /* WXServiceFactory.h in Headers */ = {isa = PBXBuildFile; fileRef = 740451E81E14BB26004157CB /* WXServiceFactory.h */; };
		740451EB1E14BB26004157CB /* WXServiceFactory.m in Sources */ = {isa = PBXBuildFile; fileRef = 740451E91E14BB26004157CB /* WXServiceFactory.m */; };
		7408C48E1CFB345D000BCCD0 /* WXComponent+Events.h in Headers */ = {isa = PBXBuildFile; fileRef = 7408C48C1CFB345D000BCCD0 /* WXComponent+Events.h */; };
		7408C48F1CFB345D000BCCD0 /* WXComponent+Events.m in Sources */ = {isa = PBXBuildFile; fileRef = 7408C48D1CFB345D000BCCD0 /* WXComponent+Events.m */; };
		740938EC1D3D075700DBB801 /* SRWebSocket.m in Sources */ = {isa = PBXBuildFile; fileRef = 2A27E7D81C3E360B00D7A552 /* SRWebSocket.m */; };
		740938EE1D3D079100DBB801 /* JavaScriptCore.framework in Frameworks */ = {isa = PBXBuildFile; fileRef = 740938ED1D3D079100DBB801 /* JavaScriptCore.framework */; };
		740938EF1D3D083900DBB801 /* libicucore.tbd in Frameworks */ = {isa = PBXBuildFile; fileRef = 7469869B1C4DEAC20054A57E /* libicucore.tbd */; };
		740938F31D3D0D9300DBB801 /* WXComponentTests.m in Sources */ = {isa = PBXBuildFile; fileRef = 740938EA1D3D026600DBB801 /* WXComponentTests.m */; settings = {COMPILER_FLAGS = "-fno-objc-arc"; }; };
		740938F51D3D0DDE00DBB801 /* AVFoundation.framework in Frameworks */ = {isa = PBXBuildFile; fileRef = 740938F41D3D0DDE00DBB801 /* AVFoundation.framework */; };
		740938F71D3D0DFD00DBB801 /* CoreMedia.framework in Frameworks */ = {isa = PBXBuildFile; fileRef = 740938F61D3D0DFD00DBB801 /* CoreMedia.framework */; };
		740938F91D3D0E0300DBB801 /* MediaPlayer.framework in Frameworks */ = {isa = PBXBuildFile; fileRef = 740938F81D3D0E0300DBB801 /* MediaPlayer.framework */; };
		740938FB1D3D0E1700DBB801 /* AVKit.framework in Frameworks */ = {isa = PBXBuildFile; fileRef = 740938FA1D3D0E1700DBB801 /* AVKit.framework */; };
		7410811F1CED585A001BC6E5 /* WXComponentManager.h in Headers */ = {isa = PBXBuildFile; fileRef = 7410811D1CED585A001BC6E5 /* WXComponentManager.h */; settings = {ATTRIBUTES = (Public, ); }; };
		741081201CED585A001BC6E5 /* WXComponentManager.m in Sources */ = {isa = PBXBuildFile; fileRef = 7410811E1CED585A001BC6E5 /* WXComponentManager.m */; };
		741081231CED6756001BC6E5 /* WXComponentFactory.h in Headers */ = {isa = PBXBuildFile; fileRef = 741081211CED6756001BC6E5 /* WXComponentFactory.h */; };
		741081241CED6756001BC6E5 /* WXComponentFactory.m in Sources */ = {isa = PBXBuildFile; fileRef = 741081221CED6756001BC6E5 /* WXComponentFactory.m */; };
		741081261CEDB4EC001BC6E5 /* WXComponent_internal.h in Headers */ = {isa = PBXBuildFile; fileRef = 741081251CEDB4EC001BC6E5 /* WXComponent_internal.h */; };
		741DFE021DDD7D18009B020F /* WXRoundedRect.h in Headers */ = {isa = PBXBuildFile; fileRef = 741DFE001DDD7D18009B020F /* WXRoundedRect.h */; };
		741DFE031DDD7D18009B020F /* WXRoundedRect.mm in Sources */ = {isa = PBXBuildFile; fileRef = 741DFE011DDD7D18009B020F /* WXRoundedRect.mm */; };
		741DFE061DDD9B30009B020F /* UIBezierPath+Weex.h in Headers */ = {isa = PBXBuildFile; fileRef = 741DFE041DDD9B2F009B020F /* UIBezierPath+Weex.h */; };
		741DFE071DDD9B30009B020F /* UIBezierPath+Weex.m in Sources */ = {isa = PBXBuildFile; fileRef = 741DFE051DDD9B2F009B020F /* UIBezierPath+Weex.m */; };
		7423899B1C3174EB00D748CA /* WXWeakObjectWrapper.h in Headers */ = {isa = PBXBuildFile; fileRef = 742389991C3174EB00D748CA /* WXWeakObjectWrapper.h */; };
		7423899C1C3174EB00D748CA /* WXWeakObjectWrapper.m in Sources */ = {isa = PBXBuildFile; fileRef = 7423899A1C3174EB00D748CA /* WXWeakObjectWrapper.m */; };
		7423899F1C32733800D748CA /* WXType.h in Headers */ = {isa = PBXBuildFile; fileRef = 7423899D1C32733800D748CA /* WXType.h */; settings = {ATTRIBUTES = (Public, ); }; };
		742AD72E1DF98C45007DC46C /* WXResourceRequest.h in Headers */ = {isa = PBXBuildFile; fileRef = 742AD7251DF98C45007DC46C /* WXResourceRequest.h */; settings = {ATTRIBUTES = (Public, ); }; };
		742AD72F1DF98C45007DC46C /* WXResourceRequest.m in Sources */ = {isa = PBXBuildFile; fileRef = 742AD7261DF98C45007DC46C /* WXResourceRequest.m */; };
		742AD7301DF98C45007DC46C /* WXResourceRequestHandler.h in Headers */ = {isa = PBXBuildFile; fileRef = 742AD7271DF98C45007DC46C /* WXResourceRequestHandler.h */; settings = {ATTRIBUTES = (Public, ); }; };
		742AD7311DF98C45007DC46C /* WXResourceRequestHandlerDefaultImpl.h in Headers */ = {isa = PBXBuildFile; fileRef = 742AD7281DF98C45007DC46C /* WXResourceRequestHandlerDefaultImpl.h */; };
		742AD7321DF98C45007DC46C /* WXResourceRequestHandlerDefaultImpl.m in Sources */ = {isa = PBXBuildFile; fileRef = 742AD7291DF98C45007DC46C /* WXResourceRequestHandlerDefaultImpl.m */; };
		742AD7331DF98C45007DC46C /* WXResourceResponse.h in Headers */ = {isa = PBXBuildFile; fileRef = 742AD72A1DF98C45007DC46C /* WXResourceResponse.h */; settings = {ATTRIBUTES = (Public, ); }; };
		742AD7341DF98C45007DC46C /* WXResourceResponse.m in Sources */ = {isa = PBXBuildFile; fileRef = 742AD72B1DF98C45007DC46C /* WXResourceResponse.m */; };
		742AD73A1DF98C8B007DC46C /* WXResourceLoader.h in Headers */ = {isa = PBXBuildFile; fileRef = 742AD7381DF98C8B007DC46C /* WXResourceLoader.h */; };
		742AD73B1DF98C8B007DC46C /* WXResourceLoader.m in Sources */ = {isa = PBXBuildFile; fileRef = 742AD7391DF98C8B007DC46C /* WXResourceLoader.m */; };
		743933B41C7ED9AA00773BB7 /* WXSimulatorShortcutManager.h in Headers */ = {isa = PBXBuildFile; fileRef = 743933B21C7ED9AA00773BB7 /* WXSimulatorShortcutManager.h */; };
		743933B51C7ED9AA00773BB7 /* WXSimulatorShortcutManager.m in Sources */ = {isa = PBXBuildFile; fileRef = 743933B31C7ED9AA00773BB7 /* WXSimulatorShortcutManager.m */; };
		744BEA551D05178F00452B5D /* WXComponent+Display.h in Headers */ = {isa = PBXBuildFile; fileRef = 744BEA531D05178F00452B5D /* WXComponent+Display.h */; };
		744BEA561D05178F00452B5D /* WXComponent+Display.m in Sources */ = {isa = PBXBuildFile; fileRef = 744BEA541D05178F00452B5D /* WXComponent+Display.m */; };
		744BEA591D0520F300452B5D /* WXComponent+Layout.h in Headers */ = {isa = PBXBuildFile; fileRef = 744BEA571D0520F300452B5D /* WXComponent+Layout.h */; };
		744BEA5A1D0520F300452B5D /* WXComponent+Layout.m in Sources */ = {isa = PBXBuildFile; fileRef = 744BEA581D0520F300452B5D /* WXComponent+Layout.m */; };
		744D610C1E49978200B624B3 /* WXHeaderComponent.h in Headers */ = {isa = PBXBuildFile; fileRef = 744D610A1E49978200B624B3 /* WXHeaderComponent.h */; };
		744D610D1E49978200B624B3 /* WXHeaderComponent.m in Sources */ = {isa = PBXBuildFile; fileRef = 744D610B1E49978200B624B3 /* WXHeaderComponent.m */; };
		744D61101E49979000B624B3 /* WXFooterComponent.h in Headers */ = {isa = PBXBuildFile; fileRef = 744D610E1E49979000B624B3 /* WXFooterComponent.h */; };
		744D61111E49979000B624B3 /* WXFooterComponent.m in Sources */ = {isa = PBXBuildFile; fileRef = 744D610F1E49979000B624B3 /* WXFooterComponent.m */; };
		744D61141E4AF23E00B624B3 /* WXDiffUtil.h in Headers */ = {isa = PBXBuildFile; fileRef = 744D61121E4AF23E00B624B3 /* WXDiffUtil.h */; };
		744D61151E4AF23E00B624B3 /* WXDiffUtil.m in Sources */ = {isa = PBXBuildFile; fileRef = 744D61131E4AF23E00B624B3 /* WXDiffUtil.m */; };
		745B2D681E5A8E1E0092D38A /* WXMultiColumnLayout.h in Headers */ = {isa = PBXBuildFile; fileRef = 745B2D5E1E5A8E1E0092D38A /* WXMultiColumnLayout.h */; };
		745B2D691E5A8E1E0092D38A /* WXMultiColumnLayout.m in Sources */ = {isa = PBXBuildFile; fileRef = 745B2D5F1E5A8E1E0092D38A /* WXMultiColumnLayout.m */; };
		745B2D6A1E5A8E1E0092D38A /* WXRecyclerComponent.h in Headers */ = {isa = PBXBuildFile; fileRef = 745B2D601E5A8E1E0092D38A /* WXRecyclerComponent.h */; };
		745B2D6B1E5A8E1E0092D38A /* WXRecyclerComponent.m in Sources */ = {isa = PBXBuildFile; fileRef = 745B2D611E5A8E1E0092D38A /* WXRecyclerComponent.m */; };
		745B2D6C1E5A8E1E0092D38A /* WXRecyclerDataController.h in Headers */ = {isa = PBXBuildFile; fileRef = 745B2D621E5A8E1E0092D38A /* WXRecyclerDataController.h */; };
		745B2D6D1E5A8E1E0092D38A /* WXRecyclerDataController.m in Sources */ = {isa = PBXBuildFile; fileRef = 745B2D631E5A8E1E0092D38A /* WXRecyclerDataController.m */; };
		745B2D6E1E5A8E1E0092D38A /* WXRecyclerUpdateController.h in Headers */ = {isa = PBXBuildFile; fileRef = 745B2D641E5A8E1E0092D38A /* WXRecyclerUpdateController.h */; };
		745B2D6F1E5A8E1E0092D38A /* WXRecyclerUpdateController.m in Sources */ = {isa = PBXBuildFile; fileRef = 745B2D651E5A8E1E0092D38A /* WXRecyclerUpdateController.m */; };
		745B2D701E5A8E1E0092D38A /* WXSectionDataController.h in Headers */ = {isa = PBXBuildFile; fileRef = 745B2D661E5A8E1E0092D38A /* WXSectionDataController.h */; };
		745B2D711E5A8E1E0092D38A /* WXSectionDataController.m in Sources */ = {isa = PBXBuildFile; fileRef = 745B2D671E5A8E1E0092D38A /* WXSectionDataController.m */; };
		745ED2DA1C5F2C7E002DB5A8 /* WXView.h in Headers */ = {isa = PBXBuildFile; fileRef = 745ED2D61C5F2C7E002DB5A8 /* WXView.h */; };
		745ED2DB1C5F2C7E002DB5A8 /* WXView.m in Sources */ = {isa = PBXBuildFile; fileRef = 745ED2D71C5F2C7E002DB5A8 /* WXView.m */; };
		7461F8901CFB373100F62D44 /* WXDisplayQueue.h in Headers */ = {isa = PBXBuildFile; fileRef = 7461F88C1CFB373100F62D44 /* WXDisplayQueue.h */; };
		7461F8911CFB373100F62D44 /* WXDisplayQueue.m in Sources */ = {isa = PBXBuildFile; fileRef = 7461F88D1CFB373100F62D44 /* WXDisplayQueue.m */; };
		7461F8921CFB373100F62D44 /* WXLayer.h in Headers */ = {isa = PBXBuildFile; fileRef = 7461F88E1CFB373100F62D44 /* WXLayer.h */; };
		7461F8931CFB373100F62D44 /* WXLayer.m in Sources */ = {isa = PBXBuildFile; fileRef = 7461F88F1CFB373100F62D44 /* WXLayer.m */; };
		7461F8A81CFC33A800F62D44 /* WXThreadSafeMutableArray.h in Headers */ = {isa = PBXBuildFile; fileRef = 7461F8A61CFC33A800F62D44 /* WXThreadSafeMutableArray.h */; };
		7461F8A91CFC33A800F62D44 /* WXThreadSafeMutableArray.m in Sources */ = {isa = PBXBuildFile; fileRef = 7461F8A71CFC33A800F62D44 /* WXThreadSafeMutableArray.m */; };
		746319021C60AFC100EFEBD4 /* WXThreadSafeCounter.h in Headers */ = {isa = PBXBuildFile; fileRef = 746319001C60AFC100EFEBD4 /* WXThreadSafeCounter.h */; };
		746319031C60AFC100EFEBD4 /* WXThreadSafeCounter.m in Sources */ = {isa = PBXBuildFile; fileRef = 746319011C60AFC100EFEBD4 /* WXThreadSafeCounter.m */; };
		746319291C71B92600EFEBD4 /* WXModalUIModule.h in Headers */ = {isa = PBXBuildFile; fileRef = 746319271C71B92600EFEBD4 /* WXModalUIModule.h */; settings = {ATTRIBUTES = (Public, ); }; };
		7463192A1C71B92600EFEBD4 /* WXModalUIModule.m in Sources */ = {isa = PBXBuildFile; fileRef = 746319281C71B92600EFEBD4 /* WXModalUIModule.m */; };
		7469869F1C4E2C000054A57E /* NSArray+Weex.h in Headers */ = {isa = PBXBuildFile; fileRef = 7469869D1C4E2C000054A57E /* NSArray+Weex.h */; };
		746986A01C4E2C010054A57E /* NSArray+Weex.m in Sources */ = {isa = PBXBuildFile; fileRef = 7469869E1C4E2C000054A57E /* NSArray+Weex.m */; };
		747A787C1D1BAAC900DED9D0 /* WXComponent+ViewManagement.h in Headers */ = {isa = PBXBuildFile; fileRef = 747A787A1D1BAAC900DED9D0 /* WXComponent+ViewManagement.h */; };
		747A787D1D1BAAC900DED9D0 /* WXComponent+ViewManagement.m in Sources */ = {isa = PBXBuildFile; fileRef = 747A787B1D1BAAC900DED9D0 /* WXComponent+ViewManagement.m */; };
		747DF6821E31AEE4005C53A8 /* WXLength.h in Headers */ = {isa = PBXBuildFile; fileRef = 747DF6801E31AEE4005C53A8 /* WXLength.h */; };
		747DF6831E31AEE4005C53A8 /* WXLength.m in Sources */ = {isa = PBXBuildFile; fileRef = 747DF6811E31AEE4005C53A8 /* WXLength.m */; };
		74862F791E02B88D00B7A041 /* JSValue+Weex.h in Headers */ = {isa = PBXBuildFile; fileRef = 74862F771E02B88D00B7A041 /* JSValue+Weex.h */; };
		74862F7A1E02B88D00B7A041 /* JSValue+Weex.m in Sources */ = {isa = PBXBuildFile; fileRef = 74862F781E02B88D00B7A041 /* JSValue+Weex.m */; };
		74862F7D1E03A0F300B7A041 /* WXModuleMethod.h in Headers */ = {isa = PBXBuildFile; fileRef = 74862F7B1E03A0F300B7A041 /* WXModuleMethod.h */; };
		74862F7E1E03A0F300B7A041 /* WXModuleMethod.m in Sources */ = {isa = PBXBuildFile; fileRef = 74862F7C1E03A0F300B7A041 /* WXModuleMethod.m */; };
		74862F811E03A24500B7A041 /* WXComponentMethod.h in Headers */ = {isa = PBXBuildFile; fileRef = 74862F7F1E03A24500B7A041 /* WXComponentMethod.h */; };
		74862F821E03A24500B7A041 /* WXComponentMethod.m in Sources */ = {isa = PBXBuildFile; fileRef = 74862F801E03A24500B7A041 /* WXComponentMethod.m */; };
		74896F301D1AC79400D1D593 /* NSObject+WXSwizzle.h in Headers */ = {isa = PBXBuildFile; fileRef = 74896F2E1D1AC79400D1D593 /* NSObject+WXSwizzle.h */; settings = {ATTRIBUTES = (Public, ); }; };
		74896F311D1AC79400D1D593 /* NSObject+WXSwizzle.m in Sources */ = {isa = PBXBuildFile; fileRef = 74896F2F1D1AC79400D1D593 /* NSObject+WXSwizzle.m */; };
		748B25181C44A6F9005D491E /* WXSDKInstance_private.h in Headers */ = {isa = PBXBuildFile; fileRef = 748B25161C44A6F9005D491E /* WXSDKInstance_private.h */; };
		74915F471C8EB02B00BEBCC0 /* WXAssert.h in Headers */ = {isa = PBXBuildFile; fileRef = 74915F451C8EB02B00BEBCC0 /* WXAssert.h */; };
		74915F481C8EB02B00BEBCC0 /* WXAssert.m in Sources */ = {isa = PBXBuildFile; fileRef = 74915F461C8EB02B00BEBCC0 /* WXAssert.m */; };
		749DC27B1D40827B009E1C91 /* WXMonitor.h in Headers */ = {isa = PBXBuildFile; fileRef = 749DC2791D40827B009E1C91 /* WXMonitor.h */; settings = {ATTRIBUTES = (Public, ); }; };
		749DC27C1D40827B009E1C91 /* WXMonitor.m in Sources */ = {isa = PBXBuildFile; fileRef = 749DC27A1D40827B009E1C91 /* WXMonitor.m */; };
		74A4BA5B1CABBBD000195969 /* WXDebugTool.h in Headers */ = {isa = PBXBuildFile; fileRef = 74A4BA591CABBBD000195969 /* WXDebugTool.h */; settings = {ATTRIBUTES = (Public, ); }; };
		74A4BA5C1CABBBD000195969 /* WXDebugTool.m in Sources */ = {isa = PBXBuildFile; fileRef = 74A4BA5A1CABBBD000195969 /* WXDebugTool.m */; };
		74A4BA851CAD453400195969 /* WXNetworkProtocol.h in Headers */ = {isa = PBXBuildFile; fileRef = 74A4BA841CAD453400195969 /* WXNetworkProtocol.h */; settings = {ATTRIBUTES = (Public, ); }; };
		74A4BA961CB365D100195969 /* WXAppConfiguration.h in Headers */ = {isa = PBXBuildFile; fileRef = 74A4BA941CB365D100195969 /* WXAppConfiguration.h */; settings = {ATTRIBUTES = (Public, ); }; };
		74A4BA971CB365D100195969 /* WXAppConfiguration.m in Sources */ = {isa = PBXBuildFile; fileRef = 74A4BA951CB365D100195969 /* WXAppConfiguration.m */; };
		74A4BA9A1CB3BAA100195969 /* WXThreadSafeMutableDictionary.h in Headers */ = {isa = PBXBuildFile; fileRef = 74A4BA981CB3BAA100195969 /* WXThreadSafeMutableDictionary.h */; };
		74A4BA9B1CB3BAA100195969 /* WXThreadSafeMutableDictionary.m in Sources */ = {isa = PBXBuildFile; fileRef = 74A4BA991CB3BAA100195969 /* WXThreadSafeMutableDictionary.m */; };
		74A4BA9E1CB3C0A100195969 /* WXHandlerFactory.h in Headers */ = {isa = PBXBuildFile; fileRef = 74A4BA9C1CB3C0A100195969 /* WXHandlerFactory.h */; };
		74A4BA9F1CB3C0A100195969 /* WXHandlerFactory.m in Sources */ = {isa = PBXBuildFile; fileRef = 74A4BA9D1CB3C0A100195969 /* WXHandlerFactory.m */; };
		74A4BAA61CB4F98300195969 /* WXStreamModule.h in Headers */ = {isa = PBXBuildFile; fileRef = 74A4BAA41CB4F98300195969 /* WXStreamModule.h */; };
		74A4BAA71CB4F98300195969 /* WXStreamModule.m in Sources */ = {isa = PBXBuildFile; fileRef = 74A4BAA51CB4F98300195969 /* WXStreamModule.m */; };
		74AD99841D5B0E59008F0336 /* WXPolyfillSet.h in Headers */ = {isa = PBXBuildFile; fileRef = 74AD99821D5B0E59008F0336 /* WXPolyfillSet.h */; };
		74AD99851D5B0E59008F0336 /* WXPolyfillSet.m in Sources */ = {isa = PBXBuildFile; fileRef = 74AD99831D5B0E59008F0336 /* WXPolyfillSet.m */; };
		74B232D21D2A2BA4006322EA /* WXLayoutDefine.h in Headers */ = {isa = PBXBuildFile; fileRef = 74B232D11D2A2BA4006322EA /* WXLayoutDefine.h */; settings = {ATTRIBUTES = (Public, ); }; };
		74B8BEFE1DC47B72004A6027 /* WXRootView.h in Headers */ = {isa = PBXBuildFile; fileRef = 74B8BEFC1DC47B72004A6027 /* WXRootView.h */; };
		74B8BEFF1DC47B72004A6027 /* WXRootView.m in Sources */ = {isa = PBXBuildFile; fileRef = 74B8BEFD1DC47B72004A6027 /* WXRootView.m */; };
		74B8BF011DC49AFE004A6027 /* WXRootViewTests.m in Sources */ = {isa = PBXBuildFile; fileRef = 74B8BF001DC49AFE004A6027 /* WXRootViewTests.m */; };
		74BB5FB91DFEE81A004FC3DF /* WXMetaModule.h in Headers */ = {isa = PBXBuildFile; fileRef = 74BB5FB71DFEE81A004FC3DF /* WXMetaModule.h */; };
		74BB5FBA1DFEE81A004FC3DF /* WXMetaModule.m in Sources */ = {isa = PBXBuildFile; fileRef = 74BB5FB81DFEE81A004FC3DF /* WXMetaModule.m */; };
		74C896401D2AC2210043B82A /* WeexSDKTests.m in Sources */ = {isa = PBXBuildFile; fileRef = 74C8963F1D2AC2210043B82A /* WeexSDKTests.m */; };
		74C896421D2AC2210043B82A /* WeexSDK.framework in Frameworks */ = {isa = PBXBuildFile; fileRef = 77D160FD1C02DBE70010B15B /* WeexSDK.framework */; };
		74CC7A1C1C2BC5F800829368 /* WXCellComponent.h in Headers */ = {isa = PBXBuildFile; fileRef = 74CC7A1A1C2BC5F800829368 /* WXCellComponent.h */; };
		74CC7A1D1C2BC5F800829368 /* WXCellComponent.m in Sources */ = {isa = PBXBuildFile; fileRef = 74CC7A1B1C2BC5F800829368 /* WXCellComponent.m */; };
		74CC7A201C2BF9DC00829368 /* WXListComponent.h in Headers */ = {isa = PBXBuildFile; fileRef = 74CC7A1E1C2BF9DC00829368 /* WXListComponent.h */; settings = {ATTRIBUTES = (Public, ); }; };
		74CC7A211C2BF9DC00829368 /* WXListComponent.m in Sources */ = {isa = PBXBuildFile; fileRef = 74CC7A1F1C2BF9DC00829368 /* WXListComponent.m */; };
		74D205201E091B8000128F44 /* WXCallJSMethod.h in Headers */ = {isa = PBXBuildFile; fileRef = 74D2051E1E091B8000128F44 /* WXCallJSMethod.h */; };
		74D205211E091B8000128F44 /* WXCallJSMethod.m in Sources */ = {isa = PBXBuildFile; fileRef = 74D2051F1E091B8000128F44 /* WXCallJSMethod.m */; };
		74EF31AA1DE58AE600667A07 /* WXURLRewriteProtocol.h in Headers */ = {isa = PBXBuildFile; fileRef = 74EF31A91DE58AE600667A07 /* WXURLRewriteProtocol.h */; settings = {ATTRIBUTES = (Public, ); }; };
		74EF31AD1DE58BE200667A07 /* WXURLRewriteDefaultImpl.h in Headers */ = {isa = PBXBuildFile; fileRef = 74EF31AB1DE58BE200667A07 /* WXURLRewriteDefaultImpl.h */; };
		74EF31AE1DE58BE200667A07 /* WXURLRewriteDefaultImpl.m in Sources */ = {isa = PBXBuildFile; fileRef = 74EF31AC1DE58BE200667A07 /* WXURLRewriteDefaultImpl.m */; };
		74EF31C01DE5ED6F00667A07 /* libstdc++.tbd in Frameworks */ = {isa = PBXBuildFile; fileRef = 74EF31BE1DE5ED5900667A07 /* libstdc++.tbd */; };
		74EF31C31DE6935600667A07 /* WXURLRewriteTests.m in Sources */ = {isa = PBXBuildFile; fileRef = 74EF31C21DE6935600667A07 /* WXURLRewriteTests.m */; };
		74F7BFF51DC782EC004D0871 /* testRootView.js in Resources */ = {isa = PBXBuildFile; fileRef = 74F7BFF41DC782EC004D0871 /* testRootView.js */; };
		74FD6E041C7C0E9600DBEB6D /* WXScrollerProtocol.h in Headers */ = {isa = PBXBuildFile; fileRef = 74FD6E031C7C0E9600DBEB6D /* WXScrollerProtocol.h */; settings = {ATTRIBUTES = (Public, ); }; };
		775BEE4E1C16F993008D1629 /* WXDefine.h in Headers */ = {isa = PBXBuildFile; fileRef = 775BEE4D1C16F993008D1629 /* WXDefine.h */; settings = {ATTRIBUTES = (Public, ); }; };
		775BEE6E1C1BD8F4008D1629 /* WXImgLoaderProtocol.h in Headers */ = {isa = PBXBuildFile; fileRef = 775BEE6C1C1BD8F4008D1629 /* WXImgLoaderProtocol.h */; settings = {ATTRIBUTES = (Public, ); }; };
		775BEE711C1BD977008D1629 /* WXModuleProtocol.h in Headers */ = {isa = PBXBuildFile; fileRef = 775BEE701C1BD977008D1629 /* WXModuleProtocol.h */; settings = {ATTRIBUTES = (Public, ); }; };
		77D161201C02DDB40010B15B /* WXSDKEngine.h in Headers */ = {isa = PBXBuildFile; fileRef = 77D1611E1C02DDB40010B15B /* WXSDKEngine.h */; settings = {ATTRIBUTES = (Public, ); }; };
		77D161211C02DDB40010B15B /* WXSDKEngine.m in Sources */ = {isa = PBXBuildFile; fileRef = 77D1611F1C02DDB40010B15B /* WXSDKEngine.m */; };
		77D161241C02DDD10010B15B /* WXSDKInstance.h in Headers */ = {isa = PBXBuildFile; fileRef = 77D161221C02DDD10010B15B /* WXSDKInstance.h */; settings = {ATTRIBUTES = (Public, ); }; };
		77D161251C02DDD10010B15B /* WXSDKInstance.m in Sources */ = {isa = PBXBuildFile; fileRef = 77D161231C02DDD10010B15B /* WXSDKInstance.m */; };
		77D161281C02DE1A0010B15B /* WXSDKManager.h in Headers */ = {isa = PBXBuildFile; fileRef = 77D161261C02DE1A0010B15B /* WXSDKManager.h */; settings = {ATTRIBUTES = (Public, ); }; };
		77D161291C02DE1A0010B15B /* WXSDKManager.m in Sources */ = {isa = PBXBuildFile; fileRef = 77D161271C02DE1A0010B15B /* WXSDKManager.m */; };
		77D161301C02DE4E0010B15B /* WXComponent.h in Headers */ = {isa = PBXBuildFile; fileRef = 77D1612E1C02DE4E0010B15B /* WXComponent.h */; settings = {ATTRIBUTES = (Public, ); }; };
		77D161311C02DE4E0010B15B /* WXComponent.m in Sources */ = {isa = PBXBuildFile; fileRef = 77D1612F1C02DE4E0010B15B /* WXComponent.m */; };
		77D161381C02DE940010B15B /* WXBridgeManager.h in Headers */ = {isa = PBXBuildFile; fileRef = 77D161361C02DE940010B15B /* WXBridgeManager.h */; settings = {ATTRIBUTES = (Public, ); }; };
		77D161391C02DE940010B15B /* WXBridgeManager.m in Sources */ = {isa = PBXBuildFile; fileRef = 77D161371C02DE940010B15B /* WXBridgeManager.m */; };
		77D1613C1C02DEA60010B15B /* WXJSCoreBridge.h in Headers */ = {isa = PBXBuildFile; fileRef = 77D1613A1C02DEA60010B15B /* WXJSCoreBridge.h */; };
		77D1613D1C02DEA60010B15B /* WXJSCoreBridge.m in Sources */ = {isa = PBXBuildFile; fileRef = 77D1613B1C02DEA60010B15B /* WXJSCoreBridge.m */; };
		77D161431C02DEE40010B15B /* WXBridgeProtocol.h in Headers */ = {isa = PBXBuildFile; fileRef = 77D161421C02DEE40010B15B /* WXBridgeProtocol.h */; settings = {ATTRIBUTES = (Public, ); }; };
		77D1614B1C02E3790010B15B /* WXConvert.h in Headers */ = {isa = PBXBuildFile; fileRef = 77D161491C02E3790010B15B /* WXConvert.h */; settings = {ATTRIBUTES = (Public, ); }; };
		77D1614C1C02E3790010B15B /* WXConvert.m in Sources */ = {isa = PBXBuildFile; fileRef = 77D1614A1C02E3790010B15B /* WXConvert.m */; };
		77D1614F1C02E3880010B15B /* WXUtility.h in Headers */ = {isa = PBXBuildFile; fileRef = 77D1614D1C02E3880010B15B /* WXUtility.h */; settings = {ATTRIBUTES = (Public, ); }; };
		77D161501C02E3880010B15B /* WXUtility.m in Sources */ = {isa = PBXBuildFile; fileRef = 77D1614E1C02E3880010B15B /* WXUtility.m */; };
		77D161621C02ED790010B15B /* WXLog.h in Headers */ = {isa = PBXBuildFile; fileRef = 77D161601C02ED790010B15B /* WXLog.h */; settings = {ATTRIBUTES = (Public, ); }; };
		77D161631C02ED790010B15B /* WXLog.m in Sources */ = {isa = PBXBuildFile; fileRef = 77D161611C02ED790010B15B /* WXLog.m */; };
		77E659DA1C07F594008B8775 /* WXDomModule.h in Headers */ = {isa = PBXBuildFile; fileRef = 77E659D81C07F594008B8775 /* WXDomModule.h */; };
		77E659DB1C07F594008B8775 /* WXDomModule.m in Sources */ = {isa = PBXBuildFile; fileRef = 77E659D91C07F594008B8775 /* WXDomModule.m */; };
		77E659F11C0C3612008B8775 /* WXModuleFactory.h in Headers */ = {isa = PBXBuildFile; fileRef = 77E659EF1C0C3612008B8775 /* WXModuleFactory.h */; };
		77E659F21C0C3612008B8775 /* WXModuleFactory.m in Sources */ = {isa = PBXBuildFile; fileRef = 77E659F01C0C3612008B8775 /* WXModuleFactory.m */; };
		77E65A0D1C155E99008B8775 /* WXDivComponent.h in Headers */ = {isa = PBXBuildFile; fileRef = 77E65A0B1C155E99008B8775 /* WXDivComponent.h */; };
		77E65A0E1C155E99008B8775 /* WXDivComponent.m in Sources */ = {isa = PBXBuildFile; fileRef = 77E65A0C1C155E99008B8775 /* WXDivComponent.m */; };
		77E65A111C155EA8008B8775 /* WXImageComponent.h in Headers */ = {isa = PBXBuildFile; fileRef = 77E65A0F1C155EA8008B8775 /* WXImageComponent.h */; };
		77E65A121C155EA8008B8775 /* WXImageComponent.m in Sources */ = {isa = PBXBuildFile; fileRef = 77E65A101C155EA8008B8775 /* WXImageComponent.m */; };
		77E65A151C155EB5008B8775 /* WXTextComponent.h in Headers */ = {isa = PBXBuildFile; fileRef = 77E65A131C155EB5008B8775 /* WXTextComponent.h */; };
		77E65A161C155EB5008B8775 /* WXTextComponent.m in Sources */ = {isa = PBXBuildFile; fileRef = 77E65A141C155EB5008B8775 /* WXTextComponent.m */; };
		77E65A191C155F25008B8775 /* WXScrollerComponent.h in Headers */ = {isa = PBXBuildFile; fileRef = 77E65A171C155F25008B8775 /* WXScrollerComponent.h */; settings = {ATTRIBUTES = (Public, ); }; };
		77E65A1A1C155F25008B8775 /* WXScrollerComponent.m in Sources */ = {isa = PBXBuildFile; fileRef = 77E65A181C155F25008B8775 /* WXScrollerComponent.m */; };
		C401945E1E344E8300D19C31 /* WXFloatCompareTests.m in Sources */ = {isa = PBXBuildFile; fileRef = C401945D1E344E8300D19C31 /* WXFloatCompareTests.m */; };
		C41E1A971DC1FD15009C7F90 /* WXDatePickerManager.h in Headers */ = {isa = PBXBuildFile; fileRef = C41E1A951DC1FD15009C7F90 /* WXDatePickerManager.h */; };
		C41E1A981DC1FD15009C7F90 /* WXDatePickerManager.m in Sources */ = {isa = PBXBuildFile; fileRef = C41E1A961DC1FD15009C7F90 /* WXDatePickerManager.m */; };
		C43C03E81EC8ACA40044C7FF /* WXPrerenderManager.h in Headers */ = {isa = PBXBuildFile; fileRef = C43C03E41EC8ACA40044C7FF /* WXPrerenderManager.h */; settings = {ATTRIBUTES = (Public, ); }; };
		C43C03E91EC8ACA40044C7FF /* WXPrerenderManager.m in Sources */ = {isa = PBXBuildFile; fileRef = C43C03E51EC8ACA40044C7FF /* WXPrerenderManager.m */; };
		C4B3D6D41E6954300013F38D /* WXEditComponent.h in Headers */ = {isa = PBXBuildFile; fileRef = C4B3D6D21E6954300013F38D /* WXEditComponent.h */; };
		C4B3D6D51E6954300013F38D /* WXEditComponent.m in Sources */ = {isa = PBXBuildFile; fileRef = C4B3D6D31E6954300013F38D /* WXEditComponent.m */; };
		C4B834271DE69B09007AD27E /* WXPickerModule.m in Sources */ = {isa = PBXBuildFile; fileRef = C4B834251DE69B09007AD27E /* WXPickerModule.m */; };
		C4B834281DE69B09007AD27E /* WXPickerModule.h in Headers */ = {isa = PBXBuildFile; fileRef = C4B834261DE69B09007AD27E /* WXPickerModule.h */; };
		C4C30DE81E1B833D00786B6C /* WXComponent+PseudoClassManagement.m in Sources */ = {isa = PBXBuildFile; fileRef = C4C30DE61E1B833D00786B6C /* WXComponent+PseudoClassManagement.m */; };
		C4C30DE91E1B833D00786B6C /* WXComponent+PseudoClassManagement.h in Headers */ = {isa = PBXBuildFile; fileRef = C4C30DE71E1B833D00786B6C /* WXComponent+PseudoClassManagement.h */; };
		C4D872211E5DDEDA00E39BC1 /* WXInnerLayer.m in Sources */ = {isa = PBXBuildFile; fileRef = C4D8721F1E5DDEDA00E39BC1 /* WXInnerLayer.m */; };
		C4D872221E5DDEDA00E39BC1 /* WXInnerLayer.h in Headers */ = {isa = PBXBuildFile; fileRef = C4D872201E5DDEDA00E39BC1 /* WXInnerLayer.h */; };
		C4D872251E5DDF7500E39BC1 /* WXBoxShadow.h in Headers */ = {isa = PBXBuildFile; fileRef = C4D872231E5DDF7500E39BC1 /* WXBoxShadow.h */; };
		C4D872261E5DDF7500E39BC1 /* WXBoxShadow.m in Sources */ = {isa = PBXBuildFile; fileRef = C4D872241E5DDF7500E39BC1 /* WXBoxShadow.m */; };
		C4E375371E5FCBD3009B2D9C /* WXComponent+BoxShadow.m in Sources */ = {isa = PBXBuildFile; fileRef = C4E375351E5FCBD3009B2D9C /* WXComponent+BoxShadow.m */; };
		C4E375381E5FCBD3009B2D9C /* WXComponent+BoxShadow.h in Headers */ = {isa = PBXBuildFile; fileRef = C4E375361E5FCBD3009B2D9C /* WXComponent+BoxShadow.h */; };
		C4E97D331F1EF46D00ABC314 /* WXTracingManager.h in Headers */ = {isa = PBXBuildFile; fileRef = C4E97D311F1EF46D00ABC314 /* WXTracingManager.h */; };
		C4E97D341F1EF46D00ABC314 /* WXTracingManager.m in Sources */ = {isa = PBXBuildFile; fileRef = C4E97D321F1EF46D00ABC314 /* WXTracingManager.m */; };
		C4F012791E1502A6003378D0 /* SRWebSocket+Weex.h in Headers */ = {isa = PBXBuildFile; fileRef = C4F012721E1502A6003378D0 /* SRWebSocket+Weex.h */; };
		C4F0127A1E1502A6003378D0 /* SRWebSocket+Weex.m in Sources */ = {isa = PBXBuildFile; fileRef = C4F012731E1502A6003378D0 /* SRWebSocket+Weex.m */; };
		C4F0127B1E1502A6003378D0 /* WXWebSocketDefaultImpl.h in Headers */ = {isa = PBXBuildFile; fileRef = C4F012741E1502A6003378D0 /* WXWebSocketDefaultImpl.h */; };
		C4F0127C1E1502A6003378D0 /* WXWebSocketDefaultImpl.m in Sources */ = {isa = PBXBuildFile; fileRef = C4F012751E1502A6003378D0 /* WXWebSocketDefaultImpl.m */; };
		C4F0127D1E1502A6003378D0 /* WXWebSocketHandler.h in Headers */ = {isa = PBXBuildFile; fileRef = C4F012761E1502A6003378D0 /* WXWebSocketHandler.h */; };
		C4F012821E1502E9003378D0 /* WXWebSocketModule.h in Headers */ = {isa = PBXBuildFile; fileRef = C4F012801E1502E9003378D0 /* WXWebSocketModule.h */; };
		C4F012831E1502E9003378D0 /* WXWebSocketModule.m in Sources */ = {isa = PBXBuildFile; fileRef = C4F012811E1502E9003378D0 /* WXWebSocketModule.m */; };
		C4F012861E150307003378D0 /* WXWebSocketLoader.h in Headers */ = {isa = PBXBuildFile; fileRef = C4F012841E150307003378D0 /* WXWebSocketLoader.h */; };
		C4F012871E150307003378D0 /* WXWebSocketLoader.m in Sources */ = {isa = PBXBuildFile; fileRef = C4F012851E150307003378D0 /* WXWebSocketLoader.m */; };
		D312CE3B1C730DEB00046D68 /* WXWebComponent.h in Headers */ = {isa = PBXBuildFile; fileRef = D312CE391C730DEB00046D68 /* WXWebComponent.h */; };
		D312CE3C1C730DEB00046D68 /* WXWebComponent.m in Sources */ = {isa = PBXBuildFile; fileRef = D312CE3A1C730DEB00046D68 /* WXWebComponent.m */; };
		D317338C1C57257000BB7539 /* WXTransform.h in Headers */ = {isa = PBXBuildFile; fileRef = D317338A1C57257000BB7539 /* WXTransform.h */; };
		D317338D1C57257000BB7539 /* WXTransform.m in Sources */ = {isa = PBXBuildFile; fileRef = D317338B1C57257000BB7539 /* WXTransform.m */; };
		D33451081D3E19480083598A /* WXCanvasComponent.h in Headers */ = {isa = PBXBuildFile; fileRef = D33451061D3E19480083598A /* WXCanvasComponent.h */; };
		D33451091D3E19480083598A /* WXCanvasComponent.m in Sources */ = {isa = PBXBuildFile; fileRef = D33451071D3E19480083598A /* WXCanvasComponent.m */; };
		D334510C1D3E19B80083598A /* WXCanvasModule.h in Headers */ = {isa = PBXBuildFile; fileRef = D334510A1D3E19B80083598A /* WXCanvasModule.h */; };
		D334510D1D3E19B80083598A /* WXCanvasModule.m in Sources */ = {isa = PBXBuildFile; fileRef = D334510B1D3E19B80083598A /* WXCanvasModule.m */; };
		D362F94F1C83EDA20003F546 /* WXWebViewModule.h in Headers */ = {isa = PBXBuildFile; fileRef = D362F94D1C83EDA20003F546 /* WXWebViewModule.h */; };
		D362F9501C83EDA20003F546 /* WXWebViewModule.m in Sources */ = {isa = PBXBuildFile; fileRef = D362F94E1C83EDA20003F546 /* WXWebViewModule.m */; };
		D3FC0DF71C508B2A002B9E31 /* WXTimerModule.h in Headers */ = {isa = PBXBuildFile; fileRef = D3FC0DF51C508B2A002B9E31 /* WXTimerModule.h */; };
		D3FC0DF81C508B2A002B9E31 /* WXTimerModule.m in Sources */ = {isa = PBXBuildFile; fileRef = D3FC0DF61C508B2A002B9E31 /* WXTimerModule.m */; };
		DC03ADB91D508719003F76E7 /* WXTextAreaComponent.m in Sources */ = {isa = PBXBuildFile; fileRef = DC03ADB71D508719003F76E7 /* WXTextAreaComponent.m */; };
		DC03ADBA1D508719003F76E7 /* WXTextAreaComponent.h in Headers */ = {isa = PBXBuildFile; fileRef = DC03ADB81D508719003F76E7 /* WXTextAreaComponent.h */; };
<<<<<<< HEAD
		DC04C43A1F063EB8004D2DDD /* YGEnums.h in Headers */ = {isa = PBXBuildFile; fileRef = DC04C4331F063EB8004D2DDD /* YGEnums.h */; };
		DC04C43B1F063EB8004D2DDD /* Yoga.h in Headers */ = {isa = PBXBuildFile; fileRef = DC04C4341F063EB8004D2DDD /* Yoga.h */; settings = {ATTRIBUTES = (Public, ); }; };
		DC04C43C1F063EB8004D2DDD /* YGEnums.c in Sources */ = {isa = PBXBuildFile; fileRef = DC04C4351F063EB8004D2DDD /* YGEnums.c */; };
		DC04C43D1F063EB8004D2DDD /* YGMacros.h in Headers */ = {isa = PBXBuildFile; fileRef = DC04C4361F063EB8004D2DDD /* YGMacros.h */; };
		DC04C43E1F063EB8004D2DDD /* YGNodeList.c in Sources */ = {isa = PBXBuildFile; fileRef = DC04C4371F063EB8004D2DDD /* YGNodeList.c */; };
		DC04C43F1F063EB8004D2DDD /* YGNodeList.h in Headers */ = {isa = PBXBuildFile; fileRef = DC04C4381F063EB8004D2DDD /* YGNodeList.h */; };
		DC04C4401F063EB8004D2DDD /* Yoga.c in Sources */ = {isa = PBXBuildFile; fileRef = DC04C4391F063EB8004D2DDD /* Yoga.c */; };
		DC0F99311D48E5320087C6AF /* WeexSDK.h in Headers */ = {isa = PBXBuildFile; fileRef = DC0F99301D48E5320087C6AF /* WeexSDK.h */; settings = {ATTRIBUTES = (Public, ); }; };
=======
>>>>>>> 58aaee6d
		DC6836E61EBB12B200AD2D84 /* WXConfigCenterProtocol.h in Headers */ = {isa = PBXBuildFile; fileRef = DC6836E51EBB12B200AD2D84 /* WXConfigCenterProtocol.h */; settings = {ATTRIBUTES = (Public, ); }; };
		DC9867441D826D1E000AF388 /* GLKit.framework in Frameworks */ = {isa = PBXBuildFile; fileRef = DC9867431D826D1E000AF388 /* GLKit.framework */; };
		DC9F46831D61AC8800A88239 /* WXStreamModuleTests.m in Sources */ = {isa = PBXBuildFile; fileRef = DC9F46821D61AC8800A88239 /* WXStreamModuleTests.m */; };
		DC9F46871D61BA8C00A88239 /* wx_load_error@3x.png in Resources */ = {isa = PBXBuildFile; fileRef = 59AC02501D2A7E6E00355112 /* wx_load_error@3x.png */; };
		DCA0EF641D6EED6F00CB18B9 /* WXGlobalEventModule.h in Headers */ = {isa = PBXBuildFile; fileRef = DCA0EF621D6EED6F00CB18B9 /* WXGlobalEventModule.h */; };
		DCA0EF651D6EED6F00CB18B9 /* WXGlobalEventModule.m in Sources */ = {isa = PBXBuildFile; fileRef = DCA0EF631D6EED6F00CB18B9 /* WXGlobalEventModule.m */; };
		DCA4452D1EFA55B300D0CFA8 /* WXComponent+Layout.m in Sources */ = {isa = PBXBuildFile; fileRef = 744BEA581D0520F300452B5D /* WXComponent+Layout.m */; };
		DCA4452F1EFA55B300D0CFA8 /* WXResourceLoader.m in Sources */ = {isa = PBXBuildFile; fileRef = 742AD7391DF98C8B007DC46C /* WXResourceLoader.m */; };
		DCA445301EFA55B300D0CFA8 /* WXComponent+Events.m in Sources */ = {isa = PBXBuildFile; fileRef = 7408C48D1CFB345D000BCCD0 /* WXComponent+Events.m */; };
		DCA445311EFA55B300D0CFA8 /* WXComponent+BoxShadow.m in Sources */ = {isa = PBXBuildFile; fileRef = C4E375351E5FCBD3009B2D9C /* WXComponent+BoxShadow.m */; };
		DCA445321EFA55B300D0CFA8 /* WXInnerLayer.m in Sources */ = {isa = PBXBuildFile; fileRef = C4D8721F1E5DDEDA00E39BC1 /* WXInnerLayer.m */; };
		DCA445331EFA55B300D0CFA8 /* WXDisplayQueue.m in Sources */ = {isa = PBXBuildFile; fileRef = 7461F88D1CFB373100F62D44 /* WXDisplayQueue.m */; };
		DCA445341EFA55B300D0CFA8 /* WXLayer.m in Sources */ = {isa = PBXBuildFile; fileRef = 7461F88F1CFB373100F62D44 /* WXLayer.m */; };
		DCA445351EFA55B300D0CFA8 /* WXComponent+Display.m in Sources */ = {isa = PBXBuildFile; fileRef = 744BEA541D05178F00452B5D /* WXComponent+Display.m */; };
		DCA445361EFA55B300D0CFA8 /* WXRoundedRect.mm in Sources */ = {isa = PBXBuildFile; fileRef = 741DFE011DDD7D18009B020F /* WXRoundedRect.mm */; };
		DCA445371EFA55B300D0CFA8 /* UIBezierPath+Weex.m in Sources */ = {isa = PBXBuildFile; fileRef = 741DFE051DDD9B2F009B020F /* UIBezierPath+Weex.m */; };
		DCA445381EFA55B300D0CFA8 /* WXDebugTool.m in Sources */ = {isa = PBXBuildFile; fileRef = 74A4BA5A1CABBBD000195969 /* WXDebugTool.m */; };
		DCA445391EFA55B300D0CFA8 /* WXComponent+PseudoClassManagement.m in Sources */ = {isa = PBXBuildFile; fileRef = C4C30DE61E1B833D00786B6C /* WXComponent+PseudoClassManagement.m */; };
		DCA4453A1EFA55B300D0CFA8 /* WXView.m in Sources */ = {isa = PBXBuildFile; fileRef = 745ED2D71C5F2C7E002DB5A8 /* WXView.m */; };
		DCA4453B1EFA55B300D0CFA8 /* WXErrorView.m in Sources */ = {isa = PBXBuildFile; fileRef = 591DD32F1D23AD5800BE8709 /* WXErrorView.m */; };
		DCA4453C1EFA55B300D0CFA8 /* WXComponent+ViewManagement.m in Sources */ = {isa = PBXBuildFile; fileRef = 747A787B1D1BAAC900DED9D0 /* WXComponent+ViewManagement.m */; };
		DCA4453D1EFA55B300D0CFA8 /* WXRootView.m in Sources */ = {isa = PBXBuildFile; fileRef = 74B8BEFD1DC47B72004A6027 /* WXRootView.m */; };
		DCA4453E1EFA55B300D0CFA8 /* WXBaseViewController.m in Sources */ = {isa = PBXBuildFile; fileRef = 59A5962C1CB632050012CD52 /* WXBaseViewController.m */; };
		DCA4453F1EFA55B300D0CFA8 /* WXRootViewController.m in Sources */ = {isa = PBXBuildFile; fileRef = 59A5962E1CB632050012CD52 /* WXRootViewController.m */; };
		DCA445401EFA55B300D0CFA8 /* WXEditComponent.m in Sources */ = {isa = PBXBuildFile; fileRef = C4B3D6D31E6954300013F38D /* WXEditComponent.m */; };
		DCA445411EFA55B300D0CFA8 /* WXMultiColumnLayout.m in Sources */ = {isa = PBXBuildFile; fileRef = 745B2D5F1E5A8E1E0092D38A /* WXMultiColumnLayout.m */; };
		DCA445421EFA55B300D0CFA8 /* WXRecyclerComponent.m in Sources */ = {isa = PBXBuildFile; fileRef = 745B2D611E5A8E1E0092D38A /* WXRecyclerComponent.m */; };
		DCA445431EFA55B300D0CFA8 /* WXRecyclerDataController.m in Sources */ = {isa = PBXBuildFile; fileRef = 745B2D631E5A8E1E0092D38A /* WXRecyclerDataController.m */; };
		DCA445441EFA55B300D0CFA8 /* WXRecyclerUpdateController.m in Sources */ = {isa = PBXBuildFile; fileRef = 745B2D651E5A8E1E0092D38A /* WXRecyclerUpdateController.m */; };
		DCA445451EFA55B300D0CFA8 /* WXSectionDataController.m in Sources */ = {isa = PBXBuildFile; fileRef = 745B2D671E5A8E1E0092D38A /* WXSectionDataController.m */; };
		DCA445461EFA55B300D0CFA8 /* WXLoadingComponent.m in Sources */ = {isa = PBXBuildFile; fileRef = 2A837AAD1CD9DE9200AEDF03 /* WXLoadingComponent.m */; };
		DCA445471EFA55B300D0CFA8 /* WXSliderNeighborComponent.m in Sources */ = {isa = PBXBuildFile; fileRef = DCC77C111D770AE300CE7288 /* WXSliderNeighborComponent.m */; };
		DCA445481EFA55B300D0CFA8 /* WXLoadingIndicator.m in Sources */ = {isa = PBXBuildFile; fileRef = 2A837AAF1CD9DE9200AEDF03 /* WXLoadingIndicator.m */; };
		DCA445491EFA55B300D0CFA8 /* WXRefreshComponent.m in Sources */ = {isa = PBXBuildFile; fileRef = 2A837AB11CD9DE9200AEDF03 /* WXRefreshComponent.m */; };
		DCA4454A1EFA55B300D0CFA8 /* WXEmbedComponent.m in Sources */ = {isa = PBXBuildFile; fileRef = 59CE27E71CC387DB000BE37A /* WXEmbedComponent.m */; };
		DCA4454B1EFA55B300D0CFA8 /* WXVideoComponent.m in Sources */ = {isa = PBXBuildFile; fileRef = 2A8E65891C7C7AA20025C7B7 /* WXVideoComponent.m */; };
		DCA4454C1EFA55B300D0CFA8 /* WXComponent.m in Sources */ = {isa = PBXBuildFile; fileRef = 77D1612F1C02DE4E0010B15B /* WXComponent.m */; };
		DCA4454D1EFA55B300D0CFA8 /* WXDivComponent.m in Sources */ = {isa = PBXBuildFile; fileRef = 77E65A0C1C155E99008B8775 /* WXDivComponent.m */; };
		DCA4454E1EFA55B300D0CFA8 /* WXImageComponent.m in Sources */ = {isa = PBXBuildFile; fileRef = 77E65A101C155EA8008B8775 /* WXImageComponent.m */; };
		DCA4454F1EFA55B300D0CFA8 /* WXTextComponent.m in Sources */ = {isa = PBXBuildFile; fileRef = 77E65A141C155EB5008B8775 /* WXTextComponent.m */; };
		DCA445501EFA55B300D0CFA8 /* WXScrollerComponent.m in Sources */ = {isa = PBXBuildFile; fileRef = 77E65A181C155F25008B8775 /* WXScrollerComponent.m */; };
		DCA445511EFA55B300D0CFA8 /* WXCycleSliderComponent.m in Sources */ = {isa = PBXBuildFile; fileRef = 37B51EE31E97804D0040A743 /* WXCycleSliderComponent.m */; };
		DCA445521EFA55B300D0CFA8 /* WXSliderComponent.m in Sources */ = {isa = PBXBuildFile; fileRef = 59D3CA461CFC3CC0008835DC /* WXSliderComponent.m */; };
		DCA445531EFA55B300D0CFA8 /* WXCellComponent.m in Sources */ = {isa = PBXBuildFile; fileRef = 74CC7A1B1C2BC5F800829368 /* WXCellComponent.m */; };
		DCA445541EFA55B300D0CFA8 /* WXListComponent.m in Sources */ = {isa = PBXBuildFile; fileRef = 74CC7A1F1C2BF9DC00829368 /* WXListComponent.m */; };
		DCA445551EFA55B300D0CFA8 /* WXIndicatorComponent.m in Sources */ = {isa = PBXBuildFile; fileRef = 2AC750231C7565690041D390 /* WXIndicatorComponent.m */; };
		DCA445561EFA55B300D0CFA8 /* WXTextInputComponent.m in Sources */ = {isa = PBXBuildFile; fileRef = 2A1F57B61C75C6A600B58017 /* WXTextInputComponent.m */; };
		DCA445571EFA55B300D0CFA8 /* WXTextAreaComponent.m in Sources */ = {isa = PBXBuildFile; fileRef = DC03ADB71D508719003F76E7 /* WXTextAreaComponent.m */; };
		DCA445581EFA55B300D0CFA8 /* WXTransform.m in Sources */ = {isa = PBXBuildFile; fileRef = D317338B1C57257000BB7539 /* WXTransform.m */; };
		DCA445591EFA55B300D0CFA8 /* WXWebComponent.m in Sources */ = {isa = PBXBuildFile; fileRef = D312CE3A1C730DEB00046D68 /* WXWebComponent.m */; };
		DCA4455A1EFA55B300D0CFA8 /* WXSwitchComponent.m in Sources */ = {isa = PBXBuildFile; fileRef = 2A60CE9B1C91733E00857B9F /* WXSwitchComponent.m */; };
		DCA4455B1EFA55B300D0CFA8 /* WXAComponent.m in Sources */ = {isa = PBXBuildFile; fileRef = 2AE5B7511CAB7DBD0082FDDB /* WXAComponent.m */; };
		DCA4455C1EFA55B300D0CFA8 /* WXCanvasComponent.m in Sources */ = {isa = PBXBuildFile; fileRef = D33451071D3E19480083598A /* WXCanvasComponent.m */; };
		DCA4455D1EFA55B300D0CFA8 /* WXHeaderComponent.m in Sources */ = {isa = PBXBuildFile; fileRef = 744D610B1E49978200B624B3 /* WXHeaderComponent.m */; };
		DCA4455E1EFA55B300D0CFA8 /* WXFooterComponent.m in Sources */ = {isa = PBXBuildFile; fileRef = 744D610F1E49979000B624B3 /* WXFooterComponent.m */; };
		DCA4455F1EFA55B300D0CFA8 /* WXNavigationDefaultImpl.m in Sources */ = {isa = PBXBuildFile; fileRef = 59A583051CF5B2FD0081FD3E /* WXNavigationDefaultImpl.m */; };
		DCA445601EFA55B300D0CFA8 /* WXURLRewriteDefaultImpl.m in Sources */ = {isa = PBXBuildFile; fileRef = 74EF31AC1DE58BE200667A07 /* WXURLRewriteDefaultImpl.m */; };
		DCA445611EFA55B300D0CFA8 /* WXPrerenderManager.m in Sources */ = {isa = PBXBuildFile; fileRef = C43C03E51EC8ACA40044C7FF /* WXPrerenderManager.m */; };
		DCA445631EFA55B300D0CFA8 /* WXPickerModule.m in Sources */ = {isa = PBXBuildFile; fileRef = C4B834251DE69B09007AD27E /* WXPickerModule.m */; };
		DCA445641EFA55B300D0CFA8 /* WXGlobalEventModule.m in Sources */ = {isa = PBXBuildFile; fileRef = DCA0EF631D6EED6F00CB18B9 /* WXGlobalEventModule.m */; };
		DCA445651EFA55B300D0CFA8 /* WXClipboardModule.m in Sources */ = {isa = PBXBuildFile; fileRef = 1D3000F01D40B9AB004F3B4F /* WXClipboardModule.m */; };
		DCA445661EFA55B300D0CFA8 /* WXNavigatorModule.m in Sources */ = {isa = PBXBuildFile; fileRef = 59A5961F1CB6311F0012CD52 /* WXNavigatorModule.m */; };
		DCA445671EFA55B300D0CFA8 /* WXStorageModule.m in Sources */ = {isa = PBXBuildFile; fileRef = 59A596211CB6311F0012CD52 /* WXStorageModule.m */; };
		DCA445681EFA55B300D0CFA8 /* WXStreamModule.m in Sources */ = {isa = PBXBuildFile; fileRef = 74A4BAA51CB4F98300195969 /* WXStreamModule.m */; };
		DCA445691EFA55B300D0CFA8 /* WXAnimationModule.m in Sources */ = {isa = PBXBuildFile; fileRef = 594C28901CF9E61A009793A4 /* WXAnimationModule.m */; };
		DCA4456A1EFA55B300D0CFA8 /* WXAnimationLayout.m in Sources */ = {isa = PBXBuildFile; fileRef = 375A228D1EC440A600BC2086 /* WXAnimationLayout.m */; };
		DCA4456B1EFA55B300D0CFA8 /* WXInstanceWrap.m in Sources */ = {isa = PBXBuildFile; fileRef = 2AFEB17A1C747139000507FA /* WXInstanceWrap.m */; };
		DCA4456C1EFA55B300D0CFA8 /* WXDomModule.m in Sources */ = {isa = PBXBuildFile; fileRef = 77E659D91C07F594008B8775 /* WXDomModule.m */; };
		DCA4456D1EFA55B300D0CFA8 /* WXTimerModule.m in Sources */ = {isa = PBXBuildFile; fileRef = D3FC0DF61C508B2A002B9E31 /* WXTimerModule.m */; };
		DCA4456E1EFA55B300D0CFA8 /* WXModalUIModule.m in Sources */ = {isa = PBXBuildFile; fileRef = 746319281C71B92600EFEBD4 /* WXModalUIModule.m */; };
		DCA4456F1EFA55B300D0CFA8 /* WXWebViewModule.m in Sources */ = {isa = PBXBuildFile; fileRef = D362F94E1C83EDA20003F546 /* WXWebViewModule.m */; };
		DCA445701EFA55B300D0CFA8 /* WXCanvasModule.m in Sources */ = {isa = PBXBuildFile; fileRef = D334510B1D3E19B80083598A /* WXCanvasModule.m */; };
		DCA445711EFA55B300D0CFA8 /* WXMetaModule.m in Sources */ = {isa = PBXBuildFile; fileRef = 74BB5FB81DFEE81A004FC3DF /* WXMetaModule.m */; };
		DCA445721EFA55B300D0CFA8 /* WXBoxShadow.m in Sources */ = {isa = PBXBuildFile; fileRef = C4D872241E5DDF7500E39BC1 /* WXBoxShadow.m */; };
		DCA445731EFA55B300D0CFA8 /* NSTimer+Weex.m in Sources */ = {isa = PBXBuildFile; fileRef = 59D3CA491CFC3CE1008835DC /* NSTimer+Weex.m */; };
		DCA445741EFA55B300D0CFA8 /* WXConvert.m in Sources */ = {isa = PBXBuildFile; fileRef = 77D1614A1C02E3790010B15B /* WXConvert.m */; };
		DCA445751EFA55B300D0CFA8 /* WXUtility.m in Sources */ = {isa = PBXBuildFile; fileRef = 77D1614E1C02E3880010B15B /* WXUtility.m */; };
		DCA445761EFA55B300D0CFA8 /* WXLog.m in Sources */ = {isa = PBXBuildFile; fileRef = 77D161611C02ED790010B15B /* WXLog.m */; };
		DCA445771EFA55B300D0CFA8 /* WXWeakObjectWrapper.m in Sources */ = {isa = PBXBuildFile; fileRef = 7423899A1C3174EB00D748CA /* WXWeakObjectWrapper.m */; };
		DCA445781EFA55B300D0CFA8 /* NSArray+Weex.m in Sources */ = {isa = PBXBuildFile; fileRef = 7469869E1C4E2C000054A57E /* NSArray+Weex.m */; };
		DCA445791EFA55B300D0CFA8 /* WXThreadSafeCounter.m in Sources */ = {isa = PBXBuildFile; fileRef = 746319011C60AFC100EFEBD4 /* WXThreadSafeCounter.m */; };
		DCA4457A1EFA55B300D0CFA8 /* WXSimulatorShortcutManager.m in Sources */ = {isa = PBXBuildFile; fileRef = 743933B31C7ED9AA00773BB7 /* WXSimulatorShortcutManager.m */; };
		DCA4457B1EFA55B300D0CFA8 /* WXAssert.m in Sources */ = {isa = PBXBuildFile; fileRef = 74915F461C8EB02B00BEBCC0 /* WXAssert.m */; };
		DCA4457C1EFA55B300D0CFA8 /* WXAppConfiguration.m in Sources */ = {isa = PBXBuildFile; fileRef = 74A4BA951CB365D100195969 /* WXAppConfiguration.m */; };
		DCA4457D1EFA55B300D0CFA8 /* WXThreadSafeMutableDictionary.m in Sources */ = {isa = PBXBuildFile; fileRef = 74A4BA991CB3BAA100195969 /* WXThreadSafeMutableDictionary.m */; };
		DCA4457E1EFA55B300D0CFA8 /* WXThreadSafeMutableArray.m in Sources */ = {isa = PBXBuildFile; fileRef = 7461F8A71CFC33A800F62D44 /* WXThreadSafeMutableArray.m */; };
		DCA4457F1EFA55B300D0CFA8 /* NSObject+WXSwizzle.m in Sources */ = {isa = PBXBuildFile; fileRef = 74896F2F1D1AC79400D1D593 /* NSObject+WXSwizzle.m */; };
		DCA445801EFA55B300D0CFA8 /* WXLength.m in Sources */ = {isa = PBXBuildFile; fileRef = 747DF6811E31AEE4005C53A8 /* WXLength.m */; };
		DCA445811EFA55B300D0CFA8 /* WXDiffUtil.m in Sources */ = {isa = PBXBuildFile; fileRef = 744D61131E4AF23E00B624B3 /* WXDiffUtil.m */; };
		DCA445821EFA55B300D0CFA8 /* WXSDKEngine.m in Sources */ = {isa = PBXBuildFile; fileRef = 77D1611F1C02DDB40010B15B /* WXSDKEngine.m */; };
		DCA445831EFA55B300D0CFA8 /* WXBridgeMethod.m in Sources */ = {isa = PBXBuildFile; fileRef = 2A919DA51E321F1F006EB6B5 /* WXBridgeMethod.m */; };
		DCA445841EFA55B300D0CFA8 /* WXModuleMethod.m in Sources */ = {isa = PBXBuildFile; fileRef = 74862F7C1E03A0F300B7A041 /* WXModuleMethod.m */; };
		DCA445851EFA55B300D0CFA8 /* WXComponentMethod.m in Sources */ = {isa = PBXBuildFile; fileRef = 74862F801E03A24500B7A041 /* WXComponentMethod.m */; };
		DCA445861EFA55B300D0CFA8 /* WXCallJSMethod.m in Sources */ = {isa = PBXBuildFile; fileRef = 74D2051F1E091B8000128F44 /* WXCallJSMethod.m */; };
		DCA445881EFA55B300D0CFA8 /* WXBridgeContext.m in Sources */ = {isa = PBXBuildFile; fileRef = 59A582FB1CF5B17B0081FD3E /* WXBridgeContext.m */; };
		DCA445891EFA55B300D0CFA8 /* WXJSCoreBridge.m in Sources */ = {isa = PBXBuildFile; fileRef = 77D1613B1C02DEA60010B15B /* WXJSCoreBridge.m */; };
		DCA4458A1EFA55B300D0CFA8 /* WXPolyfillSet.m in Sources */ = {isa = PBXBuildFile; fileRef = 74AD99831D5B0E59008F0336 /* WXPolyfillSet.m */; };
		DCA4458B1EFA55B300D0CFA8 /* JSValue+Weex.m in Sources */ = {isa = PBXBuildFile; fileRef = 74862F781E02B88D00B7A041 /* JSValue+Weex.m */; };
		DCA4458C1EFA55B300D0CFA8 /* WXServiceFactory.m in Sources */ = {isa = PBXBuildFile; fileRef = 740451E91E14BB26004157CB /* WXServiceFactory.m */; };
		DCA4458D1EFA55B300D0CFA8 /* WXInvocationConfig.m in Sources */ = {isa = PBXBuildFile; fileRef = DCF087601DCAE161005CD6EB /* WXInvocationConfig.m */; };
		DCA4458E1EFA55B300D0CFA8 /* WXDatePickerManager.m in Sources */ = {isa = PBXBuildFile; fileRef = C41E1A961DC1FD15009C7F90 /* WXDatePickerManager.m */; };
		DCA4458F1EFA55B300D0CFA8 /* WXSDKManager.m in Sources */ = {isa = PBXBuildFile; fileRef = 77D161271C02DE1A0010B15B /* WXSDKManager.m */; };
		DCA445901EFA55B300D0CFA8 /* WXBridgeManager.m in Sources */ = {isa = PBXBuildFile; fileRef = 77D161371C02DE940010B15B /* WXBridgeManager.m */; };
		DCA445911EFA55B300D0CFA8 /* WXModuleFactory.m in Sources */ = {isa = PBXBuildFile; fileRef = 77E659F01C0C3612008B8775 /* WXModuleFactory.m */; };
		DCA445921EFA55B300D0CFA8 /* WXHandlerFactory.m in Sources */ = {isa = PBXBuildFile; fileRef = 74A4BA9D1CB3C0A100195969 /* WXHandlerFactory.m */; };
		DCA445931EFA55B300D0CFA8 /* WXComponentManager.m in Sources */ = {isa = PBXBuildFile; fileRef = 7410811E1CED585A001BC6E5 /* WXComponentManager.m */; };
		DCA445941EFA55B300D0CFA8 /* WXComponentFactory.m in Sources */ = {isa = PBXBuildFile; fileRef = 741081221CED6756001BC6E5 /* WXComponentFactory.m */; };
		DCA445951EFA55B300D0CFA8 /* WXRuleManager.m in Sources */ = {isa = PBXBuildFile; fileRef = DCAB35FD1D658EB700C0EA70 /* WXRuleManager.m */; };
		DCA445961EFA55B300D0CFA8 /* WXMonitor.m in Sources */ = {isa = PBXBuildFile; fileRef = 749DC27A1D40827B009E1C91 /* WXMonitor.m */; };
		DCA445971EFA55B300D0CFA8 /* WXComponent+Navigation.m in Sources */ = {isa = PBXBuildFile; fileRef = 59A5961B1CB630F10012CD52 /* WXComponent+Navigation.m */; };
		DCA445981EFA55B300D0CFA8 /* WXSDKInstance.m in Sources */ = {isa = PBXBuildFile; fileRef = 77D161231C02DDD10010B15B /* WXSDKInstance.m */; };
		DCA445991EFA55B300D0CFA8 /* WXJSExceptionInfo.m in Sources */ = {isa = PBXBuildFile; fileRef = DCF343661E49CAEE00A2FB34 /* WXJSExceptionInfo.m */; };
		DCA4459A1EFA55B300D0CFA8 /* WXResourceRequest.m in Sources */ = {isa = PBXBuildFile; fileRef = 742AD7261DF98C45007DC46C /* WXResourceRequest.m */; };
		DCA4459B1EFA55B300D0CFA8 /* WXResourceRequestHandlerDefaultImpl.m in Sources */ = {isa = PBXBuildFile; fileRef = 742AD7291DF98C45007DC46C /* WXResourceRequestHandlerDefaultImpl.m */; };
		DCA4459C1EFA55B300D0CFA8 /* WXResourceResponse.m in Sources */ = {isa = PBXBuildFile; fileRef = 742AD72B1DF98C45007DC46C /* WXResourceResponse.m */; };
		DCA4459D1EFA56DB00D0CFA8 /* WXValidateProtocol.h in Headers */ = {isa = PBXBuildFile; fileRef = 042013AC1E66CD6A001FC79C /* WXValidateProtocol.h */; settings = {ATTRIBUTES = (Public, ); }; };
		DCA4459E1EFA56E500D0CFA8 /* WXUtility.h in Headers */ = {isa = PBXBuildFile; fileRef = 77D1614D1C02E3880010B15B /* WXUtility.h */; settings = {ATTRIBUTES = (Public, ); }; };
		DCA4459F1EFA56EC00D0CFA8 /* WXURLRewriteProtocol.h in Headers */ = {isa = PBXBuildFile; fileRef = 74EF31A91DE58AE600667A07 /* WXURLRewriteProtocol.h */; settings = {ATTRIBUTES = (Public, ); }; };
		DCA445A01EFA56F400D0CFA8 /* WXType.h in Headers */ = {isa = PBXBuildFile; fileRef = 7423899D1C32733800D748CA /* WXType.h */; settings = {ATTRIBUTES = (Public, ); }; };
		DCA445A11EFA56FA00D0CFA8 /* WXScrollerProtocol.h in Headers */ = {isa = PBXBuildFile; fileRef = 74FD6E031C7C0E9600DBEB6D /* WXScrollerProtocol.h */; settings = {ATTRIBUTES = (Public, ); }; };
		DCA445A21EFA570100D0CFA8 /* WXScrollerComponent.h in Headers */ = {isa = PBXBuildFile; fileRef = 77E65A171C155F25008B8775 /* WXScrollerComponent.h */; settings = {ATTRIBUTES = (Public, ); }; };
		DCA445A31EFA570800D0CFA8 /* WXSDKManager.h in Headers */ = {isa = PBXBuildFile; fileRef = 77D161261C02DE1A0010B15B /* WXSDKManager.h */; settings = {ATTRIBUTES = (Public, ); }; };
		DCA445A41EFA570E00D0CFA8 /* WXSDKInstance.h in Headers */ = {isa = PBXBuildFile; fileRef = 77D161221C02DDD10010B15B /* WXSDKInstance.h */; settings = {ATTRIBUTES = (Public, ); }; };
		DCA445A51EFA571600D0CFA8 /* WXSDKError.h in Headers */ = {isa = PBXBuildFile; fileRef = 2AAFC1B41C48DFF70026D2FE /* WXSDKError.h */; settings = {ATTRIBUTES = (Public, ); }; };
		DCA445A61EFA571E00D0CFA8 /* WXSDKEngine.h in Headers */ = {isa = PBXBuildFile; fileRef = 77D1611E1C02DDB40010B15B /* WXSDKEngine.h */; settings = {ATTRIBUTES = (Public, ); }; };
		DCA445A71EFA572300D0CFA8 /* WXRootViewController.h in Headers */ = {isa = PBXBuildFile; fileRef = 59A5962D1CB632050012CD52 /* WXRootViewController.h */; settings = {ATTRIBUTES = (Public, ); }; };
		DCA445A81EFA572B00D0CFA8 /* WXResourceResponse.h in Headers */ = {isa = PBXBuildFile; fileRef = 742AD72A1DF98C45007DC46C /* WXResourceResponse.h */; settings = {ATTRIBUTES = (Public, ); }; };
		DCA445A91EFA573200D0CFA8 /* WXResourceRequestHandler.h in Headers */ = {isa = PBXBuildFile; fileRef = 742AD7271DF98C45007DC46C /* WXResourceRequestHandler.h */; settings = {ATTRIBUTES = (Public, ); }; };
		DCA445AA1EFA573900D0CFA8 /* WXResourceRequest.h in Headers */ = {isa = PBXBuildFile; fileRef = 742AD7251DF98C45007DC46C /* WXResourceRequest.h */; settings = {ATTRIBUTES = (Public, ); }; };
		DCA445AB1EFA574100D0CFA8 /* WXPrerenderManager.h in Headers */ = {isa = PBXBuildFile; fileRef = C43C03E41EC8ACA40044C7FF /* WXPrerenderManager.h */; settings = {ATTRIBUTES = (Public, ); }; };
		DCA445AC1EFA574A00D0CFA8 /* WXNetworkProtocol.h in Headers */ = {isa = PBXBuildFile; fileRef = 74A4BA841CAD453400195969 /* WXNetworkProtocol.h */; settings = {ATTRIBUTES = (Public, ); }; };
		DCA445AD1EFA575100D0CFA8 /* WXNavigationProtocol.h in Headers */ = {isa = PBXBuildFile; fileRef = 59A596171CB630E50012CD52 /* WXNavigationProtocol.h */; settings = {ATTRIBUTES = (Public, ); }; };
		DCA445AE1EFA575700D0CFA8 /* WXMonitor.h in Headers */ = {isa = PBXBuildFile; fileRef = 749DC2791D40827B009E1C91 /* WXMonitor.h */; settings = {ATTRIBUTES = (Public, ); }; };
		DCA445AF1EFA575D00D0CFA8 /* WXModuleProtocol.h in Headers */ = {isa = PBXBuildFile; fileRef = 775BEE701C1BD977008D1629 /* WXModuleProtocol.h */; settings = {ATTRIBUTES = (Public, ); }; };
		DCA445B01EFA576200D0CFA8 /* WXModalUIModule.h in Headers */ = {isa = PBXBuildFile; fileRef = 746319271C71B92600EFEBD4 /* WXModalUIModule.h */; settings = {ATTRIBUTES = (Public, ); }; };
		DCA445B11EFA576800D0CFA8 /* WXLog.h in Headers */ = {isa = PBXBuildFile; fileRef = 77D161601C02ED790010B15B /* WXLog.h */; settings = {ATTRIBUTES = (Public, ); }; };
		DCA445B21EFA576D00D0CFA8 /* WXListComponent.h in Headers */ = {isa = PBXBuildFile; fileRef = 74CC7A1E1C2BF9DC00829368 /* WXListComponent.h */; settings = {ATTRIBUTES = (Public, ); }; };
		DCA445B31EFA577300D0CFA8 /* WXLayoutDefine.h in Headers */ = {isa = PBXBuildFile; fileRef = 74B232D11D2A2BA4006322EA /* WXLayoutDefine.h */; settings = {ATTRIBUTES = (Public, ); }; };
		DCA445B41EFA577F00D0CFA8 /* WXJSExceptionProtocol.h in Headers */ = {isa = PBXBuildFile; fileRef = DCDFED001E68238F00C228D7 /* WXJSExceptionProtocol.h */; settings = {ATTRIBUTES = (Public, ); }; };
		DCA445B51EFA578400D0CFA8 /* WXJSExceptionInfo.h in Headers */ = {isa = PBXBuildFile; fileRef = DCF343651E49CAEE00A2FB34 /* WXJSExceptionInfo.h */; settings = {ATTRIBUTES = (Public, ); }; };
		DCA445B61EFA578B00D0CFA8 /* WXIndicatorComponent.h in Headers */ = {isa = PBXBuildFile; fileRef = 2AC750221C7565690041D390 /* WXIndicatorComponent.h */; settings = {ATTRIBUTES = (Public, ); }; };
		DCA445B71EFA579200D0CFA8 /* WXImgLoaderProtocol.h in Headers */ = {isa = PBXBuildFile; fileRef = 775BEE6C1C1BD8F4008D1629 /* WXImgLoaderProtocol.h */; settings = {ATTRIBUTES = (Public, ); }; };
		DCA445B81EFA579800D0CFA8 /* WXEventModuleProtocol.h in Headers */ = {isa = PBXBuildFile; fileRef = 2AE5B7551CABA04E0082FDDB /* WXEventModuleProtocol.h */; settings = {ATTRIBUTES = (Public, ); }; };
		DCA445B91EFA579D00D0CFA8 /* WXErrorView.h in Headers */ = {isa = PBXBuildFile; fileRef = 591DD3301D23AD5800BE8709 /* WXErrorView.h */; settings = {ATTRIBUTES = (Public, ); }; };
		DCA445BA1EFA57A200D0CFA8 /* WXDefine.h in Headers */ = {isa = PBXBuildFile; fileRef = 775BEE4D1C16F993008D1629 /* WXDefine.h */; settings = {ATTRIBUTES = (Public, ); }; };
		DCA445BB1EFA57AA00D0CFA8 /* WXDebugTool.h in Headers */ = {isa = PBXBuildFile; fileRef = 74A4BA591CABBBD000195969 /* WXDebugTool.h */; settings = {ATTRIBUTES = (Public, ); }; };
		DCA445BC1EFA57B000D0CFA8 /* WXConvert.h in Headers */ = {isa = PBXBuildFile; fileRef = 77D161491C02E3790010B15B /* WXConvert.h */; settings = {ATTRIBUTES = (Public, ); }; };
		DCA445BD1EFA57B500D0CFA8 /* WXConfigCenterProtocol.h in Headers */ = {isa = PBXBuildFile; fileRef = DC6836E51EBB12B200AD2D84 /* WXConfigCenterProtocol.h */; settings = {ATTRIBUTES = (Public, ); }; };
		DCA445BE1EFA57BB00D0CFA8 /* WXComponentManager.h in Headers */ = {isa = PBXBuildFile; fileRef = 7410811D1CED585A001BC6E5 /* WXComponentManager.h */; settings = {ATTRIBUTES = (Public, ); }; };
		DCA445BF1EFA57C300D0CFA8 /* WXComponent.h in Headers */ = {isa = PBXBuildFile; fileRef = 77D1612E1C02DE4E0010B15B /* WXComponent.h */; settings = {ATTRIBUTES = (Public, ); }; };
		DCA445C01EFA57C900D0CFA8 /* WXBridgeProtocol.h in Headers */ = {isa = PBXBuildFile; fileRef = 77D161421C02DEE40010B15B /* WXBridgeProtocol.h */; settings = {ATTRIBUTES = (Public, ); }; };
		DCA445C11EFA57D000D0CFA8 /* WXBridgeManager.h in Headers */ = {isa = PBXBuildFile; fileRef = 77D161361C02DE940010B15B /* WXBridgeManager.h */; settings = {ATTRIBUTES = (Public, ); }; };
		DCA445C21EFA57D700D0CFA8 /* WXBaseViewController.h in Headers */ = {isa = PBXBuildFile; fileRef = 59A5962B1CB632050012CD52 /* WXBaseViewController.h */; settings = {ATTRIBUTES = (Public, ); }; };
		DCA445C31EFA57DC00D0CFA8 /* WXAppMonitorProtocol.h in Headers */ = {isa = PBXBuildFile; fileRef = 59A582D31CF481110081FD3E /* WXAppMonitorProtocol.h */; settings = {ATTRIBUTES = (Public, ); }; };
		DCA445C41EFA57E300D0CFA8 /* WXAppConfiguration.h in Headers */ = {isa = PBXBuildFile; fileRef = 74A4BA941CB365D100195969 /* WXAppConfiguration.h */; settings = {ATTRIBUTES = (Public, ); }; };
		DCA445C51EFA57E800D0CFA8 /* WXAComponent.h in Headers */ = {isa = PBXBuildFile; fileRef = 2AE5B7501CAB7DBD0082FDDB /* WXAComponent.h */; settings = {ATTRIBUTES = (Public, ); }; };
		DCA445C61EFA57EE00D0CFA8 /* NSObject+WXSwizzle.h in Headers */ = {isa = PBXBuildFile; fileRef = 74896F2E1D1AC79400D1D593 /* NSObject+WXSwizzle.h */; settings = {ATTRIBUTES = (Public, ); }; };
		DCA445C71EFA57F300D0CFA8 /* Layout.h in Headers */ = {isa = PBXBuildFile; fileRef = 59D3CA3F1CF9ED57008835DC /* Layout.h */; settings = {ATTRIBUTES = (Public, ); }; };
		DCA445C91EFA58CE00D0CFA8 /* native-bundle-main.js in Resources */ = {isa = PBXBuildFile; fileRef = DCF0CD9D1EAF3A6B0062CA8F /* native-bundle-main.js */; };
		DCA445CA1EFA58CE00D0CFA8 /* wx_load_error@3x.png in Resources */ = {isa = PBXBuildFile; fileRef = 59AC02501D2A7E6E00355112 /* wx_load_error@3x.png */; };
		DCA445CB1EFA590600D0CFA8 /* WXComponent+Layout.h in Headers */ = {isa = PBXBuildFile; fileRef = 744BEA571D0520F300452B5D /* WXComponent+Layout.h */; };
		DCA445CC1EFA592800D0CFA8 /* WXResourceLoader.h in Headers */ = {isa = PBXBuildFile; fileRef = 742AD7381DF98C8B007DC46C /* WXResourceLoader.h */; };
		DCA445CD1EFA592E00D0CFA8 /* WXComponent+Events.h in Headers */ = {isa = PBXBuildFile; fileRef = 7408C48C1CFB345D000BCCD0 /* WXComponent+Events.h */; };
		DCA445CE1EFA593500D0CFA8 /* WXComponent+BoxShadow.h in Headers */ = {isa = PBXBuildFile; fileRef = C4E375361E5FCBD3009B2D9C /* WXComponent+BoxShadow.h */; };
		DCA445CF1EFA593A00D0CFA8 /* WXInnerLayer.h in Headers */ = {isa = PBXBuildFile; fileRef = C4D872201E5DDEDA00E39BC1 /* WXInnerLayer.h */; };
		DCA445D01EFA593E00D0CFA8 /* WXDisplayQueue.h in Headers */ = {isa = PBXBuildFile; fileRef = 7461F88C1CFB373100F62D44 /* WXDisplayQueue.h */; };
		DCA445D11EFA594200D0CFA8 /* WXLayer.h in Headers */ = {isa = PBXBuildFile; fileRef = 7461F88E1CFB373100F62D44 /* WXLayer.h */; };
		DCA445D21EFA594600D0CFA8 /* WXComponent+Display.h in Headers */ = {isa = PBXBuildFile; fileRef = 744BEA531D05178F00452B5D /* WXComponent+Display.h */; };
		DCA445D31EFA594A00D0CFA8 /* WXRoundedRect.h in Headers */ = {isa = PBXBuildFile; fileRef = 741DFE001DDD7D18009B020F /* WXRoundedRect.h */; };
		DCA445D41EFA594E00D0CFA8 /* UIBezierPath+Weex.h in Headers */ = {isa = PBXBuildFile; fileRef = 741DFE041DDD9B2F009B020F /* UIBezierPath+Weex.h */; };
		DCA445D51EFA598200D0CFA8 /* WXComponent+PseudoClassManagement.h in Headers */ = {isa = PBXBuildFile; fileRef = C4C30DE71E1B833D00786B6C /* WXComponent+PseudoClassManagement.h */; };
		DCA445D61EFA598600D0CFA8 /* WXView.h in Headers */ = {isa = PBXBuildFile; fileRef = 745ED2D61C5F2C7E002DB5A8 /* WXView.h */; };
		DCA445D71EFA598D00D0CFA8 /* WXComponent+ViewManagement.h in Headers */ = {isa = PBXBuildFile; fileRef = 747A787A1D1BAAC900DED9D0 /* WXComponent+ViewManagement.h */; };
		DCA445D81EFA599400D0CFA8 /* WXRootView.h in Headers */ = {isa = PBXBuildFile; fileRef = 74B8BEFC1DC47B72004A6027 /* WXRootView.h */; };
		DCA445D91EFA59A100D0CFA8 /* WXEditComponent.h in Headers */ = {isa = PBXBuildFile; fileRef = C4B3D6D21E6954300013F38D /* WXEditComponent.h */; };
		DCA445DA1EFA59A600D0CFA8 /* WXMultiColumnLayout.h in Headers */ = {isa = PBXBuildFile; fileRef = 745B2D5E1E5A8E1E0092D38A /* WXMultiColumnLayout.h */; };
		DCA445DB1EFA59AA00D0CFA8 /* WXRecyclerComponent.h in Headers */ = {isa = PBXBuildFile; fileRef = 745B2D601E5A8E1E0092D38A /* WXRecyclerComponent.h */; };
		DCA445DC1EFA59AD00D0CFA8 /* WXRecyclerDataController.h in Headers */ = {isa = PBXBuildFile; fileRef = 745B2D621E5A8E1E0092D38A /* WXRecyclerDataController.h */; };
		DCA445DD1EFA59B300D0CFA8 /* WXRecyclerUpdateController.h in Headers */ = {isa = PBXBuildFile; fileRef = 745B2D641E5A8E1E0092D38A /* WXRecyclerUpdateController.h */; };
		DCA445DE1EFA59B800D0CFA8 /* WXSectionDataController.h in Headers */ = {isa = PBXBuildFile; fileRef = 745B2D661E5A8E1E0092D38A /* WXSectionDataController.h */; };
		DCA445DF1EFA59BC00D0CFA8 /* WXLoadingComponent.h in Headers */ = {isa = PBXBuildFile; fileRef = 2A837AAC1CD9DE9200AEDF03 /* WXLoadingComponent.h */; };
		DCA445E01EFA59CD00D0CFA8 /* WXLoadingIndicator.h in Headers */ = {isa = PBXBuildFile; fileRef = 2A837AAE1CD9DE9200AEDF03 /* WXLoadingIndicator.h */; };
		DCA445E11EFA59D100D0CFA8 /* WXSliderNeighborComponent.h in Headers */ = {isa = PBXBuildFile; fileRef = DCC77C121D770AE300CE7288 /* WXSliderNeighborComponent.h */; };
		DCA445E21EFA59D700D0CFA8 /* WXRefreshComponent.h in Headers */ = {isa = PBXBuildFile; fileRef = 2A837AB01CD9DE9200AEDF03 /* WXRefreshComponent.h */; };
		DCA445E31EFA59DA00D0CFA8 /* WXEmbedComponent.h in Headers */ = {isa = PBXBuildFile; fileRef = 59CE27E61CC387DB000BE37A /* WXEmbedComponent.h */; };
		DCA445E41EFA59DC00D0CFA8 /* WXVideoComponent.h in Headers */ = {isa = PBXBuildFile; fileRef = 2A8E65881C7C7AA20025C7B7 /* WXVideoComponent.h */; };
		DCA445E51EFA59E100D0CFA8 /* WXDivComponent.h in Headers */ = {isa = PBXBuildFile; fileRef = 77E65A0B1C155E99008B8775 /* WXDivComponent.h */; };
		DCA445E61EFA59E500D0CFA8 /* WXImageComponent.h in Headers */ = {isa = PBXBuildFile; fileRef = 77E65A0F1C155EA8008B8775 /* WXImageComponent.h */; };
		DCA445E71EFA59E900D0CFA8 /* WXTextComponent.h in Headers */ = {isa = PBXBuildFile; fileRef = 77E65A131C155EB5008B8775 /* WXTextComponent.h */; };
		DCA445E81EFA59EF00D0CFA8 /* WXCycleSliderComponent.h in Headers */ = {isa = PBXBuildFile; fileRef = 37B51EE21E97804D0040A743 /* WXCycleSliderComponent.h */; };
		DCA445E91EFA59F900D0CFA8 /* WXSliderComponent.h in Headers */ = {isa = PBXBuildFile; fileRef = 2A44AB0F1C1AD5B00067A7EA /* WXSliderComponent.h */; };
		DCA445EA1EFA5A0300D0CFA8 /* WXCellComponent.h in Headers */ = {isa = PBXBuildFile; fileRef = 74CC7A1A1C2BC5F800829368 /* WXCellComponent.h */; };
		DCA445EB1EFA5A0B00D0CFA8 /* WXTextInputComponent.h in Headers */ = {isa = PBXBuildFile; fileRef = 2A1F57B51C75C6A600B58017 /* WXTextInputComponent.h */; };
		DCA445EC1EFA5A0E00D0CFA8 /* WXTextAreaComponent.h in Headers */ = {isa = PBXBuildFile; fileRef = DC03ADB81D508719003F76E7 /* WXTextAreaComponent.h */; };
		DCA445ED1EFA5A1200D0CFA8 /* WXTransform.h in Headers */ = {isa = PBXBuildFile; fileRef = D317338A1C57257000BB7539 /* WXTransform.h */; };
		DCA445EE1EFA5A1500D0CFA8 /* WXWebComponent.h in Headers */ = {isa = PBXBuildFile; fileRef = D312CE391C730DEB00046D68 /* WXWebComponent.h */; };
		DCA445EF1EFA5A1800D0CFA8 /* WXSwitchComponent.h in Headers */ = {isa = PBXBuildFile; fileRef = 2A60CE9A1C91733E00857B9F /* WXSwitchComponent.h */; };
		DCA445F01EFA5A1D00D0CFA8 /* WXComponent_internal.h in Headers */ = {isa = PBXBuildFile; fileRef = 741081251CEDB4EC001BC6E5 /* WXComponent_internal.h */; };
		DCA445F11EFA5A2000D0CFA8 /* WXCanvasComponent.h in Headers */ = {isa = PBXBuildFile; fileRef = D33451061D3E19480083598A /* WXCanvasComponent.h */; };
		DCA445F21EFA5A2300D0CFA8 /* WXHeaderComponent.h in Headers */ = {isa = PBXBuildFile; fileRef = 744D610A1E49978200B624B3 /* WXHeaderComponent.h */; };
		DCA445F31EFA5A2500D0CFA8 /* WXFooterComponent.h in Headers */ = {isa = PBXBuildFile; fileRef = 744D610E1E49979000B624B3 /* WXFooterComponent.h */; };
		DCA445F41EFA5A2800D0CFA8 /* WXNavigationDefaultImpl.h in Headers */ = {isa = PBXBuildFile; fileRef = 59A583041CF5B2FD0081FD3E /* WXNavigationDefaultImpl.h */; };
		DCA445F51EFA5A2A00D0CFA8 /* WXURLRewriteDefaultImpl.h in Headers */ = {isa = PBXBuildFile; fileRef = 74EF31AB1DE58BE200667A07 /* WXURLRewriteDefaultImpl.h */; };
		DCA445F71EFA5A3100D0CFA8 /* WXPickerModule.h in Headers */ = {isa = PBXBuildFile; fileRef = C4B834261DE69B09007AD27E /* WXPickerModule.h */; };
		DCA445F81EFA5A3500D0CFA8 /* WXGlobalEventModule.h in Headers */ = {isa = PBXBuildFile; fileRef = DCA0EF621D6EED6F00CB18B9 /* WXGlobalEventModule.h */; };
		DCA445F91EFA5A3700D0CFA8 /* WXClipboardModule.h in Headers */ = {isa = PBXBuildFile; fileRef = 1D3000EF1D40B9AB004F3B4F /* WXClipboardModule.h */; };
		DCA445FA1EFA5A3A00D0CFA8 /* WXNavigatorModule.h in Headers */ = {isa = PBXBuildFile; fileRef = 59A5961E1CB6311F0012CD52 /* WXNavigatorModule.h */; };
		DCA445FB1EFA5A3C00D0CFA8 /* WXStorageModule.h in Headers */ = {isa = PBXBuildFile; fileRef = 59A596201CB6311F0012CD52 /* WXStorageModule.h */; };
		DCA445FC1EFA5A3E00D0CFA8 /* WXStreamModule.h in Headers */ = {isa = PBXBuildFile; fileRef = 74A4BAA41CB4F98300195969 /* WXStreamModule.h */; };
		DCA445FD1EFA5A4000D0CFA8 /* WXAnimationModule.h in Headers */ = {isa = PBXBuildFile; fileRef = 594C28911CF9E61A009793A4 /* WXAnimationModule.h */; };
		DCA445FE1EFA5A4300D0CFA8 /* WXAnimationLayout.h in Headers */ = {isa = PBXBuildFile; fileRef = 375A228E1EC440A600BC2086 /* WXAnimationLayout.h */; };
		DCA445FF1EFA5A4600D0CFA8 /* WXInstanceWrap.h in Headers */ = {isa = PBXBuildFile; fileRef = 2AFEB1791C747139000507FA /* WXInstanceWrap.h */; };
		DCA446001EFA5A4800D0CFA8 /* WXDomModule.h in Headers */ = {isa = PBXBuildFile; fileRef = 77E659D81C07F594008B8775 /* WXDomModule.h */; };
		DCA446011EFA5A4B00D0CFA8 /* WXTimerModule.h in Headers */ = {isa = PBXBuildFile; fileRef = D3FC0DF51C508B2A002B9E31 /* WXTimerModule.h */; };
		DCA446021EFA5A5000D0CFA8 /* WXWebViewModule.h in Headers */ = {isa = PBXBuildFile; fileRef = D362F94D1C83EDA20003F546 /* WXWebViewModule.h */; };
		DCA446031EFA5A5200D0CFA8 /* WXCanvasModule.h in Headers */ = {isa = PBXBuildFile; fileRef = D334510A1D3E19B80083598A /* WXCanvasModule.h */; };
		DCA446041EFA5A5500D0CFA8 /* WXMetaModule.h in Headers */ = {isa = PBXBuildFile; fileRef = 74BB5FB71DFEE81A004FC3DF /* WXMetaModule.h */; };
		DCA446051EFA5A5800D0CFA8 /* WXBoxShadow.h in Headers */ = {isa = PBXBuildFile; fileRef = C4D872231E5DDF7500E39BC1 /* WXBoxShadow.h */; };
		DCA446061EFA5A5B00D0CFA8 /* NSTimer+Weex.h in Headers */ = {isa = PBXBuildFile; fileRef = 59D3CA481CFC3CE1008835DC /* NSTimer+Weex.h */; };
		DCA446071EFA5A6500D0CFA8 /* WXWeakObjectWrapper.h in Headers */ = {isa = PBXBuildFile; fileRef = 742389991C3174EB00D748CA /* WXWeakObjectWrapper.h */; };
		DCA446081EFA5A6A00D0CFA8 /* NSArray+Weex.h in Headers */ = {isa = PBXBuildFile; fileRef = 7469869D1C4E2C000054A57E /* NSArray+Weex.h */; };
		DCA446091EFA5A6D00D0CFA8 /* WXThreadSafeCounter.h in Headers */ = {isa = PBXBuildFile; fileRef = 746319001C60AFC100EFEBD4 /* WXThreadSafeCounter.h */; };
		DCA4460A1EFA5A6F00D0CFA8 /* WXSimulatorShortcutManager.h in Headers */ = {isa = PBXBuildFile; fileRef = 743933B21C7ED9AA00773BB7 /* WXSimulatorShortcutManager.h */; };
		DCA4460B1EFA5A7200D0CFA8 /* WXAssert.h in Headers */ = {isa = PBXBuildFile; fileRef = 74915F451C8EB02B00BEBCC0 /* WXAssert.h */; };
		DCA4460C1EFA5A7600D0CFA8 /* WXThreadSafeMutableDictionary.h in Headers */ = {isa = PBXBuildFile; fileRef = 74A4BA981CB3BAA100195969 /* WXThreadSafeMutableDictionary.h */; };
		DCA4460D1EFA5A7900D0CFA8 /* WXThreadSafeMutableArray.h in Headers */ = {isa = PBXBuildFile; fileRef = 7461F8A61CFC33A800F62D44 /* WXThreadSafeMutableArray.h */; };
		DCA4460E1EFA5A7E00D0CFA8 /* WXLength.h in Headers */ = {isa = PBXBuildFile; fileRef = 747DF6801E31AEE4005C53A8 /* WXLength.h */; };
		DCA4460F1EFA5A8100D0CFA8 /* WXDiffUtil.h in Headers */ = {isa = PBXBuildFile; fileRef = 744D61121E4AF23E00B624B3 /* WXDiffUtil.h */; };
		DCA446101EFA5A8500D0CFA8 /* WXBridgeMethod.h in Headers */ = {isa = PBXBuildFile; fileRef = 2A919DA41E321F1F006EB6B5 /* WXBridgeMethod.h */; };
		DCA446111EFA5A8800D0CFA8 /* WXModuleMethod.h in Headers */ = {isa = PBXBuildFile; fileRef = 74862F7B1E03A0F300B7A041 /* WXModuleMethod.h */; };
		DCA446121EFA5A8A00D0CFA8 /* WXComponentMethod.h in Headers */ = {isa = PBXBuildFile; fileRef = 74862F7F1E03A24500B7A041 /* WXComponentMethod.h */; };
		DCA446131EFA5A8C00D0CFA8 /* WXCallJSMethod.h in Headers */ = {isa = PBXBuildFile; fileRef = 74D2051E1E091B8000128F44 /* WXCallJSMethod.h */; };
		DCA446151EFA5A9000D0CFA8 /* WXBridgeContext.h in Headers */ = {isa = PBXBuildFile; fileRef = 59A582FA1CF5B17B0081FD3E /* WXBridgeContext.h */; };
		DCA446161EFA5A9600D0CFA8 /* WXJSCoreBridge.h in Headers */ = {isa = PBXBuildFile; fileRef = 77D1613A1C02DEA60010B15B /* WXJSCoreBridge.h */; };
		DCA446171EFA5A9900D0CFA8 /* WXPolyfillSet.h in Headers */ = {isa = PBXBuildFile; fileRef = 74AD99821D5B0E59008F0336 /* WXPolyfillSet.h */; };
		DCA446181EFA5A9B00D0CFA8 /* JSValue+Weex.h in Headers */ = {isa = PBXBuildFile; fileRef = 74862F771E02B88D00B7A041 /* JSValue+Weex.h */; };
		DCA446191EFA5A9E00D0CFA8 /* WXServiceFactory.h in Headers */ = {isa = PBXBuildFile; fileRef = 740451E81E14BB26004157CB /* WXServiceFactory.h */; };
		DCA4461A1EFA5AA000D0CFA8 /* WXInvocationConfig.h in Headers */ = {isa = PBXBuildFile; fileRef = DCF0875F1DCAE161005CD6EB /* WXInvocationConfig.h */; };
		DCA4461B1EFA5AA200D0CFA8 /* WXDatePickerManager.h in Headers */ = {isa = PBXBuildFile; fileRef = C41E1A951DC1FD15009C7F90 /* WXDatePickerManager.h */; };
		DCA4461C1EFA5AA600D0CFA8 /* WXModuleFactory.h in Headers */ = {isa = PBXBuildFile; fileRef = 77E659EF1C0C3612008B8775 /* WXModuleFactory.h */; };
		DCA4461D1EFA5AAA00D0CFA8 /* WXHandlerFactory.h in Headers */ = {isa = PBXBuildFile; fileRef = 74A4BA9C1CB3C0A100195969 /* WXHandlerFactory.h */; };
		DCA4461E1EFA5AAF00D0CFA8 /* WXComponentFactory.h in Headers */ = {isa = PBXBuildFile; fileRef = 741081211CED6756001BC6E5 /* WXComponentFactory.h */; };
		DCA4461F1EFA5AB100D0CFA8 /* WXRuleManager.h in Headers */ = {isa = PBXBuildFile; fileRef = DCAB35FC1D658EB700C0EA70 /* WXRuleManager.h */; };
		DCA446201EFA5AB800D0CFA8 /* WXComponent+Navigation.h in Headers */ = {isa = PBXBuildFile; fileRef = 59A5961A1CB630F10012CD52 /* WXComponent+Navigation.h */; };
		DCA446211EFA5ABA00D0CFA8 /* WXSDKInstance_private.h in Headers */ = {isa = PBXBuildFile; fileRef = 748B25161C44A6F9005D491E /* WXSDKInstance_private.h */; };
		DCA446221EFA5AC400D0CFA8 /* WXResourceRequestHandlerDefaultImpl.h in Headers */ = {isa = PBXBuildFile; fileRef = 742AD7281DF98C45007DC46C /* WXResourceRequestHandlerDefaultImpl.h */; };
		DCA446241EFA5AFE00D0CFA8 /* UIKit.framework in Frameworks */ = {isa = PBXBuildFile; fileRef = DCA446231EFA5AFE00D0CFA8 /* UIKit.framework */; };
		DCA446271EFA5DAF00D0CFA8 /* WeexSDK.h in Headers */ = {isa = PBXBuildFile; fileRef = DCA446261EFA5DAF00D0CFA8 /* WeexSDK.h */; settings = {ATTRIBUTES = (Public, ); }; };
		DCA446281EFA611300D0CFA8 /* Layout.c in Sources */ = {isa = PBXBuildFile; fileRef = 59D3CA3E1CF9ED57008835DC /* Layout.c */; };
		DCA446291EFA688B00D0CFA8 /* WeexSDK.h in Headers */ = {isa = PBXBuildFile; fileRef = DCA446261EFA5DAF00D0CFA8 /* WeexSDK.h */; settings = {ATTRIBUTES = (Public, ); }; };
		DCAB35FE1D658EB700C0EA70 /* WXRuleManager.h in Headers */ = {isa = PBXBuildFile; fileRef = DCAB35FC1D658EB700C0EA70 /* WXRuleManager.h */; };
		DCAB35FF1D658EB700C0EA70 /* WXRuleManager.m in Sources */ = {isa = PBXBuildFile; fileRef = DCAB35FD1D658EB700C0EA70 /* WXRuleManager.m */; };
		DCC77C131D770AE300CE7288 /* WXSliderNeighborComponent.m in Sources */ = {isa = PBXBuildFile; fileRef = DCC77C111D770AE300CE7288 /* WXSliderNeighborComponent.m */; };
		DCC77C141D770AE300CE7288 /* WXSliderNeighborComponent.h in Headers */ = {isa = PBXBuildFile; fileRef = DCC77C121D770AE300CE7288 /* WXSliderNeighborComponent.h */; };
		DCDFED011E68238F00C228D7 /* WXJSExceptionProtocol.h in Headers */ = {isa = PBXBuildFile; fileRef = DCDFED001E68238F00C228D7 /* WXJSExceptionProtocol.h */; settings = {ATTRIBUTES = (Public, ); }; };
		DCF087611DCAE161005CD6EB /* WXInvocationConfig.h in Headers */ = {isa = PBXBuildFile; fileRef = DCF0875F1DCAE161005CD6EB /* WXInvocationConfig.h */; };
		DCF087621DCAE161005CD6EB /* WXInvocationConfig.m in Sources */ = {isa = PBXBuildFile; fileRef = DCF087601DCAE161005CD6EB /* WXInvocationConfig.m */; };
		DCF0CD9E1EAF3A6B0062CA8F /* native-bundle-main.js in Resources */ = {isa = PBXBuildFile; fileRef = DCF0CD9D1EAF3A6B0062CA8F /* native-bundle-main.js */; };
		DCF343671E49CAEE00A2FB34 /* WXJSExceptionInfo.h in Headers */ = {isa = PBXBuildFile; fileRef = DCF343651E49CAEE00A2FB34 /* WXJSExceptionInfo.h */; settings = {ATTRIBUTES = (Public, ); }; };
		DCF343681E49CAEE00A2FB34 /* WXJSExceptionInfo.m in Sources */ = {isa = PBXBuildFile; fileRef = DCF343661E49CAEE00A2FB34 /* WXJSExceptionInfo.m */; };
/* End PBXBuildFile section */

/* Begin PBXContainerItemProxy section */
		74C896431D2AC2210043B82A /* PBXContainerItemProxy */ = {
			isa = PBXContainerItemProxy;
			containerPortal = 77D160F41C02DBE70010B15B /* Project object */;
			proxyType = 1;
			remoteGlobalIDString = 77D160FC1C02DBE70010B15B;
			remoteInfo = WeexSDK;
		};
/* End PBXContainerItemProxy section */

/* Begin PBXCopyFilesBuildPhase section */
		2A42AF831C23B33E00818EA6 /* Copy Files */ = {
			isa = PBXCopyFilesBuildPhase;
			buildActionMask = 2147483647;
			dstPath = "include/$(PRODUCT_NAME)";
			dstSubfolderSpec = 16;
			files = (
				2A42AF881C23B33E00818EA6 /* WeexSDK_MTL.h in Copy Files */,
			);
			name = "Copy Files";
			runOnlyForDeploymentPostprocessing = 0;
		};
/* End PBXCopyFilesBuildPhase section */

/* Begin PBXFileReference section */
		042013AC1E66CD6A001FC79C /* WXValidateProtocol.h */ = {isa = PBXFileReference; fileEncoding = 4; lastKnownFileType = sourcecode.c.h; path = WXValidateProtocol.h; sourceTree = "<group>"; };
		1C1A2BEC1D91172800539AA1 /* WXConvertTests.m */ = {isa = PBXFileReference; fileEncoding = 4; lastKnownFileType = sourcecode.c.objc; path = WXConvertTests.m; sourceTree = "<group>"; };
		1D3000EF1D40B9AB004F3B4F /* WXClipboardModule.h */ = {isa = PBXFileReference; fileEncoding = 4; lastKnownFileType = sourcecode.c.h; path = WXClipboardModule.h; sourceTree = "<group>"; };
		1D3000F01D40B9AB004F3B4F /* WXClipboardModule.m */ = {isa = PBXFileReference; fileEncoding = 4; lastKnownFileType = sourcecode.c.objc; path = WXClipboardModule.m; sourceTree = "<group>"; };
		2A1F57B51C75C6A600B58017 /* WXTextInputComponent.h */ = {isa = PBXFileReference; fileEncoding = 4; lastKnownFileType = sourcecode.c.h; path = WXTextInputComponent.h; sourceTree = "<group>"; };
		2A1F57B61C75C6A600B58017 /* WXTextInputComponent.m */ = {isa = PBXFileReference; fileEncoding = 4; lastKnownFileType = sourcecode.c.objc; path = WXTextInputComponent.m; sourceTree = "<group>"; };
		2A27E7D71C3E360B00D7A552 /* SRWebSocket.h */ = {isa = PBXFileReference; fileEncoding = 4; lastKnownFileType = sourcecode.c.h; name = SRWebSocket.h; path = dependency/SRWebSocket.h; sourceTree = "<group>"; };
		2A27E7D81C3E360B00D7A552 /* SRWebSocket.m */ = {isa = PBXFileReference; fileEncoding = 4; lastKnownFileType = sourcecode.c.objc; name = SRWebSocket.m; path = dependency/SRWebSocket.m; sourceTree = "<group>"; };
		2A42AF851C23B33E00818EA6 /* libWeexSDK_MTL.a */ = {isa = PBXFileReference; explicitFileType = archive.ar; includeInIndex = 0; path = libWeexSDK_MTL.a; sourceTree = BUILT_PRODUCTS_DIR; };
		2A42AF871C23B33E00818EA6 /* WeexSDK_MTL.h */ = {isa = PBXFileReference; lastKnownFileType = sourcecode.c.h; path = WeexSDK_MTL.h; sourceTree = "<group>"; };
		2A42AF891C23B33E00818EA6 /* WeexSDK_MTL.m */ = {isa = PBXFileReference; lastKnownFileType = sourcecode.c.objc; path = WeexSDK_MTL.m; sourceTree = "<group>"; };
		2A4445BE1CA8FD56009E7C6D /* WXTextComponentProtocol.h */ = {isa = PBXFileReference; fileEncoding = 4; lastKnownFileType = sourcecode.c.h; path = WXTextComponentProtocol.h; sourceTree = "<group>"; };
		2A44AB0F1C1AD5B00067A7EA /* WXSliderComponent.h */ = {isa = PBXFileReference; fileEncoding = 4; lastKnownFileType = sourcecode.c.h; path = WXSliderComponent.h; sourceTree = "<group>"; };
		2A60CE9A1C91733E00857B9F /* WXSwitchComponent.h */ = {isa = PBXFileReference; fileEncoding = 4; lastKnownFileType = sourcecode.c.h; path = WXSwitchComponent.h; sourceTree = "<group>"; };
		2A60CE9B1C91733E00857B9F /* WXSwitchComponent.m */ = {isa = PBXFileReference; fileEncoding = 4; lastKnownFileType = sourcecode.c.objc; path = WXSwitchComponent.m; sourceTree = "<group>"; };
		2A837AAC1CD9DE9200AEDF03 /* WXLoadingComponent.h */ = {isa = PBXFileReference; fileEncoding = 4; lastKnownFileType = sourcecode.c.h; path = WXLoadingComponent.h; sourceTree = "<group>"; };
		2A837AAD1CD9DE9200AEDF03 /* WXLoadingComponent.m */ = {isa = PBXFileReference; fileEncoding = 4; lastKnownFileType = sourcecode.c.objc; path = WXLoadingComponent.m; sourceTree = "<group>"; };
		2A837AAE1CD9DE9200AEDF03 /* WXLoadingIndicator.h */ = {isa = PBXFileReference; fileEncoding = 4; lastKnownFileType = sourcecode.c.h; path = WXLoadingIndicator.h; sourceTree = "<group>"; };
		2A837AAF1CD9DE9200AEDF03 /* WXLoadingIndicator.m */ = {isa = PBXFileReference; fileEncoding = 4; lastKnownFileType = sourcecode.c.objc; path = WXLoadingIndicator.m; sourceTree = "<group>"; };
		2A837AB01CD9DE9200AEDF03 /* WXRefreshComponent.h */ = {isa = PBXFileReference; fileEncoding = 4; lastKnownFileType = sourcecode.c.h; path = WXRefreshComponent.h; sourceTree = "<group>"; };
		2A837AB11CD9DE9200AEDF03 /* WXRefreshComponent.m */ = {isa = PBXFileReference; fileEncoding = 4; lastKnownFileType = sourcecode.c.objc; path = WXRefreshComponent.m; sourceTree = "<group>"; };
		2A8E65881C7C7AA20025C7B7 /* WXVideoComponent.h */ = {isa = PBXFileReference; fileEncoding = 4; lastKnownFileType = sourcecode.c.h; path = WXVideoComponent.h; sourceTree = "<group>"; };
		2A8E65891C7C7AA20025C7B7 /* WXVideoComponent.m */ = {isa = PBXFileReference; fileEncoding = 4; lastKnownFileType = sourcecode.c.objc; path = WXVideoComponent.m; sourceTree = "<group>"; };
		2A919DA41E321F1F006EB6B5 /* WXBridgeMethod.h */ = {isa = PBXFileReference; fileEncoding = 4; lastKnownFileType = sourcecode.c.h; path = WXBridgeMethod.h; sourceTree = "<group>"; };
		2A919DA51E321F1F006EB6B5 /* WXBridgeMethod.m */ = {isa = PBXFileReference; fileEncoding = 4; lastKnownFileType = sourcecode.c.objc; path = WXBridgeMethod.m; sourceTree = "<group>"; };
		2AAFC1B41C48DFF70026D2FE /* WXSDKError.h */ = {isa = PBXFileReference; fileEncoding = 4; lastKnownFileType = sourcecode.c.h; name = WXSDKError.h; path = ../Engine/WXSDKError.h; sourceTree = "<group>"; };
		2AC750221C7565690041D390 /* WXIndicatorComponent.h */ = {isa = PBXFileReference; fileEncoding = 4; lastKnownFileType = sourcecode.c.h; path = WXIndicatorComponent.h; sourceTree = "<group>"; };
		2AC750231C7565690041D390 /* WXIndicatorComponent.m */ = {isa = PBXFileReference; fileEncoding = 4; lastKnownFileType = sourcecode.c.objc; path = WXIndicatorComponent.m; sourceTree = "<group>"; };
		2AE5B7501CAB7DBD0082FDDB /* WXAComponent.h */ = {isa = PBXFileReference; fileEncoding = 4; lastKnownFileType = sourcecode.c.h; path = WXAComponent.h; sourceTree = "<group>"; };
		2AE5B7511CAB7DBD0082FDDB /* WXAComponent.m */ = {isa = PBXFileReference; fileEncoding = 4; lastKnownFileType = sourcecode.c.objc; path = WXAComponent.m; sourceTree = "<group>"; };
		2AE5B7551CABA04E0082FDDB /* WXEventModuleProtocol.h */ = {isa = PBXFileReference; fileEncoding = 4; lastKnownFileType = sourcecode.c.h; path = WXEventModuleProtocol.h; sourceTree = "<group>"; };
		2AFEB1791C747139000507FA /* WXInstanceWrap.h */ = {isa = PBXFileReference; fileEncoding = 4; lastKnownFileType = sourcecode.c.h; path = WXInstanceWrap.h; sourceTree = "<group>"; };
		2AFEB17A1C747139000507FA /* WXInstanceWrap.m */ = {isa = PBXFileReference; fileEncoding = 4; lastKnownFileType = sourcecode.c.objc; path = WXInstanceWrap.m; sourceTree = "<group>"; };
		375A228D1EC440A600BC2086 /* WXAnimationLayout.m */ = {isa = PBXFileReference; fileEncoding = 4; lastKnownFileType = sourcecode.c.objc; path = WXAnimationLayout.m; sourceTree = "<group>"; };
		375A228E1EC440A600BC2086 /* WXAnimationLayout.h */ = {isa = PBXFileReference; fileEncoding = 4; lastKnownFileType = sourcecode.c.h; path = WXAnimationLayout.h; sourceTree = "<group>"; };
		37B51EE21E97804D0040A743 /* WXCycleSliderComponent.h */ = {isa = PBXFileReference; fileEncoding = 4; lastKnownFileType = sourcecode.c.h; path = WXCycleSliderComponent.h; sourceTree = "<group>"; };
		37B51EE31E97804D0040A743 /* WXCycleSliderComponent.m */ = {isa = PBXFileReference; fileEncoding = 4; lastKnownFileType = sourcecode.c.objc; path = WXCycleSliderComponent.m; sourceTree = "<group>"; };
		591324A21D49B7F1004E89ED /* WXTimerModuleTests.m */ = {isa = PBXFileReference; fileEncoding = 4; lastKnownFileType = sourcecode.c.objc; path = WXTimerModuleTests.m; sourceTree = "<group>"; };
		591DD32F1D23AD5800BE8709 /* WXErrorView.m */ = {isa = PBXFileReference; fileEncoding = 4; lastKnownFileType = sourcecode.c.objc; path = WXErrorView.m; sourceTree = "<group>"; };
		591DD3301D23AD5800BE8709 /* WXErrorView.h */ = {isa = PBXFileReference; fileEncoding = 4; lastKnownFileType = sourcecode.c.h; path = WXErrorView.h; sourceTree = "<group>"; };
		594C28901CF9E61A009793A4 /* WXAnimationModule.m */ = {isa = PBXFileReference; fileEncoding = 4; lastKnownFileType = sourcecode.c.objc; path = WXAnimationModule.m; sourceTree = "<group>"; };
		594C28911CF9E61A009793A4 /* WXAnimationModule.h */ = {isa = PBXFileReference; fileEncoding = 4; lastKnownFileType = sourcecode.c.h; path = WXAnimationModule.h; sourceTree = "<group>"; };
		59597F961D2A041700EE9317 /* WXDebugLoggerBridge.h */ = {isa = PBXFileReference; fileEncoding = 4; lastKnownFileType = sourcecode.c.h; path = WXDebugLoggerBridge.h; sourceTree = "<group>"; };
		59597F971D2A041700EE9317 /* WXDebugLoggerBridge.m */ = {isa = PBXFileReference; fileEncoding = 4; lastKnownFileType = sourcecode.c.objc; path = WXDebugLoggerBridge.m; sourceTree = "<group>"; };
		596FDD651D3F52700082CD5B /* WXAnimationModuleTests.m */ = {isa = PBXFileReference; fileEncoding = 4; lastKnownFileType = sourcecode.c.objc; path = WXAnimationModuleTests.m; sourceTree = "<group>"; };
		596FDD671D3F9EFF0082CD5B /* TestSupportUtils.h */ = {isa = PBXFileReference; fileEncoding = 4; lastKnownFileType = sourcecode.c.h; path = TestSupportUtils.h; sourceTree = "<group>"; };
		596FDD681D3F9EFF0082CD5B /* TestSupportUtils.m */ = {isa = PBXFileReference; fileEncoding = 4; lastKnownFileType = sourcecode.c.objc; path = TestSupportUtils.m; sourceTree = "<group>"; };
		597334B01D4D9E7F00988789 /* WXSDKManagerTests.m */ = {isa = PBXFileReference; fileEncoding = 4; lastKnownFileType = sourcecode.c.objc; path = WXSDKManagerTests.m; sourceTree = "<group>"; };
		597334B21D4DE1A600988789 /* WXBridgeMethodTests.m */ = {isa = PBXFileReference; fileEncoding = 4; lastKnownFileType = sourcecode.c.objc; path = WXBridgeMethodTests.m; sourceTree = "<group>"; };
		598805AC1D52D8C800EDED2C /* WXStorageTests.m */ = {isa = PBXFileReference; fileEncoding = 4; lastKnownFileType = sourcecode.c.objc; path = WXStorageTests.m; sourceTree = "<group>"; };
		5996BD6F1D49EC0600C0FEA6 /* WXInstanceWrapTests.m */ = {isa = PBXFileReference; fileEncoding = 4; lastKnownFileType = sourcecode.c.objc; path = WXInstanceWrapTests.m; sourceTree = "<group>"; };
		5996BD741D4D8A0E00C0FEA6 /* WXSDKEngineTests.m */ = {isa = PBXFileReference; fileEncoding = 4; lastKnownFileType = sourcecode.c.objc; path = WXSDKEngineTests.m; sourceTree = "<group>"; };
		59A582D31CF481110081FD3E /* WXAppMonitorProtocol.h */ = {isa = PBXFileReference; fileEncoding = 4; lastKnownFileType = sourcecode.c.h; path = WXAppMonitorProtocol.h; sourceTree = "<group>"; };
		59A582FA1CF5B17B0081FD3E /* WXBridgeContext.h */ = {isa = PBXFileReference; fileEncoding = 4; lastKnownFileType = sourcecode.c.h; path = WXBridgeContext.h; sourceTree = "<group>"; };
		59A582FB1CF5B17B0081FD3E /* WXBridgeContext.m */ = {isa = PBXFileReference; fileEncoding = 4; lastKnownFileType = sourcecode.c.objc; path = WXBridgeContext.m; sourceTree = "<group>"; };
		59A583041CF5B2FD0081FD3E /* WXNavigationDefaultImpl.h */ = {isa = PBXFileReference; fileEncoding = 4; lastKnownFileType = sourcecode.c.h; path = WXNavigationDefaultImpl.h; sourceTree = "<group>"; };
		59A583051CF5B2FD0081FD3E /* WXNavigationDefaultImpl.m */ = {isa = PBXFileReference; fileEncoding = 4; lastKnownFileType = sourcecode.c.objc; path = WXNavigationDefaultImpl.m; sourceTree = "<group>"; };
		59A596171CB630E50012CD52 /* WXNavigationProtocol.h */ = {isa = PBXFileReference; fileEncoding = 4; lastKnownFileType = sourcecode.c.h; path = WXNavigationProtocol.h; sourceTree = "<group>"; };
		59A5961A1CB630F10012CD52 /* WXComponent+Navigation.h */ = {isa = PBXFileReference; fileEncoding = 4; lastKnownFileType = sourcecode.c.h; path = "WXComponent+Navigation.h"; sourceTree = "<group>"; };
		59A5961B1CB630F10012CD52 /* WXComponent+Navigation.m */ = {isa = PBXFileReference; fileEncoding = 4; lastKnownFileType = sourcecode.c.objc; path = "WXComponent+Navigation.m"; sourceTree = "<group>"; };
		59A5961E1CB6311F0012CD52 /* WXNavigatorModule.h */ = {isa = PBXFileReference; fileEncoding = 4; lastKnownFileType = sourcecode.c.h; path = WXNavigatorModule.h; sourceTree = "<group>"; };
		59A5961F1CB6311F0012CD52 /* WXNavigatorModule.m */ = {isa = PBXFileReference; fileEncoding = 4; lastKnownFileType = sourcecode.c.objc; path = WXNavigatorModule.m; sourceTree = "<group>"; };
		59A596201CB6311F0012CD52 /* WXStorageModule.h */ = {isa = PBXFileReference; fileEncoding = 4; lastKnownFileType = sourcecode.c.h; path = WXStorageModule.h; sourceTree = "<group>"; };
		59A596211CB6311F0012CD52 /* WXStorageModule.m */ = {isa = PBXFileReference; fileEncoding = 4; lastKnownFileType = sourcecode.c.objc; path = WXStorageModule.m; sourceTree = "<group>"; };
		59A5962B1CB632050012CD52 /* WXBaseViewController.h */ = {isa = PBXFileReference; fileEncoding = 4; lastKnownFileType = sourcecode.c.h; path = WXBaseViewController.h; sourceTree = "<group>"; };
		59A5962C1CB632050012CD52 /* WXBaseViewController.m */ = {isa = PBXFileReference; fileEncoding = 4; lastKnownFileType = sourcecode.c.objc; path = WXBaseViewController.m; sourceTree = "<group>"; };
		59A5962D1CB632050012CD52 /* WXRootViewController.h */ = {isa = PBXFileReference; fileEncoding = 4; lastKnownFileType = sourcecode.c.h; path = WXRootViewController.h; sourceTree = "<group>"; };
		59A5962E1CB632050012CD52 /* WXRootViewController.m */ = {isa = PBXFileReference; fileEncoding = 4; lastKnownFileType = sourcecode.c.objc; path = WXRootViewController.m; sourceTree = "<group>"; };
		59AC02501D2A7E6E00355112 /* wx_load_error@3x.png */ = {isa = PBXFileReference; lastKnownFileType = image.png; path = "wx_load_error@3x.png"; sourceTree = "<group>"; };
		59CE27E61CC387DB000BE37A /* WXEmbedComponent.h */ = {isa = PBXFileReference; fileEncoding = 4; lastKnownFileType = sourcecode.c.h; path = WXEmbedComponent.h; sourceTree = "<group>"; };
		59CE27E71CC387DB000BE37A /* WXEmbedComponent.m */ = {isa = PBXFileReference; fileEncoding = 4; lastKnownFileType = sourcecode.c.objc; path = WXEmbedComponent.m; sourceTree = "<group>"; };
		59D3CA461CFC3CC0008835DC /* WXSliderComponent.m */ = {isa = PBXFileReference; fileEncoding = 4; lastKnownFileType = sourcecode.c.objc; path = WXSliderComponent.m; sourceTree = "<group>"; };
		59D3CA481CFC3CE1008835DC /* NSTimer+Weex.h */ = {isa = PBXFileReference; fileEncoding = 4; lastKnownFileType = sourcecode.c.h; path = "NSTimer+Weex.h"; sourceTree = "<group>"; };
		59D3CA491CFC3CE1008835DC /* NSTimer+Weex.m */ = {isa = PBXFileReference; fileEncoding = 4; lastKnownFileType = sourcecode.c.objc; path = "NSTimer+Weex.m"; sourceTree = "<group>"; };
		740451E81E14BB26004157CB /* WXServiceFactory.h */ = {isa = PBXFileReference; fileEncoding = 4; lastKnownFileType = sourcecode.c.h; path = WXServiceFactory.h; sourceTree = "<group>"; };
		740451E91E14BB26004157CB /* WXServiceFactory.m */ = {isa = PBXFileReference; fileEncoding = 4; lastKnownFileType = sourcecode.c.objc; path = WXServiceFactory.m; sourceTree = "<group>"; };
		7408C48C1CFB345D000BCCD0 /* WXComponent+Events.h */ = {isa = PBXFileReference; fileEncoding = 4; lastKnownFileType = sourcecode.c.h; path = "WXComponent+Events.h"; sourceTree = "<group>"; };
		7408C48D1CFB345D000BCCD0 /* WXComponent+Events.m */ = {isa = PBXFileReference; fileEncoding = 4; lastKnownFileType = sourcecode.c.objc; path = "WXComponent+Events.m"; sourceTree = "<group>"; };
		740938EA1D3D026600DBB801 /* WXComponentTests.m */ = {isa = PBXFileReference; fileEncoding = 4; lastKnownFileType = sourcecode.c.objc; path = WXComponentTests.m; sourceTree = "<group>"; };
		740938ED1D3D079100DBB801 /* JavaScriptCore.framework */ = {isa = PBXFileReference; lastKnownFileType = wrapper.framework; name = JavaScriptCore.framework; path = System/Library/Frameworks/JavaScriptCore.framework; sourceTree = SDKROOT; };
		740938F41D3D0DDE00DBB801 /* AVFoundation.framework */ = {isa = PBXFileReference; lastKnownFileType = wrapper.framework; name = AVFoundation.framework; path = System/Library/Frameworks/AVFoundation.framework; sourceTree = SDKROOT; };
		740938F61D3D0DFD00DBB801 /* CoreMedia.framework */ = {isa = PBXFileReference; lastKnownFileType = wrapper.framework; name = CoreMedia.framework; path = System/Library/Frameworks/CoreMedia.framework; sourceTree = SDKROOT; };
		740938F81D3D0E0300DBB801 /* MediaPlayer.framework */ = {isa = PBXFileReference; lastKnownFileType = wrapper.framework; name = MediaPlayer.framework; path = System/Library/Frameworks/MediaPlayer.framework; sourceTree = SDKROOT; };
		740938FA1D3D0E1700DBB801 /* AVKit.framework */ = {isa = PBXFileReference; lastKnownFileType = wrapper.framework; name = AVKit.framework; path = System/Library/Frameworks/AVKit.framework; sourceTree = SDKROOT; };
		7410811D1CED585A001BC6E5 /* WXComponentManager.h */ = {isa = PBXFileReference; fileEncoding = 4; lastKnownFileType = sourcecode.c.h; path = WXComponentManager.h; sourceTree = "<group>"; };
		7410811E1CED585A001BC6E5 /* WXComponentManager.m */ = {isa = PBXFileReference; fileEncoding = 4; lastKnownFileType = sourcecode.c.objc; path = WXComponentManager.m; sourceTree = "<group>"; };
		741081211CED6756001BC6E5 /* WXComponentFactory.h */ = {isa = PBXFileReference; fileEncoding = 4; lastKnownFileType = sourcecode.c.h; path = WXComponentFactory.h; sourceTree = "<group>"; };
		741081221CED6756001BC6E5 /* WXComponentFactory.m */ = {isa = PBXFileReference; fileEncoding = 4; lastKnownFileType = sourcecode.c.objc; path = WXComponentFactory.m; sourceTree = "<group>"; };
		741081251CEDB4EC001BC6E5 /* WXComponent_internal.h */ = {isa = PBXFileReference; fileEncoding = 4; lastKnownFileType = sourcecode.c.h; path = WXComponent_internal.h; sourceTree = "<group>"; };
		741DFE001DDD7D18009B020F /* WXRoundedRect.h */ = {isa = PBXFileReference; fileEncoding = 4; lastKnownFileType = sourcecode.c.h; path = WXRoundedRect.h; sourceTree = "<group>"; };
		741DFE011DDD7D18009B020F /* WXRoundedRect.mm */ = {isa = PBXFileReference; fileEncoding = 4; lastKnownFileType = sourcecode.cpp.objcpp; path = WXRoundedRect.mm; sourceTree = "<group>"; };
		741DFE041DDD9B2F009B020F /* UIBezierPath+Weex.h */ = {isa = PBXFileReference; fileEncoding = 4; lastKnownFileType = sourcecode.c.h; path = "UIBezierPath+Weex.h"; sourceTree = "<group>"; };
		741DFE051DDD9B2F009B020F /* UIBezierPath+Weex.m */ = {isa = PBXFileReference; fileEncoding = 4; lastKnownFileType = sourcecode.c.objc; path = "UIBezierPath+Weex.m"; sourceTree = "<group>"; };
		742389991C3174EB00D748CA /* WXWeakObjectWrapper.h */ = {isa = PBXFileReference; fileEncoding = 4; lastKnownFileType = sourcecode.c.h; path = WXWeakObjectWrapper.h; sourceTree = "<group>"; };
		7423899A1C3174EB00D748CA /* WXWeakObjectWrapper.m */ = {isa = PBXFileReference; fileEncoding = 4; lastKnownFileType = sourcecode.c.objc; path = WXWeakObjectWrapper.m; sourceTree = "<group>"; };
		7423899D1C32733800D748CA /* WXType.h */ = {isa = PBXFileReference; fileEncoding = 4; lastKnownFileType = sourcecode.c.h; path = WXType.h; sourceTree = "<group>"; };
		742AD7251DF98C45007DC46C /* WXResourceRequest.h */ = {isa = PBXFileReference; fileEncoding = 4; lastKnownFileType = sourcecode.c.h; name = WXResourceRequest.h; path = Network/WXResourceRequest.h; sourceTree = "<group>"; };
		742AD7261DF98C45007DC46C /* WXResourceRequest.m */ = {isa = PBXFileReference; fileEncoding = 4; lastKnownFileType = sourcecode.c.objc; name = WXResourceRequest.m; path = Network/WXResourceRequest.m; sourceTree = "<group>"; };
		742AD7271DF98C45007DC46C /* WXResourceRequestHandler.h */ = {isa = PBXFileReference; fileEncoding = 4; lastKnownFileType = sourcecode.c.h; name = WXResourceRequestHandler.h; path = Network/WXResourceRequestHandler.h; sourceTree = "<group>"; };
		742AD7281DF98C45007DC46C /* WXResourceRequestHandlerDefaultImpl.h */ = {isa = PBXFileReference; fileEncoding = 4; lastKnownFileType = sourcecode.c.h; name = WXResourceRequestHandlerDefaultImpl.h; path = Network/WXResourceRequestHandlerDefaultImpl.h; sourceTree = "<group>"; };
		742AD7291DF98C45007DC46C /* WXResourceRequestHandlerDefaultImpl.m */ = {isa = PBXFileReference; fileEncoding = 4; lastKnownFileType = sourcecode.c.objc; name = WXResourceRequestHandlerDefaultImpl.m; path = Network/WXResourceRequestHandlerDefaultImpl.m; sourceTree = "<group>"; };
		742AD72A1DF98C45007DC46C /* WXResourceResponse.h */ = {isa = PBXFileReference; fileEncoding = 4; lastKnownFileType = sourcecode.c.h; name = WXResourceResponse.h; path = Network/WXResourceResponse.h; sourceTree = "<group>"; };
		742AD72B1DF98C45007DC46C /* WXResourceResponse.m */ = {isa = PBXFileReference; fileEncoding = 4; lastKnownFileType = sourcecode.c.objc; name = WXResourceResponse.m; path = Network/WXResourceResponse.m; sourceTree = "<group>"; };
		742AD7381DF98C8B007DC46C /* WXResourceLoader.h */ = {isa = PBXFileReference; fileEncoding = 4; lastKnownFileType = sourcecode.c.h; name = WXResourceLoader.h; path = Loader/WXResourceLoader.h; sourceTree = "<group>"; };
		742AD7391DF98C8B007DC46C /* WXResourceLoader.m */ = {isa = PBXFileReference; fileEncoding = 4; lastKnownFileType = sourcecode.c.objc; name = WXResourceLoader.m; path = Loader/WXResourceLoader.m; sourceTree = "<group>"; };
		743933B21C7ED9AA00773BB7 /* WXSimulatorShortcutManager.h */ = {isa = PBXFileReference; fileEncoding = 4; lastKnownFileType = sourcecode.c.h; path = WXSimulatorShortcutManager.h; sourceTree = "<group>"; };
		743933B31C7ED9AA00773BB7 /* WXSimulatorShortcutManager.m */ = {isa = PBXFileReference; fileEncoding = 4; lastKnownFileType = sourcecode.c.objc; path = WXSimulatorShortcutManager.m; sourceTree = "<group>"; };
		744BEA531D05178F00452B5D /* WXComponent+Display.h */ = {isa = PBXFileReference; fileEncoding = 4; lastKnownFileType = sourcecode.c.h; path = "WXComponent+Display.h"; sourceTree = "<group>"; };
		744BEA541D05178F00452B5D /* WXComponent+Display.m */ = {isa = PBXFileReference; fileEncoding = 4; lastKnownFileType = sourcecode.c.objc; path = "WXComponent+Display.m"; sourceTree = "<group>"; };
		744BEA571D0520F300452B5D /* WXComponent+Layout.h */ = {isa = PBXFileReference; fileEncoding = 4; lastKnownFileType = sourcecode.c.h; name = "WXComponent+Layout.h"; path = "Layout/WXComponent+Layout.h"; sourceTree = "<group>"; };
		744BEA581D0520F300452B5D /* WXComponent+Layout.m */ = {isa = PBXFileReference; fileEncoding = 4; lastKnownFileType = sourcecode.c.objc; name = "WXComponent+Layout.m"; path = "Layout/WXComponent+Layout.m"; sourceTree = "<group>"; };
		744D610A1E49978200B624B3 /* WXHeaderComponent.h */ = {isa = PBXFileReference; fileEncoding = 4; lastKnownFileType = sourcecode.c.h; path = WXHeaderComponent.h; sourceTree = "<group>"; };
		744D610B1E49978200B624B3 /* WXHeaderComponent.m */ = {isa = PBXFileReference; fileEncoding = 4; lastKnownFileType = sourcecode.c.objc; path = WXHeaderComponent.m; sourceTree = "<group>"; };
		744D610E1E49979000B624B3 /* WXFooterComponent.h */ = {isa = PBXFileReference; fileEncoding = 4; lastKnownFileType = sourcecode.c.h; path = WXFooterComponent.h; sourceTree = "<group>"; };
		744D610F1E49979000B624B3 /* WXFooterComponent.m */ = {isa = PBXFileReference; fileEncoding = 4; lastKnownFileType = sourcecode.c.objc; path = WXFooterComponent.m; sourceTree = "<group>"; };
		744D61121E4AF23E00B624B3 /* WXDiffUtil.h */ = {isa = PBXFileReference; fileEncoding = 4; lastKnownFileType = sourcecode.c.h; path = WXDiffUtil.h; sourceTree = "<group>"; };
		744D61131E4AF23E00B624B3 /* WXDiffUtil.m */ = {isa = PBXFileReference; fileEncoding = 4; lastKnownFileType = sourcecode.c.objc; path = WXDiffUtil.m; sourceTree = "<group>"; };
		745B2D5E1E5A8E1E0092D38A /* WXMultiColumnLayout.h */ = {isa = PBXFileReference; fileEncoding = 4; lastKnownFileType = sourcecode.c.h; name = WXMultiColumnLayout.h; path = WeexSDK/Sources/Component/Recycler/WXMultiColumnLayout.h; sourceTree = SOURCE_ROOT; };
		745B2D5F1E5A8E1E0092D38A /* WXMultiColumnLayout.m */ = {isa = PBXFileReference; fileEncoding = 4; lastKnownFileType = sourcecode.c.objc; name = WXMultiColumnLayout.m; path = WeexSDK/Sources/Component/Recycler/WXMultiColumnLayout.m; sourceTree = SOURCE_ROOT; };
		745B2D601E5A8E1E0092D38A /* WXRecyclerComponent.h */ = {isa = PBXFileReference; fileEncoding = 4; lastKnownFileType = sourcecode.c.h; name = WXRecyclerComponent.h; path = WeexSDK/Sources/Component/Recycler/WXRecyclerComponent.h; sourceTree = SOURCE_ROOT; };
		745B2D611E5A8E1E0092D38A /* WXRecyclerComponent.m */ = {isa = PBXFileReference; fileEncoding = 4; lastKnownFileType = sourcecode.c.objc; name = WXRecyclerComponent.m; path = WeexSDK/Sources/Component/Recycler/WXRecyclerComponent.m; sourceTree = SOURCE_ROOT; };
		745B2D621E5A8E1E0092D38A /* WXRecyclerDataController.h */ = {isa = PBXFileReference; fileEncoding = 4; lastKnownFileType = sourcecode.c.h; name = WXRecyclerDataController.h; path = WeexSDK/Sources/Component/Recycler/WXRecyclerDataController.h; sourceTree = SOURCE_ROOT; };
		745B2D631E5A8E1E0092D38A /* WXRecyclerDataController.m */ = {isa = PBXFileReference; fileEncoding = 4; lastKnownFileType = sourcecode.c.objc; name = WXRecyclerDataController.m; path = WeexSDK/Sources/Component/Recycler/WXRecyclerDataController.m; sourceTree = SOURCE_ROOT; };
		745B2D641E5A8E1E0092D38A /* WXRecyclerUpdateController.h */ = {isa = PBXFileReference; fileEncoding = 4; lastKnownFileType = sourcecode.c.h; name = WXRecyclerUpdateController.h; path = WeexSDK/Sources/Component/Recycler/WXRecyclerUpdateController.h; sourceTree = SOURCE_ROOT; };
		745B2D651E5A8E1E0092D38A /* WXRecyclerUpdateController.m */ = {isa = PBXFileReference; fileEncoding = 4; lastKnownFileType = sourcecode.c.objc; name = WXRecyclerUpdateController.m; path = WeexSDK/Sources/Component/Recycler/WXRecyclerUpdateController.m; sourceTree = SOURCE_ROOT; };
		745B2D661E5A8E1E0092D38A /* WXSectionDataController.h */ = {isa = PBXFileReference; fileEncoding = 4; lastKnownFileType = sourcecode.c.h; name = WXSectionDataController.h; path = WeexSDK/Sources/Component/Recycler/WXSectionDataController.h; sourceTree = SOURCE_ROOT; };
		745B2D671E5A8E1E0092D38A /* WXSectionDataController.m */ = {isa = PBXFileReference; fileEncoding = 4; lastKnownFileType = sourcecode.c.objc; name = WXSectionDataController.m; path = WeexSDK/Sources/Component/Recycler/WXSectionDataController.m; sourceTree = SOURCE_ROOT; };
		745ED2D61C5F2C7E002DB5A8 /* WXView.h */ = {isa = PBXFileReference; fileEncoding = 4; lastKnownFileType = sourcecode.c.h; path = WXView.h; sourceTree = "<group>"; };
		745ED2D71C5F2C7E002DB5A8 /* WXView.m */ = {isa = PBXFileReference; fileEncoding = 4; lastKnownFileType = sourcecode.c.objc; path = WXView.m; sourceTree = "<group>"; };
		7461F88C1CFB373100F62D44 /* WXDisplayQueue.h */ = {isa = PBXFileReference; fileEncoding = 4; lastKnownFileType = sourcecode.c.h; path = WXDisplayQueue.h; sourceTree = "<group>"; };
		7461F88D1CFB373100F62D44 /* WXDisplayQueue.m */ = {isa = PBXFileReference; fileEncoding = 4; lastKnownFileType = sourcecode.c.objc; path = WXDisplayQueue.m; sourceTree = "<group>"; };
		7461F88E1CFB373100F62D44 /* WXLayer.h */ = {isa = PBXFileReference; fileEncoding = 4; lastKnownFileType = sourcecode.c.h; path = WXLayer.h; sourceTree = "<group>"; };
		7461F88F1CFB373100F62D44 /* WXLayer.m */ = {isa = PBXFileReference; fileEncoding = 4; lastKnownFileType = sourcecode.c.objc; path = WXLayer.m; sourceTree = "<group>"; };
		7461F8A61CFC33A800F62D44 /* WXThreadSafeMutableArray.h */ = {isa = PBXFileReference; fileEncoding = 4; lastKnownFileType = sourcecode.c.h; path = WXThreadSafeMutableArray.h; sourceTree = "<group>"; };
		7461F8A71CFC33A800F62D44 /* WXThreadSafeMutableArray.m */ = {isa = PBXFileReference; fileEncoding = 4; lastKnownFileType = sourcecode.c.objc; path = WXThreadSafeMutableArray.m; sourceTree = "<group>"; };
		746319001C60AFC100EFEBD4 /* WXThreadSafeCounter.h */ = {isa = PBXFileReference; fileEncoding = 4; lastKnownFileType = sourcecode.c.h; path = WXThreadSafeCounter.h; sourceTree = "<group>"; };
		746319011C60AFC100EFEBD4 /* WXThreadSafeCounter.m */ = {isa = PBXFileReference; fileEncoding = 4; lastKnownFileType = sourcecode.c.objc; path = WXThreadSafeCounter.m; sourceTree = "<group>"; };
		746319271C71B92600EFEBD4 /* WXModalUIModule.h */ = {isa = PBXFileReference; fileEncoding = 4; lastKnownFileType = sourcecode.c.h; path = WXModalUIModule.h; sourceTree = "<group>"; };
		746319281C71B92600EFEBD4 /* WXModalUIModule.m */ = {isa = PBXFileReference; fileEncoding = 4; lastKnownFileType = sourcecode.c.objc; path = WXModalUIModule.m; sourceTree = "<group>"; };
		7469869B1C4DEAC20054A57E /* libicucore.tbd */ = {isa = PBXFileReference; lastKnownFileType = "sourcecode.text-based-dylib-definition"; name = libicucore.tbd; path = usr/lib/libicucore.tbd; sourceTree = SDKROOT; };
		7469869D1C4E2C000054A57E /* NSArray+Weex.h */ = {isa = PBXFileReference; fileEncoding = 4; lastKnownFileType = sourcecode.c.h; path = "NSArray+Weex.h"; sourceTree = "<group>"; };
		7469869E1C4E2C000054A57E /* NSArray+Weex.m */ = {isa = PBXFileReference; fileEncoding = 4; lastKnownFileType = sourcecode.c.objc; path = "NSArray+Weex.m"; sourceTree = "<group>"; };
		747A787A1D1BAAC900DED9D0 /* WXComponent+ViewManagement.h */ = {isa = PBXFileReference; fileEncoding = 4; lastKnownFileType = sourcecode.c.h; path = "WXComponent+ViewManagement.h"; sourceTree = "<group>"; };
		747A787B1D1BAAC900DED9D0 /* WXComponent+ViewManagement.m */ = {isa = PBXFileReference; fileEncoding = 4; lastKnownFileType = sourcecode.c.objc; path = "WXComponent+ViewManagement.m"; sourceTree = "<group>"; };
		747DF6801E31AEE4005C53A8 /* WXLength.h */ = {isa = PBXFileReference; fileEncoding = 4; lastKnownFileType = sourcecode.c.h; path = WXLength.h; sourceTree = "<group>"; };
		747DF6811E31AEE4005C53A8 /* WXLength.m */ = {isa = PBXFileReference; fileEncoding = 4; lastKnownFileType = sourcecode.c.objc; path = WXLength.m; sourceTree = "<group>"; };
		74862F771E02B88D00B7A041 /* JSValue+Weex.h */ = {isa = PBXFileReference; fileEncoding = 4; lastKnownFileType = sourcecode.c.h; path = "JSValue+Weex.h"; sourceTree = "<group>"; };
		74862F781E02B88D00B7A041 /* JSValue+Weex.m */ = {isa = PBXFileReference; fileEncoding = 4; lastKnownFileType = sourcecode.c.objc; path = "JSValue+Weex.m"; sourceTree = "<group>"; };
		74862F7B1E03A0F300B7A041 /* WXModuleMethod.h */ = {isa = PBXFileReference; fileEncoding = 4; lastKnownFileType = sourcecode.c.h; path = WXModuleMethod.h; sourceTree = "<group>"; };
		74862F7C1E03A0F300B7A041 /* WXModuleMethod.m */ = {isa = PBXFileReference; fileEncoding = 4; lastKnownFileType = sourcecode.c.objc; path = WXModuleMethod.m; sourceTree = "<group>"; };
		74862F7F1E03A24500B7A041 /* WXComponentMethod.h */ = {isa = PBXFileReference; fileEncoding = 4; lastKnownFileType = sourcecode.c.h; path = WXComponentMethod.h; sourceTree = "<group>"; };
		74862F801E03A24500B7A041 /* WXComponentMethod.m */ = {isa = PBXFileReference; fileEncoding = 4; lastKnownFileType = sourcecode.c.objc; path = WXComponentMethod.m; sourceTree = "<group>"; };
		74896F2E1D1AC79400D1D593 /* NSObject+WXSwizzle.h */ = {isa = PBXFileReference; fileEncoding = 4; lastKnownFileType = sourcecode.c.h; path = "NSObject+WXSwizzle.h"; sourceTree = "<group>"; };
		74896F2F1D1AC79400D1D593 /* NSObject+WXSwizzle.m */ = {isa = PBXFileReference; fileEncoding = 4; lastKnownFileType = sourcecode.c.objc; path = "NSObject+WXSwizzle.m"; sourceTree = "<group>"; };
		748B25161C44A6F9005D491E /* WXSDKInstance_private.h */ = {isa = PBXFileReference; fileEncoding = 4; lastKnownFileType = sourcecode.c.h; path = WXSDKInstance_private.h; sourceTree = "<group>"; };
		74915F451C8EB02B00BEBCC0 /* WXAssert.h */ = {isa = PBXFileReference; fileEncoding = 4; lastKnownFileType = sourcecode.c.h; path = WXAssert.h; sourceTree = "<group>"; };
		74915F461C8EB02B00BEBCC0 /* WXAssert.m */ = {isa = PBXFileReference; fileEncoding = 4; lastKnownFileType = sourcecode.c.objc; path = WXAssert.m; sourceTree = "<group>"; };
		749DC2791D40827B009E1C91 /* WXMonitor.h */ = {isa = PBXFileReference; fileEncoding = 4; lastKnownFileType = sourcecode.c.h; path = WXMonitor.h; sourceTree = "<group>"; };
		749DC27A1D40827B009E1C91 /* WXMonitor.m */ = {isa = PBXFileReference; fileEncoding = 4; lastKnownFileType = sourcecode.c.objc; path = WXMonitor.m; sourceTree = "<group>"; };
		74A4BA591CABBBD000195969 /* WXDebugTool.h */ = {isa = PBXFileReference; fileEncoding = 4; lastKnownFileType = sourcecode.c.h; path = WXDebugTool.h; sourceTree = "<group>"; };
		74A4BA5A1CABBBD000195969 /* WXDebugTool.m */ = {isa = PBXFileReference; fileEncoding = 4; lastKnownFileType = sourcecode.c.objc; path = WXDebugTool.m; sourceTree = "<group>"; };
		74A4BA841CAD453400195969 /* WXNetworkProtocol.h */ = {isa = PBXFileReference; fileEncoding = 4; lastKnownFileType = sourcecode.c.h; path = WXNetworkProtocol.h; sourceTree = "<group>"; };
		74A4BA941CB365D100195969 /* WXAppConfiguration.h */ = {isa = PBXFileReference; fileEncoding = 4; lastKnownFileType = sourcecode.c.h; path = WXAppConfiguration.h; sourceTree = "<group>"; };
		74A4BA951CB365D100195969 /* WXAppConfiguration.m */ = {isa = PBXFileReference; fileEncoding = 4; lastKnownFileType = sourcecode.c.objc; path = WXAppConfiguration.m; sourceTree = "<group>"; };
		74A4BA981CB3BAA100195969 /* WXThreadSafeMutableDictionary.h */ = {isa = PBXFileReference; fileEncoding = 4; lastKnownFileType = sourcecode.c.h; path = WXThreadSafeMutableDictionary.h; sourceTree = "<group>"; };
		74A4BA991CB3BAA100195969 /* WXThreadSafeMutableDictionary.m */ = {isa = PBXFileReference; fileEncoding = 4; lastKnownFileType = sourcecode.c.objc; path = WXThreadSafeMutableDictionary.m; sourceTree = "<group>"; };
		74A4BA9C1CB3C0A100195969 /* WXHandlerFactory.h */ = {isa = PBXFileReference; fileEncoding = 4; lastKnownFileType = sourcecode.c.h; path = WXHandlerFactory.h; sourceTree = "<group>"; };
		74A4BA9D1CB3C0A100195969 /* WXHandlerFactory.m */ = {isa = PBXFileReference; fileEncoding = 4; lastKnownFileType = sourcecode.c.objc; path = WXHandlerFactory.m; sourceTree = "<group>"; };
		74A4BAA41CB4F98300195969 /* WXStreamModule.h */ = {isa = PBXFileReference; fileEncoding = 4; lastKnownFileType = sourcecode.c.h; path = WXStreamModule.h; sourceTree = "<group>"; };
		74A4BAA51CB4F98300195969 /* WXStreamModule.m */ = {isa = PBXFileReference; fileEncoding = 4; lastKnownFileType = sourcecode.c.objc; path = WXStreamModule.m; sourceTree = "<group>"; };
		74AD99821D5B0E59008F0336 /* WXPolyfillSet.h */ = {isa = PBXFileReference; fileEncoding = 4; lastKnownFileType = sourcecode.c.h; path = WXPolyfillSet.h; sourceTree = "<group>"; };
		74AD99831D5B0E59008F0336 /* WXPolyfillSet.m */ = {isa = PBXFileReference; fileEncoding = 4; lastKnownFileType = sourcecode.c.objc; path = WXPolyfillSet.m; sourceTree = "<group>"; };
		74B232D11D2A2BA4006322EA /* WXLayoutDefine.h */ = {isa = PBXFileReference; fileEncoding = 4; lastKnownFileType = sourcecode.c.h; name = WXLayoutDefine.h; path = Layout/WXLayoutDefine.h; sourceTree = "<group>"; };
		74B8BEFC1DC47B72004A6027 /* WXRootView.h */ = {isa = PBXFileReference; fileEncoding = 4; lastKnownFileType = sourcecode.c.h; path = WXRootView.h; sourceTree = "<group>"; };
		74B8BEFD1DC47B72004A6027 /* WXRootView.m */ = {isa = PBXFileReference; fileEncoding = 4; lastKnownFileType = sourcecode.c.objc; path = WXRootView.m; sourceTree = "<group>"; };
		74B8BF001DC49AFE004A6027 /* WXRootViewTests.m */ = {isa = PBXFileReference; fileEncoding = 4; lastKnownFileType = sourcecode.c.objc; path = WXRootViewTests.m; sourceTree = "<group>"; };
		74BB5FB71DFEE81A004FC3DF /* WXMetaModule.h */ = {isa = PBXFileReference; fileEncoding = 4; lastKnownFileType = sourcecode.c.h; path = WXMetaModule.h; sourceTree = "<group>"; };
		74BB5FB81DFEE81A004FC3DF /* WXMetaModule.m */ = {isa = PBXFileReference; fileEncoding = 4; lastKnownFileType = sourcecode.c.objc; path = WXMetaModule.m; sourceTree = "<group>"; };
		74C27A011CEC441D004E488E /* WeexSDK-Prefix.pch */ = {isa = PBXFileReference; lastKnownFileType = sourcecode.c.h; path = "WeexSDK-Prefix.pch"; sourceTree = "<group>"; };
		74C8963D1D2AC2210043B82A /* WeexSDKTests.xctest */ = {isa = PBXFileReference; explicitFileType = wrapper.cfbundle; includeInIndex = 0; path = WeexSDKTests.xctest; sourceTree = BUILT_PRODUCTS_DIR; };
		74C8963F1D2AC2210043B82A /* WeexSDKTests.m */ = {isa = PBXFileReference; lastKnownFileType = sourcecode.c.objc; path = WeexSDKTests.m; sourceTree = "<group>"; };
		74C896411D2AC2210043B82A /* Info.plist */ = {isa = PBXFileReference; lastKnownFileType = text.plist.xml; path = Info.plist; sourceTree = "<group>"; };
		74CC7A1A1C2BC5F800829368 /* WXCellComponent.h */ = {isa = PBXFileReference; fileEncoding = 4; lastKnownFileType = sourcecode.c.h; path = WXCellComponent.h; sourceTree = "<group>"; };
		74CC7A1B1C2BC5F800829368 /* WXCellComponent.m */ = {isa = PBXFileReference; fileEncoding = 4; lastKnownFileType = sourcecode.c.objc; path = WXCellComponent.m; sourceTree = "<group>"; };
		74CC7A1E1C2BF9DC00829368 /* WXListComponent.h */ = {isa = PBXFileReference; fileEncoding = 4; lastKnownFileType = sourcecode.c.h; path = WXListComponent.h; sourceTree = "<group>"; };
		74CC7A1F1C2BF9DC00829368 /* WXListComponent.m */ = {isa = PBXFileReference; fileEncoding = 4; lastKnownFileType = sourcecode.c.objc; path = WXListComponent.m; sourceTree = "<group>"; };
		74D2051E1E091B8000128F44 /* WXCallJSMethod.h */ = {isa = PBXFileReference; fileEncoding = 4; lastKnownFileType = sourcecode.c.h; path = WXCallJSMethod.h; sourceTree = "<group>"; };
		74D2051F1E091B8000128F44 /* WXCallJSMethod.m */ = {isa = PBXFileReference; fileEncoding = 4; lastKnownFileType = sourcecode.c.objc; path = WXCallJSMethod.m; sourceTree = "<group>"; };
		74EF31A91DE58AE600667A07 /* WXURLRewriteProtocol.h */ = {isa = PBXFileReference; fileEncoding = 4; lastKnownFileType = sourcecode.c.h; path = WXURLRewriteProtocol.h; sourceTree = "<group>"; };
		74EF31AB1DE58BE200667A07 /* WXURLRewriteDefaultImpl.h */ = {isa = PBXFileReference; fileEncoding = 4; lastKnownFileType = sourcecode.c.h; path = WXURLRewriteDefaultImpl.h; sourceTree = "<group>"; };
		74EF31AC1DE58BE200667A07 /* WXURLRewriteDefaultImpl.m */ = {isa = PBXFileReference; fileEncoding = 4; lastKnownFileType = sourcecode.c.objc; path = WXURLRewriteDefaultImpl.m; sourceTree = "<group>"; };
		74EF31BE1DE5ED5900667A07 /* libstdc++.tbd */ = {isa = PBXFileReference; lastKnownFileType = "sourcecode.text-based-dylib-definition"; name = "libstdc++.tbd"; path = "usr/lib/libstdc++.tbd"; sourceTree = SDKROOT; };
		74EF31C21DE6935600667A07 /* WXURLRewriteTests.m */ = {isa = PBXFileReference; fileEncoding = 4; lastKnownFileType = sourcecode.c.objc; path = WXURLRewriteTests.m; sourceTree = "<group>"; };
		74F7BFF41DC782EC004D0871 /* testRootView.js */ = {isa = PBXFileReference; fileEncoding = 4; lastKnownFileType = sourcecode.javascript; path = testRootView.js; sourceTree = "<group>"; };
		74FD6E031C7C0E9600DBEB6D /* WXScrollerProtocol.h */ = {isa = PBXFileReference; fileEncoding = 4; lastKnownFileType = sourcecode.c.h; path = WXScrollerProtocol.h; sourceTree = "<group>"; };
		775BEE4D1C16F993008D1629 /* WXDefine.h */ = {isa = PBXFileReference; fileEncoding = 4; lastKnownFileType = sourcecode.c.h; path = WXDefine.h; sourceTree = "<group>"; };
		775BEE6C1C1BD8F4008D1629 /* WXImgLoaderProtocol.h */ = {isa = PBXFileReference; fileEncoding = 4; lastKnownFileType = sourcecode.c.h; path = WXImgLoaderProtocol.h; sourceTree = "<group>"; };
		775BEE701C1BD977008D1629 /* WXModuleProtocol.h */ = {isa = PBXFileReference; fileEncoding = 4; lastKnownFileType = sourcecode.c.h; path = WXModuleProtocol.h; sourceTree = "<group>"; };
		77D160FD1C02DBE70010B15B /* WeexSDK.framework */ = {isa = PBXFileReference; explicitFileType = wrapper.framework; includeInIndex = 0; path = WeexSDK.framework; sourceTree = BUILT_PRODUCTS_DIR; };
		77D161021C02DBE70010B15B /* Info.plist */ = {isa = PBXFileReference; lastKnownFileType = text.plist.xml; name = Info.plist; path = ../../Info.plist; sourceTree = "<group>"; };
		77D1611E1C02DDB40010B15B /* WXSDKEngine.h */ = {isa = PBXFileReference; fileEncoding = 4; lastKnownFileType = sourcecode.c.h; path = WXSDKEngine.h; sourceTree = "<group>"; };
		77D1611F1C02DDB40010B15B /* WXSDKEngine.m */ = {isa = PBXFileReference; fileEncoding = 4; lastKnownFileType = sourcecode.c.objc; path = WXSDKEngine.m; sourceTree = "<group>"; };
		77D161221C02DDD10010B15B /* WXSDKInstance.h */ = {isa = PBXFileReference; fileEncoding = 4; lastKnownFileType = sourcecode.c.h; path = WXSDKInstance.h; sourceTree = "<group>"; };
		77D161231C02DDD10010B15B /* WXSDKInstance.m */ = {isa = PBXFileReference; fileEncoding = 4; lastKnownFileType = sourcecode.c.objc; path = WXSDKInstance.m; sourceTree = "<group>"; };
		77D161261C02DE1A0010B15B /* WXSDKManager.h */ = {isa = PBXFileReference; fileEncoding = 4; lastKnownFileType = sourcecode.c.h; path = WXSDKManager.h; sourceTree = "<group>"; };
		77D161271C02DE1A0010B15B /* WXSDKManager.m */ = {isa = PBXFileReference; fileEncoding = 4; lastKnownFileType = sourcecode.c.objc; path = WXSDKManager.m; sourceTree = "<group>"; };
		77D1612E1C02DE4E0010B15B /* WXComponent.h */ = {isa = PBXFileReference; fileEncoding = 4; lastKnownFileType = sourcecode.c.h; name = WXComponent.h; path = ../Model/WXComponent.h; sourceTree = "<group>"; };
		77D1612F1C02DE4E0010B15B /* WXComponent.m */ = {isa = PBXFileReference; fileEncoding = 4; lastKnownFileType = sourcecode.c.objc; name = WXComponent.m; path = ../Model/WXComponent.m; sourceTree = "<group>"; };
		77D161361C02DE940010B15B /* WXBridgeManager.h */ = {isa = PBXFileReference; fileEncoding = 4; lastKnownFileType = sourcecode.c.h; path = WXBridgeManager.h; sourceTree = "<group>"; };
		77D161371C02DE940010B15B /* WXBridgeManager.m */ = {isa = PBXFileReference; fileEncoding = 4; lastKnownFileType = sourcecode.c.objc; path = WXBridgeManager.m; sourceTree = "<group>"; };
		77D1613A1C02DEA60010B15B /* WXJSCoreBridge.h */ = {isa = PBXFileReference; fileEncoding = 4; lastKnownFileType = sourcecode.c.h; path = WXJSCoreBridge.h; sourceTree = "<group>"; };
		77D1613B1C02DEA60010B15B /* WXJSCoreBridge.m */ = {isa = PBXFileReference; fileEncoding = 4; lastKnownFileType = sourcecode.c.objc; path = WXJSCoreBridge.m; sourceTree = "<group>"; };
		77D161421C02DEE40010B15B /* WXBridgeProtocol.h */ = {isa = PBXFileReference; fileEncoding = 4; lastKnownFileType = sourcecode.c.h; path = WXBridgeProtocol.h; sourceTree = "<group>"; };
		77D161491C02E3790010B15B /* WXConvert.h */ = {isa = PBXFileReference; fileEncoding = 4; lastKnownFileType = sourcecode.c.h; path = WXConvert.h; sourceTree = "<group>"; };
		77D1614A1C02E3790010B15B /* WXConvert.m */ = {isa = PBXFileReference; fileEncoding = 4; lastKnownFileType = sourcecode.c.objc; path = WXConvert.m; sourceTree = "<group>"; };
		77D1614D1C02E3880010B15B /* WXUtility.h */ = {isa = PBXFileReference; fileEncoding = 4; lastKnownFileType = sourcecode.c.h; path = WXUtility.h; sourceTree = "<group>"; };
		77D1614E1C02E3880010B15B /* WXUtility.m */ = {isa = PBXFileReference; fileEncoding = 4; lastKnownFileType = sourcecode.c.objc; path = WXUtility.m; sourceTree = "<group>"; };
		77D161601C02ED790010B15B /* WXLog.h */ = {isa = PBXFileReference; fileEncoding = 4; lastKnownFileType = sourcecode.c.h; path = WXLog.h; sourceTree = "<group>"; };
		77D161611C02ED790010B15B /* WXLog.m */ = {isa = PBXFileReference; fileEncoding = 4; lastKnownFileType = sourcecode.c.objc; path = WXLog.m; sourceTree = "<group>"; };
		77E659D81C07F594008B8775 /* WXDomModule.h */ = {isa = PBXFileReference; fileEncoding = 4; lastKnownFileType = sourcecode.c.h; path = WXDomModule.h; sourceTree = "<group>"; };
		77E659D91C07F594008B8775 /* WXDomModule.m */ = {isa = PBXFileReference; fileEncoding = 4; lastKnownFileType = sourcecode.c.objc; path = WXDomModule.m; sourceTree = "<group>"; };
		77E659EF1C0C3612008B8775 /* WXModuleFactory.h */ = {isa = PBXFileReference; fileEncoding = 4; lastKnownFileType = sourcecode.c.h; path = WXModuleFactory.h; sourceTree = "<group>"; };
		77E659F01C0C3612008B8775 /* WXModuleFactory.m */ = {isa = PBXFileReference; fileEncoding = 4; lastKnownFileType = sourcecode.c.objc; path = WXModuleFactory.m; sourceTree = "<group>"; };
		77E65A0B1C155E99008B8775 /* WXDivComponent.h */ = {isa = PBXFileReference; fileEncoding = 4; lastKnownFileType = sourcecode.c.h; path = WXDivComponent.h; sourceTree = "<group>"; };
		77E65A0C1C155E99008B8775 /* WXDivComponent.m */ = {isa = PBXFileReference; fileEncoding = 4; lastKnownFileType = sourcecode.c.objc; path = WXDivComponent.m; sourceTree = "<group>"; };
		77E65A0F1C155EA8008B8775 /* WXImageComponent.h */ = {isa = PBXFileReference; fileEncoding = 4; lastKnownFileType = sourcecode.c.h; path = WXImageComponent.h; sourceTree = "<group>"; };
		77E65A101C155EA8008B8775 /* WXImageComponent.m */ = {isa = PBXFileReference; fileEncoding = 4; lastKnownFileType = sourcecode.c.objc; path = WXImageComponent.m; sourceTree = "<group>"; };
		77E65A131C155EB5008B8775 /* WXTextComponent.h */ = {isa = PBXFileReference; fileEncoding = 4; lastKnownFileType = sourcecode.c.h; path = WXTextComponent.h; sourceTree = "<group>"; };
		77E65A141C155EB5008B8775 /* WXTextComponent.m */ = {isa = PBXFileReference; fileEncoding = 4; lastKnownFileType = sourcecode.c.objc; path = WXTextComponent.m; sourceTree = "<group>"; };
		77E65A171C155F25008B8775 /* WXScrollerComponent.h */ = {isa = PBXFileReference; fileEncoding = 4; lastKnownFileType = sourcecode.c.h; path = WXScrollerComponent.h; sourceTree = "<group>"; };
		77E65A181C155F25008B8775 /* WXScrollerComponent.m */ = {isa = PBXFileReference; fileEncoding = 4; lastKnownFileType = sourcecode.c.objc; path = WXScrollerComponent.m; sourceTree = "<group>"; };
		C401945D1E344E8300D19C31 /* WXFloatCompareTests.m */ = {isa = PBXFileReference; fileEncoding = 4; lastKnownFileType = sourcecode.c.objc; path = WXFloatCompareTests.m; sourceTree = "<group>"; };
		C41E1A951DC1FD15009C7F90 /* WXDatePickerManager.h */ = {isa = PBXFileReference; fileEncoding = 4; lastKnownFileType = sourcecode.c.h; path = WXDatePickerManager.h; sourceTree = "<group>"; };
		C41E1A961DC1FD15009C7F90 /* WXDatePickerManager.m */ = {isa = PBXFileReference; fileEncoding = 4; lastKnownFileType = sourcecode.c.objc; path = WXDatePickerManager.m; sourceTree = "<group>"; };
		C43C03E41EC8ACA40044C7FF /* WXPrerenderManager.h */ = {isa = PBXFileReference; fileEncoding = 4; lastKnownFileType = sourcecode.c.h; path = WXPrerenderManager.h; sourceTree = "<group>"; };
		C43C03E51EC8ACA40044C7FF /* WXPrerenderManager.m */ = {isa = PBXFileReference; fileEncoding = 4; lastKnownFileType = sourcecode.c.objc; path = WXPrerenderManager.m; sourceTree = "<group>"; };
		C4B3D6D21E6954300013F38D /* WXEditComponent.h */ = {isa = PBXFileReference; fileEncoding = 4; lastKnownFileType = sourcecode.c.h; path = WXEditComponent.h; sourceTree = "<group>"; };
		C4B3D6D31E6954300013F38D /* WXEditComponent.m */ = {isa = PBXFileReference; fileEncoding = 4; lastKnownFileType = sourcecode.c.objc; path = WXEditComponent.m; sourceTree = "<group>"; };
		C4B834251DE69B09007AD27E /* WXPickerModule.m */ = {isa = PBXFileReference; fileEncoding = 4; lastKnownFileType = sourcecode.c.objc; path = WXPickerModule.m; sourceTree = "<group>"; };
		C4B834261DE69B09007AD27E /* WXPickerModule.h */ = {isa = PBXFileReference; fileEncoding = 4; lastKnownFileType = sourcecode.c.h; path = WXPickerModule.h; sourceTree = "<group>"; };
		C4C30DE61E1B833D00786B6C /* WXComponent+PseudoClassManagement.m */ = {isa = PBXFileReference; fileEncoding = 4; lastKnownFileType = sourcecode.c.objc; path = "WXComponent+PseudoClassManagement.m"; sourceTree = "<group>"; };
		C4C30DE71E1B833D00786B6C /* WXComponent+PseudoClassManagement.h */ = {isa = PBXFileReference; fileEncoding = 4; lastKnownFileType = sourcecode.c.h; path = "WXComponent+PseudoClassManagement.h"; sourceTree = "<group>"; };
		C4D8721F1E5DDEDA00E39BC1 /* WXInnerLayer.m */ = {isa = PBXFileReference; fileEncoding = 4; lastKnownFileType = sourcecode.c.objc; path = WXInnerLayer.m; sourceTree = "<group>"; };
		C4D872201E5DDEDA00E39BC1 /* WXInnerLayer.h */ = {isa = PBXFileReference; fileEncoding = 4; lastKnownFileType = sourcecode.c.h; path = WXInnerLayer.h; sourceTree = "<group>"; };
		C4D872231E5DDF7500E39BC1 /* WXBoxShadow.h */ = {isa = PBXFileReference; fileEncoding = 4; lastKnownFileType = sourcecode.c.h; path = WXBoxShadow.h; sourceTree = "<group>"; };
		C4D872241E5DDF7500E39BC1 /* WXBoxShadow.m */ = {isa = PBXFileReference; fileEncoding = 4; lastKnownFileType = sourcecode.c.objc; path = WXBoxShadow.m; sourceTree = "<group>"; };
		C4E375351E5FCBD3009B2D9C /* WXComponent+BoxShadow.m */ = {isa = PBXFileReference; fileEncoding = 4; lastKnownFileType = sourcecode.c.objc; path = "WXComponent+BoxShadow.m"; sourceTree = "<group>"; };
		C4E375361E5FCBD3009B2D9C /* WXComponent+BoxShadow.h */ = {isa = PBXFileReference; fileEncoding = 4; lastKnownFileType = sourcecode.c.h; path = "WXComponent+BoxShadow.h"; sourceTree = "<group>"; };
		C4E97D311F1EF46D00ABC314 /* WXTracingManager.h */ = {isa = PBXFileReference; fileEncoding = 4; lastKnownFileType = sourcecode.c.h; path = WXTracingManager.h; sourceTree = "<group>"; };
		C4E97D321F1EF46D00ABC314 /* WXTracingManager.m */ = {isa = PBXFileReference; fileEncoding = 4; lastKnownFileType = sourcecode.c.objc; path = WXTracingManager.m; sourceTree = "<group>"; };
		C4F012721E1502A6003378D0 /* SRWebSocket+Weex.h */ = {isa = PBXFileReference; fileEncoding = 4; lastKnownFileType = sourcecode.c.h; path = "SRWebSocket+Weex.h"; sourceTree = "<group>"; };
		C4F012731E1502A6003378D0 /* SRWebSocket+Weex.m */ = {isa = PBXFileReference; fileEncoding = 4; lastKnownFileType = sourcecode.c.objc; path = "SRWebSocket+Weex.m"; sourceTree = "<group>"; };
		C4F012741E1502A6003378D0 /* WXWebSocketDefaultImpl.h */ = {isa = PBXFileReference; fileEncoding = 4; lastKnownFileType = sourcecode.c.h; path = WXWebSocketDefaultImpl.h; sourceTree = "<group>"; };
		C4F012751E1502A6003378D0 /* WXWebSocketDefaultImpl.m */ = {isa = PBXFileReference; fileEncoding = 4; lastKnownFileType = sourcecode.c.objc; path = WXWebSocketDefaultImpl.m; sourceTree = "<group>"; };
		C4F012761E1502A6003378D0 /* WXWebSocketHandler.h */ = {isa = PBXFileReference; fileEncoding = 4; lastKnownFileType = sourcecode.c.h; path = WXWebSocketHandler.h; sourceTree = "<group>"; };
		C4F012801E1502E9003378D0 /* WXWebSocketModule.h */ = {isa = PBXFileReference; fileEncoding = 4; lastKnownFileType = sourcecode.c.h; path = WXWebSocketModule.h; sourceTree = "<group>"; };
		C4F012811E1502E9003378D0 /* WXWebSocketModule.m */ = {isa = PBXFileReference; fileEncoding = 4; lastKnownFileType = sourcecode.c.objc; path = WXWebSocketModule.m; sourceTree = "<group>"; };
		C4F012841E150307003378D0 /* WXWebSocketLoader.h */ = {isa = PBXFileReference; fileEncoding = 4; lastKnownFileType = sourcecode.c.h; name = WXWebSocketLoader.h; path = Loader/WXWebSocketLoader.h; sourceTree = "<group>"; };
		C4F012851E150307003378D0 /* WXWebSocketLoader.m */ = {isa = PBXFileReference; fileEncoding = 4; lastKnownFileType = sourcecode.c.objc; name = WXWebSocketLoader.m; path = Loader/WXWebSocketLoader.m; sourceTree = "<group>"; };
		D312CE391C730DEB00046D68 /* WXWebComponent.h */ = {isa = PBXFileReference; fileEncoding = 4; lastKnownFileType = sourcecode.c.h; path = WXWebComponent.h; sourceTree = "<group>"; };
		D312CE3A1C730DEB00046D68 /* WXWebComponent.m */ = {isa = PBXFileReference; fileEncoding = 4; lastKnownFileType = sourcecode.c.objc; path = WXWebComponent.m; sourceTree = "<group>"; };
		D317338A1C57257000BB7539 /* WXTransform.h */ = {isa = PBXFileReference; fileEncoding = 4; lastKnownFileType = sourcecode.c.h; path = WXTransform.h; sourceTree = "<group>"; };
		D317338B1C57257000BB7539 /* WXTransform.m */ = {isa = PBXFileReference; fileEncoding = 4; lastKnownFileType = sourcecode.c.objc; path = WXTransform.m; sourceTree = "<group>"; };
		D33451061D3E19480083598A /* WXCanvasComponent.h */ = {isa = PBXFileReference; fileEncoding = 4; lastKnownFileType = sourcecode.c.h; path = WXCanvasComponent.h; sourceTree = "<group>"; };
		D33451071D3E19480083598A /* WXCanvasComponent.m */ = {isa = PBXFileReference; fileEncoding = 4; lastKnownFileType = sourcecode.c.objc; path = WXCanvasComponent.m; sourceTree = "<group>"; };
		D334510A1D3E19B80083598A /* WXCanvasModule.h */ = {isa = PBXFileReference; fileEncoding = 4; lastKnownFileType = sourcecode.c.h; path = WXCanvasModule.h; sourceTree = "<group>"; };
		D334510B1D3E19B80083598A /* WXCanvasModule.m */ = {isa = PBXFileReference; fileEncoding = 4; lastKnownFileType = sourcecode.c.objc; path = WXCanvasModule.m; sourceTree = "<group>"; };
		D362F94D1C83EDA20003F546 /* WXWebViewModule.h */ = {isa = PBXFileReference; fileEncoding = 4; lastKnownFileType = sourcecode.c.h; path = WXWebViewModule.h; sourceTree = "<group>"; };
		D362F94E1C83EDA20003F546 /* WXWebViewModule.m */ = {isa = PBXFileReference; fileEncoding = 4; lastKnownFileType = sourcecode.c.objc; path = WXWebViewModule.m; sourceTree = "<group>"; };
		D3FC0DF51C508B2A002B9E31 /* WXTimerModule.h */ = {isa = PBXFileReference; fileEncoding = 4; lastKnownFileType = sourcecode.c.h; path = WXTimerModule.h; sourceTree = "<group>"; };
		D3FC0DF61C508B2A002B9E31 /* WXTimerModule.m */ = {isa = PBXFileReference; fileEncoding = 4; lastKnownFileType = sourcecode.c.objc; path = WXTimerModule.m; sourceTree = "<group>"; };
		DAB176F008F516E4F9391C61 /* libPods-WeexSDK.a */ = {isa = PBXFileReference; explicitFileType = archive.ar; includeInIndex = 0; path = "libPods-WeexSDK.a"; sourceTree = BUILT_PRODUCTS_DIR; };
		DC03ADB71D508719003F76E7 /* WXTextAreaComponent.m */ = {isa = PBXFileReference; fileEncoding = 4; lastKnownFileType = sourcecode.c.objc; path = WXTextAreaComponent.m; sourceTree = "<group>"; };
		DC03ADB81D508719003F76E7 /* WXTextAreaComponent.h */ = {isa = PBXFileReference; fileEncoding = 4; lastKnownFileType = sourcecode.c.h; path = WXTextAreaComponent.h; sourceTree = "<group>"; };
<<<<<<< HEAD
		DC04C4331F063EB8004D2DDD /* YGEnums.h */ = {isa = PBXFileReference; fileEncoding = 4; lastKnownFileType = sourcecode.c.h; name = YGEnums.h; path = dependency/YGEnums.h; sourceTree = "<group>"; };
		DC04C4341F063EB8004D2DDD /* Yoga.h */ = {isa = PBXFileReference; fileEncoding = 4; lastKnownFileType = sourcecode.c.h; name = Yoga.h; path = dependency/Yoga.h; sourceTree = "<group>"; };
		DC04C4351F063EB8004D2DDD /* YGEnums.c */ = {isa = PBXFileReference; fileEncoding = 4; lastKnownFileType = sourcecode.c.c; name = YGEnums.c; path = dependency/YGEnums.c; sourceTree = "<group>"; };
		DC04C4361F063EB8004D2DDD /* YGMacros.h */ = {isa = PBXFileReference; fileEncoding = 4; lastKnownFileType = sourcecode.c.h; name = YGMacros.h; path = dependency/YGMacros.h; sourceTree = "<group>"; };
		DC04C4371F063EB8004D2DDD /* YGNodeList.c */ = {isa = PBXFileReference; fileEncoding = 4; lastKnownFileType = sourcecode.c.c; name = YGNodeList.c; path = dependency/YGNodeList.c; sourceTree = "<group>"; };
		DC04C4381F063EB8004D2DDD /* YGNodeList.h */ = {isa = PBXFileReference; fileEncoding = 4; lastKnownFileType = sourcecode.c.h; name = YGNodeList.h; path = dependency/YGNodeList.h; sourceTree = "<group>"; };
		DC04C4391F063EB8004D2DDD /* Yoga.c */ = {isa = PBXFileReference; fileEncoding = 4; lastKnownFileType = sourcecode.c.c; name = Yoga.c; path = dependency/Yoga.c; sourceTree = "<group>"; };
		DC0F99301D48E5320087C6AF /* WeexSDK.h */ = {isa = PBXFileReference; fileEncoding = 4; lastKnownFileType = sourcecode.c.h; path = WeexSDK.h; sourceTree = "<group>"; };
=======
>>>>>>> 58aaee6d
		DC6836E51EBB12B200AD2D84 /* WXConfigCenterProtocol.h */ = {isa = PBXFileReference; fileEncoding = 4; lastKnownFileType = sourcecode.c.h; path = WXConfigCenterProtocol.h; sourceTree = "<group>"; };
		DC9867431D826D1E000AF388 /* GLKit.framework */ = {isa = PBXFileReference; lastKnownFileType = wrapper.framework; name = GLKit.framework; path = System/Library/Frameworks/GLKit.framework; sourceTree = SDKROOT; };
		DC9F46821D61AC8800A88239 /* WXStreamModuleTests.m */ = {isa = PBXFileReference; fileEncoding = 4; lastKnownFileType = sourcecode.c.objc; path = WXStreamModuleTests.m; sourceTree = "<group>"; };
		DCA0EF621D6EED6F00CB18B9 /* WXGlobalEventModule.h */ = {isa = PBXFileReference; fileEncoding = 4; lastKnownFileType = sourcecode.c.h; path = WXGlobalEventModule.h; sourceTree = "<group>"; };
		DCA0EF631D6EED6F00CB18B9 /* WXGlobalEventModule.m */ = {isa = PBXFileReference; fileEncoding = 4; lastKnownFileType = sourcecode.c.objc; path = WXGlobalEventModule.m; sourceTree = "<group>"; };
		DCA445251EFA555400D0CFA8 /* WeexSDK.framework */ = {isa = PBXFileReference; explicitFileType = wrapper.framework; includeInIndex = 0; path = WeexSDK.framework; sourceTree = BUILT_PRODUCTS_DIR; };
		DCA445281EFA555400D0CFA8 /* Info.plist */ = {isa = PBXFileReference; lastKnownFileType = text.plist.xml; path = Info.plist; sourceTree = "<group>"; };
		DCA446231EFA5AFE00D0CFA8 /* UIKit.framework */ = {isa = PBXFileReference; lastKnownFileType = wrapper.framework; name = UIKit.framework; path = System/Library/Frameworks/UIKit.framework; sourceTree = SDKROOT; };
		DCA446261EFA5DAF00D0CFA8 /* WeexSDK.h */ = {isa = PBXFileReference; fileEncoding = 4; lastKnownFileType = sourcecode.c.h; path = WeexSDK.h; sourceTree = "<group>"; };
		DCAB35FC1D658EB700C0EA70 /* WXRuleManager.h */ = {isa = PBXFileReference; fileEncoding = 4; lastKnownFileType = sourcecode.c.h; path = WXRuleManager.h; sourceTree = "<group>"; };
		DCAB35FD1D658EB700C0EA70 /* WXRuleManager.m */ = {isa = PBXFileReference; fileEncoding = 4; lastKnownFileType = sourcecode.c.objc; path = WXRuleManager.m; sourceTree = "<group>"; };
		DCC77C111D770AE300CE7288 /* WXSliderNeighborComponent.m */ = {isa = PBXFileReference; fileEncoding = 4; lastKnownFileType = sourcecode.c.objc; path = WXSliderNeighborComponent.m; sourceTree = "<group>"; };
		DCC77C121D770AE300CE7288 /* WXSliderNeighborComponent.h */ = {isa = PBXFileReference; fileEncoding = 4; lastKnownFileType = sourcecode.c.h; path = WXSliderNeighborComponent.h; sourceTree = "<group>"; };
		DCDFED001E68238F00C228D7 /* WXJSExceptionProtocol.h */ = {isa = PBXFileReference; fileEncoding = 4; lastKnownFileType = sourcecode.c.h; path = WXJSExceptionProtocol.h; sourceTree = "<group>"; };
		DCF0875F1DCAE161005CD6EB /* WXInvocationConfig.h */ = {isa = PBXFileReference; fileEncoding = 4; lastKnownFileType = sourcecode.c.h; path = WXInvocationConfig.h; sourceTree = "<group>"; };
		DCF087601DCAE161005CD6EB /* WXInvocationConfig.m */ = {isa = PBXFileReference; fileEncoding = 4; lastKnownFileType = sourcecode.c.objc; path = WXInvocationConfig.m; sourceTree = "<group>"; };
		DCF0CD9D1EAF3A6B0062CA8F /* native-bundle-main.js */ = {isa = PBXFileReference; lastKnownFileType = sourcecode.javascript; name = "native-bundle-main.js"; path = "../../../../pre-build/native-bundle-main.js"; sourceTree = "<group>"; };
		DCF343651E49CAEE00A2FB34 /* WXJSExceptionInfo.h */ = {isa = PBXFileReference; fileEncoding = 4; lastKnownFileType = sourcecode.c.h; path = WXJSExceptionInfo.h; sourceTree = "<group>"; };
		DCF343661E49CAEE00A2FB34 /* WXJSExceptionInfo.m */ = {isa = PBXFileReference; fileEncoding = 4; lastKnownFileType = sourcecode.c.objc; path = WXJSExceptionInfo.m; sourceTree = "<group>"; };
/* End PBXFileReference section */

/* Begin PBXFrameworksBuildPhase section */
		2A42AF821C23B33E00818EA6 /* Frameworks */ = {
			isa = PBXFrameworksBuildPhase;
			buildActionMask = 2147483647;
			files = (
			);
			runOnlyForDeploymentPostprocessing = 0;
		};
		74C8963A1D2AC2210043B82A /* Frameworks */ = {
			isa = PBXFrameworksBuildPhase;
			buildActionMask = 2147483647;
			files = (
				74EF31C01DE5ED6F00667A07 /* libstdc++.tbd in Frameworks */,
				DC9867441D826D1E000AF388 /* GLKit.framework in Frameworks */,
				740938FB1D3D0E1700DBB801 /* AVKit.framework in Frameworks */,
				740938F91D3D0E0300DBB801 /* MediaPlayer.framework in Frameworks */,
				740938F71D3D0DFD00DBB801 /* CoreMedia.framework in Frameworks */,
				740938F51D3D0DDE00DBB801 /* AVFoundation.framework in Frameworks */,
				740938EF1D3D083900DBB801 /* libicucore.tbd in Frameworks */,
				740938EE1D3D079100DBB801 /* JavaScriptCore.framework in Frameworks */,
				74C896421D2AC2210043B82A /* WeexSDK.framework in Frameworks */,
			);
			runOnlyForDeploymentPostprocessing = 0;
		};
		77D160F91C02DBE70010B15B /* Frameworks */ = {
			isa = PBXFrameworksBuildPhase;
			buildActionMask = 2147483647;
			files = (
			);
			runOnlyForDeploymentPostprocessing = 0;
		};
		DCA445211EFA555400D0CFA8 /* Frameworks */ = {
			isa = PBXFrameworksBuildPhase;
			buildActionMask = 2147483647;
			files = (
				DCA446241EFA5AFE00D0CFA8 /* UIKit.framework in Frameworks */,
			);
			runOnlyForDeploymentPostprocessing = 0;
		};
/* End PBXFrameworksBuildPhase section */

/* Begin PBXGroup section */
		2A27E7D61C3E360400D7A552 /* dependency */ = {
			isa = PBXGroup;
			children = (
				DC04C4331F063EB8004D2DDD /* YGEnums.h */,
				DC04C4341F063EB8004D2DDD /* Yoga.h */,
				DC04C4351F063EB8004D2DDD /* YGEnums.c */,
				DC04C4361F063EB8004D2DDD /* YGMacros.h */,
				DC04C4371F063EB8004D2DDD /* YGNodeList.c */,
				DC04C4381F063EB8004D2DDD /* YGNodeList.h */,
				DC04C4391F063EB8004D2DDD /* Yoga.c */,
				2A27E7D71C3E360B00D7A552 /* SRWebSocket.h */,
				2A27E7D81C3E360B00D7A552 /* SRWebSocket.m */,
			);
			name = dependency;
			sourceTree = "<group>";
		};
		2A42AF861C23B33E00818EA6 /* WeexSDK_MTL */ = {
			isa = PBXGroup;
			children = (
				2A42AF871C23B33E00818EA6 /* WeexSDK_MTL.h */,
				2A42AF891C23B33E00818EA6 /* WeexSDK_MTL.m */,
			);
			path = WeexSDK_MTL;
			sourceTree = "<group>";
		};
		2AF626C61C191E2200E71A38 /* Layout */ = {
			isa = PBXGroup;
			children = (
				744BEA571D0520F300452B5D /* WXComponent+Layout.h */,
				744BEA581D0520F300452B5D /* WXComponent+Layout.m */,
				74B232D11D2A2BA4006322EA /* WXLayoutDefine.h */,
			);
			name = Layout;
			sourceTree = "<group>";
		};
		59A583031CF5B2FD0081FD3E /* Handler */ = {
			isa = PBXGroup;
			children = (
				59A583041CF5B2FD0081FD3E /* WXNavigationDefaultImpl.h */,
				59A583051CF5B2FD0081FD3E /* WXNavigationDefaultImpl.m */,
				74EF31AB1DE58BE200667A07 /* WXURLRewriteDefaultImpl.h */,
				74EF31AC1DE58BE200667A07 /* WXURLRewriteDefaultImpl.m */,
			);
			path = Handler;
			sourceTree = "<group>";
		};
		59A5962A1CB632050012CD52 /* Controller */ = {
			isa = PBXGroup;
			children = (
				59A5962B1CB632050012CD52 /* WXBaseViewController.h */,
				59A5962C1CB632050012CD52 /* WXBaseViewController.m */,
				59A5962D1CB632050012CD52 /* WXRootViewController.h */,
				59A5962E1CB632050012CD52 /* WXRootViewController.m */,
			);
			path = Controller;
			sourceTree = "<group>";
		};
		7408C48B1CFB345D000BCCD0 /* Events */ = {
			isa = PBXGroup;
			children = (
				7408C48C1CFB345D000BCCD0 /* WXComponent+Events.h */,
				7408C48D1CFB345D000BCCD0 /* WXComponent+Events.m */,
			);
			path = Events;
			sourceTree = "<group>";
		};
		742AD7371DF98C72007DC46C /* Loader */ = {
			isa = PBXGroup;
			children = (
				C4F012841E150307003378D0 /* WXWebSocketLoader.h */,
				C4F012851E150307003378D0 /* WXWebSocketLoader.m */,
				742AD7381DF98C8B007DC46C /* WXResourceLoader.h */,
				742AD7391DF98C8B007DC46C /* WXResourceLoader.m */,
			);
			name = Loader;
			sourceTree = "<group>";
		};
		745ED2D31C5F2C7E002DB5A8 /* View */ = {
			isa = PBXGroup;
			children = (
				C4C30DE61E1B833D00786B6C /* WXComponent+PseudoClassManagement.m */,
				C4C30DE71E1B833D00786B6C /* WXComponent+PseudoClassManagement.h */,
				745ED2D61C5F2C7E002DB5A8 /* WXView.h */,
				745ED2D71C5F2C7E002DB5A8 /* WXView.m */,
				591DD3301D23AD5800BE8709 /* WXErrorView.h */,
				591DD32F1D23AD5800BE8709 /* WXErrorView.m */,
				747A787A1D1BAAC900DED9D0 /* WXComponent+ViewManagement.h */,
				747A787B1D1BAAC900DED9D0 /* WXComponent+ViewManagement.m */,
				74B8BEFC1DC47B72004A6027 /* WXRootView.h */,
				74B8BEFD1DC47B72004A6027 /* WXRootView.m */,
			);
			path = View;
			sourceTree = "<group>";
		};
		7461F88B1CFB373100F62D44 /* Display */ = {
			isa = PBXGroup;
			children = (
				C4E375351E5FCBD3009B2D9C /* WXComponent+BoxShadow.m */,
				C4E375361E5FCBD3009B2D9C /* WXComponent+BoxShadow.h */,
				C4D8721F1E5DDEDA00E39BC1 /* WXInnerLayer.m */,
				C4D872201E5DDEDA00E39BC1 /* WXInnerLayer.h */,
				7461F88C1CFB373100F62D44 /* WXDisplayQueue.h */,
				7461F88D1CFB373100F62D44 /* WXDisplayQueue.m */,
				7461F88E1CFB373100F62D44 /* WXLayer.h */,
				7461F88F1CFB373100F62D44 /* WXLayer.m */,
				744BEA531D05178F00452B5D /* WXComponent+Display.h */,
				744BEA541D05178F00452B5D /* WXComponent+Display.m */,
				741DFE001DDD7D18009B020F /* WXRoundedRect.h */,
				741DFE011DDD7D18009B020F /* WXRoundedRect.mm */,
				741DFE041DDD9B2F009B020F /* UIBezierPath+Weex.h */,
				741DFE051DDD9B2F009B020F /* UIBezierPath+Weex.m */,
			);
			path = Display;
			sourceTree = "<group>";
		};
		746A2F431DF82607004719D0 /* Network */ = {
			isa = PBXGroup;
			children = (
				742AD7251DF98C45007DC46C /* WXResourceRequest.h */,
				742AD7261DF98C45007DC46C /* WXResourceRequest.m */,
				742AD7271DF98C45007DC46C /* WXResourceRequestHandler.h */,
				742AD7281DF98C45007DC46C /* WXResourceRequestHandlerDefaultImpl.h */,
				742AD7291DF98C45007DC46C /* WXResourceRequestHandlerDefaultImpl.m */,
				742AD72A1DF98C45007DC46C /* WXResourceResponse.h */,
				742AD72B1DF98C45007DC46C /* WXResourceResponse.m */,
			);
			name = Network;
			sourceTree = "<group>";
		};
		749DC2781D408265009E1C91 /* Monitor */ = {
			isa = PBXGroup;
			children = (
				2AAFC1B41C48DFF70026D2FE /* WXSDKError.h */,
				749DC2791D40827B009E1C91 /* WXMonitor.h */,
				749DC27A1D40827B009E1C91 /* WXMonitor.m */,
			);
			name = Monitor;
			path = WeexSDK/Sources/Monitor;
			sourceTree = SOURCE_ROOT;
		};
		74A4BA581CABBBA300195969 /* Debug */ = {
			isa = PBXGroup;
			children = (
				74A4BA591CABBBD000195969 /* WXDebugTool.h */,
				74A4BA5A1CABBBD000195969 /* WXDebugTool.m */,
			);
			path = Debug;
			sourceTree = "<group>";
		};
		74C27A001CEC4371004E488E /* Supporting Files */ = {
			isa = PBXGroup;
			children = (
				77D161021C02DBE70010B15B /* Info.plist */,
				74C27A011CEC441D004E488E /* WeexSDK-Prefix.pch */,
			);
			path = "Supporting Files";
			sourceTree = "<group>";
		};
		74C8963E1D2AC2210043B82A /* WeexSDKTests */ = {
			isa = PBXGroup;
			children = (
				74EF31C11DE6932900667A07 /* handler */,
				74F7BFF31DC782DF004D0871 /* Resources */,
				DC9F46841D61AC9100A88239 /* module */,
				74C8963F1D2AC2210043B82A /* WeexSDKTests.m */,
				74C896411D2AC2210043B82A /* Info.plist */,
				740938EA1D3D026600DBB801 /* WXComponentTests.m */,
				5996BD6F1D49EC0600C0FEA6 /* WXInstanceWrapTests.m */,
				5996BD741D4D8A0E00C0FEA6 /* WXSDKEngineTests.m */,
				597334B21D4DE1A600988789 /* WXBridgeMethodTests.m */,
				597334B01D4D9E7F00988789 /* WXSDKManagerTests.m */,
				596FDD671D3F9EFF0082CD5B /* TestSupportUtils.h */,
				596FDD681D3F9EFF0082CD5B /* TestSupportUtils.m */,
				1C1A2BEC1D91172800539AA1 /* WXConvertTests.m */,
				74B8BF001DC49AFE004A6027 /* WXRootViewTests.m */,
				C401945D1E344E8300D19C31 /* WXFloatCompareTests.m */,
			);
			path = WeexSDKTests;
			sourceTree = "<group>";
		};
		74D8DB401E4825920078B667 /* Recycler */ = {
			isa = PBXGroup;
			children = (
				745B2D5E1E5A8E1E0092D38A /* WXMultiColumnLayout.h */,
				745B2D5F1E5A8E1E0092D38A /* WXMultiColumnLayout.m */,
				745B2D601E5A8E1E0092D38A /* WXRecyclerComponent.h */,
				745B2D611E5A8E1E0092D38A /* WXRecyclerComponent.m */,
				745B2D621E5A8E1E0092D38A /* WXRecyclerDataController.h */,
				745B2D631E5A8E1E0092D38A /* WXRecyclerDataController.m */,
				745B2D641E5A8E1E0092D38A /* WXRecyclerUpdateController.h */,
				745B2D651E5A8E1E0092D38A /* WXRecyclerUpdateController.m */,
				745B2D661E5A8E1E0092D38A /* WXSectionDataController.h */,
				745B2D671E5A8E1E0092D38A /* WXSectionDataController.m */,
			);
			name = Recycler;
			path = Grid;
			sourceTree = "<group>";
		};
		74EF31C11DE6932900667A07 /* handler */ = {
			isa = PBXGroup;
			children = (
				74EF31C21DE6935600667A07 /* WXURLRewriteTests.m */,
			);
			name = handler;
			sourceTree = "<group>";
		};
		74F7BFF31DC782DF004D0871 /* Resources */ = {
			isa = PBXGroup;
			children = (
				74F7BFF41DC782EC004D0871 /* testRootView.js */,
			);
			name = Resources;
			sourceTree = "<group>";
		};
		77D160F31C02DBE70010B15B = {
			isa = PBXGroup;
			children = (
				77D160FF1C02DBE70010B15B /* WeexSDK */,
				2A42AF861C23B33E00818EA6 /* WeexSDK_MTL */,
				74C8963E1D2AC2210043B82A /* WeexSDKTests */,
				DCA445261EFA555400D0CFA8 /* WeexSDK-Dynamic */,
				77D160FE1C02DBE70010B15B /* Products */,
				A5818E244F9E235722E3B938 /* Frameworks */,
			);
			sourceTree = "<group>";
		};
		77D160FE1C02DBE70010B15B /* Products */ = {
			isa = PBXGroup;
			children = (
				77D160FD1C02DBE70010B15B /* WeexSDK.framework */,
				2A42AF851C23B33E00818EA6 /* libWeexSDK_MTL.a */,
				74C8963D1D2AC2210043B82A /* WeexSDKTests.xctest */,
				DCA445251EFA555400D0CFA8 /* WeexSDK.framework */,
			);
			name = Products;
			sourceTree = "<group>";
		};
		77D160FF1C02DBE70010B15B /* WeexSDK */ = {
			isa = PBXGroup;
			children = (
				2A27E7D61C3E360400D7A552 /* dependency */,
				77D161171C02DCB90010B15B /* Resources */,
				77D161181C02DCB90010B15B /* Sources */,
			);
			path = WeexSDK;
			sourceTree = "<group>";
		};
		77D161171C02DCB90010B15B /* Resources */ = {
			isa = PBXGroup;
			children = (
				DCF0CD9D1EAF3A6B0062CA8F /* native-bundle-main.js */,
				59AC02501D2A7E6E00355112 /* wx_load_error@3x.png */,
			);
			path = Resources;
			sourceTree = "<group>";
		};
		77D161181C02DCB90010B15B /* Sources */ = {
			isa = PBXGroup;
			children = (
				DCA446261EFA5DAF00D0CFA8 /* WeexSDK.h */,
				C4F012711E1502A6003378D0 /* WebSocket */,
				2AF626C61C191E2200E71A38 /* Layout */,
				742AD7371DF98C72007DC46C /* Loader */,
				7408C48B1CFB345D000BCCD0 /* Events */,
				7461F88B1CFB373100F62D44 /* Display */,
				74A4BA581CABBBA300195969 /* Debug */,
				745ED2D31C5F2C7E002DB5A8 /* View */,
				59A5962A1CB632050012CD52 /* Controller */,
				77E65A0A1C155E6E008B8775 /* Component */,
				59A583031CF5B2FD0081FD3E /* Handler */,
				77E659D71C07F585008B8775 /* Module */,
				77D161481C02E3670010B15B /* Utility */,
				77D1611D1C02DDA40010B15B /* Engine */,
				77D161191C02DD3C0010B15B /* Bridge */,
				77D1611A1C02DD3C0010B15B /* Manager */,
				749DC2781D408265009E1C91 /* Monitor */,
				77D1611B1C02DD3C0010B15B /* Model */,
				746A2F431DF82607004719D0 /* Network */,
				77D1611C1C02DD3C0010B15B /* Protocol */,
				74C27A001CEC4371004E488E /* Supporting Files */,
			);
			path = Sources;
			sourceTree = "<group>";
		};
		77D161191C02DD3C0010B15B /* Bridge */ = {
			isa = PBXGroup;
			children = (
				2A919DA41E321F1F006EB6B5 /* WXBridgeMethod.h */,
				2A919DA51E321F1F006EB6B5 /* WXBridgeMethod.m */,
				74862F7B1E03A0F300B7A041 /* WXModuleMethod.h */,
				74862F7C1E03A0F300B7A041 /* WXModuleMethod.m */,
				74862F7F1E03A24500B7A041 /* WXComponentMethod.h */,
				74862F801E03A24500B7A041 /* WXComponentMethod.m */,
				74D2051E1E091B8000128F44 /* WXCallJSMethod.h */,
				74D2051F1E091B8000128F44 /* WXCallJSMethod.m */,
				59597F961D2A041700EE9317 /* WXDebugLoggerBridge.h */,
				59597F971D2A041700EE9317 /* WXDebugLoggerBridge.m */,
				59A582FA1CF5B17B0081FD3E /* WXBridgeContext.h */,
				59A582FB1CF5B17B0081FD3E /* WXBridgeContext.m */,
				77D1613A1C02DEA60010B15B /* WXJSCoreBridge.h */,
				77D1613B1C02DEA60010B15B /* WXJSCoreBridge.m */,
				74AD99821D5B0E59008F0336 /* WXPolyfillSet.h */,
				74AD99831D5B0E59008F0336 /* WXPolyfillSet.m */,
				74862F771E02B88D00B7A041 /* JSValue+Weex.h */,
				74862F781E02B88D00B7A041 /* JSValue+Weex.m */,
			);
			path = Bridge;
			sourceTree = "<group>";
		};
		77D1611A1C02DD3C0010B15B /* Manager */ = {
			isa = PBXGroup;
			children = (
				C4E97D311F1EF46D00ABC314 /* WXTracingManager.h */,
				C4E97D321F1EF46D00ABC314 /* WXTracingManager.m */,
				740451E81E14BB26004157CB /* WXServiceFactory.h */,
				740451E91E14BB26004157CB /* WXServiceFactory.m */,
				DCF0875F1DCAE161005CD6EB /* WXInvocationConfig.h */,
				DCF087601DCAE161005CD6EB /* WXInvocationConfig.m */,
				C41E1A951DC1FD15009C7F90 /* WXDatePickerManager.h */,
				C41E1A961DC1FD15009C7F90 /* WXDatePickerManager.m */,
				77D161261C02DE1A0010B15B /* WXSDKManager.h */,
				77D161271C02DE1A0010B15B /* WXSDKManager.m */,
				77D161361C02DE940010B15B /* WXBridgeManager.h */,
				77D161371C02DE940010B15B /* WXBridgeManager.m */,
				77E659EF1C0C3612008B8775 /* WXModuleFactory.h */,
				77E659F01C0C3612008B8775 /* WXModuleFactory.m */,
				74A4BA9C1CB3C0A100195969 /* WXHandlerFactory.h */,
				74A4BA9D1CB3C0A100195969 /* WXHandlerFactory.m */,
				7410811D1CED585A001BC6E5 /* WXComponentManager.h */,
				7410811E1CED585A001BC6E5 /* WXComponentManager.m */,
				741081211CED6756001BC6E5 /* WXComponentFactory.h */,
				741081221CED6756001BC6E5 /* WXComponentFactory.m */,
				DCAB35FC1D658EB700C0EA70 /* WXRuleManager.h */,
				DCAB35FD1D658EB700C0EA70 /* WXRuleManager.m */,
			);
			path = Manager;
			sourceTree = "<group>";
		};
		77D1611B1C02DD3C0010B15B /* Model */ = {
			isa = PBXGroup;
			children = (
				59A5961A1CB630F10012CD52 /* WXComponent+Navigation.h */,
				59A5961B1CB630F10012CD52 /* WXComponent+Navigation.m */,
				748B25161C44A6F9005D491E /* WXSDKInstance_private.h */,
				77D161221C02DDD10010B15B /* WXSDKInstance.h */,
				77D161231C02DDD10010B15B /* WXSDKInstance.m */,
				DCF343651E49CAEE00A2FB34 /* WXJSExceptionInfo.h */,
				DCF343661E49CAEE00A2FB34 /* WXJSExceptionInfo.m */,
			);
			path = Model;
			sourceTree = "<group>";
		};
		77D1611C1C02DD3C0010B15B /* Protocol */ = {
			isa = PBXGroup;
			children = (
				59A596171CB630E50012CD52 /* WXNavigationProtocol.h */,
				DCDFED001E68238F00C228D7 /* WXJSExceptionProtocol.h */,
				2AE5B7551CABA04E0082FDDB /* WXEventModuleProtocol.h */,
				2A4445BE1CA8FD56009E7C6D /* WXTextComponentProtocol.h */,
				775BEE701C1BD977008D1629 /* WXModuleProtocol.h */,
				77D161421C02DEE40010B15B /* WXBridgeProtocol.h */,
				775BEE6C1C1BD8F4008D1629 /* WXImgLoaderProtocol.h */,
				74FD6E031C7C0E9600DBEB6D /* WXScrollerProtocol.h */,
				74A4BA841CAD453400195969 /* WXNetworkProtocol.h */,
				59A582D31CF481110081FD3E /* WXAppMonitorProtocol.h */,
				74EF31A91DE58AE600667A07 /* WXURLRewriteProtocol.h */,
				042013AC1E66CD6A001FC79C /* WXValidateProtocol.h */,
				DC6836E51EBB12B200AD2D84 /* WXConfigCenterProtocol.h */,
			);
			path = Protocol;
			sourceTree = "<group>";
		};
		77D1611D1C02DDA40010B15B /* Engine */ = {
			isa = PBXGroup;
			children = (
				77D1611E1C02DDB40010B15B /* WXSDKEngine.h */,
				77D1611F1C02DDB40010B15B /* WXSDKEngine.m */,
			);
			path = Engine;
			sourceTree = "<group>";
		};
		77D161481C02E3670010B15B /* Utility */ = {
			isa = PBXGroup;
			children = (
				C4D872231E5DDF7500E39BC1 /* WXBoxShadow.h */,
				C4D872241E5DDF7500E39BC1 /* WXBoxShadow.m */,
				59D3CA481CFC3CE1008835DC /* NSTimer+Weex.h */,
				59D3CA491CFC3CE1008835DC /* NSTimer+Weex.m */,
				77D161491C02E3790010B15B /* WXConvert.h */,
				77D1614A1C02E3790010B15B /* WXConvert.m */,
				77D1614D1C02E3880010B15B /* WXUtility.h */,
				77D1614E1C02E3880010B15B /* WXUtility.m */,
				77D161601C02ED790010B15B /* WXLog.h */,
				77D161611C02ED790010B15B /* WXLog.m */,
				775BEE4D1C16F993008D1629 /* WXDefine.h */,
				742389991C3174EB00D748CA /* WXWeakObjectWrapper.h */,
				7423899A1C3174EB00D748CA /* WXWeakObjectWrapper.m */,
				7423899D1C32733800D748CA /* WXType.h */,
				7469869D1C4E2C000054A57E /* NSArray+Weex.h */,
				7469869E1C4E2C000054A57E /* NSArray+Weex.m */,
				746319001C60AFC100EFEBD4 /* WXThreadSafeCounter.h */,
				746319011C60AFC100EFEBD4 /* WXThreadSafeCounter.m */,
				743933B21C7ED9AA00773BB7 /* WXSimulatorShortcutManager.h */,
				743933B31C7ED9AA00773BB7 /* WXSimulatorShortcutManager.m */,
				74915F451C8EB02B00BEBCC0 /* WXAssert.h */,
				74915F461C8EB02B00BEBCC0 /* WXAssert.m */,
				74A4BA941CB365D100195969 /* WXAppConfiguration.h */,
				74A4BA951CB365D100195969 /* WXAppConfiguration.m */,
				74A4BA981CB3BAA100195969 /* WXThreadSafeMutableDictionary.h */,
				74A4BA991CB3BAA100195969 /* WXThreadSafeMutableDictionary.m */,
				7461F8A61CFC33A800F62D44 /* WXThreadSafeMutableArray.h */,
				7461F8A71CFC33A800F62D44 /* WXThreadSafeMutableArray.m */,
				74896F2E1D1AC79400D1D593 /* NSObject+WXSwizzle.h */,
				74896F2F1D1AC79400D1D593 /* NSObject+WXSwizzle.m */,
				747DF6801E31AEE4005C53A8 /* WXLength.h */,
				747DF6811E31AEE4005C53A8 /* WXLength.m */,
				744D61121E4AF23E00B624B3 /* WXDiffUtil.h */,
				744D61131E4AF23E00B624B3 /* WXDiffUtil.m */,
			);
			path = Utility;
			sourceTree = "<group>";
		};
		77E659D71C07F585008B8775 /* Module */ = {
			isa = PBXGroup;
			children = (
				C43C03E41EC8ACA40044C7FF /* WXPrerenderManager.h */,
				C43C03E51EC8ACA40044C7FF /* WXPrerenderManager.m */,
				C4F012801E1502E9003378D0 /* WXWebSocketModule.h */,
				C4F012811E1502E9003378D0 /* WXWebSocketModule.m */,
				C4B834251DE69B09007AD27E /* WXPickerModule.m */,
				C4B834261DE69B09007AD27E /* WXPickerModule.h */,
				DCA0EF621D6EED6F00CB18B9 /* WXGlobalEventModule.h */,
				DCA0EF631D6EED6F00CB18B9 /* WXGlobalEventModule.m */,
				1D3000EF1D40B9AB004F3B4F /* WXClipboardModule.h */,
				1D3000F01D40B9AB004F3B4F /* WXClipboardModule.m */,
				59A5961E1CB6311F0012CD52 /* WXNavigatorModule.h */,
				59A5961F1CB6311F0012CD52 /* WXNavigatorModule.m */,
				59A596201CB6311F0012CD52 /* WXStorageModule.h */,
				59A596211CB6311F0012CD52 /* WXStorageModule.m */,
				74A4BAA41CB4F98300195969 /* WXStreamModule.h */,
				74A4BAA51CB4F98300195969 /* WXStreamModule.m */,
				594C28911CF9E61A009793A4 /* WXAnimationModule.h */,
				594C28901CF9E61A009793A4 /* WXAnimationModule.m */,
				375A228D1EC440A600BC2086 /* WXAnimationLayout.m */,
				375A228E1EC440A600BC2086 /* WXAnimationLayout.h */,
				2AFEB1791C747139000507FA /* WXInstanceWrap.h */,
				2AFEB17A1C747139000507FA /* WXInstanceWrap.m */,
				77E659D81C07F594008B8775 /* WXDomModule.h */,
				77E659D91C07F594008B8775 /* WXDomModule.m */,
				D3FC0DF51C508B2A002B9E31 /* WXTimerModule.h */,
				D3FC0DF61C508B2A002B9E31 /* WXTimerModule.m */,
				746319271C71B92600EFEBD4 /* WXModalUIModule.h */,
				746319281C71B92600EFEBD4 /* WXModalUIModule.m */,
				D362F94D1C83EDA20003F546 /* WXWebViewModule.h */,
				D362F94E1C83EDA20003F546 /* WXWebViewModule.m */,
				D334510A1D3E19B80083598A /* WXCanvasModule.h */,
				D334510B1D3E19B80083598A /* WXCanvasModule.m */,
				74BB5FB71DFEE81A004FC3DF /* WXMetaModule.h */,
				74BB5FB81DFEE81A004FC3DF /* WXMetaModule.m */,
			);
			path = Module;
			sourceTree = "<group>";
		};
		77E65A0A1C155E6E008B8775 /* Component */ = {
			isa = PBXGroup;
			children = (
				C4B3D6D21E6954300013F38D /* WXEditComponent.h */,
				C4B3D6D31E6954300013F38D /* WXEditComponent.m */,
				74D8DB401E4825920078B667 /* Recycler */,
				2A837AAC1CD9DE9200AEDF03 /* WXLoadingComponent.h */,
				2A837AAD1CD9DE9200AEDF03 /* WXLoadingComponent.m */,
				2A837AAE1CD9DE9200AEDF03 /* WXLoadingIndicator.h */,
				DCC77C111D770AE300CE7288 /* WXSliderNeighborComponent.m */,
				DCC77C121D770AE300CE7288 /* WXSliderNeighborComponent.h */,
				2A837AAF1CD9DE9200AEDF03 /* WXLoadingIndicator.m */,
				2A837AB01CD9DE9200AEDF03 /* WXRefreshComponent.h */,
				2A837AB11CD9DE9200AEDF03 /* WXRefreshComponent.m */,
				59CE27E61CC387DB000BE37A /* WXEmbedComponent.h */,
				59CE27E71CC387DB000BE37A /* WXEmbedComponent.m */,
				2A8E65881C7C7AA20025C7B7 /* WXVideoComponent.h */,
				2A8E65891C7C7AA20025C7B7 /* WXVideoComponent.m */,
				77D1612E1C02DE4E0010B15B /* WXComponent.h */,
				77D1612F1C02DE4E0010B15B /* WXComponent.m */,
				77E65A0B1C155E99008B8775 /* WXDivComponent.h */,
				77E65A0C1C155E99008B8775 /* WXDivComponent.m */,
				77E65A0F1C155EA8008B8775 /* WXImageComponent.h */,
				77E65A101C155EA8008B8775 /* WXImageComponent.m */,
				77E65A131C155EB5008B8775 /* WXTextComponent.h */,
				77E65A141C155EB5008B8775 /* WXTextComponent.m */,
				77E65A171C155F25008B8775 /* WXScrollerComponent.h */,
				77E65A181C155F25008B8775 /* WXScrollerComponent.m */,
				37B51EE21E97804D0040A743 /* WXCycleSliderComponent.h */,
				37B51EE31E97804D0040A743 /* WXCycleSliderComponent.m */,
				2A44AB0F1C1AD5B00067A7EA /* WXSliderComponent.h */,
				59D3CA461CFC3CC0008835DC /* WXSliderComponent.m */,
				74CC7A1B1C2BC5F800829368 /* WXCellComponent.m */,
				74CC7A1E1C2BF9DC00829368 /* WXListComponent.h */,
				74CC7A1F1C2BF9DC00829368 /* WXListComponent.m */,
				2AC750221C7565690041D390 /* WXIndicatorComponent.h */,
				2AC750231C7565690041D390 /* WXIndicatorComponent.m */,
				74CC7A1A1C2BC5F800829368 /* WXCellComponent.h */,
				2A1F57B51C75C6A600B58017 /* WXTextInputComponent.h */,
				2A1F57B61C75C6A600B58017 /* WXTextInputComponent.m */,
				DC03ADB81D508719003F76E7 /* WXTextAreaComponent.h */,
				DC03ADB71D508719003F76E7 /* WXTextAreaComponent.m */,
				D317338A1C57257000BB7539 /* WXTransform.h */,
				D317338B1C57257000BB7539 /* WXTransform.m */,
				D312CE391C730DEB00046D68 /* WXWebComponent.h */,
				D312CE3A1C730DEB00046D68 /* WXWebComponent.m */,
				2A60CE9A1C91733E00857B9F /* WXSwitchComponent.h */,
				2A60CE9B1C91733E00857B9F /* WXSwitchComponent.m */,
				2AE5B7501CAB7DBD0082FDDB /* WXAComponent.h */,
				2AE5B7511CAB7DBD0082FDDB /* WXAComponent.m */,
				741081251CEDB4EC001BC6E5 /* WXComponent_internal.h */,
				D33451061D3E19480083598A /* WXCanvasComponent.h */,
				D33451071D3E19480083598A /* WXCanvasComponent.m */,
				744D610A1E49978200B624B3 /* WXHeaderComponent.h */,
				744D610B1E49978200B624B3 /* WXHeaderComponent.m */,
				744D610E1E49979000B624B3 /* WXFooterComponent.h */,
				744D610F1E49979000B624B3 /* WXFooterComponent.m */,
			);
			path = Component;
			sourceTree = "<group>";
		};
		A5818E244F9E235722E3B938 /* Frameworks */ = {
			isa = PBXGroup;
			children = (
				DCA446231EFA5AFE00D0CFA8 /* UIKit.framework */,
				74EF31BE1DE5ED5900667A07 /* libstdc++.tbd */,
				DC9867431D826D1E000AF388 /* GLKit.framework */,
				740938FA1D3D0E1700DBB801 /* AVKit.framework */,
				740938F81D3D0E0300DBB801 /* MediaPlayer.framework */,
				740938F61D3D0DFD00DBB801 /* CoreMedia.framework */,
				740938F41D3D0DDE00DBB801 /* AVFoundation.framework */,
				740938ED1D3D079100DBB801 /* JavaScriptCore.framework */,
				7469869B1C4DEAC20054A57E /* libicucore.tbd */,
				DAB176F008F516E4F9391C61 /* libPods-WeexSDK.a */,
			);
			name = Frameworks;
			sourceTree = "<group>";
		};
		C4F012711E1502A6003378D0 /* WebSocket */ = {
			isa = PBXGroup;
			children = (
				C4F012721E1502A6003378D0 /* SRWebSocket+Weex.h */,
				C4F012731E1502A6003378D0 /* SRWebSocket+Weex.m */,
				C4F012741E1502A6003378D0 /* WXWebSocketDefaultImpl.h */,
				C4F012751E1502A6003378D0 /* WXWebSocketDefaultImpl.m */,
				C4F012761E1502A6003378D0 /* WXWebSocketHandler.h */,
			);
			path = WebSocket;
			sourceTree = "<group>";
		};
		DC9F46841D61AC9100A88239 /* module */ = {
			isa = PBXGroup;
			children = (
				598805AC1D52D8C800EDED2C /* WXStorageTests.m */,
				596FDD651D3F52700082CD5B /* WXAnimationModuleTests.m */,
				591324A21D49B7F1004E89ED /* WXTimerModuleTests.m */,
				DC9F46821D61AC8800A88239 /* WXStreamModuleTests.m */,
			);
			name = module;
			sourceTree = "<group>";
		};
		DCA445261EFA555400D0CFA8 /* WeexSDK-Dynamic */ = {
			isa = PBXGroup;
			children = (
				DCA445281EFA555400D0CFA8 /* Info.plist */,
			);
			path = "WeexSDK-Dynamic";
			sourceTree = "<group>";
		};
/* End PBXGroup section */

/* Begin PBXHeadersBuildPhase section */
		77D160FA1C02DBE70010B15B /* Headers */ = {
			isa = PBXHeadersBuildPhase;
			buildActionMask = 2147483647;
			files = (
				7408C48E1CFB345D000BCCD0 /* WXComponent+Events.h in Headers */,
				775BEE711C1BD977008D1629 /* WXModuleProtocol.h in Headers */,
				7469869F1C4E2C000054A57E /* NSArray+Weex.h in Headers */,
				74CC7A201C2BF9DC00829368 /* WXListComponent.h in Headers */,
				74FD6E041C7C0E9600DBEB6D /* WXScrollerProtocol.h in Headers */,
				77D161201C02DDB40010B15B /* WXSDKEngine.h in Headers */,
				745ED2DA1C5F2C7E002DB5A8 /* WXView.h in Headers */,
				2AE5B7521CAB7DBD0082FDDB /* WXAComponent.h in Headers */,
				77D1614F1C02E3880010B15B /* WXUtility.h in Headers */,
				743933B41C7ED9AA00773BB7 /* WXSimulatorShortcutManager.h in Headers */,
				74862F811E03A24500B7A041 /* WXComponentMethod.h in Headers */,
				74915F471C8EB02B00BEBCC0 /* WXAssert.h in Headers */,
				2A8E658A1C7C7AA20025C7B7 /* WXVideoComponent.h in Headers */,
				59A5961C1CB630F10012CD52 /* WXComponent+Navigation.h in Headers */,
				775BEE6E1C1BD8F4008D1629 /* WXImgLoaderProtocol.h in Headers */,
				7410811F1CED585A001BC6E5 /* WXComponentManager.h in Headers */,
				1D3000F11D40B9AC004F3B4F /* WXClipboardModule.h in Headers */,
				59A583081CF5B2FD0081FD3E /* WXNavigationDefaultImpl.h in Headers */,
				775BEE4E1C16F993008D1629 /* WXDefine.h in Headers */,
				59597F981D2A041700EE9317 /* WXDebugLoggerBridge.h in Headers */,
				77D161241C02DDD10010B15B /* WXSDKInstance.h in Headers */,
				DC6836E61EBB12B200AD2D84 /* WXConfigCenterProtocol.h in Headers */,
				74A4BAA61CB4F98300195969 /* WXStreamModule.h in Headers */,
				740451EA1E14BB26004157CB /* WXServiceFactory.h in Headers */,
				744BEA591D0520F300452B5D /* WXComponent+Layout.h in Headers */,
				74A4BA5B1CABBBD000195969 /* WXDebugTool.h in Headers */,
				2A837AB41CD9DE9200AEDF03 /* WXLoadingIndicator.h in Headers */,
				747A787C1D1BAAC900DED9D0 /* WXComponent+ViewManagement.h in Headers */,
				375A22901EC440A600BC2086 /* WXAnimationLayout.h in Headers */,
				2AE5B7561CABA04E0082FDDB /* WXEventModuleProtocol.h in Headers */,
				C4C30DE91E1B833D00786B6C /* WXComponent+PseudoClassManagement.h in Headers */,
				591DD3321D23AD5800BE8709 /* WXErrorView.h in Headers */,
				D362F94F1C83EDA20003F546 /* WXWebViewModule.h in Headers */,
				C4F012861E150307003378D0 /* WXWebSocketLoader.h in Headers */,
				C4E97D331F1EF46D00ABC314 /* WXTracingManager.h in Headers */,
				77D161381C02DE940010B15B /* WXBridgeManager.h in Headers */,
				C4D872251E5DDF7500E39BC1 /* WXBoxShadow.h in Headers */,
				042013AD1E66CD6A001FC79C /* WXValidateProtocol.h in Headers */,
				C4D872221E5DDEDA00E39BC1 /* WXInnerLayer.h in Headers */,
				2A919DA61E321F1F006EB6B5 /* WXBridgeMethod.h in Headers */,
				DC04C43A1F063EB8004D2DDD /* YGEnums.h in Headers */,
				37B51EE41E97804D0040A743 /* WXCycleSliderComponent.h in Headers */,
				77D161281C02DE1A0010B15B /* WXSDKManager.h in Headers */,
				DC04C43B1F063EB8004D2DDD /* Yoga.h in Headers */,
				59CE27E81CC387DB000BE37A /* WXEmbedComponent.h in Headers */,
				74BB5FB91DFEE81A004FC3DF /* WXMetaModule.h in Headers */,
				DCA0EF641D6EED6F00CB18B9 /* WXGlobalEventModule.h in Headers */,
				2A837AB21CD9DE9200AEDF03 /* WXLoadingComponent.h in Headers */,
				DCA446271EFA5DAF00D0CFA8 /* WeexSDK.h in Headers */,
				7423899F1C32733800D748CA /* WXType.h in Headers */,
				59A582FC1CF5B17B0081FD3E /* WXBridgeContext.h in Headers */,
				DC04C43F1F063EB8004D2DDD /* YGNodeList.h in Headers */,
				77D161621C02ED790010B15B /* WXLog.h in Headers */,
				77D1614B1C02E3790010B15B /* WXConvert.h in Headers */,
				59A596221CB6311F0012CD52 /* WXNavigatorModule.h in Headers */,
				745B2D6A1E5A8E1E0092D38A /* WXRecyclerComponent.h in Headers */,
				749DC27B1D40827B009E1C91 /* WXMonitor.h in Headers */,
				77E659DA1C07F594008B8775 /* WXDomModule.h in Headers */,
				74EF31AD1DE58BE200667A07 /* WXURLRewriteDefaultImpl.h in Headers */,
				744D61101E49979000B624B3 /* WXFooterComponent.h in Headers */,
				744D61141E4AF23E00B624B3 /* WXDiffUtil.h in Headers */,
				74862F791E02B88D00B7A041 /* JSValue+Weex.h in Headers */,
				2A1F57B71C75C6A600B58017 /* WXTextInputComponent.h in Headers */,
				C4F012791E1502A6003378D0 /* SRWebSocket+Weex.h in Headers */,
				74A4BA9A1CB3BAA100195969 /* WXThreadSafeMutableDictionary.h in Headers */,
				74A4BA9E1CB3C0A100195969 /* WXHandlerFactory.h in Headers */,
				741DFE021DDD7D18009B020F /* WXRoundedRect.h in Headers */,
				7423899B1C3174EB00D748CA /* WXWeakObjectWrapper.h in Headers */,
				59A596191CB630E50012CD52 /* WXNavigationProtocol.h in Headers */,
				59A5962F1CB632050012CD52 /* WXBaseViewController.h in Headers */,
				74AD99841D5B0E59008F0336 /* WXPolyfillSet.h in Headers */,
				74A4BA961CB365D100195969 /* WXAppConfiguration.h in Headers */,
				7461F8921CFB373100F62D44 /* WXLayer.h in Headers */,
				594C28931CF9E61A009793A4 /* WXAnimationModule.h in Headers */,
				745B2D701E5A8E1E0092D38A /* WXSectionDataController.h in Headers */,
				745B2D6E1E5A8E1E0092D38A /* WXRecyclerUpdateController.h in Headers */,
				D3FC0DF71C508B2A002B9E31 /* WXTimerModule.h in Headers */,
				D312CE3B1C730DEB00046D68 /* WXWebComponent.h in Headers */,
				741081261CEDB4EC001BC6E5 /* WXComponent_internal.h in Headers */,
				77E65A191C155F25008B8775 /* WXScrollerComponent.h in Headers */,
				C4E375381E5FCBD3009B2D9C /* WXComponent+BoxShadow.h in Headers */,
				742AD7311DF98C45007DC46C /* WXResourceRequestHandlerDefaultImpl.h in Headers */,
				C4F0127D1E1502A6003378D0 /* WXWebSocketHandler.h in Headers */,
				DC03ADBA1D508719003F76E7 /* WXTextAreaComponent.h in Headers */,
				2AC750241C7565690041D390 /* WXIndicatorComponent.h in Headers */,
				DCAB35FE1D658EB700C0EA70 /* WXRuleManager.h in Headers */,
				748B25181C44A6F9005D491E /* WXSDKInstance_private.h in Headers */,
				74862F7D1E03A0F300B7A041 /* WXModuleMethod.h in Headers */,
				742AD7331DF98C45007DC46C /* WXResourceResponse.h in Headers */,
				77E65A0D1C155E99008B8775 /* WXDivComponent.h in Headers */,
				DC04C43D1F063EB8004D2DDD /* YGMacros.h in Headers */,
				C41E1A971DC1FD15009C7F90 /* WXDatePickerManager.h in Headers */,
				C4F0127B1E1502A6003378D0 /* WXWebSocketDefaultImpl.h in Headers */,
				7461F8901CFB373100F62D44 /* WXDisplayQueue.h in Headers */,
				DCC77C141D770AE300CE7288 /* WXSliderNeighborComponent.h in Headers */,
				747DF6821E31AEE4005C53A8 /* WXLength.h in Headers */,
				77E659F11C0C3612008B8775 /* WXModuleFactory.h in Headers */,
				77D161431C02DEE40010B15B /* WXBridgeProtocol.h in Headers */,
				59A582D41CF481110081FD3E /* WXAppMonitorProtocol.h in Headers */,
				2A44AB111C1AD5B00067A7EA /* WXSliderComponent.h in Headers */,
				2A837AB61CD9DE9200AEDF03 /* WXRefreshComponent.h in Headers */,
				C43C03E81EC8ACA40044C7FF /* WXPrerenderManager.h in Headers */,
				74B232D21D2A2BA4006322EA /* WXLayoutDefine.h in Headers */,
				C4B834281DE69B09007AD27E /* WXPickerModule.h in Headers */,
				59A596311CB632050012CD52 /* WXRootViewController.h in Headers */,
				DCF087611DCAE161005CD6EB /* WXInvocationConfig.h in Headers */,
				742AD7301DF98C45007DC46C /* WXResourceRequestHandler.h in Headers */,
				77E65A151C155EB5008B8775 /* WXTextComponent.h in Headers */,
				C4B3D6D41E6954300013F38D /* WXEditComponent.h in Headers */,
				74CC7A1C1C2BC5F800829368 /* WXCellComponent.h in Headers */,
				74896F301D1AC79400D1D593 /* NSObject+WXSwizzle.h in Headers */,
				DCF343671E49CAEE00A2FB34 /* WXJSExceptionInfo.h in Headers */,
				C4F012821E1502E9003378D0 /* WXWebSocketModule.h in Headers */,
				74EF31AA1DE58AE600667A07 /* WXURLRewriteProtocol.h in Headers */,
				59A596241CB6311F0012CD52 /* WXStorageModule.h in Headers */,
				74A4BA851CAD453400195969 /* WXNetworkProtocol.h in Headers */,
				7461F8A81CFC33A800F62D44 /* WXThreadSafeMutableArray.h in Headers */,
				D33451081D3E19480083598A /* WXCanvasComponent.h in Headers */,
				74B8BEFE1DC47B72004A6027 /* WXRootView.h in Headers */,
				77E65A111C155EA8008B8775 /* WXImageComponent.h in Headers */,
				745B2D6C1E5A8E1E0092D38A /* WXRecyclerDataController.h in Headers */,
				745B2D681E5A8E1E0092D38A /* WXMultiColumnLayout.h in Headers */,
				2A60CE9C1C91733E00857B9F /* WXSwitchComponent.h in Headers */,
				DCDFED011E68238F00C228D7 /* WXJSExceptionProtocol.h in Headers */,
				2A4445BF1CA8FD56009E7C6D /* WXTextComponentProtocol.h in Headers */,
				746319021C60AFC100EFEBD4 /* WXThreadSafeCounter.h in Headers */,
				744D610C1E49978200B624B3 /* WXHeaderComponent.h in Headers */,
				77D1613C1C02DEA60010B15B /* WXJSCoreBridge.h in Headers */,
				74D205201E091B8000128F44 /* WXCallJSMethod.h in Headers */,
				741DFE061DDD9B30009B020F /* UIBezierPath+Weex.h in Headers */,
				2AAFC1B61C48DFF70026D2FE /* WXSDKError.h in Headers */,
				742AD72E1DF98C45007DC46C /* WXResourceRequest.h in Headers */,
				D317338C1C57257000BB7539 /* WXTransform.h in Headers */,
				77D161301C02DE4E0010B15B /* WXComponent.h in Headers */,
				2AFEB17B1C747139000507FA /* WXInstanceWrap.h in Headers */,
				744BEA551D05178F00452B5D /* WXComponent+Display.h in Headers */,
				741081231CED6756001BC6E5 /* WXComponentFactory.h in Headers */,
				59D3CA4A1CFC3CE1008835DC /* NSTimer+Weex.h in Headers */,
				D334510C1D3E19B80083598A /* WXCanvasModule.h in Headers */,
				742AD73A1DF98C8B007DC46C /* WXResourceLoader.h in Headers */,
				746319291C71B92600EFEBD4 /* WXModalUIModule.h in Headers */,
			);
			runOnlyForDeploymentPostprocessing = 0;
		};
		DCA445221EFA555400D0CFA8 /* Headers */ = {
			isa = PBXHeadersBuildPhase;
			buildActionMask = 2147483647;
			files = (
				DCA445D21EFA594600D0CFA8 /* WXComponent+Display.h in Headers */,
				DCA445A81EFA572B00D0CFA8 /* WXResourceResponse.h in Headers */,
				DCA445BC1EFA57B000D0CFA8 /* WXConvert.h in Headers */,
				DCA445C11EFA57D000D0CFA8 /* WXBridgeManager.h in Headers */,
				DCA445A31EFA570800D0CFA8 /* WXSDKManager.h in Headers */,
				DCA445BE1EFA57BB00D0CFA8 /* WXComponentManager.h in Headers */,
				DCA4459E1EFA56E500D0CFA8 /* WXUtility.h in Headers */,
				DCA445B91EFA579D00D0CFA8 /* WXErrorView.h in Headers */,
				DCA445A01EFA56F400D0CFA8 /* WXType.h in Headers */,
				DCA445B21EFA576D00D0CFA8 /* WXListComponent.h in Headers */,
				DCA445A51EFA571600D0CFA8 /* WXSDKError.h in Headers */,
				DCA445AD1EFA575100D0CFA8 /* WXNavigationProtocol.h in Headers */,
				DCA445B01EFA576200D0CFA8 /* WXModalUIModule.h in Headers */,
				DCA445A61EFA571E00D0CFA8 /* WXSDKEngine.h in Headers */,
				DCA445AA1EFA573900D0CFA8 /* WXResourceRequest.h in Headers */,
				DCA445C61EFA57EE00D0CFA8 /* NSObject+WXSwizzle.h in Headers */,
				DCA445B41EFA577F00D0CFA8 /* WXJSExceptionProtocol.h in Headers */,
				DCA445B51EFA578400D0CFA8 /* WXJSExceptionInfo.h in Headers */,
				DCA445B61EFA578B00D0CFA8 /* WXIndicatorComponent.h in Headers */,
				DCA445BF1EFA57C300D0CFA8 /* WXComponent.h in Headers */,
				DCA445A71EFA572300D0CFA8 /* WXRootViewController.h in Headers */,
				DCA445C01EFA57C900D0CFA8 /* WXBridgeProtocol.h in Headers */,
				DCA445AC1EFA574A00D0CFA8 /* WXNetworkProtocol.h in Headers */,
				DCA445C31EFA57DC00D0CFA8 /* WXAppMonitorProtocol.h in Headers */,
				DCA445AF1EFA575D00D0CFA8 /* WXModuleProtocol.h in Headers */,
				DCA445B31EFA577300D0CFA8 /* WXLayoutDefine.h in Headers */,
				DCA4459F1EFA56EC00D0CFA8 /* WXURLRewriteProtocol.h in Headers */,
				DCA445A21EFA570100D0CFA8 /* WXScrollerComponent.h in Headers */,
				DCA445C71EFA57F300D0CFA8 /* Layout.h in Headers */,
				DCA445B71EFA579200D0CFA8 /* WXImgLoaderProtocol.h in Headers */,
				DCA445C21EFA57D700D0CFA8 /* WXBaseViewController.h in Headers */,
				DCA445AB1EFA574100D0CFA8 /* WXPrerenderManager.h in Headers */,
				DCA445BB1EFA57AA00D0CFA8 /* WXDebugTool.h in Headers */,
				DCA445A91EFA573200D0CFA8 /* WXResourceRequestHandler.h in Headers */,
				DCA445C41EFA57E300D0CFA8 /* WXAppConfiguration.h in Headers */,
				DCA445BA1EFA57A200D0CFA8 /* WXDefine.h in Headers */,
				DCA445A41EFA570E00D0CFA8 /* WXSDKInstance.h in Headers */,
				DCA445C51EFA57E800D0CFA8 /* WXAComponent.h in Headers */,
				DCA445B11EFA576800D0CFA8 /* WXLog.h in Headers */,
				DCA4459D1EFA56DB00D0CFA8 /* WXValidateProtocol.h in Headers */,
				DCA445B81EFA579800D0CFA8 /* WXEventModuleProtocol.h in Headers */,
				DCA445AE1EFA575700D0CFA8 /* WXMonitor.h in Headers */,
				DCA445BD1EFA57B500D0CFA8 /* WXConfigCenterProtocol.h in Headers */,
				DCA445A11EFA56FA00D0CFA8 /* WXScrollerProtocol.h in Headers */,
				DCA445DE1EFA59B800D0CFA8 /* WXSectionDataController.h in Headers */,
				DCA445F01EFA5A1D00D0CFA8 /* WXComponent_internal.h in Headers */,
				DCA445ED1EFA5A1200D0CFA8 /* WXTransform.h in Headers */,
				DCA445CD1EFA592E00D0CFA8 /* WXComponent+Events.h in Headers */,
				DCA445EC1EFA5A0E00D0CFA8 /* WXTextAreaComponent.h in Headers */,
				DCA445D81EFA599400D0CFA8 /* WXRootView.h in Headers */,
				DCA446131EFA5A8C00D0CFA8 /* WXCallJSMethod.h in Headers */,
				DCA445E41EFA59DC00D0CFA8 /* WXVideoComponent.h in Headers */,
				DCA4460B1EFA5A7200D0CFA8 /* WXAssert.h in Headers */,
				DCA445F71EFA5A3100D0CFA8 /* WXPickerModule.h in Headers */,
				DCA445E71EFA59E900D0CFA8 /* WXTextComponent.h in Headers */,
				DCA445D01EFA593E00D0CFA8 /* WXDisplayQueue.h in Headers */,
				DCA445E91EFA59F900D0CFA8 /* WXSliderComponent.h in Headers */,
				DCA445E21EFA59D700D0CFA8 /* WXRefreshComponent.h in Headers */,
				DCA445FE1EFA5A4300D0CFA8 /* WXAnimationLayout.h in Headers */,
				DCA445E81EFA59EF00D0CFA8 /* WXCycleSliderComponent.h in Headers */,
				DCA4461F1EFA5AB100D0CFA8 /* WXRuleManager.h in Headers */,
				DCA445E31EFA59DA00D0CFA8 /* WXEmbedComponent.h in Headers */,
				DCA445DF1EFA59BC00D0CFA8 /* WXLoadingComponent.h in Headers */,
				DCA445CB1EFA590600D0CFA8 /* WXComponent+Layout.h in Headers */,
				DCA4460F1EFA5A8100D0CFA8 /* WXDiffUtil.h in Headers */,
				DCA445F91EFA5A3700D0CFA8 /* WXClipboardModule.h in Headers */,
				DCA445FD1EFA5A4000D0CFA8 /* WXAnimationModule.h in Headers */,
				DCA446101EFA5A8500D0CFA8 /* WXBridgeMethod.h in Headers */,
				DCA446171EFA5A9900D0CFA8 /* WXPolyfillSet.h in Headers */,
				DCA446291EFA688B00D0CFA8 /* WeexSDK.h in Headers */,
				DCA446161EFA5A9600D0CFA8 /* WXJSCoreBridge.h in Headers */,
				DCA445F51EFA5A2A00D0CFA8 /* WXURLRewriteDefaultImpl.h in Headers */,
				DCA445CF1EFA593A00D0CFA8 /* WXInnerLayer.h in Headers */,
				DCA446041EFA5A5500D0CFA8 /* WXMetaModule.h in Headers */,
				DCA445FC1EFA5A3E00D0CFA8 /* WXStreamModule.h in Headers */,
				DCA446091EFA5A6D00D0CFA8 /* WXThreadSafeCounter.h in Headers */,
				DCA445F11EFA5A2000D0CFA8 /* WXCanvasComponent.h in Headers */,
				DCA445D51EFA598200D0CFA8 /* WXComponent+PseudoClassManagement.h in Headers */,
				DCA4460E1EFA5A7E00D0CFA8 /* WXLength.h in Headers */,
				DCA445FA1EFA5A3A00D0CFA8 /* WXNavigatorModule.h in Headers */,
				DCA446081EFA5A6A00D0CFA8 /* NSArray+Weex.h in Headers */,
				DCA445F21EFA5A2300D0CFA8 /* WXHeaderComponent.h in Headers */,
				DCA445DD1EFA59B300D0CFA8 /* WXRecyclerUpdateController.h in Headers */,
				DCA4461E1EFA5AAF00D0CFA8 /* WXComponentFactory.h in Headers */,
				DCA445F41EFA5A2800D0CFA8 /* WXNavigationDefaultImpl.h in Headers */,
				DCA445E51EFA59E100D0CFA8 /* WXDivComponent.h in Headers */,
				DCA446211EFA5ABA00D0CFA8 /* WXSDKInstance_private.h in Headers */,
				DCA4461D1EFA5AAA00D0CFA8 /* WXHandlerFactory.h in Headers */,
				DCA445EE1EFA5A1500D0CFA8 /* WXWebComponent.h in Headers */,
				DCA4460D1EFA5A7900D0CFA8 /* WXThreadSafeMutableArray.h in Headers */,
				DCA445DA1EFA59A600D0CFA8 /* WXMultiColumnLayout.h in Headers */,
				DCA445E01EFA59CD00D0CFA8 /* WXLoadingIndicator.h in Headers */,
				DCA445E61EFA59E500D0CFA8 /* WXImageComponent.h in Headers */,
				DCA4461B1EFA5AA200D0CFA8 /* WXDatePickerManager.h in Headers */,
				DCA445D71EFA598D00D0CFA8 /* WXComponent+ViewManagement.h in Headers */,
				DCA445DB1EFA59AA00D0CFA8 /* WXRecyclerComponent.h in Headers */,
				DCA445D31EFA594A00D0CFA8 /* WXRoundedRect.h in Headers */,
				DCA445EA1EFA5A0300D0CFA8 /* WXCellComponent.h in Headers */,
				DCA446201EFA5AB800D0CFA8 /* WXComponent+Navigation.h in Headers */,
				DCA445F81EFA5A3500D0CFA8 /* WXGlobalEventModule.h in Headers */,
				DCA446221EFA5AC400D0CFA8 /* WXResourceRequestHandlerDefaultImpl.h in Headers */,
				DCA446071EFA5A6500D0CFA8 /* WXWeakObjectWrapper.h in Headers */,
				DCA446111EFA5A8800D0CFA8 /* WXModuleMethod.h in Headers */,
				DCA446011EFA5A4B00D0CFA8 /* WXTimerModule.h in Headers */,
				DCA446001EFA5A4800D0CFA8 /* WXDomModule.h in Headers */,
				DCA446021EFA5A5000D0CFA8 /* WXWebViewModule.h in Headers */,
				DCA446181EFA5A9B00D0CFA8 /* JSValue+Weex.h in Headers */,
				DCA446061EFA5A5B00D0CFA8 /* NSTimer+Weex.h in Headers */,
				DCA445D61EFA598600D0CFA8 /* WXView.h in Headers */,
				DCA445FF1EFA5A4600D0CFA8 /* WXInstanceWrap.h in Headers */,
				DCA445F31EFA5A2500D0CFA8 /* WXFooterComponent.h in Headers */,
				DCA446151EFA5A9000D0CFA8 /* WXBridgeContext.h in Headers */,
				DCA4461A1EFA5AA000D0CFA8 /* WXInvocationConfig.h in Headers */,
				DCA445DC1EFA59AD00D0CFA8 /* WXRecyclerDataController.h in Headers */,
				DCA446191EFA5A9E00D0CFA8 /* WXServiceFactory.h in Headers */,
				DCA446121EFA5A8A00D0CFA8 /* WXComponentMethod.h in Headers */,
				DCA445D41EFA594E00D0CFA8 /* UIBezierPath+Weex.h in Headers */,
				DCA446031EFA5A5200D0CFA8 /* WXCanvasModule.h in Headers */,
				DCA445EF1EFA5A1800D0CFA8 /* WXSwitchComponent.h in Headers */,
				DCA445EB1EFA5A0B00D0CFA8 /* WXTextInputComponent.h in Headers */,
				DCA4460C1EFA5A7600D0CFA8 /* WXThreadSafeMutableDictionary.h in Headers */,
				DCA445CE1EFA593500D0CFA8 /* WXComponent+BoxShadow.h in Headers */,
				DCA4461C1EFA5AA600D0CFA8 /* WXModuleFactory.h in Headers */,
				DCA445D91EFA59A100D0CFA8 /* WXEditComponent.h in Headers */,
				DCA445FB1EFA5A3C00D0CFA8 /* WXStorageModule.h in Headers */,
				DCA446051EFA5A5800D0CFA8 /* WXBoxShadow.h in Headers */,
				DCA445D11EFA594200D0CFA8 /* WXLayer.h in Headers */,
				DCA4460A1EFA5A6F00D0CFA8 /* WXSimulatorShortcutManager.h in Headers */,
				DCA445E11EFA59D100D0CFA8 /* WXSliderNeighborComponent.h in Headers */,
				DCA445CC1EFA592800D0CFA8 /* WXResourceLoader.h in Headers */,
			);
			runOnlyForDeploymentPostprocessing = 0;
		};
/* End PBXHeadersBuildPhase section */

/* Begin PBXNativeTarget section */
		2A42AF841C23B33E00818EA6 /* WeexSDK_MTL */ = {
			isa = PBXNativeTarget;
			buildConfigurationList = 2A42AF8B1C23B33E00818EA6 /* Build configuration list for PBXNativeTarget "WeexSDK_MTL" */;
			buildPhases = (
				2A42AF811C23B33E00818EA6 /* Sources */,
				2A42AF821C23B33E00818EA6 /* Frameworks */,
				2A42AF831C23B33E00818EA6 /* Copy Files */,
				2A42AF8E1C23B35900818EA6 /* ShellScript */,
			);
			buildRules = (
			);
			dependencies = (
			);
			name = WeexSDK_MTL;
			productName = WeexSDK_MTL;
			productReference = 2A42AF851C23B33E00818EA6 /* libWeexSDK_MTL.a */;
			productType = "com.apple.product-type.library.static";
		};
		74C8963C1D2AC2210043B82A /* WeexSDKTests */ = {
			isa = PBXNativeTarget;
			buildConfigurationList = 74C896451D2AC2210043B82A /* Build configuration list for PBXNativeTarget "WeexSDKTests" */;
			buildPhases = (
				74C896391D2AC2210043B82A /* Sources */,
				74C8963A1D2AC2210043B82A /* Frameworks */,
				74C8963B1D2AC2210043B82A /* Resources */,
			);
			buildRules = (
			);
			dependencies = (
				74C896441D2AC2210043B82A /* PBXTargetDependency */,
			);
			name = WeexSDKTests;
			productName = WeexSDKTests;
			productReference = 74C8963D1D2AC2210043B82A /* WeexSDKTests.xctest */;
			productType = "com.apple.product-type.bundle.unit-test";
		};
		77D160FC1C02DBE70010B15B /* WeexSDK */ = {
			isa = PBXNativeTarget;
			buildConfigurationList = 77D161111C02DBE70010B15B /* Build configuration list for PBXNativeTarget "WeexSDK" */;
			buildPhases = (
				59D3CA601D003832008835DC /* Generate WeexSDK.h */,
				77D160F81C02DBE70010B15B /* Sources */,
				77D160F91C02DBE70010B15B /* Frameworks */,
				77D160FA1C02DBE70010B15B /* Headers */,
				77D160FB1C02DBE70010B15B /* Resources */,
			);
			buildRules = (
			);
			dependencies = (
			);
			name = WeexSDK;
			productName = WeexSDK;
			productReference = 77D160FD1C02DBE70010B15B /* WeexSDK.framework */;
			productType = "com.apple.product-type.framework";
		};
		DCA445241EFA555400D0CFA8 /* WeexSDK-Dynamic */ = {
			isa = PBXNativeTarget;
			buildConfigurationList = DCA4452C1EFA555400D0CFA8 /* Build configuration list for PBXNativeTarget "WeexSDK-Dynamic" */;
			buildPhases = (
				DCA445201EFA555400D0CFA8 /* Sources */,
				DCA445C81EFA584000D0CFA8 /* Generate WeexSDK.h */,
				DCA445211EFA555400D0CFA8 /* Frameworks */,
				DCA445221EFA555400D0CFA8 /* Headers */,
				DCA445231EFA555400D0CFA8 /* Resources */,
			);
			buildRules = (
			);
			dependencies = (
			);
			name = "WeexSDK-Dynamic";
			productName = "WeexSDK-Dynamic";
			productReference = DCA445251EFA555400D0CFA8 /* WeexSDK.framework */;
			productType = "com.apple.product-type.framework";
		};
/* End PBXNativeTarget section */

/* Begin PBXProject section */
		77D160F41C02DBE70010B15B /* Project object */ = {
			isa = PBXProject;
			attributes = {
				LastUpgradeCheck = 0720;
				ORGANIZATIONNAME = taobao;
				TargetAttributes = {
					2A42AF841C23B33E00818EA6 = {
						CreatedOnToolsVersion = 7.1.1;
						DevelopmentTeam = "Xing Zhang";
					};
					74C8963C1D2AC2210043B82A = {
						CreatedOnToolsVersion = 8.0;
						DevelopmentTeamName = "Nanjing Taobao Software Co., Ltd.";
						ProvisioningStyle = Manual;
					};
					77D160FC1C02DBE70010B15B = {
						CreatedOnToolsVersion = 7.1.1;
					};
					DCA445241EFA555400D0CFA8 = {
						CreatedOnToolsVersion = 8.3.3;
						ProvisioningStyle = Automatic;
					};
				};
			};
			buildConfigurationList = 77D160F71C02DBE70010B15B /* Build configuration list for PBXProject "WeexSDK" */;
			compatibilityVersion = "Xcode 3.2";
			developmentRegion = English;
			hasScannedForEncodings = 0;
			knownRegions = (
				en,
			);
			mainGroup = 77D160F31C02DBE70010B15B;
			productRefGroup = 77D160FE1C02DBE70010B15B /* Products */;
			projectDirPath = "";
			projectRoot = "";
			targets = (
				77D160FC1C02DBE70010B15B /* WeexSDK */,
				DCA445241EFA555400D0CFA8 /* WeexSDK-Dynamic */,
				2A42AF841C23B33E00818EA6 /* WeexSDK_MTL */,
				74C8963C1D2AC2210043B82A /* WeexSDKTests */,
			);
		};
/* End PBXProject section */

/* Begin PBXResourcesBuildPhase section */
		74C8963B1D2AC2210043B82A /* Resources */ = {
			isa = PBXResourcesBuildPhase;
			buildActionMask = 2147483647;
			files = (
				74F7BFF51DC782EC004D0871 /* testRootView.js in Resources */,
				DC9F46871D61BA8C00A88239 /* wx_load_error@3x.png in Resources */,
			);
			runOnlyForDeploymentPostprocessing = 0;
		};
		77D160FB1C02DBE70010B15B /* Resources */ = {
			isa = PBXResourcesBuildPhase;
			buildActionMask = 2147483647;
			files = (
				DCF0CD9E1EAF3A6B0062CA8F /* native-bundle-main.js in Resources */,
				59AC02511D2A7E6E00355112 /* wx_load_error@3x.png in Resources */,
			);
			runOnlyForDeploymentPostprocessing = 0;
		};
		DCA445231EFA555400D0CFA8 /* Resources */ = {
			isa = PBXResourcesBuildPhase;
			buildActionMask = 2147483647;
			files = (
				DCA445C91EFA58CE00D0CFA8 /* native-bundle-main.js in Resources */,
				DCA445CA1EFA58CE00D0CFA8 /* wx_load_error@3x.png in Resources */,
			);
			runOnlyForDeploymentPostprocessing = 0;
		};
/* End PBXResourcesBuildPhase section */

/* Begin PBXShellScriptBuildPhase section */
		2A42AF8E1C23B35900818EA6 /* ShellScript */ = {
			isa = PBXShellScriptBuildPhase;
			buildActionMask = 2147483647;
			files = (
			);
			inputPaths = (
			);
			outputPaths = (
			);
			runOnlyForDeploymentPostprocessing = 0;
			shellPath = /bin/sh;
			shellScript = "# Sets the target folders and the final framework product.\n# 如果工程名称和Framework的Target名称不一样的话，要自定义FMKNAME\nFMK_NAME=${PROJECT_NAME}\n# Install dir will be the final output to the framework.\n# The following line create it in the root folder of the current project.\nINSTALL_DIR=${SRCROOT}/Products/${FMK_NAME}.framework\n# Working dir will be deleted after the framework creation.\nWRK_DIR=build\nDEVICE_DIR=${WRK_DIR}/Release-iphoneos/${FMK_NAME}.framework\nSIMULATOR_DIR=${WRK_DIR}/Release-iphonesimulator/${FMK_NAME}.framework\n# -configuration ${CONFIGURATION}\n# Clean and Building both architectures.\necho xcodebuild -configuration \"Release\" -target \"${FMK_NAME}\" -sdk iphoneos \"CODE_SIGN_IDENTITY=${CODE_SIGN_IDENTITY}\" clean build\nxcodebuild -configuration \"Release\" -target \"${FMK_NAME}\" -sdk iphoneos \"CODE_SIGN_IDENTITY=${CODE_SIGN_IDENTITY}\" clean build\nif [ \"$?\" != \"0\" ]; then\nexit 1\nfi\necho xcodebuild -configuration \"Release\" -target \"${FMK_NAME}\" -sdk iphonesimulator \"CODE_SIGN_IDENTITY=${CODE_SIGN_IDENTITY}\" clean build\nxcodebuild -configuration \"Release\" -target \"${FMK_NAME}\" -sdk iphonesimulator \"CODE_SIGN_IDENTITY=${CODE_SIGN_IDENTITY}\" clean build\nif [ \"$?\" != \"0\" ]; then\nexit 1\nfi\n# Cleaning the oldest.\nif [ -d \"${INSTALL_DIR}\" ]\nthen\nrm -rf \"${INSTALL_DIR}\"\nfi\nmkdir -p \"${INSTALL_DIR}\"\ncp -R \"${SIMULATOR_DIR}/\" \"${INSTALL_DIR}/\"\n# 移除签名资源和 Info.plist\nrm \"${INSTALL_DIR}/Info.plist\"\nrm -rf \"${INSTALL_DIR}/_CodeSignature\"\n# Uses the Lipo Tool to merge both binary files (i386 + armv6/armv7) into one Universal final product.\nlipo -create \"${DEVICE_DIR}/${FMK_NAME}\" \"${SIMULATOR_DIR}/${FMK_NAME}\" -output \"${INSTALL_DIR}/${FMK_NAME}\"\nrm -r \"${WRK_DIR}\"";
		};
		59D3CA601D003832008835DC /* Generate WeexSDK.h */ = {
			isa = PBXShellScriptBuildPhase;
			buildActionMask = 2147483647;
			files = (
			);
			inputPaths = (
			);
			name = "Generate WeexSDK.h";
			outputPaths = (
			);
			runOnlyForDeploymentPostprocessing = 0;
			shellPath = /bin/sh;
			shellScript = ". \"${PROJECT_DIR}/buildScripts.sh\"\n\ngenerateSDKHeader 'WeexSDK'";
		};
		DCA445C81EFA584000D0CFA8 /* Generate WeexSDK.h */ = {
			isa = PBXShellScriptBuildPhase;
			buildActionMask = 2147483647;
			files = (
			);
			inputPaths = (
			);
			name = "Generate WeexSDK.h";
			outputPaths = (
				"$(PROJECT_DIR)/myfile",
			);
			runOnlyForDeploymentPostprocessing = 0;
			shellPath = /bin/sh;
			shellScript = ". \"${PROJECT_DIR}/buildScripts.sh\"\n\ngenerateSDKHeader 'WeexSDK'";
		};
/* End PBXShellScriptBuildPhase section */

/* Begin PBXSourcesBuildPhase section */
		2A42AF811C23B33E00818EA6 /* Sources */ = {
			isa = PBXSourcesBuildPhase;
			buildActionMask = 2147483647;
			files = (
				2A42AF8A1C23B33E00818EA6 /* WeexSDK_MTL.m in Sources */,
			);
			runOnlyForDeploymentPostprocessing = 0;
		};
		74C896391D2AC2210043B82A /* Sources */ = {
			isa = PBXSourcesBuildPhase;
			buildActionMask = 2147483647;
			files = (
				5996BD701D49EC0600C0FEA6 /* WXInstanceWrapTests.m in Sources */,
				5996BD751D4D8A0E00C0FEA6 /* WXSDKEngineTests.m in Sources */,
				596FDD691D3F9EFF0082CD5B /* TestSupportUtils.m in Sources */,
				DC9F46831D61AC8800A88239 /* WXStreamModuleTests.m in Sources */,
				1C1A2BED1D91172800539AA1 /* WXConvertTests.m in Sources */,
				74EF31C31DE6935600667A07 /* WXURLRewriteTests.m in Sources */,
				740938EC1D3D075700DBB801 /* SRWebSocket.m in Sources */,
				740938F31D3D0D9300DBB801 /* WXComponentTests.m in Sources */,
				596FDD661D3F52700082CD5B /* WXAnimationModuleTests.m in Sources */,
				591324A31D49B7F1004E89ED /* WXTimerModuleTests.m in Sources */,
				597334B31D4DE1A600988789 /* WXBridgeMethodTests.m in Sources */,
				74B8BF011DC49AFE004A6027 /* WXRootViewTests.m in Sources */,
				597334B11D4D9E7F00988789 /* WXSDKManagerTests.m in Sources */,
				74C896401D2AC2210043B82A /* WeexSDKTests.m in Sources */,
				598805AD1D52D8C800EDED2C /* WXStorageTests.m in Sources */,
				C401945E1E344E8300D19C31 /* WXFloatCompareTests.m in Sources */,
			);
			runOnlyForDeploymentPostprocessing = 0;
		};
		77D160F81C02DBE70010B15B /* Sources */ = {
			isa = PBXSourcesBuildPhase;
			buildActionMask = 2147483647;
			files = (
				77D161291C02DE1A0010B15B /* WXSDKManager.m in Sources */,
				7461F8911CFB373100F62D44 /* WXDisplayQueue.m in Sources */,
				74896F311D1AC79400D1D593 /* NSObject+WXSwizzle.m in Sources */,
				746986A01C4E2C010054A57E /* NSArray+Weex.m in Sources */,
				74B8BEFF1DC47B72004A6027 /* WXRootView.m in Sources */,
				742AD7321DF98C45007DC46C /* WXResourceRequestHandlerDefaultImpl.m in Sources */,
				747DF6831E31AEE4005C53A8 /* WXLength.m in Sources */,
				C4F0127C1E1502A6003378D0 /* WXWebSocketDefaultImpl.m in Sources */,
				77E65A0E1C155E99008B8775 /* WXDivComponent.m in Sources */,
				2A60CE9D1C91733E00857B9F /* WXSwitchComponent.m in Sources */,
				744D61111E49979000B624B3 /* WXFooterComponent.m in Sources */,
				745B2D6F1E5A8E1E0092D38A /* WXRecyclerUpdateController.m in Sources */,
				745B2D6B1E5A8E1E0092D38A /* WXRecyclerComponent.m in Sources */,
				2A837AB71CD9DE9200AEDF03 /* WXRefreshComponent.m in Sources */,
				74A4BA9B1CB3BAA100195969 /* WXThreadSafeMutableDictionary.m in Sources */,
				77E65A1A1C155F25008B8775 /* WXScrollerComponent.m in Sources */,
				747A787D1D1BAAC900DED9D0 /* WXComponent+ViewManagement.m in Sources */,
				C4E375371E5FCBD3009B2D9C /* WXComponent+BoxShadow.m in Sources */,
				C43C03E91EC8ACA40044C7FF /* WXPrerenderManager.m in Sources */,
				2A837AB51CD9DE9200AEDF03 /* WXLoadingIndicator.m in Sources */,
				C4F012831E1502E9003378D0 /* WXWebSocketModule.m in Sources */,
				DCF087621DCAE161005CD6EB /* WXInvocationConfig.m in Sources */,
				77D161311C02DE4E0010B15B /* WXComponent.m in Sources */,
				74862F7A1E02B88D00B7A041 /* JSValue+Weex.m in Sources */,
				740451EB1E14BB26004157CB /* WXServiceFactory.m in Sources */,
				77E659DB1C07F594008B8775 /* WXDomModule.m in Sources */,
				D3FC0DF81C508B2A002B9E31 /* WXTimerModule.m in Sources */,
				594C28921CF9E61A009793A4 /* WXAnimationModule.m in Sources */,
				59A5961D1CB630F10012CD52 /* WXComponent+Navigation.m in Sources */,
				77D161631C02ED790010B15B /* WXLog.m in Sources */,
				744BEA5A1D0520F300452B5D /* WXComponent+Layout.m in Sources */,
				375A228F1EC440A600BC2086 /* WXAnimationLayout.m in Sources */,
				59A582FD1CF5B17B0081FD3E /* WXBridgeContext.m in Sources */,
				743933B51C7ED9AA00773BB7 /* WXSimulatorShortcutManager.m in Sources */,
				74BB5FBA1DFEE81A004FC3DF /* WXMetaModule.m in Sources */,
				741081201CED585A001BC6E5 /* WXComponentManager.m in Sources */,
				1D3000F21D40B9AC004F3B4F /* WXClipboardModule.m in Sources */,
				741DFE071DDD9B30009B020F /* UIBezierPath+Weex.m in Sources */,
				D312CE3C1C730DEB00046D68 /* WXWebComponent.m in Sources */,
				74AD99851D5B0E59008F0336 /* WXPolyfillSet.m in Sources */,
				D317338D1C57257000BB7539 /* WXTransform.m in Sources */,
				7461F8A91CFC33A800F62D44 /* WXThreadSafeMutableArray.m in Sources */,
				DC04C4401F063EB8004D2DDD /* Yoga.c in Sources */,
				745B2D6D1E5A8E1E0092D38A /* WXRecyclerDataController.m in Sources */,
				2AC750251C7565690041D390 /* WXIndicatorComponent.m in Sources */,
				591DD3311D23AD5800BE8709 /* WXErrorView.m in Sources */,
				59D3CA4B1CFC3CE1008835DC /* NSTimer+Weex.m in Sources */,
				59A596321CB632050012CD52 /* WXRootViewController.m in Sources */,
				DCC77C131D770AE300CE7288 /* WXSliderNeighborComponent.m in Sources */,
				2A8E658B1C7C7AA20025C7B7 /* WXVideoComponent.m in Sources */,
				74862F7E1E03A0F300B7A041 /* WXModuleMethod.m in Sources */,
				742AD7341DF98C45007DC46C /* WXResourceResponse.m in Sources */,
				77E65A161C155EB5008B8775 /* WXTextComponent.m in Sources */,
				C4D872261E5DDF7500E39BC1 /* WXBoxShadow.m in Sources */,
				746319031C60AFC100EFEBD4 /* WXThreadSafeCounter.m in Sources */,
				74A4BAA71CB4F98300195969 /* WXStreamModule.m in Sources */,
				744D610D1E49978200B624B3 /* WXHeaderComponent.m in Sources */,
				59597F991D2A041700EE9317 /* WXDebugLoggerBridge.m in Sources */,
				77E659F21C0C3612008B8775 /* WXModuleFactory.m in Sources */,
				DCF343681E49CAEE00A2FB34 /* WXJSExceptionInfo.m in Sources */,
				59CE27E91CC387DB000BE37A /* WXEmbedComponent.m in Sources */,
				DCA0EF651D6EED6F00CB18B9 /* WXGlobalEventModule.m in Sources */,
				DC04C43E1F063EB8004D2DDD /* YGNodeList.c in Sources */,
				2A919DA71E321F1F006EB6B5 /* WXBridgeMethod.m in Sources */,
				DCAB35FF1D658EB700C0EA70 /* WXRuleManager.m in Sources */,
				77D161251C02DDD10010B15B /* WXSDKInstance.m in Sources */,
				744D61151E4AF23E00B624B3 /* WXDiffUtil.m in Sources */,
				74EF31AE1DE58BE200667A07 /* WXURLRewriteDefaultImpl.m in Sources */,
				C4B3D6D51E6954300013F38D /* WXEditComponent.m in Sources */,
				C4C30DE81E1B833D00786B6C /* WXComponent+PseudoClassManagement.m in Sources */,
				74915F481C8EB02B00BEBCC0 /* WXAssert.m in Sources */,
				59A596251CB6311F0012CD52 /* WXStorageModule.m in Sources */,
				2AFEB17C1C747139000507FA /* WXInstanceWrap.m in Sources */,
				74A4BA5C1CABBBD000195969 /* WXDebugTool.m in Sources */,
				742AD73B1DF98C8B007DC46C /* WXResourceLoader.m in Sources */,
				D334510D1D3E19B80083598A /* WXCanvasModule.m in Sources */,
				741081241CED6756001BC6E5 /* WXComponentFactory.m in Sources */,
				D362F9501C83EDA20003F546 /* WXWebViewModule.m in Sources */,
				745B2D711E5A8E1E0092D38A /* WXSectionDataController.m in Sources */,
				2A1F57B81C75C6A600B58017 /* WXTextInputComponent.m in Sources */,
				74CC7A1D1C2BC5F800829368 /* WXCellComponent.m in Sources */,
				74862F821E03A24500B7A041 /* WXComponentMethod.m in Sources */,
				77E65A121C155EA8008B8775 /* WXImageComponent.m in Sources */,
				2A837AB31CD9DE9200AEDF03 /* WXLoadingComponent.m in Sources */,
				2AE5B7531CAB7DBD0082FDDB /* WXAComponent.m in Sources */,
				741DFE031DDD7D18009B020F /* WXRoundedRect.mm in Sources */,
				59A596301CB632050012CD52 /* WXBaseViewController.m in Sources */,
				74CC7A211C2BF9DC00829368 /* WXListComponent.m in Sources */,
				7423899C1C3174EB00D748CA /* WXWeakObjectWrapper.m in Sources */,
				744BEA561D05178F00452B5D /* WXComponent+Display.m in Sources */,
				7408C48F1CFB345D000BCCD0 /* WXComponent+Events.m in Sources */,
				C4F012871E150307003378D0 /* WXWebSocketLoader.m in Sources */,
				C4D872211E5DDEDA00E39BC1 /* WXInnerLayer.m in Sources */,
				745ED2DB1C5F2C7E002DB5A8 /* WXView.m in Sources */,
				DC03ADB91D508719003F76E7 /* WXTextAreaComponent.m in Sources */,
				59A596231CB6311F0012CD52 /* WXNavigatorModule.m in Sources */,
				37B51EE51E97804D0040A743 /* WXCycleSliderComponent.m in Sources */,
				77D161211C02DDB40010B15B /* WXSDKEngine.m in Sources */,
				D33451091D3E19480083598A /* WXCanvasComponent.m in Sources */,
				DC04C43C1F063EB8004D2DDD /* YGEnums.c in Sources */,
				74A4BA971CB365D100195969 /* WXAppConfiguration.m in Sources */,
				59A583091CF5B2FD0081FD3E /* WXNavigationDefaultImpl.m in Sources */,
				7463192A1C71B92600EFEBD4 /* WXModalUIModule.m in Sources */,
				77D161501C02E3880010B15B /* WXUtility.m in Sources */,
				74A4BA9F1CB3C0A100195969 /* WXHandlerFactory.m in Sources */,
				C4E97D341F1EF46D00ABC314 /* WXTracingManager.m in Sources */,
				742AD72F1DF98C45007DC46C /* WXResourceRequest.m in Sources */,
				7461F8931CFB373100F62D44 /* WXLayer.m in Sources */,
				74D205211E091B8000128F44 /* WXCallJSMethod.m in Sources */,
				59D3CA471CFC3CC0008835DC /* WXSliderComponent.m in Sources */,
				77D1613D1C02DEA60010B15B /* WXJSCoreBridge.m in Sources */,
				C41E1A981DC1FD15009C7F90 /* WXDatePickerManager.m in Sources */,
				77D1614C1C02E3790010B15B /* WXConvert.m in Sources */,
				749DC27C1D40827B009E1C91 /* WXMonitor.m in Sources */,
				C4B834271DE69B09007AD27E /* WXPickerModule.m in Sources */,
				C4F0127A1E1502A6003378D0 /* SRWebSocket+Weex.m in Sources */,
				745B2D691E5A8E1E0092D38A /* WXMultiColumnLayout.m in Sources */,
				77D161391C02DE940010B15B /* WXBridgeManager.m in Sources */,
			);
			runOnlyForDeploymentPostprocessing = 0;
		};
		DCA445201EFA555400D0CFA8 /* Sources */ = {
			isa = PBXSourcesBuildPhase;
			buildActionMask = 2147483647;
			files = (
				DCA4452D1EFA55B300D0CFA8 /* WXComponent+Layout.m in Sources */,
				DCA4452F1EFA55B300D0CFA8 /* WXResourceLoader.m in Sources */,
				DCA445301EFA55B300D0CFA8 /* WXComponent+Events.m in Sources */,
				DCA445311EFA55B300D0CFA8 /* WXComponent+BoxShadow.m in Sources */,
				DCA445321EFA55B300D0CFA8 /* WXInnerLayer.m in Sources */,
				DCA445331EFA55B300D0CFA8 /* WXDisplayQueue.m in Sources */,
				DCA445341EFA55B300D0CFA8 /* WXLayer.m in Sources */,
				DCA445351EFA55B300D0CFA8 /* WXComponent+Display.m in Sources */,
				DCA445361EFA55B300D0CFA8 /* WXRoundedRect.mm in Sources */,
				DCA445371EFA55B300D0CFA8 /* UIBezierPath+Weex.m in Sources */,
				DCA445381EFA55B300D0CFA8 /* WXDebugTool.m in Sources */,
				DCA445391EFA55B300D0CFA8 /* WXComponent+PseudoClassManagement.m in Sources */,
				DCA4453A1EFA55B300D0CFA8 /* WXView.m in Sources */,
				DCA4453B1EFA55B300D0CFA8 /* WXErrorView.m in Sources */,
				DCA4453C1EFA55B300D0CFA8 /* WXComponent+ViewManagement.m in Sources */,
				DCA4453D1EFA55B300D0CFA8 /* WXRootView.m in Sources */,
				DCA4453E1EFA55B300D0CFA8 /* WXBaseViewController.m in Sources */,
				DCA4453F1EFA55B300D0CFA8 /* WXRootViewController.m in Sources */,
				DCA445401EFA55B300D0CFA8 /* WXEditComponent.m in Sources */,
				DCA445411EFA55B300D0CFA8 /* WXMultiColumnLayout.m in Sources */,
				DCA445421EFA55B300D0CFA8 /* WXRecyclerComponent.m in Sources */,
				DCA445431EFA55B300D0CFA8 /* WXRecyclerDataController.m in Sources */,
				DCA445441EFA55B300D0CFA8 /* WXRecyclerUpdateController.m in Sources */,
				DCA445451EFA55B300D0CFA8 /* WXSectionDataController.m in Sources */,
				DCA445461EFA55B300D0CFA8 /* WXLoadingComponent.m in Sources */,
				DCA445471EFA55B300D0CFA8 /* WXSliderNeighborComponent.m in Sources */,
				DCA445481EFA55B300D0CFA8 /* WXLoadingIndicator.m in Sources */,
				DCA445491EFA55B300D0CFA8 /* WXRefreshComponent.m in Sources */,
				DCA4454A1EFA55B300D0CFA8 /* WXEmbedComponent.m in Sources */,
				DCA4454B1EFA55B300D0CFA8 /* WXVideoComponent.m in Sources */,
				DCA4454C1EFA55B300D0CFA8 /* WXComponent.m in Sources */,
				DCA4454D1EFA55B300D0CFA8 /* WXDivComponent.m in Sources */,
				DCA4454E1EFA55B300D0CFA8 /* WXImageComponent.m in Sources */,
				DCA4454F1EFA55B300D0CFA8 /* WXTextComponent.m in Sources */,
				DCA445501EFA55B300D0CFA8 /* WXScrollerComponent.m in Sources */,
				DCA445511EFA55B300D0CFA8 /* WXCycleSliderComponent.m in Sources */,
				DCA445521EFA55B300D0CFA8 /* WXSliderComponent.m in Sources */,
				DCA445531EFA55B300D0CFA8 /* WXCellComponent.m in Sources */,
				DCA445541EFA55B300D0CFA8 /* WXListComponent.m in Sources */,
				DCA445551EFA55B300D0CFA8 /* WXIndicatorComponent.m in Sources */,
				DCA445561EFA55B300D0CFA8 /* WXTextInputComponent.m in Sources */,
				DCA446281EFA611300D0CFA8 /* Layout.c in Sources */,
				DCA445571EFA55B300D0CFA8 /* WXTextAreaComponent.m in Sources */,
				DCA445581EFA55B300D0CFA8 /* WXTransform.m in Sources */,
				DCA445591EFA55B300D0CFA8 /* WXWebComponent.m in Sources */,
				DCA4455A1EFA55B300D0CFA8 /* WXSwitchComponent.m in Sources */,
				DCA4455B1EFA55B300D0CFA8 /* WXAComponent.m in Sources */,
				DCA4455C1EFA55B300D0CFA8 /* WXCanvasComponent.m in Sources */,
				DCA4455D1EFA55B300D0CFA8 /* WXHeaderComponent.m in Sources */,
				DCA4455E1EFA55B300D0CFA8 /* WXFooterComponent.m in Sources */,
				DCA4455F1EFA55B300D0CFA8 /* WXNavigationDefaultImpl.m in Sources */,
				DCA445601EFA55B300D0CFA8 /* WXURLRewriteDefaultImpl.m in Sources */,
				DCA445611EFA55B300D0CFA8 /* WXPrerenderManager.m in Sources */,
				DCA445631EFA55B300D0CFA8 /* WXPickerModule.m in Sources */,
				DCA445641EFA55B300D0CFA8 /* WXGlobalEventModule.m in Sources */,
				DCA445651EFA55B300D0CFA8 /* WXClipboardModule.m in Sources */,
				DCA445661EFA55B300D0CFA8 /* WXNavigatorModule.m in Sources */,
				DCA445671EFA55B300D0CFA8 /* WXStorageModule.m in Sources */,
				DCA445681EFA55B300D0CFA8 /* WXStreamModule.m in Sources */,
				DCA445691EFA55B300D0CFA8 /* WXAnimationModule.m in Sources */,
				DCA4456A1EFA55B300D0CFA8 /* WXAnimationLayout.m in Sources */,
				DCA4456B1EFA55B300D0CFA8 /* WXInstanceWrap.m in Sources */,
				DCA4456C1EFA55B300D0CFA8 /* WXDomModule.m in Sources */,
				DCA4456D1EFA55B300D0CFA8 /* WXTimerModule.m in Sources */,
				DCA4456E1EFA55B300D0CFA8 /* WXModalUIModule.m in Sources */,
				DCA4456F1EFA55B300D0CFA8 /* WXWebViewModule.m in Sources */,
				DCA445701EFA55B300D0CFA8 /* WXCanvasModule.m in Sources */,
				DCA445711EFA55B300D0CFA8 /* WXMetaModule.m in Sources */,
				DCA445721EFA55B300D0CFA8 /* WXBoxShadow.m in Sources */,
				DCA445731EFA55B300D0CFA8 /* NSTimer+Weex.m in Sources */,
				DCA445741EFA55B300D0CFA8 /* WXConvert.m in Sources */,
				DCA445751EFA55B300D0CFA8 /* WXUtility.m in Sources */,
				DCA445761EFA55B300D0CFA8 /* WXLog.m in Sources */,
				DCA445771EFA55B300D0CFA8 /* WXWeakObjectWrapper.m in Sources */,
				DCA445781EFA55B300D0CFA8 /* NSArray+Weex.m in Sources */,
				DCA445791EFA55B300D0CFA8 /* WXThreadSafeCounter.m in Sources */,
				DCA4457A1EFA55B300D0CFA8 /* WXSimulatorShortcutManager.m in Sources */,
				DCA4457B1EFA55B300D0CFA8 /* WXAssert.m in Sources */,
				DCA4457C1EFA55B300D0CFA8 /* WXAppConfiguration.m in Sources */,
				DCA4457D1EFA55B300D0CFA8 /* WXThreadSafeMutableDictionary.m in Sources */,
				DCA4457E1EFA55B300D0CFA8 /* WXThreadSafeMutableArray.m in Sources */,
				DCA4457F1EFA55B300D0CFA8 /* NSObject+WXSwizzle.m in Sources */,
				DCA445801EFA55B300D0CFA8 /* WXLength.m in Sources */,
				DCA445811EFA55B300D0CFA8 /* WXDiffUtil.m in Sources */,
				DCA445821EFA55B300D0CFA8 /* WXSDKEngine.m in Sources */,
				DCA445831EFA55B300D0CFA8 /* WXBridgeMethod.m in Sources */,
				DCA445841EFA55B300D0CFA8 /* WXModuleMethod.m in Sources */,
				DCA445851EFA55B300D0CFA8 /* WXComponentMethod.m in Sources */,
				DCA445861EFA55B300D0CFA8 /* WXCallJSMethod.m in Sources */,
				DCA445881EFA55B300D0CFA8 /* WXBridgeContext.m in Sources */,
				DCA445891EFA55B300D0CFA8 /* WXJSCoreBridge.m in Sources */,
				DCA4458A1EFA55B300D0CFA8 /* WXPolyfillSet.m in Sources */,
				DCA4458B1EFA55B300D0CFA8 /* JSValue+Weex.m in Sources */,
				DCA4458C1EFA55B300D0CFA8 /* WXServiceFactory.m in Sources */,
				DCA4458D1EFA55B300D0CFA8 /* WXInvocationConfig.m in Sources */,
				DCA4458E1EFA55B300D0CFA8 /* WXDatePickerManager.m in Sources */,
				DCA4458F1EFA55B300D0CFA8 /* WXSDKManager.m in Sources */,
				DCA445901EFA55B300D0CFA8 /* WXBridgeManager.m in Sources */,
				DCA445911EFA55B300D0CFA8 /* WXModuleFactory.m in Sources */,
				DCA445921EFA55B300D0CFA8 /* WXHandlerFactory.m in Sources */,
				DCA445931EFA55B300D0CFA8 /* WXComponentManager.m in Sources */,
				DCA445941EFA55B300D0CFA8 /* WXComponentFactory.m in Sources */,
				DCA445951EFA55B300D0CFA8 /* WXRuleManager.m in Sources */,
				DCA445961EFA55B300D0CFA8 /* WXMonitor.m in Sources */,
				DCA445971EFA55B300D0CFA8 /* WXComponent+Navigation.m in Sources */,
				DCA445981EFA55B300D0CFA8 /* WXSDKInstance.m in Sources */,
				DCA445991EFA55B300D0CFA8 /* WXJSExceptionInfo.m in Sources */,
				DCA4459A1EFA55B300D0CFA8 /* WXResourceRequest.m in Sources */,
				DCA4459B1EFA55B300D0CFA8 /* WXResourceRequestHandlerDefaultImpl.m in Sources */,
				DCA4459C1EFA55B300D0CFA8 /* WXResourceResponse.m in Sources */,
			);
			runOnlyForDeploymentPostprocessing = 0;
		};
/* End PBXSourcesBuildPhase section */

/* Begin PBXTargetDependency section */
		74C896441D2AC2210043B82A /* PBXTargetDependency */ = {
			isa = PBXTargetDependency;
			target = 77D160FC1C02DBE70010B15B /* WeexSDK */;
			targetProxy = 74C896431D2AC2210043B82A /* PBXContainerItemProxy */;
		};
/* End PBXTargetDependency section */

/* Begin XCBuildConfiguration section */
		2A42AF8C1C23B33E00818EA6 /* Debug */ = {
			isa = XCBuildConfiguration;
			buildSettings = {
				CLANG_ENABLE_MODULES = NO;
				CODE_SIGN_IDENTITY = "iPhone Developer";
				DEBUG_INFORMATION_FORMAT = "dwarf-with-dsym";
				IPHONEOS_DEPLOYMENT_TARGET = 7.0;
				OTHER_LDFLAGS = "-ObjC";
				PRODUCT_NAME = "$(TARGET_NAME)";
				SKIP_INSTALL = YES;
			};
			name = Debug;
		};
		2A42AF8D1C23B33E00818EA6 /* Release */ = {
			isa = XCBuildConfiguration;
			buildSettings = {
				CLANG_ENABLE_MODULES = NO;
				CODE_SIGN_IDENTITY = "iPhone Developer";
				IPHONEOS_DEPLOYMENT_TARGET = 7.0;
				OTHER_LDFLAGS = "-ObjC";
				PRODUCT_NAME = "$(TARGET_NAME)";
				SKIP_INSTALL = YES;
			};
			name = Release;
		};
		74C896461D2AC2210043B82A /* Debug */ = {
			isa = XCBuildConfiguration;
			buildSettings = {
				CLANG_ALLOW_NON_MODULAR_INCLUDES_IN_FRAMEWORK_MODULES = NO;
				CLANG_ANALYZER_NONNULL = YES;
				CLANG_WARN_DOCUMENTATION_COMMENTS = YES;
				DEVELOPMENT_TEAM = "";
				HEADER_SEARCH_PATHS = (
					"$(inherited)",
					"$(PROJECT_DIR)/WeexSDK/Dependency",
					"$(PROJECT_DIR)/WeexSDKTests/Dependency",
				);
				INFOPLIST_FILE = WeexSDKTests/Info.plist;
				IPHONEOS_DEPLOYMENT_TARGET = 10.0;
				LD_RUNPATH_SEARCH_PATHS = "$(inherited) @executable_path/Frameworks @loader_path/Frameworks";
				LIBRARY_SEARCH_PATHS = (
					"$(inherited)",
					"$(PROJECT_DIR)/WeexSDKTests/dependency",
				);
				OTHER_LDFLAGS = "-ObjC";
				PRODUCT_BUNDLE_IDENTIFIER = com.taobao.weex.WeexSDKTests;
				PRODUCT_NAME = "$(TARGET_NAME)";
			};
			name = Debug;
		};
		74C896471D2AC2210043B82A /* Release */ = {
			isa = XCBuildConfiguration;
			buildSettings = {
				CLANG_ALLOW_NON_MODULAR_INCLUDES_IN_FRAMEWORK_MODULES = NO;
				CLANG_ANALYZER_NONNULL = YES;
				CLANG_WARN_DOCUMENTATION_COMMENTS = YES;
				DEVELOPMENT_TEAM = "";
				HEADER_SEARCH_PATHS = (
					"$(inherited)",
					"$(PROJECT_DIR)/WeexSDK/Dependency",
					"$(PROJECT_DIR)/WeexSDKTests/Dependency",
				);
				INFOPLIST_FILE = WeexSDKTests/Info.plist;
				IPHONEOS_DEPLOYMENT_TARGET = 10.0;
				LD_RUNPATH_SEARCH_PATHS = "$(inherited) @executable_path/Frameworks @loader_path/Frameworks";
				LIBRARY_SEARCH_PATHS = (
					"$(inherited)",
					"$(PROJECT_DIR)/WeexSDKTests/dependency",
				);
				OTHER_LDFLAGS = "-ObjC";
				PRODUCT_BUNDLE_IDENTIFIER = com.taobao.weex.WeexSDKTests;
				PRODUCT_NAME = "$(TARGET_NAME)";
			};
			name = Release;
		};
		77D1610F1C02DBE70010B15B /* Debug */ = {
			isa = XCBuildConfiguration;
			buildSettings = {
				ALWAYS_SEARCH_USER_PATHS = NO;
				CLANG_CXX_LANGUAGE_STANDARD = "gnu++0x";
				CLANG_CXX_LIBRARY = "libc++";
				CLANG_ENABLE_MODULES = YES;
				CLANG_ENABLE_OBJC_ARC = YES;
				CLANG_WARN_BOOL_CONVERSION = YES;
				CLANG_WARN_CONSTANT_CONVERSION = YES;
				CLANG_WARN_DIRECT_OBJC_ISA_USAGE = YES_ERROR;
				CLANG_WARN_EMPTY_BODY = YES;
				CLANG_WARN_ENUM_CONVERSION = YES;
				CLANG_WARN_INT_CONVERSION = YES;
				CLANG_WARN_OBJC_ROOT_CLASS = YES_ERROR;
				CLANG_WARN_UNREACHABLE_CODE = YES;
				CLANG_WARN__DUPLICATE_METHOD_MATCH = YES;
				"CODE_SIGN_IDENTITY[sdk=iphoneos*]" = "iPhone Developer";
				COPY_PHASE_STRIP = NO;
				CURRENT_PROJECT_VERSION = 1;
				DEBUG_INFORMATION_FORMAT = dwarf;
				ENABLE_STRICT_OBJC_MSGSEND = YES;
				ENABLE_TESTABILITY = YES;
				GCC_C_LANGUAGE_STANDARD = gnu99;
				GCC_DYNAMIC_NO_PIC = NO;
				GCC_NO_COMMON_BLOCKS = YES;
				GCC_OPTIMIZATION_LEVEL = 0;
				GCC_PREPROCESSOR_DEFINITIONS = (
					"DEBUG=1",
					"$(inherited)",
				);
				GCC_WARN_64_TO_32_BIT_CONVERSION = YES;
				GCC_WARN_ABOUT_RETURN_TYPE = YES_ERROR;
				GCC_WARN_UNDECLARED_SELECTOR = YES;
				GCC_WARN_UNINITIALIZED_AUTOS = YES_AGGRESSIVE;
				GCC_WARN_UNUSED_FUNCTION = YES;
				GCC_WARN_UNUSED_VARIABLE = YES;
				IPHONEOS_DEPLOYMENT_TARGET = 7.0;
				MTL_ENABLE_DEBUG_INFO = YES;
				ONLY_ACTIVE_ARCH = YES;
				OTHER_CFLAGS = "";
				PODS_ROOT = "";
				SDKROOT = iphoneos;
				TARGETED_DEVICE_FAMILY = "1,2";
				VALID_ARCHS = "arm64 armv7 x86_64 i386";
				VERSIONING_SYSTEM = "apple-generic";
				VERSION_INFO_PREFIX = "";
			};
			name = Debug;
		};
		77D161101C02DBE70010B15B /* Release */ = {
			isa = XCBuildConfiguration;
			buildSettings = {
				ALWAYS_SEARCH_USER_PATHS = NO;
				CLANG_CXX_LANGUAGE_STANDARD = "gnu++0x";
				CLANG_CXX_LIBRARY = "libc++";
				CLANG_ENABLE_MODULES = YES;
				CLANG_ENABLE_OBJC_ARC = YES;
				CLANG_WARN_BOOL_CONVERSION = YES;
				CLANG_WARN_CONSTANT_CONVERSION = YES;
				CLANG_WARN_DIRECT_OBJC_ISA_USAGE = YES_ERROR;
				CLANG_WARN_EMPTY_BODY = YES;
				CLANG_WARN_ENUM_CONVERSION = YES;
				CLANG_WARN_INT_CONVERSION = YES;
				CLANG_WARN_OBJC_ROOT_CLASS = YES_ERROR;
				CLANG_WARN_UNREACHABLE_CODE = YES;
				CLANG_WARN__DUPLICATE_METHOD_MATCH = YES;
				"CODE_SIGN_IDENTITY[sdk=iphoneos*]" = "iPhone Developer";
				COPY_PHASE_STRIP = NO;
				CURRENT_PROJECT_VERSION = 1;
				DEBUG_INFORMATION_FORMAT = "dwarf-with-dsym";
				ENABLE_NS_ASSERTIONS = NO;
				ENABLE_STRICT_OBJC_MSGSEND = YES;
				GCC_C_LANGUAGE_STANDARD = gnu99;
				GCC_NO_COMMON_BLOCKS = YES;
				GCC_WARN_64_TO_32_BIT_CONVERSION = YES;
				GCC_WARN_ABOUT_RETURN_TYPE = YES_ERROR;
				GCC_WARN_UNDECLARED_SELECTOR = YES;
				GCC_WARN_UNINITIALIZED_AUTOS = YES_AGGRESSIVE;
				GCC_WARN_UNUSED_FUNCTION = YES;
				GCC_WARN_UNUSED_VARIABLE = YES;
				IPHONEOS_DEPLOYMENT_TARGET = 7.0;
				MTL_ENABLE_DEBUG_INFO = NO;
				OTHER_CFLAGS = (
					"-fembed-bitcode",
					"-Wno-unused-command-line-argument",
				);
				OTHER_CPLUSPLUSFLAGS = "$(OTHER_CFLAGS)";
				PODS_ROOT = "";
				SDKROOT = iphoneos;
				TARGETED_DEVICE_FAMILY = "1,2";
				VALIDATE_PRODUCT = YES;
				VALID_ARCHS = "arm64 armv7 i386 x86_64";
				VERSIONING_SYSTEM = "apple-generic";
				VERSION_INFO_PREFIX = "";
			};
			name = Release;
		};
		77D161121C02DBE70010B15B /* Debug */ = {
			isa = XCBuildConfiguration;
			buildSettings = {
				CLANG_ALLOW_NON_MODULAR_INCLUDES_IN_FRAMEWORK_MODULES = NO;
				CLANG_ENABLE_MODULES = NO;
				CODE_SIGN_IDENTITY = "iPhone Developer";
				DEBUG_INFORMATION_FORMAT = "dwarf-with-dsym";
				DEFINES_MODULE = YES;
				DEVELOPMENT_TEAM = "";
				DYLIB_COMPATIBILITY_VERSION = 1;
				DYLIB_CURRENT_VERSION = 1;
				DYLIB_INSTALL_NAME_BASE = "@rpath";
				GCC_PREFIX_HEADER = "WeexSDK/Sources/Supporting Files/WeexSDK-Prefix.pch";
				GCC_PREPROCESSOR_DEFINITIONS = "$(inherited)";
				GCC_TREAT_WARNINGS_AS_ERRORS = YES;
				HEADER_SEARCH_PATHS = (
					"$(inherited)",
					"$(PROJECT_DIR)/WeexSDK/Dependency",
				);
				INFOPLIST_FILE = WeexSDK/Info.plist;
				INSTALL_PATH = "$(LOCAL_LIBRARY_DIR)/Frameworks";
				IPHONEOS_DEPLOYMENT_TARGET = 7.0;
				LD_RUNPATH_SEARCH_PATHS = "$(inherited) @executable_path/Frameworks @loader_path/Frameworks";
				MACH_O_TYPE = staticlib;
				OTHER_CFLAGS = (
					"$(inherited)",
					"-isystem",
					"-isystem",
				);
				OTHER_LDFLAGS = (
					"-ObjC",
					"-framework",
					"\"CFNetwork\"",
					"-framework",
					"\"Security\"",
				);
				PODS_ROOT = "";
				PRODUCT_BUNDLE_IDENTIFIER = com.taobao.WeexSDK;
				PRODUCT_NAME = "$(TARGET_NAME)";
				SKIP_INSTALL = YES;
				VALID_ARCHS = "arm64 armv7 x86_64 i386";
				WARNING_CFLAGS = "-Wno-documentation";
			};
			name = Debug;
		};
		77D161131C02DBE70010B15B /* Release */ = {
			isa = XCBuildConfiguration;
			buildSettings = {
				CLANG_ALLOW_NON_MODULAR_INCLUDES_IN_FRAMEWORK_MODULES = NO;
				CLANG_ENABLE_MODULES = NO;
				CODE_SIGN_IDENTITY = "iPhone Developer";
				DEFINES_MODULE = YES;
				DEVELOPMENT_TEAM = "";
				DYLIB_COMPATIBILITY_VERSION = 1;
				DYLIB_CURRENT_VERSION = 1;
				DYLIB_INSTALL_NAME_BASE = "@rpath";
				GCC_PREFIX_HEADER = "WeexSDK/Sources/Supporting Files/WeexSDK-Prefix.pch";
				GCC_PREPROCESSOR_DEFINITIONS = "$(inherited)";
				GCC_TREAT_WARNINGS_AS_ERRORS = YES;
				HEADER_SEARCH_PATHS = (
					"$(inherited)",
					"$(PROJECT_DIR)/WeexSDK/Dependency",
				);
				INFOPLIST_FILE = WeexSDK/Info.plist;
				INSTALL_PATH = "$(LOCAL_LIBRARY_DIR)/Frameworks";
				IPHONEOS_DEPLOYMENT_TARGET = 7.0;
				LD_RUNPATH_SEARCH_PATHS = "$(inherited) @executable_path/Frameworks @loader_path/Frameworks";
				MACH_O_TYPE = staticlib;
				OTHER_CFLAGS = (
					"$(inherited)",
					"-isystem",
					"-isystem",
				);
				OTHER_LDFLAGS = (
					"-ObjC",
					"-framework",
					"\"CFNetwork\"",
					"-framework",
					"\"Security\"",
				);
				PODS_ROOT = "";
				PRODUCT_BUNDLE_IDENTIFIER = com.taobao.WeexSDK;
				PRODUCT_NAME = "$(TARGET_NAME)";
				SKIP_INSTALL = YES;
				VALID_ARCHS = "arm64 armv7 x86_64 i386";
				WARNING_CFLAGS = "-Wno-documentation";
			};
			name = Release;
		};
		DCA4452A1EFA555400D0CFA8 /* Debug */ = {
			isa = XCBuildConfiguration;
			buildSettings = {
				CLANG_ANALYZER_NONNULL = YES;
				CLANG_ANALYZER_NUMBER_OBJECT_CONVERSION = YES_AGGRESSIVE;
				CLANG_WARN_DOCUMENTATION_COMMENTS = YES;
				CLANG_WARN_INFINITE_RECURSION = YES;
				CLANG_WARN_SUSPICIOUS_MOVE = YES;
				CODE_SIGN_IDENTITY = "";
				DEFINES_MODULE = YES;
				DYLIB_COMPATIBILITY_VERSION = 1;
				DYLIB_CURRENT_VERSION = 1;
				DYLIB_INSTALL_NAME_BASE = "@rpath";
				INFOPLIST_FILE = "WeexSDK-Dynamic/Info.plist";
				INSTALL_PATH = "$(LOCAL_LIBRARY_DIR)/Frameworks";
				IPHONEOS_DEPLOYMENT_TARGET = 8.0;
				LD_RUNPATH_SEARCH_PATHS = "$(inherited) @executable_path/Frameworks @loader_path/Frameworks";
				PRODUCT_BUNDLE_IDENTIFIER = "com.taobao.WeexSDK-Dynamic";
				PRODUCT_NAME = WeexSDK;
				SKIP_INSTALL = YES;
			};
			name = Debug;
		};
		DCA4452B1EFA555400D0CFA8 /* Release */ = {
			isa = XCBuildConfiguration;
			buildSettings = {
				CLANG_ANALYZER_NONNULL = YES;
				CLANG_ANALYZER_NUMBER_OBJECT_CONVERSION = YES_AGGRESSIVE;
				CLANG_WARN_DOCUMENTATION_COMMENTS = YES;
				CLANG_WARN_INFINITE_RECURSION = YES;
				CLANG_WARN_SUSPICIOUS_MOVE = YES;
				CODE_SIGN_IDENTITY = "";
				DEFINES_MODULE = YES;
				DYLIB_COMPATIBILITY_VERSION = 1;
				DYLIB_CURRENT_VERSION = 1;
				DYLIB_INSTALL_NAME_BASE = "@rpath";
				INFOPLIST_FILE = "WeexSDK-Dynamic/Info.plist";
				INSTALL_PATH = "$(LOCAL_LIBRARY_DIR)/Frameworks";
				IPHONEOS_DEPLOYMENT_TARGET = 8.0;
				LD_RUNPATH_SEARCH_PATHS = "$(inherited) @executable_path/Frameworks @loader_path/Frameworks";
				PRODUCT_BUNDLE_IDENTIFIER = "com.taobao.WeexSDK-Dynamic";
				PRODUCT_NAME = WeexSDK;
				SKIP_INSTALL = YES;
			};
			name = Release;
		};
/* End XCBuildConfiguration section */

/* Begin XCConfigurationList section */
		2A42AF8B1C23B33E00818EA6 /* Build configuration list for PBXNativeTarget "WeexSDK_MTL" */ = {
			isa = XCConfigurationList;
			buildConfigurations = (
				2A42AF8C1C23B33E00818EA6 /* Debug */,
				2A42AF8D1C23B33E00818EA6 /* Release */,
			);
			defaultConfigurationIsVisible = 0;
			defaultConfigurationName = Release;
		};
		74C896451D2AC2210043B82A /* Build configuration list for PBXNativeTarget "WeexSDKTests" */ = {
			isa = XCConfigurationList;
			buildConfigurations = (
				74C896461D2AC2210043B82A /* Debug */,
				74C896471D2AC2210043B82A /* Release */,
			);
			defaultConfigurationIsVisible = 0;
			defaultConfigurationName = Release;
		};
		77D160F71C02DBE70010B15B /* Build configuration list for PBXProject "WeexSDK" */ = {
			isa = XCConfigurationList;
			buildConfigurations = (
				77D1610F1C02DBE70010B15B /* Debug */,
				77D161101C02DBE70010B15B /* Release */,
			);
			defaultConfigurationIsVisible = 0;
			defaultConfigurationName = Release;
		};
		77D161111C02DBE70010B15B /* Build configuration list for PBXNativeTarget "WeexSDK" */ = {
			isa = XCConfigurationList;
			buildConfigurations = (
				77D161121C02DBE70010B15B /* Debug */,
				77D161131C02DBE70010B15B /* Release */,
			);
			defaultConfigurationIsVisible = 0;
			defaultConfigurationName = Release;
		};
		DCA4452C1EFA555400D0CFA8 /* Build configuration list for PBXNativeTarget "WeexSDK-Dynamic" */ = {
			isa = XCConfigurationList;
			buildConfigurations = (
				DCA4452A1EFA555400D0CFA8 /* Debug */,
				DCA4452B1EFA555400D0CFA8 /* Release */,
			);
			defaultConfigurationIsVisible = 0;
			defaultConfigurationName = Release;
		};
/* End XCConfigurationList section */
	};
	rootObject = 77D160F41C02DBE70010B15B /* Project object */;
}<|MERGE_RESOLUTION|>--- conflicted
+++ resolved
@@ -273,17 +273,7 @@
 		D3FC0DF81C508B2A002B9E31 /* WXTimerModule.m in Sources */ = {isa = PBXBuildFile; fileRef = D3FC0DF61C508B2A002B9E31 /* WXTimerModule.m */; };
 		DC03ADB91D508719003F76E7 /* WXTextAreaComponent.m in Sources */ = {isa = PBXBuildFile; fileRef = DC03ADB71D508719003F76E7 /* WXTextAreaComponent.m */; };
 		DC03ADBA1D508719003F76E7 /* WXTextAreaComponent.h in Headers */ = {isa = PBXBuildFile; fileRef = DC03ADB81D508719003F76E7 /* WXTextAreaComponent.h */; };
-<<<<<<< HEAD
-		DC04C43A1F063EB8004D2DDD /* YGEnums.h in Headers */ = {isa = PBXBuildFile; fileRef = DC04C4331F063EB8004D2DDD /* YGEnums.h */; };
-		DC04C43B1F063EB8004D2DDD /* Yoga.h in Headers */ = {isa = PBXBuildFile; fileRef = DC04C4341F063EB8004D2DDD /* Yoga.h */; settings = {ATTRIBUTES = (Public, ); }; };
-		DC04C43C1F063EB8004D2DDD /* YGEnums.c in Sources */ = {isa = PBXBuildFile; fileRef = DC04C4351F063EB8004D2DDD /* YGEnums.c */; };
-		DC04C43D1F063EB8004D2DDD /* YGMacros.h in Headers */ = {isa = PBXBuildFile; fileRef = DC04C4361F063EB8004D2DDD /* YGMacros.h */; };
-		DC04C43E1F063EB8004D2DDD /* YGNodeList.c in Sources */ = {isa = PBXBuildFile; fileRef = DC04C4371F063EB8004D2DDD /* YGNodeList.c */; };
-		DC04C43F1F063EB8004D2DDD /* YGNodeList.h in Headers */ = {isa = PBXBuildFile; fileRef = DC04C4381F063EB8004D2DDD /* YGNodeList.h */; };
-		DC04C4401F063EB8004D2DDD /* Yoga.c in Sources */ = {isa = PBXBuildFile; fileRef = DC04C4391F063EB8004D2DDD /* Yoga.c */; };
 		DC0F99311D48E5320087C6AF /* WeexSDK.h in Headers */ = {isa = PBXBuildFile; fileRef = DC0F99301D48E5320087C6AF /* WeexSDK.h */; settings = {ATTRIBUTES = (Public, ); }; };
-=======
->>>>>>> 58aaee6d
 		DC6836E61EBB12B200AD2D84 /* WXConfigCenterProtocol.h in Headers */ = {isa = PBXBuildFile; fileRef = DC6836E51EBB12B200AD2D84 /* WXConfigCenterProtocol.h */; settings = {ATTRIBUTES = (Public, ); }; };
 		DC9867441D826D1E000AF388 /* GLKit.framework in Frameworks */ = {isa = PBXBuildFile; fileRef = DC9867431D826D1E000AF388 /* GLKit.framework */; };
 		DC9F46831D61AC8800A88239 /* WXStreamModuleTests.m in Sources */ = {isa = PBXBuildFile; fileRef = DC9F46821D61AC8800A88239 /* WXStreamModuleTests.m */; };
@@ -845,17 +835,7 @@
 		DAB176F008F516E4F9391C61 /* libPods-WeexSDK.a */ = {isa = PBXFileReference; explicitFileType = archive.ar; includeInIndex = 0; path = "libPods-WeexSDK.a"; sourceTree = BUILT_PRODUCTS_DIR; };
 		DC03ADB71D508719003F76E7 /* WXTextAreaComponent.m */ = {isa = PBXFileReference; fileEncoding = 4; lastKnownFileType = sourcecode.c.objc; path = WXTextAreaComponent.m; sourceTree = "<group>"; };
 		DC03ADB81D508719003F76E7 /* WXTextAreaComponent.h */ = {isa = PBXFileReference; fileEncoding = 4; lastKnownFileType = sourcecode.c.h; path = WXTextAreaComponent.h; sourceTree = "<group>"; };
-<<<<<<< HEAD
-		DC04C4331F063EB8004D2DDD /* YGEnums.h */ = {isa = PBXFileReference; fileEncoding = 4; lastKnownFileType = sourcecode.c.h; name = YGEnums.h; path = dependency/YGEnums.h; sourceTree = "<group>"; };
-		DC04C4341F063EB8004D2DDD /* Yoga.h */ = {isa = PBXFileReference; fileEncoding = 4; lastKnownFileType = sourcecode.c.h; name = Yoga.h; path = dependency/Yoga.h; sourceTree = "<group>"; };
-		DC04C4351F063EB8004D2DDD /* YGEnums.c */ = {isa = PBXFileReference; fileEncoding = 4; lastKnownFileType = sourcecode.c.c; name = YGEnums.c; path = dependency/YGEnums.c; sourceTree = "<group>"; };
-		DC04C4361F063EB8004D2DDD /* YGMacros.h */ = {isa = PBXFileReference; fileEncoding = 4; lastKnownFileType = sourcecode.c.h; name = YGMacros.h; path = dependency/YGMacros.h; sourceTree = "<group>"; };
-		DC04C4371F063EB8004D2DDD /* YGNodeList.c */ = {isa = PBXFileReference; fileEncoding = 4; lastKnownFileType = sourcecode.c.c; name = YGNodeList.c; path = dependency/YGNodeList.c; sourceTree = "<group>"; };
-		DC04C4381F063EB8004D2DDD /* YGNodeList.h */ = {isa = PBXFileReference; fileEncoding = 4; lastKnownFileType = sourcecode.c.h; name = YGNodeList.h; path = dependency/YGNodeList.h; sourceTree = "<group>"; };
-		DC04C4391F063EB8004D2DDD /* Yoga.c */ = {isa = PBXFileReference; fileEncoding = 4; lastKnownFileType = sourcecode.c.c; name = Yoga.c; path = dependency/Yoga.c; sourceTree = "<group>"; };
-		DC0F99301D48E5320087C6AF /* WeexSDK.h */ = {isa = PBXFileReference; fileEncoding = 4; lastKnownFileType = sourcecode.c.h; path = WeexSDK.h; sourceTree = "<group>"; };
-=======
->>>>>>> 58aaee6d
+  	DC0F99301D48E5320087C6AF /* WeexSDK.h */ = {isa = PBXFileReference; fileEncoding = 4; lastKnownFileType = sourcecode.c.h; path = WeexSDK.h; sourceTree = "<group>"; };
 		DC6836E51EBB12B200AD2D84 /* WXConfigCenterProtocol.h */ = {isa = PBXFileReference; fileEncoding = 4; lastKnownFileType = sourcecode.c.h; path = WXConfigCenterProtocol.h; sourceTree = "<group>"; };
 		DC9867431D826D1E000AF388 /* GLKit.framework */ = {isa = PBXFileReference; lastKnownFileType = wrapper.framework; name = GLKit.framework; path = System/Library/Frameworks/GLKit.framework; sourceTree = SDKROOT; };
 		DC9F46821D61AC8800A88239 /* WXStreamModuleTests.m */ = {isa = PBXFileReference; fileEncoding = 4; lastKnownFileType = sourcecode.c.objc; path = WXStreamModuleTests.m; sourceTree = "<group>"; };
