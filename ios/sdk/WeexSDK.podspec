--- conflicted
+++ resolved
@@ -2,11 +2,9 @@
 Pod::Spec.new do |s|
 
   s.name         = "WeexSDK"
-<<<<<<< HEAD
+
   s.version      = "0.9.5"
-=======
-  s.version      = "0.10.0"
->>>>>>> 46332dda
+
   s.summary      = "WeexSDK Source ."
 
   s.description  = <<-DESC
