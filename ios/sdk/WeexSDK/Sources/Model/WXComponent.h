/*
 * Licensed to the Apache Software Foundation (ASF) under one
 * or more contributor license agreements.  See the NOTICE file
 * distributed with this work for additional information
 * regarding copyright ownership.  The ASF licenses this file
 * to you under the Apache License, Version 2.0 (the
 * "License"); you may not use this file except in compliance
 * with the License.  You may obtain a copy of the License at
 * 
 *   http://www.apache.org/licenses/LICENSE-2.0
 * 
 * Unless required by applicable law or agreed to in writing,
 * software distributed under the License is distributed on an
 * "AS IS" BASIS, WITHOUT WARRANTIES OR CONDITIONS OF ANY
 * KIND, either express or implied.  See the License for the
 * specific language governing permissions and limitations
 * under the License.
 */

/**
 *  def : use weex_flex_engin
 *  ndef: use yoga
 **/


#import <Foundation/Foundation.h>
#import "WXType.h"

@class WXSDKInstance;

typedef enum : NSUInteger {
    WXDisplayTypeNone,
    WXDisplayTypeBlock
} WXDisplayType;

/**
 * @abstract the component callback , result can be string or dictionary.
 * @discussion callback data to js, the id of callback function will be removed to save memory.
 */
typedef void (^WXCallback)(_Nonnull id result);
// DEPRECATED_MSG_ATTRIBUTE("use WXKeepAliveCallback, you can specify keep the callback or not, if keeped, it can be called multi times, or it will be removed after called.")

/**
 * @abstract the component callback , result can be string or dictionary.
 * @discussion callback data to js, you can specify the keepAlive parameter to keep callback function id keepalive or not. If the keepAlive is true, it won't be removed unitl instance destroyed, so you can call it repetitious.
 */
typedef void (^WXKeepAliveCallback)(_Nonnull id result, BOOL keepAlive);

typedef UIImage * _Nonnull(^WXDisplayBlock)(CGRect bounds, BOOL(^ _Nonnull isCancelled)(void));
typedef void(^WXDisplayCompletionBlock)(CALayer * _Nonnull layer, BOOL finished);

NS_ASSUME_NONNULL_BEGIN

@interface WXComponent : NSObject <NSCopying>

///--------------------------------------
/// @name Component Hierarchy Management
///--------------------------------------

/**
 *  @abstract Initializes a new component using the specified  properties.
 *
 *  @param ref          the identity string of component
 *  @param type         component type
 *  @param styles       component's styles
 *  @param attributes   component's attributes
 *  @param events       component's events
 *  @param weexInstance the weexInstance with which the component associated
 *
 *  @return A WXComponent instance.
 */
- (instancetype)initWithRef:(NSString *)ref
                       type:(NSString*)type
                     styles:(nullable NSDictionary *)styles
                 attributes:(nullable NSDictionary *)attributes
                     events:(nullable NSArray *)events
               weexInstance:(WXSDKInstance *)weexInstance;

/**
 *  @abstract The component's identifier string.
 */
@property (nonatomic, readonly, strong) NSString *ref;

/**
 *  @abstract The component's type string.
 */
@property (nonatomic, readonly, copy) NSString *type;

/**
 *  @abstract The component's type.
 */
@property (nonatomic, assign) WXComponentType componentType;

/**
 *  @abstract The component's styles.
 */
@property (nonatomic, readonly, strong) NSDictionary *styles;

/**
 *  @abstract The component's pseudoClassStyles.
 */
@property (nonatomic, readonly, strong) NSDictionary *pseudoClassStyles;

/**
 *  @abstract The component's attributes.
 */
@property (nonatomic, readonly, strong) NSDictionary *attributes;

/**
 *  @abstract The component's events.
 */
@property (nonatomic, readonly, strong) NSArray *events;

/**
 *  @abstract The reference to
 */
@property (nonatomic, readonly, weak, nullable) WXSDKInstance *weexInstance;

/**
 * @abstract The component's subcomponents.
 */
@property (nonatomic, readonly, strong, nullable) NSArray<WXComponent *> *subcomponents;

/**
 * @abstract The component's supercomponent.
 */
@property (nonatomic, readonly, weak, nullable) WXComponent *supercomponent;

///--------------------------------------
/// @name Layout
///--------------------------------------

/**
 * @abstract Return the calculated frame.
 *
 * @warning Subclasses must not override this.
 */
@property(nonatomic, readonly, assign) CGRect calculatedFrame;

/**
 * @abstract Tell if component's view frame will keep synchronized with calculatedFrame. 
 * Default Value is YES.
 */
@property(nonatomic, assign) BOOL isViewFrameSyncWithCalculated;

///**
// * @abstract Return the calculated absolute position.
// *
// * @warning Subclasses must not override this.
// */
//@property(nonatomic, assign) CGPoint absolutePosition;

/**
 * @abstract Invalidates the component's layout and marks it as needing an update.
 *
 * @discussion You can call this method to indicate that the layout of a component has changed and must be updated. Weex typically calls this method automatically when the layout-related styles change or when subcomponents are added or removed.
 *
 */
- (void)setNeedsLayout;

/**
 * @abstract Returns a Boolean indicating whether the component has been marked as needing a layout update.
 *
 * @return YES if the component has been marked as requiring a layout update.
 *
 */
- (BOOL)needsLayout;

/**
 * @abstract return a measure block for measure component's layout
 *
 * constrainedSize: The maximum size the receiver should fit in.
 *
 * @return A block which will ask the component to measure and return the size that best fits for a constrained size.
 *
 * @discussion Subclasses can override this method to perform their own layout behaviour.  Weex will use the returned block to measure the component's layout, ignoring its own layout mechanism.
 *
 */
- (nullable CGSize (^)(CGSize constrainedSize))measureBlock;

/**
 * @abstract Called on main thread when the component has just laid out.
 */
- (void)layoutDidFinish;


///--------------------------------------
/// @name View Management
///--------------------------------------

/**
 * @abstract The view that the component manages.
 *
 * @discussion If you access this property and its value is currently nil, the component automatically calls the loadView method and returns the resulting view.
 *
 * @warning It must be on accessed on the main thread.Subclasses must not override this;
 */
@property(nonatomic, readonly, strong) UIView *view;

/**
 * @abstract The layer that the component manages.
 *
 * @discussion The layer property is also lazily initialized, similar to the view property.
 *
 * @warning It must be on accessed on the main thread. Subclasses must not override this;
 */
@property(nonatomic, readonly, strong) CALayer *layer;

/**
 * @abstract Creates the view that the component manages.
 *
 * @return View to be created
 *
 * @discussion This method loads or creates a view and assigns it to the view property. This is where subclasses should create their custom view hierarchy. Should never be called directly.The method is called on the main thread.
 *
 * @warning Your custom implementation of this method should not call super
 */
- (UIView *)loadView;

/**
 * @abstract Returns a Boolean value indicating whether the view is currently loaded.
 */
- (BOOL)isViewLoaded;

/**
 * @abstract Called before the load of component's view .
 *
 * @discussion This is before -loadView. The method is called on the main thread.
 */
- (void)viewWillLoad;

/**
 * @abstract Called after the component's view is loaded and set.
 *
 * @discussion This is after -loadView. This is the best time to perform additional initialization like adding gesture recognizers to the view.The method is called on the main thread.
 */
- (void)viewDidLoad;

/**
 * @abstract Called just before releasing the component's view.The method is called on the main thread.
 */
- (void)viewWillUnload;

/**
 * @abstract Called when the component's view is released.The method is called on the main thread.
 */
- (void)viewDidUnload;

/**
 * @abstract Inserts a subview at the specified index.
 *
 * @param subcomponent The subcomponent whose view will be inserted in the component's view.
 * @param index        The index in the array of the subcomponents property at which to insert the view. subcomponent indices start at 0 and cannot be greater than the number of subcomponents.
 *
 * @discussion This will insert subcomponent's view to the view hierachy by default, it can be overrided to change the view hierachy. The method is called on the main thread.
 */
- (void)insertSubview:(WXComponent *)subcomponent atIndex:(NSInteger)index;

/**
 * @abstract Tells the component that a subcomponent's view is about to be removed.
 *
 * @discussion The method is called on the main thread.
 */
- (void)willRemoveSubview:(WXComponent *)component;

/**
 * @abstract Remove the component's view from its superview.
 *
 * @discussion The method is called on the main thread.
 */
- (void)removeFromSuperview;

/**
 * @abstract Moves the subview to a new super component in the scene. The node maintains its current position in scene coordinates.
 *
 * @param newSupercomponent An WXComponent object to move the component to
 * @param index             The index in the array of the subcomponents property at which to insert the view. subcomponent indices start at 0 and cannot be greater than the number of subcomponents.
 */
- (void)moveToSuperview:(WXComponent *)newSupercomponent atIndex:(NSUInteger)index;

///--------------------------------------
/// @name Events
///--------------------------------------

/**
 * @abstract Fire an event to the component in Javascript.
 *
 * @param eventName The name of the event to fire
 * @param params The parameters to fire with
 **/
- (void)fireEvent:(NSString *)eventName params:(nullable NSDictionary *)params;

/**
 * @abstract Fire an event to the component and tell Javascript which value has been changed. 
 * Used for two-way data binding.
 *
 * @param eventName The name of the event to fire
 * @param params The parameters to fire with
 * @param domChanges The values has been changed, used for two-way data binding.
 **/
- (void)fireEvent:(NSString *)eventName params:(nullable NSDictionary *)params domChanges:(nullable NSDictionary *)domChanges;

///--------------------------------------
/// @name Updating
///--------------------------------------

/**
 * @abstract Called when component's style are updated
 *
 * @param styles The updated style dictionary
 * @discussion It can be overrided to handle specific style updating. The method is called on the main thread.
 **/
- (void)updateStyles:(NSDictionary *)styles;

/**
 * @abstract Called when component's style are reset
 *
 * @param styles The reset style's elements
 * @discussion It can be overrided to handle specific style reseting. The method is called on the main thread.
 **/
- (void)resetStyles:(NSArray *)styles;

/**
 * @abstract Called when component's attributes are updated
 *
 * @param attributes The updated attributes dictionary
 * @discussion It can be overrided to handle specific attribute updating. The method is called on the main thread.
 **/
- (void)updateAttributes:(NSDictionary *)attributes;

/**
 * @abstract Called when adding an event to the component
 *
 * @param eventName The added event's name
 * @discussion It can be overrided to handle specific event adding. The method is called on the main thread.
 **/
- (void)addEvent:(NSString *)eventName;

/**
 * @abstract Called when removing an event from the component
 *
 * @param eventName The removed event's name
 * @discussion It can be overrided to handle specific event removing. The method is called on the main thread.
 **/
- (void)removeEvent:(NSString *)eventName;

/**
 * @abstract Update component's transform with native transform struct
 **/
- (void)setNativeTransform:(CGAffineTransform)transform;

///--------------------------------------
/// @name Display
///--------------------------------------

@property (nonatomic, assign) WXDisplayType displayType;

/**
 * @abstract Marks the view as needing display. The method should be called on the main thread.
 * @discussion You can use this method to notify the system that your component's contents need to be redrawn. This method makes a note of the request and returns immediately. The component is not actually redrawn until the next drawing cycle, at which point all invalidated components are updated.
 *
 */
- (void)setNeedsDisplay;

/**
 * @abstract Returns a Boolean indicating whether the component needs to be drawn by `drawRect:`
 */
- (BOOL)needsDrawRect;

/**
 * @abstract Draws the component’s image within the passed-in rectangle.
 * @parameter rect The rectangle which is the entire visible bounds of your component. 
 * @return A UIImage containing the contents of the current bitmap graphics context.
 * @discussion 
 * Subclasses that use technologies such as Core Graphics and UIKit to draw their own component’s content should override this method and implement their drawing code there. You do not need to override this method if your component sets its content in superclass's way.
 * By the time this method is called, UIKit has configured the drawing environment appropriately for your view and you can simply call whatever drawing methods and functions you need to render your content. Specifically, Weex creates and configures a graphics context for drawing and adjusts the transform of that context so that its origin matches the origin of your components’s bounds rectangle. You can get a reference to the graphics context using the `UIGraphicsGetCurrentContext` function, but do not establish a strong reference to the graphics context because it can change between calls to the drawRect: method.
 * If you already have an image that represents the content of the component, then you should just return the image and do no drawing, otherwise you should draw your content in the current context and return nil.
 * You should never call this method directly yourself. To invalidate part of your component's content, and thus cause that portion to be redrawn, call the `setNeedsDisplay` method instead.
 */
- (UIImage *)drawRect:(CGRect)rect;

/**
 * @abstract Called when a component finishes drawing its content.
 * @discussion Do not call this method directly. Weex calls this method at appropriate times to finish updating the component's content.
 * Subclasses can override this method to perform additional work on components that were rendered.
 */
- (void)didFinishDrawingLayer:(BOOL)success;

/**
 * readyToRender, do not use it, will be deprecated soon
 */
- (void)readyToRender;

/**
 * @abstract trigger display if you do not have a WXLayer
 */
- (void)triggerDisplay;

/**
 * @abstract Creates a  graphics context with the specified bounds, the context will be used for `drawRect:` in compositing environment
 * @discussion You can override this method to use your own graphics context.
 */
- (CGContextRef)beginDrawContext:(CGRect)bounds;

/**
 * @abstract Removes the current graphics context and returns an image based on the contents of the current graphics context.
 * @discussion You can override this method to use your own graphics context. The image will be set to layer,  if your drawing system do not have layer and do not need image, returning nil is fine.
 */
- (UIImage *)endDrawContext:(CGContextRef)context;

/**
 * @abstract Return a shapelayer when compoent need border radius.（Especially video components）
 *
 * @discussion You can add this shadelayer to your view.layer attached to component.
 *
 */
- (CAShapeLayer *)drawBorderRadiusMaskLayer:(CGRect)rect;

///--------------------------------------
/// @name Data Binding
///--------------------------------------

/**
 * @abstract Update binding data for the component
 * @parameter binding data to update
 */
- (void)updateBindingData:(NSDictionary *)data;

@end

<<<<<<< HEAD
=======
@interface WXComponent (Deprecated)

typedef UIImage * _Nonnull(^WXDisplayBlock)(CGRect bounds, BOOL(^isCancelled)(void));
typedef void(^WXDisplayCompletionBlock)(CALayer *layer, BOOL finished);

/**
 * @abstract Return a block to be called to draw layer.
 *
 * @discussion The block returned will be called on any thread.
 *
 */
- (WXDisplayBlock)displayBlock DEPRECATED_MSG_ATTRIBUTE("use drawRect: method instead.");

/**
 * @abstract Return a block to be called while drawing is finished.
 *
 * @discussion The block returned will be called on main thread.
 *
 */
- (WXDisplayCompletionBlock)displayCompletionBlock DEPRECATED_MSG_ATTRIBUTE("use didFinishDrawingLayer: method instead.");

@end

>>>>>>> 0a84db9d
@interface UIView (WXComponent)

@property (nonatomic, weak) WXComponent *wx_component;

@property (nonatomic, weak) NSString *wx_ref;

@end

@interface CALayer (WXComponent)

@property (nonatomic, weak) WXComponent *wx_component;

@end

NS_ASSUME_NONNULL_END<|MERGE_RESOLUTION|>--- conflicted
+++ resolved
@@ -46,9 +46,6 @@
  */
 typedef void (^WXKeepAliveCallback)(_Nonnull id result, BOOL keepAlive);
 
-typedef UIImage * _Nonnull(^WXDisplayBlock)(CGRect bounds, BOOL(^ _Nonnull isCancelled)(void));
-typedef void(^WXDisplayCompletionBlock)(CALayer * _Nonnull layer, BOOL finished);
-
 NS_ASSUME_NONNULL_BEGIN
 
 @interface WXComponent : NSObject <NSCopying>
@@ -428,8 +425,6 @@
 
 @end
 
-<<<<<<< HEAD
-=======
 @interface WXComponent (Deprecated)
 
 typedef UIImage * _Nonnull(^WXDisplayBlock)(CGRect bounds, BOOL(^isCancelled)(void));
@@ -453,7 +448,6 @@
 
 @end
 
->>>>>>> 0a84db9d
 @interface UIView (WXComponent)
 
 @property (nonatomic, weak) WXComponent *wx_component;
