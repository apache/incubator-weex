--- conflicted
+++ resolved
@@ -24,7 +24,6 @@
 #import "WXResourceRequest.h"
 #import "WXBridgeProtocol.h"
 #import "WXApmForInstance.h"
-#import "WXType.h"
 
 extern NSString *const bundleUrlOptionKey;
 
@@ -77,19 +76,15 @@
  **/
 @property (nonatomic, assign) BOOL needPrerender;
 
-<<<<<<< HEAD
+/**
+ * Custom info.
+ **/
 @property (nonatomic, strong) NSDictionary* containerInfo;
-=======
-/**
- * Custom info.
- **/
-@property (nonatomic, strong) NSDictionary* containerInfo;
 
 /**
  * Whether this instance is rendered or not. Please MUST not render an instance twice.
  **/
 @property (nonatomic, assign, readonly) BOOL isRendered;
->>>>>>> 74b9424b
 
 /**
  * The state of current instance.
@@ -103,6 +98,7 @@
     WeexInstanceBindChanged,
     WeexInstanceDestroy
 };
+
 
 typedef NS_ENUM(NSInteger, WXErrorType) {//error.domain
     TemplateErrorType = 1,
