/*
 * Licensed to the Apache Software Foundation (ASF) under one
 * or more contributor license agreements.  See the NOTICE file
 * distributed with this work for additional information
 * regarding copyright ownership.  The ASF licenses this file
 * to you under the Apache License, Version 2.0 (the
 * "License"); you may not use this file except in compliance
 * with the License.  You may obtain a copy of the License at
 * 
 *   http://www.apache.org/licenses/LICENSE-2.0
 * 
 * Unless required by applicable law or agreed to in writing,
 * software distributed under the License is distributed on an
 * "AS IS" BASIS, WITHOUT WARRANTIES OR CONDITIONS OF ANY
 * KIND, either express or implied.  See the License for the
 * specific language governing permissions and limitations
 * under the License.
 */

#import "WXComponent.h"
#import "WXComponent_internal.h"
#import "WXComponentManager.h"
#import "WXSDKManager.h"
#import "WXSDKInstance.h"
#import "WXSDKInstance_private.h"
#import "WXDefine.h"
#import "WXLog.h"
#import "WXWeakObjectWrapper.h"
#import "WXUtility.h"
#import "WXConvert.h"
#import "WXMonitor.h"
#import "WXAssert.h"
#import "WXThreadSafeMutableDictionary.h"
#import "WXThreadSafeMutableArray.h"
#import "WXTransform.h"
#import "WXRoundedRect.h"
#import <pthread/pthread.h>
#import "WXComponent+PseudoClassManagement.h"
#import "WXComponent+BoxShadow.h"
#import "WXTracingManager.h"
#import "WXComponent+Events.h"
#import "WXComponent+Layout.h"
#import "WXConfigCenterProtocol.h"
#import "WXSDKEngine.h"

#pragma clang diagnostic ignored "-Wincomplete-implementation"
#pragma clang diagnostic ignored "-Wobjc-protocol-method-implementation"
static BOOL bInited = NO;
static BOOL bNeedRemoveEvents = YES;

@interface WXComponent () <UIGestureRecognizerDelegate>

@end

@implementation WXComponent
{
@private
    NSString *_ref;
    NSMutableDictionary *_styles;
    NSMutableDictionary *_attributes;
    NSMutableArray *_events;
    
    // Protects properties styles/attributes/events/subcomponents which will be accessed from multiple threads.
    pthread_mutex_t _propertyMutex;
    pthread_mutexattr_t _propertMutexAttr;
    
    __weak WXComponent *_supercomponent;
    __weak id<WXScrollerProtocol> _ancestorScroller;
    __weak WXSDKInstance *_weexInstance;
}

#pragma mark Life Cycle

- (instancetype)initWithRef:(NSString *)ref
                       type:(NSString *)type
                     styles:(NSDictionary *)styles
                 attributes:(NSDictionary *)attributes
                     events:(NSArray *)events
               weexInstance:(WXSDKInstance *)weexInstance
{
    if (self = [super init]) {
        pthread_mutexattr_init(&_propertMutexAttr);
        pthread_mutexattr_settype(&_propertMutexAttr, PTHREAD_MUTEX_RECURSIVE);
        pthread_mutex_init(&_propertyMutex, &_propertMutexAttr);
        
        _ref = ref;
        _type = type;
        _weexInstance = weexInstance;
        _componentType = WXComponentTypeCommon;
        _styles = [self parseStyles:styles];
        _attributes = attributes ? [NSMutableDictionary dictionaryWithDictionary:attributes] : [NSMutableDictionary dictionary];
        _events = events ? [NSMutableArray arrayWithArray:events] : [NSMutableArray array];
        _subcomponents = [NSMutableArray array];
        _absolutePosition = CGPointMake(NAN, NAN);
        
        _displayType = WXDisplayTypeBlock;
        _isNeedJoinLayoutSystem = YES;
        _isLayoutDirty = YES;
        _isViewFrameSyncWithCalculated = YES;
        _ariaHidden = nil;
        _accessible = nil;
        _accessibilityHintContent = nil;
        
        _async = NO;
        
        if (styles[kWXTransitionProperty]) {
            _transition = [[WXTransition alloc]initWithStyles:styles];
        }

        //TODO set indicator style 
        if ([type isEqualToString:@"indicator"]) {
            _styles[@"position"] = @"absolute";
            if (!_styles[@"left"] && !_styles[@"right"]) {
                _styles[@"left"] = @0.0f;
            }
            if (!_styles[@"top"] && !_styles[@"bottom"]) {
                _styles[@"top"] = @0.0f;
            }
        }
        
        if (attributes[@"ariaHidden"]) {
            
            _ariaHidden = [WXConvert NSString:attributes[@"ariaHidden"]];
        }
        if (attributes[@"role"]) {
            _roles = attributes[@"role"];
        }
        if (attributes[@"ariaLabel"]) {
            _ariaLabel = [WXConvert NSString:attributes[@"ariaLabel"]];
        }
        if (attributes[@"accessible"]) {
            _accessible = [WXConvert NSString:attributes[@"accessible"]];
        }
        if(attributes[@"accessibilityHint"]) {
            _accessibilityHintContent = [WXConvert NSString:attributes[@"accessibilityHint"]];
        }
        if (attributes[@"groupAccessibilityChildren"]) {
            _groupAccessibilityChildren = [WXConvert NSString:attributes[@"groupAccessibilityChildren"]];
        }
        
        if (attributes[@"testId"]) {
            _testId = [WXConvert NSString:attributes[@"testId"]];
        }
        
#ifdef DEBUG
        WXLogDebug(@"flexLayout -> init component: ref : %@ , styles: %@",ref,styles);
        WXLogDebug(@"flexLayout -> init component: ref : %@ , attributes: %@",ref,attributes);
#endif
        [self _setupNavBarWithStyles:_styles attributes:_attributes];

        [self _initCSSNodeWithStyles:_styles];
        [self _initViewPropertyWithStyles:_styles];
        [self _initCompositingAttribute:_attributes];
        [self _handleBorders:styles isUpdating:NO];
        
        if (!bInited) {
            id<WXConfigCenterProtocol> configCenter = [WXSDKEngine handlerForProtocol:@protocol(WXConfigCenterProtocol)];
            if ([configCenter respondsToSelector:@selector(configForKey:defaultValue:isDefault:)]) {
                bNeedRemoveEvents = [[configCenter configForKey:@"iOS_weex_ext_config.removeEventsOfWXComponentWhenDealloc" defaultValue:@(YES) isDefault:NULL] boolValue];
                bInited = YES;
            }
        }
    }
    
    return self;
}

- (id)copyWithZone:(NSZone *)zone
{
    NSInteger copyId = 0;
    @synchronized(self){
        static NSInteger __copy = 0;
        copyId = __copy % (1024*1024);
        __copy++;
    }
    NSString *copyRef = [NSString stringWithFormat:@"%ldcopy_of%@", (long)copyId, _isTemplate ? self.ref : self->_templateComponent.ref];
    WXComponent *component = [[[self class] allocWithZone:zone] initWithRef:copyRef type:self.type styles:self.styles attributes:self.attributes events:self.events weexInstance:self.weexInstance];
    if (_isTemplate) {
        component->_templateComponent = self;
    } else {
        component->_templateComponent = self->_templateComponent;
    }
    //memcpy((void*)component->_flexCssNode,self.flexCssNode,sizeof(WeexCore::WXCoreLayoutNode));
    component->_flexCssNode->copyStyle(self.flexCssNode);
    component->_flexCssNode->copyMeasureFunc(self.flexCssNode);
    component->_flexCssNode->setContext((__bridge void *)component);
    component->_calculatedFrame = self.calculatedFrame;
    
    NSMutableArray *subcomponentsCopy = [NSMutableArray array];
    
        component->_subcomponents = subcomponentsCopy;
        NSUInteger count = [self.subcomponents count];
        for (NSInteger i = 0 ; i < count;i++){
            WXComponent *subcomponentCopy = [[self.subcomponents objectAtIndex:i] copy];
            [component _insertSubcomponent:subcomponentCopy atIndex:i];
        }
//    else{
//        for (WXComponent *subcomponent in self.subcomponents) {
//            WXComponent *subcomponentCopy = [subcomponent copy];
//            subcomponentCopy->_supercomponent = component;
//            [subcomponentsCopy addObject:subcomponentCopy];
//        }
//        component->_subcomponents = subcomponentsCopy;
//    }
    
    WXPerformBlockOnComponentThread(^{
        [self.weexInstance.componentManager addComponent:component toIndexDictForRef:copyRef];
    });
    
    return component;
}

- (UIAccessibilityTraits)_parseAccessibilityTraitsWithTraits:(UIAccessibilityTraits)trait roles:(NSString*)roleStr
{
    UIAccessibilityTraits newTrait = trait;
    for (NSString * role in [roleStr componentsSeparatedByString:@" "]) {
        newTrait |= [WXConvert WXUIAccessibilityTraits: role];
    }
    
    return newTrait;
}

- (void)dealloc
{
    if(_flexCssNode){
#ifdef DEBUG
        WXLogDebug(@"flexLayout -> dealloc %@",self.ref);
#endif
<<<<<<< HEAD
//        delete self.flexCssNode;
=======
        [WXComponent recycleNodeOnComponentThread:_flexCssNode gabRef:_ref];
        _flexCssNode=nullptr;
>>>>>>> 65a11632
    }
    
    // remove all gesture and all
    if (_isTemplate && self.attributes[@"@templateId"]) {
        [[WXSDKManager bridgeMgr] callComponentHook:_weexInstance.instanceId componentId:self.attributes[@"@templateId"] type:@"lifecycle" hook:@"destroy" args:nil competion:nil];
    }
    if (_tapGesture) {
        [_tapGesture removeTarget:nil action:NULL];
    }
    if ([_swipeGestures count]) {
        for (UISwipeGestureRecognizer *swipeGestures in _swipeGestures) {
            [swipeGestures removeTarget:nil action:NULL];
        }
    }
    
    if (_longPressGesture) {
        [_longPressGesture removeTarget:nil action:NULL];
    }
    
    if (_panGesture) {
        [_panGesture removeTarget:nil action:NULL];
    }
    
    if (bNeedRemoveEvents) {
        if (WX_SYS_VERSION_LESS_THAN(@"9.0")) {
            [self _removeAllEvents];
        }
    }

    if (_positionType == WXPositionTypeFixed) {
        [self.weexInstance.componentManager removeFixedComponent:self];
    }

    pthread_mutex_destroy(&_propertyMutex);
    pthread_mutexattr_destroy(&_propertMutexAttr);

}

- (NSDictionary *)styles
{
    NSDictionary *styles;
    pthread_mutex_lock(&_propertyMutex);
    styles = _styles;
    pthread_mutex_unlock(&_propertyMutex);
    return styles;
}

- (NSDictionary *)pseudoClassStyles
{
    NSDictionary *pseudoClassStyles;
    pthread_mutex_lock(&_propertyMutex);
    pseudoClassStyles = _pseudoClassStyles;
    pthread_mutex_unlock(&_propertyMutex);
    
    return pseudoClassStyles;
}

- (NSString *)type
{
    return _type;
}

- (NSDictionary *)attributes
{
    NSDictionary *attributes;
    pthread_mutex_lock(&_propertyMutex);
    attributes = _attributes;
    pthread_mutex_unlock(&_propertyMutex);
    
    return attributes;
}

- (NSArray *)events
{
    NSArray *events;
    pthread_mutex_lock(&_propertyMutex);
    events = [_events copy];
    pthread_mutex_unlock(&_propertyMutex);
    
    return events;
}

- (void)setDisplayType:(WXDisplayType)displayType
{
    if (_displayType != displayType) {
        _displayType = displayType;
        if (displayType == WXDisplayTypeNone) {
            _isNeedJoinLayoutSystem = NO;
            [self.supercomponent _recomputeCSSNodeChildren];
            WXPerformBlockOnMainThread(^{
                [self removeFromSuperview];
            });
        } else {
            _isNeedJoinLayoutSystem = YES;
            [self.supercomponent _recomputeCSSNodeChildren];
            WXPerformBlockOnMainThread(^{
                [self _buildViewHierarchyLazily];
                // TODO: insert into the correct index
                [self.supercomponent.view addSubview:self.view];
            });
        }
        [self setNeedsLayout];
    }
}

- (WXSDKInstance *)weexInstance
{
    return _weexInstance;
}

- (NSString *)description
{
    return [NSString stringWithFormat:@"<%@:%p ref=%@> %@", _type, self, _ref, _view];
}

#pragma mark Property

- (UIView *)view
{
    if (_componentType != WXComponentTypeCommon) {
        return nil;
    }
    if ([self isViewLoaded]) {
        return _view;
    } else {
        WXAssertMainThread();
        
        // compositing child will be drew by its composited ancestor
        if (_isCompositingChild) {
            return nil;
        }
        
        [self viewWillLoad];
        
        _view = [self loadView];
#ifdef DEBUG
        WXLogDebug(@"flexLayout -> loadView:addr-(%p),componentRef-(%@)",_view,self.ref);
#endif
        _layer = _view.layer;
        _view.frame = [self _fixIllegalFrame:_calculatedFrame];
        _view.hidden = _visibility == WXVisibilityShow ? NO : YES;
        _view.clipsToBounds = _clipToBounds;
        if (![self _needsDrawBorder]) {
            _layer.borderColor = _borderTopColor.CGColor;
            _layer.borderWidth = _borderTopWidth;
            [self _resetNativeBorderRadius];
            _layer.opacity = _opacity;
            _view.backgroundColor = _backgroundColor;
        }

        if (_backgroundImage) {
            [self setGradientLayer];
        }
        
        if (_transform) {
            [_transform applyTransformForView:_view];
        }
        
        if (_boxShadow) {
            [self configBoxShadow:_boxShadow];
        }
        
        _view.wx_component = self;
        _view.wx_ref = self.ref;
        _layer.wx_component = self;
        
        if (_roles) {
            [_view setAccessibilityTraits:[self _parseAccessibilityTraitsWithTraits:self.view.accessibilityTraits roles:_roles]];
        }
        
        if (_testId) {
            _view.accessibilityIdentifier = _testId;
        }
        
        if (_accessibilityHintContent) {
            [_view setAccessibilityHint:_accessibilityHintContent];
        }
        
        if (_ariaLabel) {
            _view.accessibilityLabel = _ariaLabel;
        }
        if (_accessible) {
            [_view setIsAccessibilityElement:[WXConvert BOOL:_accessible]];
        }
        
        if (_ariaHidden) {
            [_view setAccessibilityElementsHidden:[WXConvert BOOL:_ariaHidden]];
        }
        if (_groupAccessibilityChildren) {
            [_view setShouldGroupAccessibilityChildren:[WXConvert BOOL:_groupAccessibilityChildren]];
        }
        
        [self _initEvents:self.events];
        [self _initPseudoEvents:_isListenPseudoTouch];
        
        if (_positionType == WXPositionTypeSticky) {
            [self.ancestorScroller addStickyComponent:self];
        }
        
        if (self.supercomponent && self.supercomponent->_async) {
            self->_async = YES;
        }
        
        [self setNeedsDisplay];
        [[NSNotificationCenter defaultCenter] postNotificationName:WX_COMPONENT_NOTIFICATION_VIEW_LOADED object:self];
        [self viewDidLoad];
        
        if (_lazyCreateView) {
            [self _buildViewHierarchyLazily];
        }

        [self _handleFirstScreenTime];
        
        return _view;
    }
}

- (CGRect)_fixIllegalFrame:(CGRect)frame{
    CGPoint origin = frame.origin;
    CGSize size = frame.size;
    CGRect fixedFrame = CGRectMake(isnan(origin.x)?0.0f:origin.x
                                   , isnan(origin.y)?0.0f:origin.y
                                   , isnan(size.width)?0.0f:size.width
                                   , isnan(size.height)?0.0f:size.height);
    return fixedFrame;
}

- (void)_buildViewHierarchyLazily
{
    if (self.supercomponent && !((WXComponent *)self.supercomponent)->_lazyCreateView) {
        NSArray *subcomponents = ((WXComponent *)self.supercomponent).subcomponents;
        
        NSInteger index = [subcomponents indexOfObject:self];
        if (index != NSNotFound) {
            [(WXComponent *)self.supercomponent insertSubview:self atIndex:index];
        }
    }
    
    NSArray *subcomponents = self.subcomponents;
    for (int i = 0; i < subcomponents.count; i++) {
        WXComponent *subcomponent = subcomponents[i];
        [self insertSubview:subcomponent atIndex:i];
    }
}

- (void)_resetNativeBorderRadius
{
    WXRoundedRect *borderRect = [[WXRoundedRect alloc] initWithRect:_calculatedFrame topLeft:_borderTopLeftRadius topRight:_borderTopRightRadius bottomLeft:_borderBottomLeftRadius bottomRight:_borderBottomRightRadius];
    _layer.cornerRadius = borderRect.radii.topLeft;
}

- (void)_handleFirstScreenTime
{
    if (WX_MONITOR_INSTANCE_PERF_IS_RECORDED(WXPTFirstScreenRender, self.weexInstance)) {
        return;
    }
    CGPoint absolutePosition = [self.supercomponent.view convertPoint:_view.frame.origin toView:_weexInstance.rootView];
    if (absolutePosition.y + _view.frame.size.height > self.weexInstance.rootView.frame.size.height + 1) {
        WX_MONITOR_INSTANCE_PERF_END(WXPTFirstScreenRender, self.weexInstance);
    }
}

- (CALayer *)layer
{
    return _layer;
}

- (CGRect)calculatedFrame
{
    return _calculatedFrame;
}

- (CGPoint)absolutePosition
{
    return _absolutePosition;
}

- (void)_addEventParams:(NSDictionary *)params
{
    pthread_mutex_lock(&_propertyMutex);
    if (!_eventParameters) {
        _eventParameters = [NSMutableDictionary dictionary];
    }
    [_eventParameters addEntriesFromDictionary:params];
    pthread_mutex_unlock(&_propertyMutex);
}

- (NSArray *)_paramsForEvent:(NSString *)eventName
{
    NSArray *params;
    pthread_mutex_lock(&_propertyMutex);
    params = _eventParameters[eventName];
    pthread_mutex_unlock(&_propertyMutex);
    
    return params;
}

#pragma mark Component Hierarchy 

- (NSArray<WXComponent *> *)subcomponents
{
    NSArray<WXComponent *> *subcomponents;
    pthread_mutex_lock(&_propertyMutex);
    subcomponents = [_subcomponents copy];
    pthread_mutex_unlock(&_propertyMutex);
    
    return subcomponents;
}

- (WXComponent *)supercomponent
{
    return _supercomponent;
}

- (void)_insertSubcomponent:(WXComponent *)subcomponent atIndex:(NSInteger)index
{
    WXAssert(subcomponent, @"The subcomponent to insert to %@ at index %d must not be nil", self, index);
    if (index > [_subcomponents count]) {
        WXLogError(@"the index of inserted %ld is out of range as the current is %lu", (long)index, (unsigned long)[_subcomponents count]);
        return;
    }
    
    subcomponent->_supercomponent = self;
    
    pthread_mutex_lock(&_propertyMutex);
    [_subcomponents insertObject:subcomponent atIndex:index];
    pthread_mutex_unlock(&_propertyMutex);
    
    if (subcomponent->_positionType == WXPositionTypeFixed) {
        [self.weexInstance.componentManager addFixedComponent:subcomponent];
        subcomponent->_isNeedJoinLayoutSystem = NO;
    }
    
    if (_useCompositing || _isCompositingChild) {
        subcomponent->_isCompositingChild = YES;
    }
        if (subcomponent->_isNeedJoinLayoutSystem) {
            NSInteger actualIndex = [self getActualNodeIndex:subcomponent atIndex:index];
            [self _insertChildCssNode:subcomponent atIndex:actualIndex];
        }else{
#ifdef DEBUG
            WXLogDebug(@"flexLayout -> no need JoinLayoutSystem parent ref:%@ type:%@, self ref:%@ type:%@ ",
                  self.ref,
                  self.type,
                  subcomponent.ref,
                  subcomponent.type
                  );
#endif
        }
    
    [self _recomputeCSSNodeChildren];
    [self setNeedsLayout];
}

- (void)_removeSubcomponent:(WXComponent *)subcomponent
{
    pthread_mutex_lock(&_propertyMutex);
    [_subcomponents removeObject:subcomponent];
        //subcomponent->_isNeedJoinLayoutSystem = NO;
        [self _rmChildCssNode:subcomponent];
    pthread_mutex_unlock(&_propertyMutex);
}

- (void)_removeFromSupercomponent
{
    [self.supercomponent _removeSubcomponent:self];
    [self.supercomponent _recomputeCSSNodeChildren];
    [self.supercomponent setNeedsLayout];
    
    if (_positionType == WXPositionTypeFixed) {
        [self.weexInstance.componentManager removeFixedComponent:self];
        self->_isNeedJoinLayoutSystem = YES;
    }
}

- (void)_moveToSupercomponent:(WXComponent *)newSupercomponent atIndex:(NSUInteger)index
{
    [self _removeFromSupercomponent];
    [newSupercomponent _insertSubcomponent:self atIndex:index];
}

- (void)_didInserted
{
    
}

- (id<WXScrollerProtocol>)ancestorScroller
{
    if(!_ancestorScroller) {
        WXComponent *supercomponent = self.supercomponent;
        while (supercomponent) {
            if([supercomponent conformsToProtocol:@protocol(WXScrollerProtocol)]) {
                _ancestorScroller = (id<WXScrollerProtocol>)supercomponent;
                break;
            }
            supercomponent = supercomponent.supercomponent;
        }
    }
    
    return _ancestorScroller;
}

#pragma mark Updating
- (void)_updateStylesOnComponentThread:(NSDictionary *)styles resetStyles:(NSMutableArray *)resetStyles isUpdateStyles:(BOOL)isUpdateStyles
{
    
    BOOL isTransitionTag = _transition ? [self _isTransitionTag:styles] : NO;
    if (isTransitionTag) {
        [_transition _handleTransitionWithStyles:styles resetStyles:resetStyles target:self];
    } else {
        styles = [self parseStyles:styles];
        [self _updateCSSNodeStyles:styles];
        [self _resetCSSNodeStyles:resetStyles];
    }
    if (isUpdateStyles) {
        [self _modifyStyles:styles];
        if ([self needsLayout]) {
            // call update style may take effect on layout, maybe the component
            // displaylink has been paused, so we need to restart the component task, and it will auto-pause when task queue is empty.
            [self.weexInstance.componentManager startComponentTasks];
        }
    }
}

- (BOOL)_isTransitionTag:(NSDictionary *)styles
{
    BOOL yesOrNo = false;
    if (_transition.transitionOptions != WXTransitionOptionsNone) {
        yesOrNo = true;
    }
    return yesOrNo;
}

- (BOOL)_isTransitionOnMainThreadStyles:(NSDictionary *)styles
{
    BOOL yesOrNo = false;
    if (_transition.transitionOptions != WXTransitionOptionsNone) {
        if ((_transition.transitionOptions & WXTransitionOptionsBackgroundColor &&styles[@"backgroundColor"])
            ||(_transition.transitionOptions & WXTransitionOptionsTransform &&styles[@"transform"])
            ||(_transition.transitionOptions & WXTransitionOptionsOpacity &&styles[@"opacity"])) {
            yesOrNo = true;
        }
    }
    return yesOrNo;
}

- (void)_modifyStyles:(NSDictionary *)styles
{
    pthread_mutex_lock(&_propertyMutex);
    [_styles addEntriesFromDictionary:styles];
    pthread_mutex_unlock(&_propertyMutex);
}

- (void)_updateAttributesOnComponentThread:(NSDictionary *)attributes
{
    pthread_mutex_lock(&_propertyMutex);
    [_attributes addEntriesFromDictionary:attributes];
    pthread_mutex_unlock(&_propertyMutex);
}

- (void)_addEventOnComponentThread:(NSString *)eventName
{
    pthread_mutex_lock(&_propertyMutex);
    [_events addObject:eventName];
    pthread_mutex_unlock(&_propertyMutex);
}

- (void)_removeEventOnComponentThread:(NSString *)eventName
{
    pthread_mutex_lock(&_propertyMutex);
    [_events removeObject:eventName];
    pthread_mutex_unlock(&_propertyMutex);
}

- (void)_updateStylesOnMainThread:(NSDictionary *)styles resetStyles:(NSMutableArray *)resetStyles
{
    WXAssertMainThread();
    if (![self _isTransitionOnMainThreadStyles:styles]) {
        [self _updateViewStyles:styles];
    } else {
        [self _transitionUpdateViewProperty:styles];
    }
#ifdef DEBUG
    NSDictionary *copySelfStyle = [NSDictionary dictionaryWithDictionary:self.styles];
    WXLogDebug(@"flexLayout -> ref:%@ style before : %@",self.ref,copySelfStyle);
    
    if (styles) {
        WXLogDebug(@"flexLayout -> ref:%@ update styles : %@",self.ref,styles);
    }
    
    if (resetStyles) {
        WXLogDebug(@"flexLayout -> ref:%@ update resetStyles : %@",self.ref,resetStyles);
    }
#endif
    
    [self _resetStyles:resetStyles];
    [self _handleBorders:styles isUpdating:YES];
    [self updateStyles:styles];
    [self resetStyles:resetStyles];
    
#ifdef DEBUG
    //self.styles may change
    copySelfStyle = [NSDictionary dictionaryWithDictionary:self.styles];
    WXLogDebug(@"flexLayout -> ref:%@ style after : %@",self.ref,copySelfStyle);
#endif
}

- (void)_updateAttributesOnMainThread:(NSDictionary *)attributes
{
    WXAssertMainThread();
    
    [self _updateNavBarAttributes:attributes];
    
    [self updateAttributes:attributes];
    [self _configWXComponentA11yWithAttributes:attributes];
}

- (void)updateStyles:(NSDictionary *)styles
{
    WXAssertMainThread();
}

- (void)updateAttributes:(NSDictionary *)attributes
{
    WXAssertMainThread();
}

- (void)setNativeTransform:(CGAffineTransform)transform
{
    WXAssertMainThread();
    
    _transform = [[WXTransform alloc] initWithNativeTransform:CATransform3DMakeAffineTransform(transform) instance:self.weexInstance];
    if (!CGRectEqualToRect(self.calculatedFrame, CGRectZero)) {
        [_transform applyTransformForView:_view];
        [_layer setNeedsDisplay];
    }
}

- (void)readyToRender
{
    if (self.weexInstance.trackComponent) {
        [self.supercomponent readyToRender];
    }
}


- (void)setGradientLayer
{
    if (CGRectEqualToRect(self.view.frame, CGRectZero)) {
        return;
    }
    NSDictionary * linearGradient = [WXUtility linearGradientWithBackgroundImage:_backgroundImage];
    if (!linearGradient) {
        return ;
    }
    
    __weak typeof(self) weakSelf = self;
    dispatch_async(dispatch_get_main_queue(), ^{
        __strong typeof(self) strongSelf = weakSelf;
        if(strongSelf) {
            UIColor * startColor = (UIColor*)linearGradient[@"startColor"];
            UIColor * endColor = (UIColor*)linearGradient[@"endColor"];
            CAGradientLayer * gradientLayer = [WXUtility gradientLayerFromColors:@[startColor, endColor] locations:nil frame:strongSelf.view.bounds gradientType:(WXGradientType)[linearGradient[@"gradientType"] integerValue]];
            if (gradientLayer) {
                _backgroundColor = [UIColor colorWithPatternImage:[strongSelf imageFromLayer:gradientLayer]];
                strongSelf.view.backgroundColor = _backgroundColor;
            }
        }
    });
}

- (void)_configWXComponentA11yWithAttributes:(NSDictionary *)attributes
{
    WX_CHECK_COMPONENT_TYPE(self.componentType)
    if (attributes[@"role"]){
        _roles = attributes[@"role"];
        [self.view setAccessibilityTraits:[self _parseAccessibilityTraitsWithTraits:self.view.accessibilityTraits roles:_roles]];
    }
    if (attributes[@"ariaHidden"]) {
        _ariaHidden = [WXConvert NSString:attributes[@"ariaHidden"]];
        [self.view setAccessibilityElementsHidden:[WXConvert BOOL:_ariaHidden]];
    }
    if (attributes[@"accessible"]) {
        _accessible = [WXConvert NSString:attributes[@"accessible"]];
        [self.view setIsAccessibilityElement:[WXConvert BOOL:_accessible]];
    }
    if (attributes[@"ariaLabel"]) {
        _ariaLabel = [WXConvert NSString:attributes[@"ariaLabel"]];
        self.view.accessibilityValue = _ariaLabel;
    }
    if (attributes[@"accessibilityHint"]) {
        _accessibilityHintContent = [WXConvert NSString:attributes[@"accessibilityHint"]];
        [self.view setAccessibilityHint:_accessibilityHintContent];
    }
    
    if (attributes[@"groupAccessibilityChildren"]) {
        _groupAccessibilityChildren = [WXConvert NSString:attributes[@"groupAccessibilityChildren"]];
        [self.view setShouldGroupAccessibilityChildren:[WXConvert BOOL:_groupAccessibilityChildren]];
    }

    
    if (attributes[@"testId"]) {
        [self.view setAccessibilityIdentifier:[WXConvert NSString:attributes[@"testId"]]];
    }

}

- (UIImage *)imageFromLayer:(CALayer *)layer
{
    UIGraphicsBeginImageContextWithOptions(layer.frame.size, NO, 0);
    [layer renderInContext:UIGraphicsGetCurrentContext()];
    UIImage *outputImage = UIGraphicsGetImageFromCurrentImageContext();
    UIGraphicsEndImageContext();
    return outputImage;
}

#pragma mark Reset
- (void)resetStyles:(NSArray *)styles
{
    WXAssertMainThread();
}

#pragma mark Layout

/**
 *  @see WXComponent+Layout.m
 */

#pragma mark View Management

/**
 *  @see WXComponent+ViewManagement.m
 */

#pragma mark Events

/**
 *  @see WXComponent+Events.m
 */

#pragma mark Display

/**
 *  @see WXComponent+Display.m
 */

@end


@implementation UIView (WXComponent)

- (WXComponent *)wx_component
{
    WXWeakObjectWrapper *weakWrapper = objc_getAssociatedObject(self, @selector(wx_component));
    return [weakWrapper weakObject];
}

- (void)setWx_component:(WXComponent *)wx_component
{
    id weakWrapper = [[WXWeakObjectWrapper alloc] initWithWeakObject:wx_component];
    objc_setAssociatedObject(self, @selector(wx_component), weakWrapper, OBJC_ASSOCIATION_RETAIN_NONATOMIC);
}

- (NSString *)wx_ref
{
    WXWeakObjectWrapper *weakWrapper = objc_getAssociatedObject(self, @selector(wx_ref));
    return [weakWrapper weakObject];
}

- (void)setWx_ref:(NSString *)wx_ref
{
    id weakWrapper = [[WXWeakObjectWrapper alloc] initWithWeakObject:wx_ref];
    objc_setAssociatedObject(self, @selector(wx_ref), weakWrapper, OBJC_ASSOCIATION_RETAIN_NONATOMIC);
}

@end

@implementation CALayer (WXComponents_new)

- (WXComponent *)wx_component
{
    WXWeakObjectWrapper *weakWrapper = objc_getAssociatedObject(self, @selector(wx_component));
    return [weakWrapper weakObject];
}

- (void)setWx_component:(WXComponent *)wx_component
{
    id weakWrapper = [[WXWeakObjectWrapper alloc] initWithWeakObject:wx_component];
    objc_setAssociatedObject(self, @selector(wx_component), weakWrapper, OBJC_ASSOCIATION_RETAIN_NONATOMIC);
}

@end<|MERGE_RESOLUTION|>--- conflicted
+++ resolved
@@ -226,12 +226,8 @@
 #ifdef DEBUG
         WXLogDebug(@"flexLayout -> dealloc %@",self.ref);
 #endif
-<<<<<<< HEAD
-//        delete self.flexCssNode;
-=======
         [WXComponent recycleNodeOnComponentThread:_flexCssNode gabRef:_ref];
         _flexCssNode=nullptr;
->>>>>>> 65a11632
     }
     
     // remove all gesture and all
