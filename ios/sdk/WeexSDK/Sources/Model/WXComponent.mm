/*
 * Licensed to the Apache Software Foundation (ASF) under one
 * or more contributor license agreements.  See the NOTICE file
 * distributed with this work for additional information
 * regarding copyright ownership.  The ASF licenses this file
 * to you under the Apache License, Version 2.0 (the
 * "License"); you may not use this file except in compliance
 * with the License.  You may obtain a copy of the License at
 * 
 *   http://www.apache.org/licenses/LICENSE-2.0
 * 
 * Unless required by applicable law or agreed to in writing,
 * software distributed under the License is distributed on an
 * "AS IS" BASIS, WITHOUT WARRANTIES OR CONDITIONS OF ANY
 * KIND, either express or implied.  See the License for the
 * specific language governing permissions and limitations
 * under the License.
 */

#import "WXComponent.h"
#import "WXComponent_internal.h"
#import "WXComponentManager.h"
#import "WXSDKManager.h"
#import "WXSDKInstance.h"
#import "WXSDKInstance_private.h"
#import "WXDefine.h"
#import "WXLog.h"
#import "WXWeakObjectWrapper.h"
#import "WXUtility.h"
#import "WXConvert.h"
#import "WXMonitor.h"
#import "WXAssert.h"
#import "WXThreadSafeMutableDictionary.h"
#import "WXThreadSafeMutableArray.h"
#import "WXTransform.h"
#import "WXRoundedRect.h"
#import <pthread/pthread.h>
#import "WXComponent+PseudoClassManagement.h"
#import "WXComponent+BoxShadow.h"
#import "WXTracingManager.h"
#import "WXComponent+Events.h"
#import "WXComponent+Layout.h"
#import "WXConfigCenterProtocol.h"
#import "WXSDKEngine.h"
#import "WXSDKInstance_performance.h"
#import "WXComponent_performance.h"
#import "WXCoreBridge.h"

#pragma clang diagnostic ignored "-Wincomplete-implementation"
#pragma clang diagnostic ignored "-Wobjc-protocol-method-implementation"
static BOOL bInited = NO;
static BOOL bNeedRemoveEvents = YES;

@interface WXComponent () <UIGestureRecognizerDelegate>

@end

@implementation WXComponent
{
@private
    NSString *_ref;
    NSMutableDictionary *_styles;
    NSMutableDictionary *_attributes;
    NSMutableArray *_events;
    
    // Protects properties styles/attributes/events/subcomponents which will be accessed from multiple threads.
    pthread_mutex_t _propertyMutex;
    pthread_mutexattr_t _propertMutexAttr;
    
    __weak WXComponent *_supercomponent;
    __weak id<WXScrollerProtocol> _ancestorScroller;
    __weak WXSDKInstance *_weexInstance;
}

@synthesize transform = _transform;

#pragma mark Life Cycle

- (instancetype)initWithRef:(NSString *)ref
                       type:(NSString *)type
                     styles:(NSDictionary *)styles
                 attributes:(NSDictionary *)attributes
                     events:(NSArray *)events
               weexInstance:(WXSDKInstance *)weexInstance
{
    if (self = [super init]) {
        pthread_mutexattr_init(&_propertMutexAttr);
        pthread_mutexattr_settype(&_propertMutexAttr, PTHREAD_MUTEX_RECURSIVE);
        pthread_mutex_init(&_propertyMutex, &_propertMutexAttr);
        
        _ref = ref;
        _type = type;
        _weexInstance = weexInstance;
        _componentType = WXComponentTypeCommon;
        _styles = [self parseStyles:styles];
        _attributes = attributes ? [NSMutableDictionary dictionaryWithDictionary:attributes] : [NSMutableDictionary dictionary];
        _events = events ? [NSMutableArray arrayWithArray:events] : [NSMutableArray array];
        _subcomponents = [NSMutableArray array];
        _absolutePosition = CGPointMake(NAN, NAN);
        
        _displayType = WXDisplayTypeBlock;
        _isNeedJoinLayoutSystem = YES;
        _isViewFrameSyncWithCalculated = YES;
        _ariaHidden = nil;
        _accessible = nil;
        _accessibilityHintContent = nil;
        
        _async = NO;
        
        if (styles[kWXTransitionProperty]) {
            _transition = [[WXTransition alloc]initWithStyles:styles];
        }

        //TODO set indicator style 
        if ([type isEqualToString:@"indicator"]) {
            _styles[@"position"] = @"absolute";
            if (!_styles[@"left"] && !_styles[@"right"]) {
                _styles[@"left"] = @0.0f;
            }
            if (!_styles[@"top"] && !_styles[@"bottom"]) {
                _styles[@"top"] = @0.0f;
            }
        }
        
        if (attributes[@"ariaHidden"]) {
            
            _ariaHidden = [WXConvert NSString:attributes[@"ariaHidden"]];
        }
        if (attributes[@"role"]) {
            _roles = attributes[@"role"];
        }
        if (attributes[@"ariaLabel"]) {
            _ariaLabel = [WXConvert NSString:attributes[@"ariaLabel"]];
        }
        if (attributes[@"accessible"]) {
            _accessible = [WXConvert NSString:attributes[@"accessible"]];
        }
        if(attributes[@"accessibilityHint"]) {
            _accessibilityHintContent = [WXConvert NSString:attributes[@"accessibilityHint"]];
        }
        if (attributes[@"groupAccessibilityChildren"]) {
            _groupAccessibilityChildren = [WXConvert NSString:attributes[@"groupAccessibilityChildren"]];
        }
        
        if (attributes[@"testId"]) {
            _testId = [WXConvert NSString:attributes[@"testId"]];
        }
        
#ifdef DEBUG
        WXLogDebug(@"flexLayout -> init component: ref : %@ , styles: %@",ref,styles);
        WXLogDebug(@"flexLayout -> init component: ref : %@ , attributes: %@",ref,attributes);
#endif
        [self _setupNavBarWithStyles:_styles attributes:_attributes];

        [self _initViewPropertyWithStyles:_styles];
        [self _initCompositingAttribute:_attributes];
        [self _handleBorders:styles isUpdating:NO];
        
        if (!bInited) {
            id<WXConfigCenterProtocol> configCenter = [WXSDKEngine handlerForProtocol:@protocol(WXConfigCenterProtocol)];
            if ([configCenter respondsToSelector:@selector(configForKey:defaultValue:isDefault:)]) {
                bNeedRemoveEvents = [[configCenter configForKey:@"iOS_weex_ext_config.removeEventsOfWXComponentWhenDealloc" defaultValue:@(YES) isDefault:NULL] boolValue];
                bInited = YES;
            }
        }
    }
    
    return self;
}

- (id)copyWithZone:(NSZone *)zone
{
    static std::atomic<long> __copy(0);
    long copyId = __copy ++;
    copyId %= (1024 * 1024);
    NSString *copyRef = [NSString stringWithFormat:@"%ldcopy_of%@", copyId, _isTemplate ? self.ref : self->_templateComponent.ref];
    
    // first, copy weex core render object
    void* copiedRenderObject = [WXCoreBridge copyRenderObject:_flexCssNode replacedRef:copyRef];
    WXAssert(copiedRenderObject != nullptr, @"cannot copy render object.");
    
    // second, alloc new WXComponent
    WXComponent *component = [[self class] allocWithZone:zone];
    [component _setRenderObject:copiedRenderObject];
    component = [component initWithRef:copyRef type:self.type styles:self.styles attributes:self.attributes events:self.events weexInstance:self.weexInstance];
    if (_isTemplate) {
        component->_templateComponent = self;
    }
    else {
        component->_templateComponent = self->_templateComponent;
    }
    component->_calculatedFrame = self.calculatedFrame;
    
    // third, copy children
    NSUInteger count = [self.subcomponents count];
    for (NSInteger i = 0; i < count; i ++) {
        WXComponent *subcomponentCopy = [[self.subcomponents objectAtIndex:i] copy];
        BOOL inserted = [component _insertSubcomponent:subcomponentCopy atIndex:i];
        if (inserted) {
            // add to layout tree
            [WXCoreBridge addChildRenderObject:subcomponentCopy->_flexCssNode toParent:component->_flexCssNode];
        }
        else {
            WXLogError(@"fail to insert copied component.");
        }
    }
    
    WXPerformBlockOnComponentThread(^{
        [self.weexInstance.componentManager addComponent:component toIndexDictForRef:copyRef];
    });
    
    return component;
}

- (UIAccessibilityTraits)_parseAccessibilityTraitsWithTraits:(UIAccessibilityTraits)trait roles:(NSString*)roleStr
{
    UIAccessibilityTraits newTrait = trait;
    for (NSString * role in [roleStr componentsSeparatedByString:@" "]) {
        newTrait |= [WXConvert WXUIAccessibilityTraits: role];
    }
    
    return newTrait;
}

- (void)dealloc
{
    if (_positionType == WXPositionTypeFixed) {
        [self.weexInstance.componentManager removeFixedComponent:self];
    }
    
    // remove all gesture and all
    if (_isTemplate && self.attributes[@"@templateId"]) {
        [[WXSDKManager bridgeMgr] callComponentHook:_weexInstance.instanceId componentId:self.attributes[@"@templateId"] type:@"lifecycle" hook:@"destroy" args:nil competion:nil];
    }
    if (_tapGesture) {
        [_tapGesture removeTarget:nil action:NULL];
    }
    if ([_swipeGestures count]) {
        for (UISwipeGestureRecognizer *swipeGestures in _swipeGestures) {
            [swipeGestures removeTarget:nil action:NULL];
        }
    }
    
    if (_longPressGesture) {
        [_longPressGesture removeTarget:nil action:NULL];
    }
    
    if (_panGesture) {
        [_panGesture removeTarget:nil action:NULL];
    }
    
    if (bNeedRemoveEvents) {
        if (WX_SYS_VERSION_LESS_THAN(@"9.0")) {
            [self _removeAllEvents];
        }
    }

    pthread_mutex_destroy(&_propertyMutex);
    pthread_mutexattr_destroy(&_propertMutexAttr);
}

- (NSDictionary *)styles
{
    NSDictionary *styles;
    pthread_mutex_lock(&_propertyMutex);
    styles = _styles;
    pthread_mutex_unlock(&_propertyMutex);
    return styles;
}

- (NSDictionary *)pseudoClassStyles
{
    NSDictionary *pseudoClassStyles;
    pthread_mutex_lock(&_propertyMutex);
    pseudoClassStyles = _pseudoClassStyles;
    pthread_mutex_unlock(&_propertyMutex);
    
    return pseudoClassStyles;
}

- (NSString *)type
{
    return _type;
}

- (NSDictionary *)attributes
{
    NSDictionary *attributes;
    pthread_mutex_lock(&_propertyMutex);
    attributes = _attributes;
    pthread_mutex_unlock(&_propertyMutex);
    
    return attributes;
}

- (NSArray *)events
{
    NSArray *events;
    pthread_mutex_lock(&_propertyMutex);
    events = [_events copy];
    pthread_mutex_unlock(&_propertyMutex);
    
    return events;
}

- (void)setDisplayType:(WXDisplayType)displayType
{
    if (_displayType != displayType) {
        _displayType = displayType;
        if (displayType == WXDisplayTypeNone) {
            _isNeedJoinLayoutSystem = NO;
<<<<<<< HEAD
=======
            [self.supercomponent _recomputeCSSNodeChildren];
            [self _removeFromSupercomponent];
>>>>>>> ff6e0797
            WXPerformBlockOnMainThread(^{
                [self removeFromSuperview];
            });
        } else {
            _isNeedJoinLayoutSystem = YES;
            WXPerformBlockOnMainThread(^{
                [self _buildViewHierarchyLazily];
                // TODO: insert into the correct index
                [self.supercomponent.view addSubview:self.view];
            });
        }
        [self setNeedsLayout];
    }
}

- (WXSDKInstance *)weexInstance
{
    return _weexInstance;
}

- (NSString *)description
{
    return [NSString stringWithFormat:@"<%@:%p ref=%@> %@", _type, self, _ref, _view];
}

#pragma mark Property

- (UIView *)view
{
    if (_componentType != WXComponentTypeCommon) {
        return nil;
    }
    if ([self isViewLoaded]) {
        return _view;
    } else {
        WXAssertMainThread();
        
        // compositing child will be drew by its composited ancestor
        if (_isCompositingChild) {
            return nil;
        }
        
        [self viewWillLoad];
        
        _view = [self loadView];
#ifdef DEBUG
        WXLogDebug(@"flexLayout -> loadView:addr-(%p),componentRef-(%@)",_view,self.ref);
#endif
        _layer = _view.layer;
        _view.frame = [self _fixIllegalFrame:_calculatedFrame];
        _view.hidden = _visibility == WXVisibilityShow ? NO : YES;
        _view.clipsToBounds = _clipToBounds;
        if (![self _needsDrawBorder]) {
            _layer.borderColor = _borderTopColor.CGColor;
            _layer.borderWidth = _borderTopWidth;
            [self _resetNativeBorderRadius];
            _layer.opacity = _opacity;
            _view.backgroundColor = _backgroundColor;
        }

        if (_backgroundImage) {
            [self setGradientLayer];
        }
        
        if (_transform) {
            [_transform applyTransformForView:_view];
        }
        
        if (_boxShadow) {
            [self configBoxShadow:_boxShadow];
        }
        
        _view.wx_component = self;
        _view.wx_ref = self.ref;
        _layer.wx_component = self;
        
        if (_roles) {
            [_view setAccessibilityTraits:[self _parseAccessibilityTraitsWithTraits:self.view.accessibilityTraits roles:_roles]];
        }
        
        if (_testId) {
            _view.accessibilityIdentifier = _testId;
        }
        
        if (_accessibilityHintContent) {
            [_view setAccessibilityHint:_accessibilityHintContent];
        }
        
        if (_ariaLabel) {
            _view.accessibilityLabel = _ariaLabel;
        }
        if (_accessible) {
            [_view setIsAccessibilityElement:[WXConvert BOOL:_accessible]];
        }
        
        if (_ariaHidden) {
            [_view setAccessibilityElementsHidden:[WXConvert BOOL:_ariaHidden]];
        }
        if (_groupAccessibilityChildren) {
            [_view setShouldGroupAccessibilityChildren:[WXConvert BOOL:_groupAccessibilityChildren]];
        }
        
        [self _initEvents:self.events];
        [self _initPseudoEvents:_isListenPseudoTouch];
        
        if (_positionType == WXPositionTypeSticky) {
            [self.ancestorScroller addStickyComponent:self];
        }
        
        if (self.supercomponent && self.supercomponent->_async) {
            self->_async = YES;
        }
        
        [self setNeedsDisplay];
        [[NSNotificationCenter defaultCenter] postNotificationName:WX_COMPONENT_NOTIFICATION_VIEW_LOADED object:self];
        [self viewDidLoad];
        
        if (_lazyCreateView) {
            [self _buildViewHierarchyLazily];
        }

        [self _handleFirstScreenTime];
        
        [self.weexInstance.performance onViewLoad:self];
        return _view;
    }
}

- (CGRect)_fixIllegalFrame:(CGRect)frame{
    CGPoint origin = frame.origin;
    CGSize size = frame.size;
    CGRect fixedFrame = CGRectMake(isnan(origin.x)?0.0f:origin.x
                                   , isnan(origin.y)?0.0f:origin.y
                                   , isnan(size.width)?0.0f:size.width
                                   , isnan(size.height)?0.0f:size.height);
    return fixedFrame;
}

- (void)_buildViewHierarchyLazily
{
    if (self.supercomponent && !((WXComponent *)self.supercomponent)->_lazyCreateView) {
        NSArray *subcomponents = ((WXComponent *)self.supercomponent).subcomponents;
        
        NSInteger index = [subcomponents indexOfObject:self];
        if (index != NSNotFound) {
            [(WXComponent *)self.supercomponent insertSubview:self atIndex:index];
        }
    }
    
    NSArray *subcomponents = self.subcomponents;
    for (int i = 0; i < subcomponents.count; i++) {
        WXComponent *subcomponent = subcomponents[i];
        [self insertSubview:subcomponent atIndex:i];
    }
}

- (void)_resetNativeBorderRadius
{
    WXRoundedRect *borderRect = [[WXRoundedRect alloc] initWithRect:_calculatedFrame topLeft:_borderTopLeftRadius topRight:_borderTopRightRadius bottomLeft:_borderBottomLeftRadius bottomRight:_borderBottomRightRadius];
    _layer.cornerRadius = borderRect.radii.topLeft;
}

- (void)_handleFirstScreenTime
{
    if (WX_MONITOR_INSTANCE_PERF_IS_RECORDED(WXPTFirstScreenRender, self.weexInstance)) {
        return;
    }
    CGPoint absolutePosition = [self.supercomponent.view convertPoint:_view.frame.origin toView:_weexInstance.rootView];
    if (absolutePosition.y + _view.frame.size.height > self.weexInstance.rootView.frame.size.height + 1) {
        WX_MONITOR_INSTANCE_PERF_END(WXPTFirstScreenRender, self.weexInstance);
    }
}

- (CALayer *)layer
{
    return _layer;
}

- (CGRect)calculatedFrame
{
    return _calculatedFrame;
}

- (CGFloat)_getInnerContentMainSize
{
    return -1.0f;
}

- (void)_assignInnerContentMainSize:(CGFloat)value
{
}

- (void)_assignCalculatedFrame:(CGRect)frame
{
    _calculatedFrame = frame;
}

- (CGPoint)absolutePosition
{
    return _absolutePosition;
}

- (void)_addEventParams:(NSDictionary *)params
{
    pthread_mutex_lock(&_propertyMutex);
    if (!_eventParameters) {
        _eventParameters = [NSMutableDictionary dictionary];
    }
    [_eventParameters addEntriesFromDictionary:params];
    pthread_mutex_unlock(&_propertyMutex);
}

- (NSArray *)_paramsForEvent:(NSString *)eventName
{
    NSArray *params;
    pthread_mutex_lock(&_propertyMutex);
    params = _eventParameters[eventName];
    pthread_mutex_unlock(&_propertyMutex);
    
    return params;
}

#pragma mark Component Hierarchy 

- (NSArray<WXComponent *> *)subcomponents
{
    NSArray<WXComponent *> *subcomponents;
    pthread_mutex_lock(&_propertyMutex);
    subcomponents = [_subcomponents copy];
    pthread_mutex_unlock(&_propertyMutex);
    
    return subcomponents;
}

- (WXComponent *)supercomponent
{
    return _supercomponent;
}

- (BOOL)_insertSubcomponent:(WXComponent *)subcomponent atIndex:(NSInteger)index
{
    WXAssert(subcomponent, @"The subcomponent to insert to %@ at index %d must not be nil", self, index);
    
    if (subcomponent == nil) {
        return NO;
    }
    
    if (index > [_subcomponents count]) {
        WXLogError(@"the index of inserted %ld is out of range as the current is %lu", (long)index, (unsigned long)[_subcomponents count]);
        return NO;
    }
    
    subcomponent->_supercomponent = self;
    
    pthread_mutex_lock(&_propertyMutex);
    [_subcomponents insertObject:subcomponent atIndex:index];
    pthread_mutex_unlock(&_propertyMutex);
    
    if (subcomponent->_positionType == WXPositionTypeFixed) {
        [self.weexInstance.componentManager addFixedComponent:subcomponent];
        subcomponent->_isNeedJoinLayoutSystem = NO;
    }
    
    if (_useCompositing || _isCompositingChild) {
        subcomponent->_isCompositingChild = YES;
    }
    
    [self setNeedsLayout];
    
    return YES;
}

- (void)_removeSubcomponent:(WXComponent *)subcomponent
{
    pthread_mutex_lock(&_propertyMutex);
    [_subcomponents removeObject:subcomponent];
    pthread_mutex_unlock(&_propertyMutex);
}

- (void)_removeFromSupercomponent
{
    [self.supercomponent _removeSubcomponent:self];
    [self.supercomponent setNeedsLayout];
    
    if (_positionType == WXPositionTypeFixed) {
        [self.weexInstance.componentManager removeFixedComponent:self];
        self->_isNeedJoinLayoutSystem = YES;
    }
	if (_positionType == WXPositionTypeSticky) {
		[self.ancestorScroller removeStickyComponent:self];
	}
}

- (void)_moveToSupercomponent:(WXComponent *)newSupercomponent atIndex:(NSUInteger)index
{
    [self _removeFromSupercomponent];
    [newSupercomponent _insertSubcomponent:self atIndex:index];
}

- (void)_didInserted
{
}

- (id<WXScrollerProtocol>)ancestorScroller
{
    if(!_ancestorScroller) {
        WXComponent *supercomponent = self.supercomponent;
        while (supercomponent) {
            if([supercomponent conformsToProtocol:@protocol(WXScrollerProtocol)]) {
                _ancestorScroller = (id<WXScrollerProtocol>)supercomponent;
                break;
            }
            supercomponent = supercomponent.supercomponent;
        }
    }
    
    return _ancestorScroller;
}

#pragma mark Updating

- (BOOL)_isTransitionNone
{
    return _transition == nil || _transition.transitionOptions == WXTransitionOptionsNone;
}

- (BOOL)_hasTransitionPropertyInStyles:(NSDictionary *)styles
{
    return [_transition _hasTransitionOptionInStyles:styles];
}

- (void)_updateStylesOnComponentThread:(NSDictionary *)styles resetStyles:(NSMutableArray *)resetStyles isUpdateStyles:(BOOL)isUpdateStyles
{
    BOOL isTransitionTag = _transition ? [self _isTransitionTag:styles] : NO;
    if (isTransitionTag) {
        [_transition _handleTransitionWithStyles:[styles mutableCopy] resetStyles:resetStyles target:self];
    } else {
        styles = [self parseStyles:styles];
        [self _updateCSSNodeStyles:styles];
        [self _resetCSSNodeStyles:resetStyles];
    }
    if (isUpdateStyles) {
        [self _modifyStyles:styles];
        if ([self needsLayout]) {
            // call update style may take effect on layout, maybe the component
            // displaylink has been paused, so we need to restart the component task, and it will auto-pause when task queue is empty.
            [self.weexInstance.componentManager startComponentTasks];
        }
    }
}

- (BOOL)_isTransitionTag:(NSDictionary *)styles
{
    BOOL yesOrNo = false;
    if (_transition.transitionOptions != WXTransitionOptionsNone) {
        yesOrNo = true;
    }
    return yesOrNo;
}

- (BOOL)_isTransitionOnMainThreadStyles:(NSDictionary *)styles
{
    BOOL yesOrNo = false;
    if (_transition.transitionOptions != WXTransitionOptionsNone) {
        if ((_transition.transitionOptions & WXTransitionOptionsBackgroundColor &&styles[@"backgroundColor"])
            ||(_transition.transitionOptions & WXTransitionOptionsTransform &&styles[@"transform"])
            ||(_transition.transitionOptions & WXTransitionOptionsOpacity &&styles[@"opacity"])) {
            yesOrNo = true;
        }
    }
    return yesOrNo;
}

- (void)_modifyStyles:(NSDictionary *)styles
{
    pthread_mutex_lock(&_propertyMutex);
    [_styles addEntriesFromDictionary:styles];
    pthread_mutex_unlock(&_propertyMutex);
}

- (void)_updateAttributesOnComponentThread:(NSDictionary *)attributes
{
    pthread_mutex_lock(&_propertyMutex);
    [_attributes addEntriesFromDictionary:attributes];
    pthread_mutex_unlock(&_propertyMutex);
}

- (void)_addEventOnComponentThread:(NSString *)eventName
{
    pthread_mutex_lock(&_propertyMutex);
    [_events addObject:eventName];
    pthread_mutex_unlock(&_propertyMutex);
}

- (void)_removeEventOnComponentThread:(NSString *)eventName
{
    pthread_mutex_lock(&_propertyMutex);
    [_events removeObject:eventName];
    pthread_mutex_unlock(&_propertyMutex);
}

- (void)_updateStylesOnMainThread:(NSDictionary *)styles resetStyles:(NSMutableArray *)resetStyles
{
    WXAssertMainThread();
    if (![self _isTransitionOnMainThreadStyles:styles]) {
        [self _updateViewStyles:styles];
    } else {
        [self _transitionUpdateViewProperty:styles];
    }
#ifdef DEBUG
    NSDictionary *copySelfStyle = [NSDictionary dictionaryWithDictionary:self.styles];
    WXLogDebug(@"flexLayout -> ref:%@ style before : %@",self.ref,copySelfStyle);
    
    if (styles) {
        WXLogDebug(@"flexLayout -> ref:%@ update styles : %@",self.ref,styles);
    }
    
    if (resetStyles) {
        WXLogDebug(@"flexLayout -> ref:%@ update resetStyles : %@",self.ref,resetStyles);
    }
#endif
    
    [self _resetStyles:resetStyles];
    [self _handleBorders:styles isUpdating:YES];
    [self updateStyles:styles];
    [self resetStyles:resetStyles];
    
#ifdef DEBUG
    //self.styles may change
    copySelfStyle = [NSDictionary dictionaryWithDictionary:self.styles];
    WXLogDebug(@"flexLayout -> ref:%@ style after : %@",self.ref,copySelfStyle);
#endif
}

- (void)_updateAttributesOnMainThread:(NSDictionary *)attributes
{
    WXAssertMainThread();
    
    [self _updateNavBarAttributes:attributes];
    
    [self updateAttributes:attributes];
    [self _configWXComponentA11yWithAttributes:attributes];
}

- (void)updateStyles:(NSDictionary *)styles
{
    WXAssertMainThread();
}

- (void)updateAttributes:(NSDictionary *)attributes
{
    WXAssertMainThread();
}

- (void)setNativeTransform:(CGAffineTransform)transform
{
    WXAssertMainThread();
    
    self.transform = [[WXTransform alloc] initWithNativeTransform:CATransform3DMakeAffineTransform(transform) instance:self.weexInstance];
    if (!CGRectEqualToRect(self.calculatedFrame, CGRectZero)) {
        [_transform applyTransformForView:_view];
        [_layer setNeedsDisplay];
    }
}

- (void)readyToRender
{
    if (self.weexInstance.trackComponent) {
        [self.supercomponent readyToRender];
    }
}


- (void)setGradientLayer
{
    if (CGRectEqualToRect(self.view.frame, CGRectZero)) {
        return;
    }
    NSDictionary * linearGradient = [WXUtility linearGradientWithBackgroundImage:_backgroundImage];
    if (!linearGradient) {
        return ;
    }
    
    __weak typeof(self) weakSelf = self;
    dispatch_async(dispatch_get_main_queue(), ^{
        __strong typeof(self) strongSelf = weakSelf;
        if(strongSelf) {
            UIColor * startColor = (UIColor*)linearGradient[@"startColor"];
            UIColor * endColor = (UIColor*)linearGradient[@"endColor"];
            CAGradientLayer * gradientLayer = [WXUtility gradientLayerFromColors:@[startColor, endColor] locations:nil frame:strongSelf.view.bounds gradientType:(WXGradientType)[linearGradient[@"gradientType"] integerValue]];
            if (gradientLayer) {
                _backgroundColor = [UIColor colorWithPatternImage:[strongSelf imageFromLayer:gradientLayer]];
                strongSelf.view.backgroundColor = _backgroundColor;
            }
        }
    });
}

- (void)_configWXComponentA11yWithAttributes:(NSDictionary *)attributes
{
    WX_CHECK_COMPONENT_TYPE(self.componentType)
    if (attributes[@"role"]){
        _roles = attributes[@"role"];
        [self.view setAccessibilityTraits:[self _parseAccessibilityTraitsWithTraits:self.view.accessibilityTraits roles:_roles]];
    }
    if (attributes[@"ariaHidden"]) {
        _ariaHidden = [WXConvert NSString:attributes[@"ariaHidden"]];
        [self.view setAccessibilityElementsHidden:[WXConvert BOOL:_ariaHidden]];
    }
    if (attributes[@"accessible"]) {
        _accessible = [WXConvert NSString:attributes[@"accessible"]];
        [self.view setIsAccessibilityElement:[WXConvert BOOL:_accessible]];
    }
    if (attributes[@"ariaLabel"]) {
        _ariaLabel = [WXConvert NSString:attributes[@"ariaLabel"]];
        self.view.accessibilityValue = _ariaLabel;
    }
    if (attributes[@"accessibilityHint"]) {
        _accessibilityHintContent = [WXConvert NSString:attributes[@"accessibilityHint"]];
        [self.view setAccessibilityHint:_accessibilityHintContent];
    }
    
    if (attributes[@"groupAccessibilityChildren"]) {
        _groupAccessibilityChildren = [WXConvert NSString:attributes[@"groupAccessibilityChildren"]];
        [self.view setShouldGroupAccessibilityChildren:[WXConvert BOOL:_groupAccessibilityChildren]];
    }

    
    if (attributes[@"testId"]) {
        [self.view setAccessibilityIdentifier:[WXConvert NSString:attributes[@"testId"]]];
    }

}

- (UIImage *)imageFromLayer:(CALayer *)layer
{
    UIGraphicsBeginImageContextWithOptions(layer.frame.size, NO, 0);
    [layer renderInContext:UIGraphicsGetCurrentContext()];
    UIImage *outputImage = UIGraphicsGetImageFromCurrentImageContext();
    UIGraphicsEndImageContext();
    return outputImage;
}

#pragma mark Reset
- (void)resetStyles:(NSArray *)styles
{
    WXAssertMainThread();
}

#pragma mark Layout

/**
 *  @see WXComponent+Layout.m
 */

#pragma mark View Management

/**
 *  @see WXComponent+ViewManagement.m
 */

#pragma mark Events

/**
 *  @see WXComponent+Events.m
 */

#pragma mark Display

/**
 *  @see WXComponent+Display.m
 */

@end


@implementation UIView (WXComponent)

- (WXComponent *)wx_component
{
    WXWeakObjectWrapper *weakWrapper = objc_getAssociatedObject(self, @selector(wx_component));
    return [weakWrapper weakObject];
}

- (void)setWx_component:(WXComponent *)wx_component
{
    id weakWrapper = [[WXWeakObjectWrapper alloc] initWithWeakObject:wx_component];
    objc_setAssociatedObject(self, @selector(wx_component), weakWrapper, OBJC_ASSOCIATION_RETAIN_NONATOMIC);
}

- (NSString *)wx_ref
{
    WXWeakObjectWrapper *weakWrapper = objc_getAssociatedObject(self, @selector(wx_ref));
    return [weakWrapper weakObject];
}

- (void)setWx_ref:(NSString *)wx_ref
{
    id weakWrapper = [[WXWeakObjectWrapper alloc] initWithWeakObject:wx_ref];
    objc_setAssociatedObject(self, @selector(wx_ref), weakWrapper, OBJC_ASSOCIATION_RETAIN_NONATOMIC);
}

@end

@implementation CALayer (WXComponents_new)

- (WXComponent *)wx_component
{
    WXWeakObjectWrapper *weakWrapper = objc_getAssociatedObject(self, @selector(wx_component));
    return [weakWrapper weakObject];
}

- (void)setWx_component:(WXComponent *)wx_component
{
    id weakWrapper = [[WXWeakObjectWrapper alloc] initWithWeakObject:wx_component];
    objc_setAssociatedObject(self, @selector(wx_component), weakWrapper, OBJC_ASSOCIATION_RETAIN_NONATOMIC);
}

@end<|MERGE_RESOLUTION|>--- conflicted
+++ resolved
@@ -309,11 +309,7 @@
         _displayType = displayType;
         if (displayType == WXDisplayTypeNone) {
             _isNeedJoinLayoutSystem = NO;
-<<<<<<< HEAD
-=======
-            [self.supercomponent _recomputeCSSNodeChildren];
             [self _removeFromSupercomponent];
->>>>>>> ff6e0797
             WXPerformBlockOnMainThread(^{
                 [self removeFromSuperview];
             });
