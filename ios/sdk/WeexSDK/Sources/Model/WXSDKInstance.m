--- conflicted
+++ resolved
@@ -72,17 +72,12 @@
     WXComponentManager *_componentManager;
     WXRootView *_rootView;
     WXThreadSafeMutableDictionary *_moduleEventObservers;
-<<<<<<< HEAD
     BOOL _performanceCommit;
     BOOL _needDestroy;
     BOOL _syncDestroyComponentManager;
     BOOL _debugJS;
     id<WXBridgeProtocol> _instanceJavaScriptContext; // sandbox javaScript context
-=======
-    BOOL  _performanceCommit;
-    
     CGFloat _defaultPixelScaleFactor;
->>>>>>> 4acbd2fa
 }
 
 - (void)dealloc
@@ -108,6 +103,7 @@
             __instance++;
         }
         _instanceId = [NSString stringWithFormat:@"%ld", (long)instanceId];
+        
         [WXSDKManager storeInstance:self forID:_instanceId];
         
         _bizType = @"";
@@ -120,7 +116,6 @@
         _moduleEventObservers = [WXThreadSafeMutableDictionary new];
         _trackComponent = NO;
         _performanceCommit = NO;
-<<<<<<< HEAD
         
         _performance = [[WXPerformance alloc] init];
         
@@ -128,9 +123,7 @@
         if ([configCenter respondsToSelector:@selector(configForKey:defaultValue:isDefault:)]) {
             _syncDestroyComponentManager = [[configCenter configForKey:@"iOS_weex_ext_config.syncDestroyComponentManager" defaultValue:@(YES) isDefault:NULL] boolValue];
         }
-=======
         _defaultPixelScaleFactor = CGFLOAT_MIN;
->>>>>>> 4acbd2fa
         
         [self addObservers];
     }
