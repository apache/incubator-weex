/*
 * Licensed to the Apache Software Foundation (ASF) under one
 * or more contributor license agreements.  See the NOTICE file
 * distributed with this work for additional information
 * regarding copyright ownership.  The ASF licenses this file
 * to you under the Apache License, Version 2.0 (the
 * "License"); you may not use this file except in compliance
 * with the License.  You may obtain a copy of the License at
 * 
 *   http://www.apache.org/licenses/LICENSE-2.0
 * 
 * Unless required by applicable law or agreed to in writing,
 * software distributed under the License is distributed on an
 * "AS IS" BASIS, WITHOUT WARRANTIES OR CONDITIONS OF ANY
 * KIND, either express or implied.  See the License for the
 * specific language governing permissions and limitations
 * under the License.
 */

#import "WXSDKInstance.h"
#import "WXSDKInstance_private.h"
#import "WXSDKManager.h"
#import "WXSDKError.h"
#import "WXMonitor.h"
#import "WXAppMonitorProtocol.h"
#import "WXNetworkProtocol.h"
#import "WXModuleFactory.h"
#import "WXHandlerFactory.h"
#import "WXDebugTool.h"
#import "WXUtility.h"
#import "WXAssert.h"
#import "WXLog.h"
#import "WXView.h"
#import "WXRootView.h"
#import "WXThreadSafeMutableDictionary.h"
#import "WXResourceRequest.h"
#import "WXResourceResponse.h"
#import "WXResourceLoader.h"
#import "WXSDKEngine.h"
#import "WXValidateProtocol.h"
#import "WXConfigCenterProtocol.h"
#import "WXTextComponent.h"
#import "WXConvert.h"
#import "WXPrerenderManager.h"
#import "WXTracingManager.h"
#import "WXJSExceptionProtocol.h"
#import "WXTracingManager.h"
<<<<<<< HEAD
#import "WXExceptionUtils.h"
#import "WXMonitor.h"
=======
>>>>>>> 12af2c05

NSString *const bundleUrlOptionKey = @"bundleUrl";

NSTimeInterval JSLibInitTime = 0;

typedef enum : NSUInteger {
    WXLoadTypeNormal,
    WXLoadTypeBack,
    WXLoadTypeForward,
    WXLoadTypeReload,
    WXLoadTypeReplace
} WXLoadType;

@implementation WXSDKInstance
{
    NSDictionary *_options;
    id _jsData;
    
    WXResourceLoader *_mainBundleLoader;
    WXComponentManager *_componentManager;
    WXRootView *_rootView;
    WXThreadSafeMutableDictionary *_moduleEventObservers;
    BOOL  _performanceCommit;
}

- (void)dealloc
{
    [_moduleEventObservers removeAllObjects];
    [self removeObservers];
    [[NSNotificationCenter defaultCenter] removeObserver:self];
}

- (instancetype)init
{
    self = [super init];
    if(self){
        NSInteger instanceId = 0;
        @synchronized(self){
            static NSInteger __instance = 0;
            instanceId = __instance % (1024*1024);
            __instance++;
        }
        _instanceId = [NSString stringWithFormat:@"%ld", (long)instanceId];

        [WXSDKManager storeInstance:self forID:_instanceId];
        
        _bizType = @"";
        _pageName = @"";

        _performanceDict = [WXThreadSafeMutableDictionary new];
        _moduleInstances = [NSMutableDictionary new];
        _styleConfigs = [NSMutableDictionary new];
        _attrConfigs = [NSMutableDictionary new];
        _moduleEventObservers = [WXThreadSafeMutableDictionary new];
        _trackComponent = NO;
        _performanceCommit = NO;
       
        [self addObservers];
    }
    return self;
}

- (NSString *)description
{
    return [NSString stringWithFormat:@"<%@: %p; id = %@; rootView = %@; url= %@>", NSStringFromClass([self class]), self, _instanceId, _rootView, _scriptURL];
}

#pragma mark Public Mehtods

- (UIView *)rootView
{
    return _rootView;
}


- (void)setFrame:(CGRect)frame
{
    if (!CGRectEqualToRect(frame, _frame)) {
        _frame = frame;
        WXPerformBlockOnMainThread(^{
            if (_rootView) {
                _rootView.frame = frame;
                WXPerformBlockOnComponentThread(^{
                    [self.componentManager rootViewFrameDidChange:frame];
                });
            }
        });
    }
}

- (void)renderWithURL:(NSURL *)url
{
    [self renderWithURL:url options:nil data:nil];
}

- (void)renderWithURL:(NSURL *)url options:(NSDictionary *)options data:(id)data
{
    if (!url) {
        WXLogError(@"Url must be passed if you use renderWithURL");
        return;
    }
    
    self.needValidate = [[WXHandlerFactory handlerForProtocol:@protocol(WXValidateProtocol)] needValidate:url];
    
    WXResourceRequest *request = [WXResourceRequest requestWithURL:url resourceType:WXResourceTypeMainBundle referrer:@"" cachePolicy:NSURLRequestUseProtocolCachePolicy];
    [self _renderWithRequest:request options:options data:data];
    [WXTracingManager startTracingWithInstanceId:self.instanceId ref:nil className:nil name:WXTNetworkHanding phase:WXTracingBegin functionName:@"renderWithURL" options:@{@"bundleUrl":url?[url absoluteString]:@"",@"threadName":WXTMainThread}];
}

- (void)renderView:(NSString *)source options:(NSDictionary *)options data:(id)data
{
    WXLogDebug(@"Render source: %@, data:%@", self, [WXUtility JSONString:data]);
    
    _options = options;
    _jsData = data;
    
    self.needValidate = [[WXHandlerFactory handlerForProtocol:@protocol(WXValidateProtocol)] needValidate:self.scriptURL];
    
    [self _renderWithMainBundleString:source];
    
    [WXTracingManager setBundleJSType:source instanceId:self.instanceId];
}

- (void)_renderWithMainBundleString:(NSString *)mainBundleString
{
    if (!self.instanceId) {
        WXLogError(@"Fail to find instance！");
        return;
    }
    
    if (![WXUtility isBlankString:self.pageName]) {
        WXLog(@"Start rendering page:%@", self.pageName);
    } else {
        WXLogWarning(@"WXSDKInstance's pageName should be specified.");
        id<WXJSExceptionProtocol> jsExceptionHandler = [WXHandlerFactory handlerForProtocol:@protocol(WXJSExceptionProtocol)];
        if ([jsExceptionHandler respondsToSelector:@selector(onRuntimeCheckException:)]) {
            WXRuntimeCheckException * runtimeCheckException = [WXRuntimeCheckException new];
            runtimeCheckException.exception = @"We highly recommend you to set pageName.\n Using WXSDKInstance * instance = [WXSDKInstance new]; instance.pageName = @\"your page name\" to fix it";
            [jsExceptionHandler onRuntimeCheckException:runtimeCheckException];
        }
    }
    
    WX_MONITOR_INSTANCE_PERF_START(WXPTFirstScreenRender, self);
    WX_MONITOR_INSTANCE_PERF_START(WXPTAllRender, self);
    
    NSMutableDictionary *dictionary = [_options mutableCopy];
    if ([WXLog logLevel] >= WXLogLevelLog) {
        dictionary[@"debug"] = @(YES);
    }
    
    if ([WXDebugTool getReplacedBundleJS]) {
        mainBundleString = [WXDebugTool getReplacedBundleJS];
    }
    
    //TODO WXRootView
    WXPerformBlockOnMainThread(^{
        _rootView = [[WXRootView alloc] initWithFrame:self.frame];
        _rootView.instance = self;
        if(self.onCreate) {
            self.onCreate(_rootView);
        }
    });
    // ensure default modules/components/handlers are ready before create instance
    [WXSDKEngine registerDefaults];
     [[NSNotificationCenter defaultCenter] postNotificationName:WX_SDKINSTANCE_WILL_RENDER object:self];
    
    [self _handleConfigCenter];
    
    [WXTracingManager startTracingWithInstanceId:self.instanceId ref:nil className:nil name:WXTExecJS phase:WXTracingBegin functionName:@"renderWithMainBundleString" options:@{@"threadName":WXTMainThread}];
    [[WXSDKManager bridgeMgr] createInstance:self.instanceId template:mainBundleString options:dictionary data:_jsData];
    [WXTracingManager startTracingWithInstanceId:self.instanceId ref:nil className:nil name:WXTExecJS phase:WXTracingEnd functionName:@"renderWithMainBundleString" options:@{@"threadName":WXTMainThread}];
    
    WX_MONITOR_PERF_SET(WXPTBundleSize, [mainBundleString lengthOfBytesUsingEncoding:NSUTF8StringEncoding], self);
}

- (void)_handleConfigCenter
{
    id configCenter = [WXSDKEngine handlerForProtocol:@protocol(WXConfigCenterProtocol)];
    if ([configCenter respondsToSelector:@selector(configForKey:defaultValue:isDefault:)]) {
        BOOL useCoreText = [[configCenter configForKey:@"iOS_weex_ext_config.text_render_useCoreText" defaultValue:@YES isDefault:NULL] boolValue];
        [WXTextComponent setRenderUsingCoreText:useCoreText];
        BOOL useThreadSafeLock = [[configCenter configForKey:@"iOS_weex_ext_config.useThreadSafeLock" defaultValue:@NO isDefault:NULL] boolValue];
        [WXUtility setThreadSafeCollectionUsingLock:useThreadSafeLock];
    }
}

- (void)_renderWithRequest:(WXResourceRequest *)request options:(NSDictionary *)options data:(id)data;
{
    NSURL *url = request.URL;
    _scriptURL = url;
    _jsData = data;
    NSMutableDictionary *newOptions = [options mutableCopy] ?: [NSMutableDictionary new];
    
    if (!newOptions[bundleUrlOptionKey]) {
        newOptions[bundleUrlOptionKey] = url.absoluteString;
    }
    // compatible with some wrong type, remove this hopefully in the future.
    if ([newOptions[bundleUrlOptionKey] isKindOfClass:[NSURL class]]) {
        WXLogWarning(@"Error type in options with key:bundleUrl, should be of type NSString, not NSURL!");
        newOptions[bundleUrlOptionKey] = ((NSURL*)newOptions[bundleUrlOptionKey]).absoluteString;
    }
    _options = [newOptions copy];
  
    if (!self.pageName || [self.pageName isEqualToString:@""]) {
        self.pageName = url.absoluteString ? : @"";
    }
    
    request.userAgent = [WXUtility userAgent];
    
    WX_MONITOR_INSTANCE_PERF_START(WXPTJSDownload, self);
    __weak typeof(self) weakSelf = self;
    _mainBundleLoader = [[WXResourceLoader alloc] initWithRequest:request];;
    _mainBundleLoader.onFinished = ^(WXResourceResponse *response, NSData *data) {
        __strong typeof(weakSelf) strongSelf = weakSelf;
        NSError *error = nil;
        if ([response isKindOfClass:[NSHTTPURLResponse class]] && ((NSHTTPURLResponse *)response).statusCode != 200) {
            error = [NSError errorWithDomain:WX_ERROR_DOMAIN
                                        code:((NSHTTPURLResponse *)response).statusCode
                                    userInfo:@{@"message":@"status code error."}];
            if (strongSelf.onFailed) {
                strongSelf.onFailed(error);
            }
        }
        
        if (strongSelf.onJSDownloadedFinish) {
            strongSelf.onJSDownloadedFinish(response, request, data, error);
        }
        
        if (error) {
            // if an error occurs, just return.
            return;
        }

        if (!data) {
            NSString *errorMessage = [NSString stringWithFormat:@"Request to %@ With no data return", request.URL];
            WX_MONITOR_FAIL_ON_PAGE(WXMTJSDownload, WX_ERR_JSBUNDLE_DOWNLOAD, errorMessage, strongSelf.pageName);

            if (strongSelf.onFailed) {
                strongSelf.onFailed(error);
            }
            return;
        }
        
        NSString *jsBundleString = [[NSString alloc] initWithData:data encoding:NSUTF8StringEncoding];
        if (!jsBundleString) {
            WX_MONITOR_FAIL_ON_PAGE(WXMTJSDownload, WX_ERR_JSBUNDLE_STRING_CONVERT, @"data converting to string failed.", strongSelf.pageName)
            return;
        }
        if (!strongSelf.userInfo) {
            strongSelf.userInfo = [NSMutableDictionary new];
        }
        strongSelf.userInfo[@"jsMainBundleStringContentLength"] = @([jsBundleString length]);
        strongSelf.userInfo[@"jsMainBundleStringContentMd5"] = [WXUtility md5:jsBundleString];

        WX_MONITOR_SUCCESS_ON_PAGE(WXMTJSDownload, strongSelf.pageName);
        WX_MONITOR_INSTANCE_PERF_END(WXPTJSDownload, strongSelf);
        
        [strongSelf _renderWithMainBundleString:jsBundleString];
        [WXTracingManager setBundleJSType:jsBundleString instanceId:weakSelf.instanceId];
    };
    
    _mainBundleLoader.onFailed = ^(NSError *loadError) {
        NSString *errorMessage = [NSString stringWithFormat:@"Request to %@ occurs an error:%@", request.URL, loadError.localizedDescription];
        
        WX_MONITOR_FAIL_ON_PAGE(WXMTJSDownload, [loadError.domain isEqualToString:NSURLErrorDomain] && loadError.code == NSURLErrorNotConnectedToInternet ? WX_ERR_NOT_CONNECTED_TO_INTERNET : WX_ERR_JSBUNDLE_DOWNLOAD, errorMessage, weakSelf.pageName);
        
        if (weakSelf.onFailed) {
            weakSelf.onFailed(error);
        }
    };
    
    [_mainBundleLoader start];
}

- (void)reload:(BOOL)forcedReload
{
    // TODO: [self unload]
    if (!_scriptURL) {
        WXLogError(@"No script URL found while reloading!");
        return;
    }
    
    NSURLRequestCachePolicy cachePolicy = forcedReload ? NSURLRequestReloadIgnoringCacheData : NSURLRequestUseProtocolCachePolicy;
    WXResourceRequest *request = [WXResourceRequest requestWithURL:_scriptURL resourceType:WXResourceTypeMainBundle referrer:_scriptURL.absoluteString cachePolicy:cachePolicy];
    [self _renderWithRequest:request options:_options data:_jsData];
}

- (void)refreshInstance:(id)data
{
    WXLogDebug(@"refresh instance: %@, data:%@", self, [WXUtility JSONString:data]);
    
    if (!self.instanceId) {
        WXLogError(@"Fail to find instance！");
        return;
    }
    
    [[WXSDKManager bridgeMgr] refreshInstance:self.instanceId data:data];
}

- (void)destroyInstance
{
    NSString *url = @"";
    if([WXPrerenderManager isTaskExist:[self.scriptURL absoluteString]]) {
        url = [self.scriptURL absoluteString];
    }
    if (!self.instanceId) {
        WXLogError(@"Fail to find instance！");
        return;
    }
    
    [[NSNotificationCenter defaultCenter] postNotificationName:WX_INSTANCE_WILL_DESTROY_NOTIFICATION object:nil userInfo:@{@"instanceId":self.instanceId}];
    
    [WXTracingManager destroyTraincgTaskWithInstance:self.instanceId];

    
    [WXPrerenderManager removePrerenderTaskforUrl:[self.scriptURL absoluteString]];
    [WXPrerenderManager destroyTask:self.instanceId];
    
    [[WXSDKManager bridgeMgr] destroyInstance:self.instanceId];

    if (_componentManager) {
        [_componentManager invalidate];
    }
    __weak typeof(self) weakSelf = self;
    WXPerformBlockOnComponentThread(^{
        __strong typeof(self) strongSelf = weakSelf;
        [strongSelf.componentManager unload];
        dispatch_async(dispatch_get_main_queue(), ^{
            [WXSDKManager removeInstanceforID:strongSelf.instanceId];
        });
    });
    if(url.length > 0){
        [WXPrerenderManager addGlobalTask:url callback:nil];
    }
    
}

- (void)forceGarbageCollection
{
    [[WXSDKManager bridgeMgr] forceGarbageCollection];
}

- (void)updateState:(WXState)state
{
    if (!self.instanceId) {
        WXLogError(@"Fail to find instance！");
        return;
    }
    
    if (!_performanceCommit && state == WeexInstanceDisappear) {
        WX_MONITOR_INSTANCE_PERF_COMMIT(self);
        _performanceCommit = YES;
    }
    
    NSMutableDictionary *data = [NSMutableDictionary dictionary];
    [data setObject:[NSString stringWithFormat:@"%ld",(long)state] forKey:@"state"];
    //[[WXSDKManager bridgeMgr] updateState:self.instanceId data:data];
    
    [[NSNotificationCenter defaultCenter] postNotificationName:WX_INSTANCE_NOTIFICATION_UPDATE_STATE object:self userInfo:data];
}

- (id)moduleForClass:(Class)moduleClass
{
    if (!moduleClass)
        return nil;
    
    id<WXModuleProtocol> moduleInstance = self.moduleInstances[NSStringFromClass(moduleClass)];
    if (!moduleInstance) {
        moduleInstance = [[moduleClass alloc] init];
        if ([moduleInstance respondsToSelector:@selector(setWeexInstance:)])
            [moduleInstance setWeexInstance:self];
        self.moduleInstances[NSStringFromClass(moduleClass)] = moduleInstance;
    }
    
    return moduleInstance;
}

- (WXComponent *)componentForRef:(NSString *)ref
{
    WXAssertComponentThread();
    
    return [_componentManager componentForRef:ref];
}

- (NSUInteger)numberOfComponents
{
    WXAssertComponentThread();
    
    return [_componentManager numberOfComponents];
}

- (void)fireGlobalEvent:(NSString *)eventName params:(NSDictionary *)params
{
    if (!params){
        params = [NSDictionary dictionary];
    }
    NSDictionary * userInfo = @{
            @"weexInstance":self.instanceId,
            @"param":params
    };
    [[NSNotificationCenter defaultCenter] postNotificationName:eventName object:self userInfo:userInfo];
}

- (void)fireModuleEvent:(Class)module eventName:(NSString *)eventName params:(NSDictionary*)params
{
    NSDictionary * userInfo = @{
                                @"moduleId":NSStringFromClass(module)?:@"",
                                @"param":params?:@{},
                                @"eventName":eventName
                                };
    
    [[NSNotificationCenter defaultCenter] postNotificationName:WX_MODULE_EVENT_FIRE_NOTIFICATION object:self userInfo:userInfo];
}

- (CGFloat)pixelScaleFactor
{
    if (self.viewportWidth > 0) {
        return [WXUtility portraitScreenSize].width / self.viewportWidth;
    } else {
        return [WXUtility defaultPixelScaleFactor];
    }
}

- (NSURL *)completeURL:(NSString *)url
{
    if (!_scriptURL) {
        return [NSURL URLWithString:url];
    }
    if ([url hasPrefix:@"//"] && [_scriptURL isFileURL]) {
        return [NSURL URLWithString:url];
    }
    if (!url) {
        return nil;
    }
    
    return [NSURL URLWithString:url relativeToURL:_scriptURL];
}

- (BOOL)checkModuleEventRegistered:(NSString*)event moduleClassName:(NSString*)moduleClassName
{
    NSDictionary * observer = [_moduleEventObservers objectForKey:moduleClassName];
    return observer && observer[event]? YES:NO;
}

#pragma mark Private Methods

- (void)_addModuleEventObserversWithModuleMethod:(WXModuleMethod *)method
{
    if ([method.arguments count] < 2) {
        WXLogError(@"please check your method parameter!!");
        return;
    }
    if(![method.arguments[0] isKindOfClass:[NSString class]]) {
        // arguments[0] will be event name, so it must be a string type value here.
        return;
    }
    NSMutableArray * methodArguments = [method.arguments mutableCopy];
    if ([methodArguments count] == 2) {
        [methodArguments addObject:@{@"once": @false}];
    }
    if (![methodArguments[2] isKindOfClass:[NSDictionary class]]) {
        //arguments[2] is the option value, so it must be a dictionary.
        return;
    }
    Class moduleClass =  [WXModuleFactory classWithModuleName:method.moduleName];
    NSMutableDictionary * option = [methodArguments[2] mutableCopy];
    [option setObject:method.moduleName forKey:@"moduleName"];
    // the value for moduleName in option is for the need of callback
    [self addModuleEventObservers:methodArguments[0] callback:methodArguments[1] option:option moduleClassName:NSStringFromClass(moduleClass)];
}

- (void)addModuleEventObservers:(NSString*)event callback:(NSString*)callbackId option:(NSDictionary *)option moduleClassName:(NSString*)moduleClassName
{
    BOOL once = [[option objectForKey:@"once"] boolValue];
    NSString * moduleName = [option objectForKey:@"moduleName"];
    NSMutableDictionary * observer = nil;
    NSDictionary * callbackInfo = @{@"callbackId":callbackId,@"once":@(once),@"moduleName":moduleName};
    if(![self checkModuleEventRegistered:event moduleClassName:moduleClassName]) {
        //had not registered yet
        observer = [NSMutableDictionary new];
        [observer setObject:[@{event:[@[callbackInfo] mutableCopy]} mutableCopy] forKey:moduleClassName];
        if (_moduleEventObservers[moduleClassName]) { //support multi event
            [_moduleEventObservers[moduleClassName] addEntriesFromDictionary:observer[moduleClassName]];
        }else {
            [_moduleEventObservers addEntriesFromDictionary:observer];
        }
    } else {
        observer = _moduleEventObservers[moduleClassName];
        [[observer objectForKey:event] addObject:callbackInfo];
    }
}

- (void)_removeModuleEventObserverWithModuleMethod:(WXModuleMethod *)method
{
    if (![method.arguments count] && [method.arguments[0] isKindOfClass:[NSString class]]) {
        return;
    }
    Class moduleClass =  [WXModuleFactory classWithModuleName:method.moduleName];
    [self removeModuleEventObserver:method.arguments[0] moduleClassName:NSStringFromClass(moduleClass)];
}

- (void)removeModuleEventObserver:(NSString*)event moduleClassName:(NSString*)moduleClassName
{
    if (![self checkModuleEventRegistered:event moduleClassName:moduleClassName]) {
        return;
    }
    [_moduleEventObservers[moduleClassName] removeObjectForKey:event];
}

- (void)moduleEventNotification:(NSNotification *)notification
{
    NSMutableDictionary *moduleEventObserversCpy = (NSMutableDictionary *)CFBridgingRelease(CFPropertyListCreateDeepCopy(kCFAllocatorDefault, (CFDictionaryRef)_moduleEventObservers, kCFPropertyListMutableContainers));// deep
    NSDictionary * userInfo = notification.userInfo;
    NSMutableArray * listeners = [moduleEventObserversCpy[userInfo[@"moduleId"]] objectForKey:userInfo[@"eventName"]];
    if (![listeners isKindOfClass:[NSArray class]]) {
        return;
        // something wrong
    }
    for (int i = 0;i < [listeners count]; i ++) {
        NSDictionary * callbackInfo = listeners[i];
        NSString *callbackId = callbackInfo[@"callbackId"];
        BOOL once = [callbackInfo[@"once"] boolValue];
        NSDictionary * retData = @{@"type":userInfo[@"eventName"],
                                   @"module":callbackInfo[@"moduleName"],
                                   @"data":userInfo[@"param"]};
        [[WXSDKManager bridgeMgr] callBack:self.instanceId funcId:callbackId params:retData keepAlive:!once];
        // if callback function is not once, then it is keepalive
        if (once) {
            NSMutableArray * moduleEventListener = [_moduleEventObservers[userInfo[@"moduleId"]] objectForKey:userInfo[@"eventName"]];
            [moduleEventListener removeObject:callbackInfo];
            if ([moduleEventListener count] == 0) {
                [self removeModuleEventObserver:userInfo[@"eventName"] moduleClassName:userInfo[@"moduleId"]];
            }
            // if callback function is once. clear it after fire it.
        }
    }
}

- (void)addObservers
{
    [[NSNotificationCenter defaultCenter] addObserver:self selector:@selector(moduleEventNotification:) name:WX_MODULE_EVENT_FIRE_NOTIFICATION object:nil];
    [[NSNotificationCenter defaultCenter] addObserver:self selector:@selector(applicationWillResignActive:) name:UIApplicationWillResignActiveNotification object:nil];
    [[NSNotificationCenter defaultCenter] addObserver:self selector:@selector(applicationDidBecomeActive:) name:UIApplicationDidBecomeActiveNotification object:nil];
    [self addObserver:self forKeyPath:@"state" options:NSKeyValueObservingOptionNew context:nil];
}

- (void)removeObservers
{
    [self removeObserver:self forKeyPath:@"state"];
}

- (void)applicationWillResignActive:(NSNotification*)notification
{
    [self fireGlobalEvent:WX_APPLICATION_WILL_RESIGN_ACTIVE params:nil];
}

- (void)applicationDidBecomeActive:(NSNotification*)notification
{
    [self fireGlobalEvent:WX_APPLICATION_DID_BECOME_ACTIVE params:nil];
}

- (WXComponentManager *)componentManager
{
    if (!_componentManager) {
        _componentManager = [[WXComponentManager alloc] initWithWeexInstance:self];
    }
    
    return _componentManager;
}

- (void)observeValueForKeyPath:(NSString *)keyPath ofObject:(id)object change:(NSDictionary *)change context:(void *)context
{
    if ([keyPath isEqualToString:@"state"]) {
        WXState state = [change[@"new"] longValue];
        [self updateState:state];
        
        if (state == WeexInstanceDestroy) {
            [self destroyInstance];
        }
    }
}

@end

@implementation WXSDKInstance (Deprecated)

# pragma mark - Deprecated

- (void)reloadData:(id)data
{
    [self refreshInstance:data];
}

- (void)finishPerformance
{
    //deprecated
}

- (void)creatFinish
{
    
}

@end<|MERGE_RESOLUTION|>--- conflicted
+++ resolved
@@ -45,11 +45,8 @@
 #import "WXTracingManager.h"
 #import "WXJSExceptionProtocol.h"
 #import "WXTracingManager.h"
-<<<<<<< HEAD
 #import "WXExceptionUtils.h"
 #import "WXMonitor.h"
-=======
->>>>>>> 12af2c05
 
 NSString *const bundleUrlOptionKey = @"bundleUrl";
 
@@ -106,7 +103,7 @@
         _moduleEventObservers = [WXThreadSafeMutableDictionary new];
         _trackComponent = NO;
         _performanceCommit = NO;
-       
+
         [self addObservers];
     }
     return self;
@@ -279,7 +276,8 @@
         }
         
         if (error) {
-            // if an error occurs, just return.
+            WXJSExceptionInfo * jsExceptionInfo = [[WXJSExceptionInfo alloc] initWithInstanceId:@"" bundleUrl:[request.URL absoluteString] errorCode:[NSString stringWithFormat:@"%d", WX_KEY_EXCEPTION_JS_DOWNLOAD] functionName:@"_renderWithRequest:options:data:" exception:[error localizedDescription]  userInfo:nil];
+            [WXExceptionUtils commitCriticalExceptionRT:jsExceptionInfo];
             return;
         }
 
@@ -287,6 +285,9 @@
             NSString *errorMessage = [NSString stringWithFormat:@"Request to %@ With no data return", request.URL];
             WX_MONITOR_FAIL_ON_PAGE(WXMTJSDownload, WX_ERR_JSBUNDLE_DOWNLOAD, errorMessage, strongSelf.pageName);
 
+            WXJSExceptionInfo * jsExceptionInfo = [[WXJSExceptionInfo alloc] initWithInstanceId:@"" bundleUrl:[request.URL absoluteString] errorCode:[NSString stringWithFormat:@"%d", WX_KEY_EXCEPTION_JS_DOWNLOAD] functionName:@"_renderWithRequest:options:data:" exception:@"no data return"  userInfo:nil];
+            [WXExceptionUtils commitCriticalExceptionRT:jsExceptionInfo];
+            
             if (strongSelf.onFailed) {
                 strongSelf.onFailed(error);
             }
@@ -403,7 +404,7 @@
         WX_MONITOR_INSTANCE_PERF_COMMIT(self);
         _performanceCommit = YES;
     }
-    
+
     NSMutableDictionary *data = [NSMutableDictionary dictionary];
     [data setObject:[NSString stringWithFormat:@"%ld",(long)state] forKey:@"state"];
     //[[WXSDKManager bridgeMgr] updateState:self.instanceId data:data];
