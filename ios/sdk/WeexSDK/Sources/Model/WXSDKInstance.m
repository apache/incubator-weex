/*
 * Licensed to the Apache Software Foundation (ASF) under one
 * or more contributor license agreements.  See the NOTICE file
 * distributed with this work for additional information
 * regarding copyright ownership.  The ASF licenses this file
 * to you under the Apache License, Version 2.0 (the
 * "License"); you may not use this file except in compliance
 * with the License.  You may obtain a copy of the License at
 * 
 *   http://www.apache.org/licenses/LICENSE-2.0
 * 
 * Unless required by applicable law or agreed to in writing,
 * software distributed under the License is distributed on an
 * "AS IS" BASIS, WITHOUT WARRANTIES OR CONDITIONS OF ANY
 * KIND, either express or implied.  See the License for the
 * specific language governing permissions and limitations
 * under the License.
 */

#import "WXSDKInstance.h"
#import "WXSDKInstance_private.h"
#import "WXSDKManager.h"
#import "WXSDKError.h"
#import "WXMonitor.h"
#import "WXAppMonitorProtocol.h"
#import "WXNetworkProtocol.h"
#import "WXModuleFactory.h"
#import "WXHandlerFactory.h"
#import "WXDebugTool.h"
#import "WXUtility.h"
#import "WXAssert.h"
#import "WXLog.h"
#import "WXView.h"
#import "WXRootView.h"
#import "WXThreadSafeMutableDictionary.h"
#import "WXResourceRequest.h"
#import "WXResourceResponse.h"
#import "WXResourceLoader.h"
#import "WXSDKEngine.h"
#import "WXValidateProtocol.h"
#import "WXConfigCenterProtocol.h"
#import "WXTextComponent.h"
#import "WXConvert.h"
#import "WXPrerenderManager.h"
#import "WXTracingManager.h"
#import "WXJSExceptionProtocol.h"
#import "WXTracingManager.h"
#import "WXExceptionUtils.h"
#import "WXMonitor.h"
#import "WXBridgeContext.h"
#import "WXJSCoreBridge.h"
#import "WXSDKInstance_performance.h"
#import "WXPageEventNotifyEvent.h"
#import "WXCoreBridge.h"

#define WEEX_LITE_URL_SUFFIX           @"wlasm"

NSString *const bundleUrlOptionKey = @"bundleUrl";

NSTimeInterval JSLibInitTime = 0;

typedef enum : NSUInteger {
    WXLoadTypeNormal,
    WXLoadTypeBack,
    WXLoadTypeForward,
    WXLoadTypeReload,
    WXLoadTypeReplace
} WXLoadType;

@implementation WXSDKInstance
{
    NSDictionary *_options;
    id _jsData;
    
    WXResourceLoader *_mainBundleLoader;
    WXComponentManager *_componentManager;
    WXRootView *_rootView;
    WXThreadSafeMutableDictionary *_moduleEventObservers;
    BOOL _performanceCommit;
    BOOL _debugJS;
    id<WXBridgeProtocol> _instanceJavaScriptContext; // sandbox javaScript context    
    CGFloat _defaultPixelScaleFactor;
    BOOL _defaultDataRender;
}

- (void)dealloc
{
    [_moduleEventObservers removeAllObjects];
    [self removeObservers];
}

- (instancetype)init
{
    self = [super init];
    if(self){
        NSInteger instanceId = 0;
        @synchronized(bundleUrlOptionKey) {
            static NSInteger __instance = 0;
            instanceId = __instance % (1024*1024);
            __instance++;
        }
        _instanceId = [NSString stringWithFormat:@"%ld", (long)instanceId];
        
        // TODO self is retained here.
        [WXSDKManager storeInstance:self forID:_instanceId];
        
        _bizType = @"";
        _pageName = @"";

        _performanceDict = [WXThreadSafeMutableDictionary new];
        _moduleInstances = [WXThreadSafeMutableDictionary new];
        _styleConfigs = [NSMutableDictionary new];
        _attrConfigs = [NSMutableDictionary new];
        _moduleEventObservers = [WXThreadSafeMutableDictionary new];
        _trackComponent = NO;
        _performanceCommit = NO;
        
        _performance = [[WXPerformance alloc] init];
        _apmInstance = [[WXApmForInstance alloc] init];
        
        _defaultPixelScaleFactor = CGFLOAT_MIN;
        _defaultDataRender = NO;
        
        [self addObservers];
    }
    return self;
}

- (id<WXBridgeProtocol>)instanceJavaScriptContext
{
    _debugJS = [WXDebugTool isDevToolDebug];
    
    Class bridgeClass = _debugJS ? NSClassFromString(@"WXDebugger") : [WXJSCoreBridge class];
    
    if (_instanceJavaScriptContext && [_instanceJavaScriptContext isKindOfClass:bridgeClass]) {
        return _instanceJavaScriptContext;
    }
    
    WXAssertBridgeThread();
    if (_instanceJavaScriptContext) {
        _instanceJavaScriptContext = nil;
    }
    
    // WXDebugger is a singleton actually and should not call its init twice.
    _instanceJavaScriptContext = _debugJS ? [NSClassFromString(@"WXDebugger") alloc] : [[WXJSCoreBridge alloc] init];
    if (!_debugJS) {
        id<WXBridgeProtocol> jsBridge = [[WXSDKManager bridgeMgr] valueForKeyPath:@"bridgeCtx.jsBridge"];
        JSContext* globalContex = jsBridge.javaScriptContext;
        JSContextGroupRef contextGroup = JSContextGetGroup([globalContex JSGlobalContextRef]);
        JSClassDefinition classDefinition = kJSClassDefinitionEmpty;
        classDefinition.attributes = kJSClassAttributeNoAutomaticPrototype;
        JSClassRef globalObjectClass = JSClassCreate(&classDefinition);
        JSGlobalContextRef sandboxGlobalContextRef = JSGlobalContextCreateInGroup(contextGroup, globalObjectClass);
        JSClassRelease(globalObjectClass);
        JSContext * instanceContext = [JSContext contextWithJSGlobalContextRef:sandboxGlobalContextRef];
        JSGlobalContextRelease(sandboxGlobalContextRef);
        [WXBridgeContext mountContextEnvironment:instanceContext];
        [_instanceJavaScriptContext setJSContext:instanceContext];
    }
    
    if ([_instanceJavaScriptContext respondsToSelector:@selector(setWeexInstanceId:)]) {
        [_instanceJavaScriptContext setWeexInstanceId:_instanceId];
    }
    if (!_debugJS) {
        [[NSNotificationCenter defaultCenter] postNotificationName:WX_INSTANCE_JSCONTEXT_CREATE_NOTIFICATION object:_instanceJavaScriptContext.javaScriptContext];
    }
    
    return _instanceJavaScriptContext;
}

- (NSString *)description
{
    // get _rootView.frame in JS thread may cause deaklock.
    return [NSString stringWithFormat:@"<%@: %p; id = %@; rootView = %p; url= %@>", NSStringFromClass([self class]), self, _instanceId, (__bridge void*)_rootView, _scriptURL];
}

#pragma mark Public Mehtods

- (UIView *)rootView
{
    return _rootView;
}

- (void)setFrame:(CGRect)frame
{
#ifdef DEBUG
    WXLogDebug(@"flexLayout -> setFrame :%@,instance :%@",NSStringFromCGRect(frame),self);
#endif
    if (!CGRectEqualToRect(frame, _frame)) {
        _frame = frame;
        CGFloat screenHeight =  [[UIScreen mainScreen] bounds].size.height;
        if (screenHeight>0) {
            CGFloat pageRatio = frame.size.height/screenHeight *100;
            self.apmInstance.wxPageRatio = pageRatio>100?100:pageRatio;
        }
        WXPerformBlockOnMainThread(^{
            if (_rootView) {
                _rootView.frame = frame;
                WXPerformBlockOnComponentThread(^{
                    [self.componentManager rootViewFrameDidChange:frame];
                });
            }
        });
    }
}

- (void)setViewportWidth:(CGFloat)viewportWidth
{
    _viewportWidth = viewportWidth;
    
    // notify weex core
    [WXCoreBridge setViewportWidth:_instanceId width:viewportWidth];
}

- (void)renderWithURL:(NSURL *)url
{
    [self renderWithURL:url options:nil data:nil];
}

- (void)_checkPageName
{
    if (nil == self.pageName || [self.pageName isEqualToString:@""]) {
        self.pageName = [self.scriptURL isFileURL] ? self.scriptURL.path.lastPathComponent: self.scriptURL.absoluteString;
    }
    if (nil == self.pageName || [self.pageName isEqualToString:@""]) {
        self.pageName = NSStringFromClass(self.viewController.class)?:@"unkonwPageCauseUnsetNameAndUrlAndVc";
    }
}

- (void)renderWithURL:(NSURL *)url options:(NSDictionary *)options data:(id)data
{
    if (!url) {
        WXLogError(@"Url must be passed if you use renderWithURL");
        return;
    }

    _scriptURL = url;
    [self _checkPageName];
    [self.apmInstance startRecord:self.instanceId];
    self.apmInstance.isStartRender = YES;
    
    self.needValidate = [[WXHandlerFactory handlerForProtocol:@protocol(WXValidateProtocol)] needValidate:url];
    WXResourceRequest *request = [WXResourceRequest requestWithURL:url resourceType:WXResourceTypeMainBundle referrer:@"" cachePolicy:NSURLRequestUseProtocolCachePolicy];
    [self _renderWithRequest:request options:options data:data];
    [WXTracingManager startTracingWithInstanceId:self.instanceId ref:nil className:nil name:WXTNetworkHanding phase:WXTracingBegin functionName:@"renderWithURL" options:@{@"bundleUrl":url?[url absoluteString]:@"",@"threadName":WXTMainThread}];
}

- (void)renderView:(id)source options:(NSDictionary *)options data:(id)data
{
    _options = options;
    _jsData = data;
    
    self.needValidate = [[WXHandlerFactory handlerForProtocol:@protocol(WXValidateProtocol)] needValidate:self.scriptURL];
    
    if ([source isKindOfClass:[NSString class]]) {
        WXLogDebug(@"Render source: %@, data:%@", self, [WXUtility JSONString:data]);
        [self _renderWithMainBundleString:source];
        [WXTracingManager setBundleJSType:source instanceId:self.instanceId];
    } else if ([source isKindOfClass:[NSData class]]) {
        [self _renderWithData:source];
    }
}

- (NSString *) bundleTemplate
{
    return self.mainBundleString;
}

- (void)_renderWithData:(NSData *)contents
{
    if (!self.instanceId) {
        WXLogError(@"Fail to find instance！");
        return;
    }
    
    if (_isRendered) {
        [WXExceptionUtils commitCriticalExceptionRT:self.instanceId errCode:[NSString stringWithFormat:@"%d", WX_ERR_RENDER_TWICE] function:@"_renderWithData:" exception:[NSString stringWithFormat:@"instance is rendered twice"] extParams:nil];
        return;
    }

    //some case , with out render (url)
    [self.apmInstance startRecord:self.instanceId];
    self.apmInstance.isStartRender = YES;

    self.performance.renderTimeOrigin = CACurrentMediaTime()*1000;
    [self.apmInstance onStage:KEY_PAGE_STAGES_RENDER_ORGIGIN];

    if (![WXUtility isBlankString:self.pageName]) {
        WXLog(@"Start rendering page:%@", self.pageName);
    } else {
        WXLogWarning(@"WXSDKInstance's pageName should be specified.");
        id<WXJSExceptionProtocol> jsExceptionHandler = [WXHandlerFactory handlerForProtocol:@protocol(WXJSExceptionProtocol)];
        if ([jsExceptionHandler respondsToSelector:@selector(onRuntimeCheckException:)]) {
            WXRuntimeCheckException * runtimeCheckException = [WXRuntimeCheckException new];
            runtimeCheckException.exception = @"We highly recommend you to set pageName.\n Using WXSDKInstance * instance = [WXSDKInstance new]; instance.pageName = @\"your page name\" to fix it";
            [jsExceptionHandler onRuntimeCheckException:runtimeCheckException];
        }
    }

    id<WXPageEventNotifyEventProtocol> pageEvent = [WXSDKEngine handlerForProtocol:@protocol(WXPageEventNotifyEventProtocol)];
    if ([pageEvent respondsToSelector:@selector(pageStart:)]) {
        [pageEvent pageStart:self.instanceId];
    }

    WX_MONITOR_INSTANCE_PERF_START(WXPTFirstScreenRender, self);
    WX_MONITOR_INSTANCE_PERF_START(WXPTAllRender, self);

    NSMutableDictionary *dictionary = [_options mutableCopy];
    if ([WXLog logLevel] >= WXLogLevelLog) {
        dictionary[@"debug"] = @(YES);
    }

    //TODO WXRootView
    WXPerformBlockOnMainThread(^{
        _rootView = [[WXRootView alloc] initWithFrame:self.frame];
        _rootView.instance = self;
        if(self.onCreate) {
            self.onCreate(_rootView);
        }
    });
    // ensure default modules/components/handlers are ready before create instance
    [WXSDKEngine registerDefaults];
    [[NSNotificationCenter defaultCenter] postNotificationName:WX_SDKINSTANCE_WILL_RENDER object:self];

    if ([self _handleConfigCenter]) {
        int wxErrorCode = 9999;
        NSError * error = [NSError errorWithDomain:WX_ERROR_DOMAIN code:wxErrorCode userInfo:nil];
        if (self.onFailed) {
            self.onFailed(error);
        }
        [self.apmInstance setProperty:KEY_PROPERTIES_ERROR_CODE withValue:[@(wxErrorCode) stringValue]];
        return;
    }

    [WXTracingManager startTracingWithInstanceId:self.instanceId ref:nil className:nil name:WXTExecJS phase:WXTracingBegin functionName:@"_renderWithData" options:@{@"threadName":WXTMainThread}];
    [[WXSDKManager bridgeMgr] createInstance:self.instanceId contents:contents options:dictionary data:_jsData];
    [WXTracingManager startTracingWithInstanceId:self.instanceId ref:nil className:nil name:WXTExecJS phase:WXTracingEnd functionName:@"_renderWithData" options:@{@"threadName":WXTMainThread}];

   // WX_MONITOR_PERF_SET(WXPTBundleSize, [data length], self);
    _isRendered = YES;
}

- (void)_renderWithMainBundleString:(NSString *)mainBundleString
{
    if (!self.instanceId) {
        WXLogError(@"Fail to find instance！");
        return;
    }
    
    if (_isRendered) {
        [WXExceptionUtils commitCriticalExceptionRT:self.instanceId errCode:[NSString stringWithFormat:@"%d", WX_ERR_RENDER_TWICE] function:@"_renderWithMainBundleString:" exception:[NSString stringWithFormat:@"instance is rendered twice"] extParams:nil];
        return;
    }

    //some case , with out render (url)
    [self _checkPageName];
    [self.apmInstance startRecord:self.instanceId];
    self.apmInstance.isStartRender = YES;
    
    self.performance.renderTimeOrigin = CACurrentMediaTime()*1000;
    self.performance.renderUnixTimeOrigin = [WXUtility getUnixFixTimeMillis];
    [self.apmInstance onStage:KEY_PAGE_STAGES_RENDER_ORGIGIN];
    
    if (![WXUtility isBlankString:self.pageName]) {
        WXLog(@"Start rendering page:%@", self.pageName);
    } else {
        WXLogWarning(@"WXSDKInstance's pageName should be specified.");
        id<WXJSExceptionProtocol> jsExceptionHandler = [WXHandlerFactory handlerForProtocol:@protocol(WXJSExceptionProtocol)];
        if ([jsExceptionHandler respondsToSelector:@selector(onRuntimeCheckException:)]) {
            WXRuntimeCheckException * runtimeCheckException = [WXRuntimeCheckException new];
            runtimeCheckException.exception = @"We highly recommend you to set pageName.\n Using WXSDKInstance * instance = [WXSDKInstance new]; instance.pageName = @\"your page name\" to fix it";
            [jsExceptionHandler onRuntimeCheckException:runtimeCheckException];
        }
    }
    if (!self.userInfo) {
        self.userInfo = [NSMutableDictionary new];
    }
    if (!self.userInfo[@"jsMainBundleStringContentLength"]) {
        self.userInfo[@"jsMainBundleStringContentLength"] = @([mainBundleString length]);
    }
    if (!self.userInfo[@"jsMainBundleStringContentLength"]) {
        self.userInfo[@"jsMainBundleStringContentMd5"] = [WXUtility md5:mainBundleString];
    }
    
    id<WXPageEventNotifyEventProtocol> pageEvent = [WXSDKEngine handlerForProtocol:@protocol(WXPageEventNotifyEventProtocol)];
    if ([pageEvent respondsToSelector:@selector(pageStart:)]) {
        [pageEvent pageStart:self.instanceId];
    }

    WX_MONITOR_INSTANCE_PERF_START(WXPTFirstScreenRender, self);
    WX_MONITOR_INSTANCE_PERF_START(WXPTAllRender, self);
    
    NSMutableDictionary *dictionary = [_options mutableCopy];
    if ([WXLog logLevel] >= WXLogLevelLog) {
        dictionary[@"debug"] = @(YES);
    }
    
    if ([WXDebugTool getReplacedBundleJS]) {
        mainBundleString = [WXDebugTool getReplacedBundleJS];
    }
    
    //TODO WXRootView
    WXPerformBlockOnMainThread(^{
        _rootView = [[WXRootView alloc] initWithFrame:self.frame];
        _rootView.instance = self;
        if(self.onCreate) {
            self.onCreate(_rootView);
        }
    });
    // ensure default modules/components/handlers are ready before create instance
    [WXSDKEngine registerDefaults];
     [[NSNotificationCenter defaultCenter] postNotificationName:WX_SDKINSTANCE_WILL_RENDER object:self];
    
    _mainBundleString = mainBundleString;
    if ([self _handleConfigCenter]) {
        int wxErrorCode = 9999;
        NSError * error = [NSError errorWithDomain:WX_ERROR_DOMAIN code:wxErrorCode userInfo:nil];
        if (self.onFailed) {
            self.onFailed(error);
        }
        [self.apmInstance setProperty:KEY_PROPERTIES_ERROR_CODE withValue:[@(wxErrorCode) stringValue]];
        return;
    }
    
    [WXTracingManager startTracingWithInstanceId:self.instanceId ref:nil className:nil name:WXTExecJS phase:WXTracingBegin functionName:@"renderWithMainBundleString" options:@{@"threadName":WXTMainThread}];
    [[WXSDKManager bridgeMgr] createInstance:self.instanceId template:mainBundleString options:dictionary data:_jsData];
    [WXTracingManager startTracingWithInstanceId:self.instanceId ref:nil className:nil name:WXTExecJS phase:WXTracingEnd functionName:@"renderWithMainBundleString" options:@{@"threadName":WXTMainThread}];
    
    WX_MONITOR_PERF_SET(WXPTBundleSize, [mainBundleString lengthOfBytesUsingEncoding:NSUTF8StringEncoding], self);
    
    _isRendered = YES;
}

- (BOOL)_handleConfigCenter
{
    id configCenter = [WXSDKEngine handlerForProtocol:@protocol(WXConfigCenterProtocol)];
    if ([configCenter respondsToSelector:@selector(configForKey:defaultValue:isDefault:)]) {
        BOOL useCoreText = [[configCenter configForKey:@"iOS_weex_ext_config.text_render_useCoreText" defaultValue:@YES isDefault:NULL] boolValue];
        [WXTextComponent setRenderUsingCoreText:useCoreText];
        
        BOOL unregisterFontWhenCollision = [[configCenter configForKey:@"iOS_weex_ext_config.unregisterFontWhenCollision" defaultValue:@NO isDefault:NULL] boolValue];
        [WXUtility setUnregisterFontWhenCollision:unregisterFontWhenCollision];
        
        BOOL useJSCApiForCreateInstance = [[configCenter configForKey:@"iOS_weex_ext_config.useJSCApiForCreateInstance" defaultValue:@(YES) isDefault:NULL] boolValue];
        [WXUtility setUseJSCApiForCreateInstance:useJSCApiForCreateInstance];
<<<<<<< HEAD
		
        BOOL enableRTLLayoutDirection = [[configCenter configForKey:@"iOS_weex_ext_config.enableRTLLayoutDirection" defaultValue:@(YES) isDefault:NULL] boolValue];
        [WXUtility setEnableRTLLayoutDirection:enableRTLLayoutDirection];
        
        //Reading config from orange for Release instance in Main Thread or not
        _bReleaseInstanceInMainThread = [[configCenter configForKey:@"iOS_weex_ext_config.releaseInstanceInMainThread" defaultValue:@(YES) isDefault:nil] boolValue];
=======
>>>>>>> d25ed7af

        BOOL shoudMultiContext = NO;
        shoudMultiContext = [[configCenter configForKey:@"iOS_weex_ext_config.createInstanceUsingMutliContext" defaultValue:@(YES) isDefault:NULL] boolValue];
        if(shoudMultiContext && ![WXSDKManager sharedInstance].multiContext) {
            [WXSDKManager sharedInstance].multiContext = YES;
            [[NSUserDefaults standardUserDefaults] setObject:@"1" forKey:@"createInstanceUsingMutliContext"];
            [WXSDKEngine restart];
            return YES;
        }
        if (!shoudMultiContext && [WXSDKManager sharedInstance].multiContext) {
            [WXSDKManager sharedInstance].multiContext = NO;
            [[NSUserDefaults standardUserDefaults] setObject:@"0" forKey:@"createInstanceUsingMutliContext"];
            [WXSDKEngine restart];
            return YES;
        }
    }
    return NO;
}

- (void)renderWithMainBundleString:(NSNotification*)notification {
    [self _renderWithMainBundleString:_mainBundleString];
}


- (void)_renderWithRequest:(WXResourceRequest *)request options:(NSDictionary *)options data:(id)data;
{
    NSURL *url = request.URL;
    _scriptURL = url;
    _jsData = data;
    NSMutableDictionary *newOptions = [options mutableCopy] ?: [NSMutableDictionary new];
    
    if (!newOptions[bundleUrlOptionKey]) {
        newOptions[bundleUrlOptionKey] = url.absoluteString;
    }

    if ([url.absoluteString hasSuffix:WEEX_LITE_URL_SUFFIX]) {
        newOptions[@"WLASM_RENDER"] = @(YES);
    }

    // compatible with some wrong type, remove this hopefully in the future.
    if ([newOptions[bundleUrlOptionKey] isKindOfClass:[NSURL class]]) {
        WXLogWarning(@"Error type in options with key:bundleUrl, should be of type NSString, not NSURL!");
        newOptions[bundleUrlOptionKey] = ((NSURL*)newOptions[bundleUrlOptionKey]).absoluteString;
    }
    _options = [newOptions copy];
  
    request.userAgent = [WXUtility userAgent];
    
    WX_MONITOR_INSTANCE_PERF_START(WXPTJSDownload, self);
    __weak typeof(self) weakSelf = self;
    _mainBundleLoader = [[WXResourceLoader alloc] initWithRequest:request];;
     [self.apmInstance onStage:KEY_PAGE_STAGES_DOWN_BUNDLE_START];
    _mainBundleLoader.onFinished = ^(WXResourceResponse *response, NSData *data) {
        __strong typeof(weakSelf) strongSelf = weakSelf;
        NSError *error = nil;
        if ([response isKindOfClass:[NSHTTPURLResponse class]] && ((NSHTTPURLResponse *)response).statusCode != 200) {
            error = [NSError errorWithDomain:WX_ERROR_DOMAIN
                                        code:((NSHTTPURLResponse *)response).statusCode
                                    userInfo:@{@"message":@"status code error."}];
            if (strongSelf.onFailed) {
                strongSelf.onFailed(error);
            }
        }
        
        if (strongSelf.onJSDownloadedFinish) {
            strongSelf.onJSDownloadedFinish(response, request, data, error);
        }
        
        if (error) {
            [WXExceptionUtils commitCriticalExceptionRT:strongSelf.instanceId
                                                errCode:[NSString stringWithFormat:@"%d", WX_KEY_EXCEPTION_JS_DOWNLOAD]
                                               function:@"_renderWithRequest:options:data:"
                                              exception:[NSString stringWithFormat:@"download bundle error :%@",[error localizedDescription]]
                                              extParams:nil];
        
            strongSelf.apmInstance.isDownLoadFailed = YES;
            [strongSelf.apmInstance setProperty:KEY_PROPERTIES_ERROR_CODE withValue:[@(WX_KEY_EXCEPTION_JS_DOWNLOAD) stringValue]];
            return;
        }

        if (!data) {
            NSString *errorMessage = [NSString stringWithFormat:@"Request to %@ With no data return", request.URL];
            WX_MONITOR_FAIL_ON_PAGE(WXMTJSDownload, WX_ERR_JSBUNDLE_DOWNLOAD, errorMessage, strongSelf.pageName);
            [WXExceptionUtils commitCriticalExceptionRT:strongSelf.instanceId
                                                errCode:[NSString stringWithFormat:@"%d", WX_KEY_EXCEPTION_JS_DOWNLOAD]
                                               function:@"_renderWithRequest:options:data:"
                                              exception:errorMessage
                                              extParams:nil];
            
            if (strongSelf.onFailed) {
                strongSelf.onFailed(error);
            }
            strongSelf.apmInstance.isDownLoadFailed = YES;
            [strongSelf.apmInstance setProperty:KEY_PROPERTIES_ERROR_CODE withValue:[@(WX_KEY_EXCEPTION_JS_DOWNLOAD) stringValue]];
            return;
        }
        
        if (([options[@"DATA_RENDER"] boolValue] && [options[@"RENDER_WITH_BINARY"] boolValue]) || [options[@"WLASM_RENDER"] boolValue]) {
            [strongSelf _renderWithData:data];
            return;
        }

        NSString *jsBundleString = [[NSString alloc] initWithData:data encoding:NSUTF8StringEncoding];
        if (!jsBundleString) {
            WX_MONITOR_FAIL_ON_PAGE(WXMTJSDownload, WX_ERR_JSBUNDLE_STRING_CONVERT, @"data converting to string failed.", strongSelf.pageName)
            [strongSelf.apmInstance setProperty:KEY_PROPERTIES_ERROR_CODE withValue:[@(WX_ERR_JSBUNDLE_STRING_CONVERT) stringValue]];
            return;
        }
        if (!strongSelf.userInfo) {
            strongSelf.userInfo = [NSMutableDictionary new];
        }
        
        NSUInteger bundleSize = [jsBundleString length];
        [strongSelf.apmInstance updateDiffStats:KEY_PAGE_STATS_BUNDLE_SIZE withDiffValue:bundleSize];
        
        strongSelf.userInfo[@"jsMainBundleStringContentLength"] = @(bundleSize);
        strongSelf.userInfo[@"jsMainBundleStringContentMd5"] = [WXUtility md5:jsBundleString];

        WX_MONITOR_SUCCESS_ON_PAGE(WXMTJSDownload, strongSelf.pageName);
        WX_MONITOR_INSTANCE_PERF_END(WXPTJSDownload, strongSelf);
        
        if (strongSelf.onRenderTerminateWhenJSDownloadedFinish) {
            if (strongSelf.onRenderTerminateWhenJSDownloadedFinish(response, request, data, error)) {
                return;
            }
        }
      
        
        [strongSelf.apmInstance onStage:KEY_PAGE_STAGES_DOWN_BUNDLE_END];
        [strongSelf.apmInstance updateExtInfoFromResponseHeader:response.allHeaderFields];
        [strongSelf _renderWithMainBundleString:jsBundleString];
        [WXTracingManager setBundleJSType:jsBundleString instanceId:weakSelf.instanceId];
        [WXMonitor performanceFinishWithState:DebugAfterRequest instance:strongSelf];
    
    };
    
    _mainBundleLoader.onFailed = ^(NSError *loadError) {
        NSString *errorMessage = [NSString stringWithFormat:@"Request to %@ occurs an error:%@, info:%@", request.URL, loadError.localizedDescription, loadError.userInfo];
        long wxErrorCode = [loadError.domain isEqualToString:NSURLErrorDomain] && loadError.code == NSURLErrorNotConnectedToInternet ? WX_ERR_NOT_CONNECTED_TO_INTERNET : WX_ERR_JSBUNDLE_DOWNLOAD;

        WX_MONITOR_FAIL_ON_PAGE(WXMTJSDownload, wxErrorCode, errorMessage, weakSelf.pageName);
        
    
        NSMutableDictionary *allUserInfo = [[NSMutableDictionary alloc] initWithDictionary:error.userInfo];
        [allUserInfo addEntriesFromDictionary:loadError.userInfo];
        NSError *errorWithReportMsg = [NSError errorWithDomain:error.domain
                                             code:error.code
                                         userInfo:allUserInfo];
      
        if (weakSelf.onFailed) {
            weakSelf.onFailed(errorWithReportMsg);
        }
        [weakSelf.apmInstance setProperty:KEY_PROPERTIES_ERROR_CODE withValue:[@(wxErrorCode) stringValue]];
    };
    
    [_mainBundleLoader start];
}

- (void)reload:(BOOL)forcedReload
{
    // TODO: [self unload]
    if (!_scriptURL) {
        WXLogError(@"No script URL found while reloading!");
        return;
    }
    
    NSURLRequestCachePolicy cachePolicy = forcedReload ? NSURLRequestReloadIgnoringCacheData : NSURLRequestUseProtocolCachePolicy;
    WXResourceRequest *request = [WXResourceRequest requestWithURL:_scriptURL resourceType:WXResourceTypeMainBundle referrer:_scriptURL.absoluteString cachePolicy:cachePolicy];
    [self _renderWithRequest:request options:_options data:_jsData];
}

- (void)refreshInstance:(id)data
{
    WXLogDebug(@"refresh instance: %@, data:%@", self, [WXUtility JSONString:data]);
    
    if (!self.instanceId) {
        WXLogError(@"Fail to find instance！");
        return;
    }
    
    [[WXSDKManager bridgeMgr] refreshInstance:self.instanceId data:data];
}

- (void)destroyInstance
{
    [self.apmInstance endRecord];
    NSString *url = @"";
    if ([WXPrerenderManager isTaskExist:[self.scriptURL absoluteString]]) {
        url = [self.scriptURL absoluteString];
    }
    if (!self.instanceId) {
        WXLogError(@"Fail to find instance！");
        return;
    }
    
    id<WXPageEventNotifyEventProtocol> pageEvent = [WXSDKEngine handlerForProtocol:@protocol(WXPageEventNotifyEventProtocol)];
    if ([pageEvent respondsToSelector:@selector(pageDestroy:)]) {
        [pageEvent pageDestroy:self.instanceId];
    }
    [[NSNotificationCenter defaultCenter] postNotificationName:WX_INSTANCE_WILL_DESTROY_NOTIFICATION object:nil userInfo:@{@"instanceId":self.instanceId}];
    
    [WXTracingManager destroyTraincgTaskWithInstance:self.instanceId];

    [WXPrerenderManager removePrerenderTaskforUrl:[self.scriptURL absoluteString]];
    [WXPrerenderManager destroyTask:self.instanceId];
    [[WXSDKManager bridgeMgr] destroyInstance:self.instanceId];
    
    WXComponentManager* componentManager = self.componentManager;
    NSString* instanceId = self.instanceId;
    
    WXPerformBlockOnComponentThread(^{
        // Destroy components and views in main thread. Unbind with underneath RenderObjects.
        [componentManager unload];
        
        // Destroy weexcore c++ page and objects.
        [WXCoreBridge closePage:instanceId];
        
        // Reading config from orange for Release instance in Main Thread or not, for Bug #15172691 +{
        dispatch_async(dispatch_get_main_queue(), ^{
            [WXSDKManager removeInstanceforID:instanceId];
        });
        //+}
    });
    
    if (url.length > 0) {
        [WXPrerenderManager addGlobalTask:url callback:nil];
    }
}

- (void)forceGarbageCollection
{
    [[WXSDKManager bridgeMgr] forceGarbageCollection];
}

- (void)updateState:(WXState)state
{
    if (!self.instanceId) {
        WXLogError(@"Fail to find instance！");
        return;
    }
    
    if (!_performanceCommit && state == WeexInstanceDisappear) {
        [self updatePerDicBeforExit];
        WX_MONITOR_INSTANCE_PERF_COMMIT(self);
        _performanceCommit = YES;
    }
    
    NSMutableDictionary *data = [NSMutableDictionary dictionary];
    [data setObject:[NSString stringWithFormat:@"%ld",(long)state] forKey:@"state"];
    //[[WXSDKManager bridgeMgr] updateState:self.instanceId data:data];
    
    [[NSNotificationCenter defaultCenter] postNotificationName:WX_INSTANCE_NOTIFICATION_UPDATE_STATE object:self userInfo:data];
}

- (id)moduleForClass:(Class)moduleClass
{
    if (!moduleClass)
        return nil;
    
    id<WXModuleProtocol> moduleInstance = self.moduleInstances[NSStringFromClass(moduleClass)];
    if (!moduleInstance) {
        moduleInstance = [[moduleClass alloc] init];
        if ([moduleInstance respondsToSelector:@selector(setWeexInstance:)])
            [moduleInstance setWeexInstance:self];
        self.moduleInstances[NSStringFromClass(moduleClass)] = moduleInstance;
    }
    
    return moduleInstance;
}

- (WXComponent *)componentForRef:(NSString *)ref
{
    WXAssertComponentThread();
    
    return [_componentManager componentForRef:ref];
}

- (NSUInteger)numberOfComponents
{
    WXAssertComponentThread();
    
    return [_componentManager numberOfComponents];
}

- (void)enumerateComponentsUsingBlock:(void (^)(WXComponent *, BOOL *stop))block
{
    WXAssertComponentThread();
    
    [_componentManager enumerateComponentsUsingBlock:block];
}

- (void)fireGlobalEvent:(NSString *)eventName params:(NSDictionary *)params
{
    if (!params){
        params = [NSDictionary dictionary];
    }
    NSDictionary * userInfo = @{
            @"weexInstance":self.instanceId,
            @"param":params
    };
    [[NSNotificationCenter defaultCenter] postNotificationName:eventName object:self userInfo:userInfo];
}

- (void)fireModuleEvent:(Class)module eventName:(NSString *)eventName params:(NSDictionary*)params
{
    NSDictionary * userInfo = @{
                                @"moduleId":NSStringFromClass(module)?:@"",
                                @"param":params?:@{},
                                @"eventName":eventName
                                };
    
    [[NSNotificationCenter defaultCenter] postNotificationName:WX_MODULE_EVENT_FIRE_NOTIFICATION object:self userInfo:userInfo];
}

- (CGFloat)pixelScaleFactor
{
    if (self.viewportWidth > 0) {
        return [WXUtility portraitScreenSize].width / self.viewportWidth;
    } else {
        if (_defaultPixelScaleFactor != CGFLOAT_MIN) {
            return _defaultPixelScaleFactor;
        }
        
        _defaultPixelScaleFactor = [WXUtility defaultPixelScaleFactor];
        return _defaultPixelScaleFactor;
    }
}

- (BOOL)dataRender
{
    if ([_options[@"DATA_RENDER"] boolValue] || [_options[@"WLASM_RENDER"] boolValue]) {
        return YES;
    }
    return _defaultDataRender;
}

- (NSURL *)completeURL:(NSString *)url
{
    if (!_scriptURL) {
        return [NSURL URLWithString:url];
    }
    if ([url hasPrefix:@"//"] && [_scriptURL isFileURL]) {
        return [NSURL URLWithString:url];
    }
    if (!url) {
        return nil;
    }
    
    return [NSURL URLWithString:url relativeToURL:_scriptURL];
}

- (BOOL)checkModuleEventRegistered:(NSString*)event moduleClassName:(NSString*)moduleClassName
{
    NSDictionary * observer = [_moduleEventObservers objectForKey:moduleClassName];
    return observer && observer[event]? YES:NO;
}

#pragma mark Private Methods

- (void)_addModuleEventObserversWithModuleMethod:(WXModuleMethod *)method
{
    if ([method.arguments count] < 2) {
        WXLogError(@"please check your method parameter!!");
        return;
    }
    if(![method.arguments[0] isKindOfClass:[NSString class]]) {
        // arguments[0] will be event name, so it must be a string type value here.
        return;
    }
    NSMutableArray * methodArguments = [method.arguments mutableCopy];
    if ([methodArguments count] == 2) {
        [methodArguments addObject:@{@"once": @false}];
    }
    if (![methodArguments[2] isKindOfClass:[NSDictionary class]]) {
        //arguments[2] is the option value, so it must be a dictionary.
        return;
    }
    Class moduleClass =  [WXModuleFactory classWithModuleName:method.moduleName];
    NSMutableDictionary * option = [methodArguments[2] mutableCopy];
    [option setObject:method.moduleName forKey:@"moduleName"];
    // the value for moduleName in option is for the need of callback
    [self addModuleEventObservers:methodArguments[0] callback:methodArguments[1] option:option moduleClassName:NSStringFromClass(moduleClass)];
}

- (void)addModuleEventObservers:(NSString*)event callback:(NSString*)callbackId option:(NSDictionary *)option moduleClassName:(NSString*)moduleClassName
{
    BOOL once = [[option objectForKey:@"once"] boolValue];
    NSString * moduleName = [option objectForKey:@"moduleName"];
    NSMutableDictionary * observer = nil;
    NSDictionary * callbackInfo = @{@"callbackId":callbackId,@"once":@(once),@"moduleName":moduleName};
    if(![self checkModuleEventRegistered:event moduleClassName:moduleClassName]) {
        //had not registered yet
        observer = [NSMutableDictionary new];
        [observer setObject:[@{event:[@[callbackInfo] mutableCopy]} mutableCopy] forKey:moduleClassName];
        if (_moduleEventObservers[moduleClassName]) { //support multi event
            [_moduleEventObservers[moduleClassName] addEntriesFromDictionary:observer[moduleClassName]];
        }else {
            [_moduleEventObservers addEntriesFromDictionary:observer];
        }
    } else {
        observer = _moduleEventObservers[moduleClassName];
        [[observer objectForKey:event] addObject:callbackInfo];
    }
}

- (void)_removeModuleEventObserverWithModuleMethod:(WXModuleMethod *)method
{
    if (![method.arguments count] && [method.arguments[0] isKindOfClass:[NSString class]]) {
        return;
    }
    Class moduleClass =  [WXModuleFactory classWithModuleName:method.moduleName];
    [self removeModuleEventObserver:method.arguments[0] moduleClassName:NSStringFromClass(moduleClass)];
}

- (void)removeModuleEventObserver:(NSString*)event moduleClassName:(NSString*)moduleClassName
{
    if (![self checkModuleEventRegistered:event moduleClassName:moduleClassName]) {
        return;
    }
    [_moduleEventObservers[moduleClassName] removeObjectForKey:event];
}

- (void)moduleEventNotification:(NSNotification *)notification
{
    NSMutableDictionary *moduleEventObserversCpy = (NSMutableDictionary *)CFBridgingRelease(CFPropertyListCreateDeepCopy(kCFAllocatorDefault, (CFDictionaryRef)_moduleEventObservers, kCFPropertyListMutableContainers));// deep
    NSDictionary * userInfo = notification.userInfo;
    NSMutableArray * listeners = [moduleEventObserversCpy[userInfo[@"moduleId"]] objectForKey:userInfo[@"eventName"]];
    if (![listeners isKindOfClass:[NSArray class]]) {
        return;
        // something wrong
    }
    for (int i = 0;i < [listeners count]; i ++) {
        NSDictionary * callbackInfo = listeners[i];
        NSString *callbackId = callbackInfo[@"callbackId"];
        BOOL once = [callbackInfo[@"once"] boolValue];
        NSDictionary * retData = @{@"type":userInfo[@"eventName"],
                                   @"module":callbackInfo[@"moduleName"],
                                   @"data":userInfo[@"param"]};
        [[WXSDKManager bridgeMgr] callBack:self.instanceId funcId:callbackId params:retData keepAlive:!once];
        // if callback function is not once, then it is keepalive
        if (once) {
            NSMutableArray * moduleEventListener = [_moduleEventObservers[userInfo[@"moduleId"]] objectForKey:userInfo[@"eventName"]];
            [moduleEventListener removeObject:callbackInfo];
            if ([moduleEventListener count] == 0) {
                [self removeModuleEventObserver:userInfo[@"eventName"] moduleClassName:userInfo[@"moduleId"]];
            }
            // if callback function is once. clear it after fire it.
        }
    }
}

- (void)addObservers
{
    [[NSNotificationCenter defaultCenter] addObserver:self selector:@selector(moduleEventNotification:) name:WX_MODULE_EVENT_FIRE_NOTIFICATION object:nil];
    [[NSNotificationCenter defaultCenter] addObserver:self selector:@selector(applicationWillResignActive:) name:UIApplicationWillResignActiveNotification object:nil];
    [[NSNotificationCenter defaultCenter] addObserver:self selector:@selector(applicationDidBecomeActive:) name:UIApplicationDidBecomeActiveNotification object:nil];
    [self addObserver:self forKeyPath:@"state" options:NSKeyValueObservingOptionNew context:NULL];
}

- (void)removeObservers
{
    @try {
        [self removeObserver:self forKeyPath:@"state" context:NULL];
        [[NSNotificationCenter defaultCenter] removeObserver:self];
    }
    @catch (NSException *exception) {
    }
}

- (void)applicationWillResignActive:(NSNotification*)notification
{
    [self fireGlobalEvent:WX_APPLICATION_WILL_RESIGN_ACTIVE params:nil];
}

- (void)applicationDidBecomeActive:(NSNotification*)notification
{
    [self fireGlobalEvent:WX_APPLICATION_DID_BECOME_ACTIVE params:nil];
}

- (WXComponentManager *)componentManager
{
    if (!_componentManager) {
        _componentManager = [[WXComponentManager alloc] initWithWeexInstance:self];
    }
    
    return _componentManager;
}

- (void)observeValueForKeyPath:(NSString *)keyPath ofObject:(id)object change:(NSDictionary *)change context:(void *)context
{
    if ([keyPath isEqualToString:@"state"]) {
        WXState state = [change[@"new"] longValue];
        [self updateState:state];
        
        if (state == WeexInstanceDestroy) {
            [self destroyInstance];
        }
    }
}

@end

@implementation WXSDKInstance (Deprecated)

# pragma mark - Deprecated

- (void)reloadData:(id)data
{
    [self refreshInstance:data];
}

- (void)finishPerformance
{
    //deprecated
}

- (void)creatFinish
{
    
}

@end<|MERGE_RESOLUTION|>--- conflicted
+++ resolved
@@ -443,15 +443,9 @@
         
         BOOL useJSCApiForCreateInstance = [[configCenter configForKey:@"iOS_weex_ext_config.useJSCApiForCreateInstance" defaultValue:@(YES) isDefault:NULL] boolValue];
         [WXUtility setUseJSCApiForCreateInstance:useJSCApiForCreateInstance];
-<<<<<<< HEAD
 		
         BOOL enableRTLLayoutDirection = [[configCenter configForKey:@"iOS_weex_ext_config.enableRTLLayoutDirection" defaultValue:@(YES) isDefault:NULL] boolValue];
         [WXUtility setEnableRTLLayoutDirection:enableRTLLayoutDirection];
-        
-        //Reading config from orange for Release instance in Main Thread or not
-        _bReleaseInstanceInMainThread = [[configCenter configForKey:@"iOS_weex_ext_config.releaseInstanceInMainThread" defaultValue:@(YES) isDefault:nil] boolValue];
-=======
->>>>>>> d25ed7af
 
         BOOL shoudMultiContext = NO;
         shoudMultiContext = [[configCenter configForKey:@"iOS_weex_ext_config.createInstanceUsingMutliContext" defaultValue:@(YES) isDefault:NULL] boolValue];
