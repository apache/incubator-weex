/*
 * Licensed to the Apache Software Foundation (ASF) under one
 * or more contributor license agreements.  See the NOTICE file
 * distributed with this work for additional information
 * regarding copyright ownership.  The ASF licenses this file
 * to you under the Apache License, Version 2.0 (the
 * "License"); you may not use this file except in compliance
 * with the License.  You may obtain a copy of the License at
 * 
 *   http://www.apache.org/licenses/LICENSE-2.0
 * 
 * Unless required by applicable law or agreed to in writing,
 * software distributed under the License is distributed on an
 * "AS IS" BASIS, WITHOUT WARRANTIES OR CONDITIONS OF ANY
 * KIND, either express or implied.  See the License for the
 * specific language governing permissions and limitations
 * under the License.
 */

#import "WXComponent+Display.h"
#import "WXComponent.h"
#import "WXComponent_internal.h"
#import "WXLayer.h"
#import "WXAssert.h"
#import "WXUtility.h"
#import "WXDisplayQueue.h"
#import "WXThreadSafeCounter.h"
#import "UIBezierPath+Weex.h"
#import "WXRoundedRect.h"
#import "WXSDKInstance.h"

#pragma clang diagnostic ignored "-Wobjc-protocol-method-implementation"

@implementation WXComponent (Display)

#pragma mark Public

- (void)setNeedsDisplay
{
    WXAssertMainThread();
    
    if (_isCompositingChild) {
        WXComponent *supercomponent = self.supercomponent;
        while (supercomponent) {
            if (supercomponent->_useCompositing) {
                break;
            }
            supercomponent = supercomponent.supercomponent;
        }
        [supercomponent setNeedsDisplay];
    } else if (!_layer || _layer.frame.size.width ==0 || _layer.frame.size.height == 0) {
        return;
    } else {
        [_layer setNeedsDisplay];
    }
}

- (BOOL)needsDrawRect
{
    if (_useCompositing || _isCompositingChild) {
        return YES;
    }
    
    if (![self _needsDrawBorder]) {
        WXLogDebug(@"No need to draw border for %@", self.ref);
        WXPerformBlockOnMainThread(^{
            [self _resetNativeBorderRadius];
        });
        
        return NO;
    }
    
    return YES;
}

- (UIImage *)drawRect:(CGRect)rect
{
    CGSize size = rect.size;
    if (size.width <= 0 || size.height <= 0) {
        WXLogDebug(@"No need to draw border for %@, because width or height is zero", self.ref);
        return nil;
    }
    
    CGContextRef context = UIGraphicsGetCurrentContext();
    [self _drawBorderWithContext:context size:size];

    return nil;
}

- (void)didFinishDrawingLayer:(BOOL)success
{
    WXAssertMainThread();
}

#pragma mark Private

- (WXDisplayBlock)_displayBlock
{
    WXDisplayBlock displayBlock = ^UIImage *(CGRect bounds, BOOL(^isCancelled)(void)) {
        if (isCancelled()) {
            return nil;
        }
        
        UIGraphicsBeginImageContextWithOptions(bounds.size, [self _bitmapOpaqueWithSize:bounds.size] , 0.0);
        UIImage *image = [self drawRect:bounds];
        if (!image) {
            image = UIGraphicsGetImageFromCurrentImageContext();
        }
        UIGraphicsEndImageContext();
        
        return image;
    };
    
    return displayBlock;
}

- (WXDisplayCompletionBlock)_displayCompletionBlock
{
    __weak typeof(self) weakSelf = self;
    return ^(CALayer *layer, BOOL finished) {
        [weakSelf didFinishDrawingLayer:finished];
    };
}

- (void)_initCompositingAttribute:(NSDictionary *)attributes
{
    _useCompositing = attributes[@"compositing"] ? [WXConvert BOOL:attributes[@"compositing"]] : NO;
}

- (void)_willDisplayLayer:(CALayer *)layer
{
    WXAssertMainThread();
    
    if (_isCompositingChild) {
        // compsiting children do not have own layers, so return here.
        return;
    }
    
    CGRect displayBounds = CGRectMake(0, 0, self.calculatedFrame.size.width, self.calculatedFrame.size.height);
    
    BOOL needsDrawRect = [self needsDrawRect];
    WXDisplayBlock displayBlock;
    if (_useCompositing) {
        displayBlock = [self _compositeDisplayBlock];
    } else {
        displayBlock = [self _displayBlock];
    }
    WXDisplayCompletionBlock completionBlock = [self _displayCompletionBlock];
    
    if (!displayBlock || !needsDrawRect) {
        if (completionBlock) {
            completionBlock(layer, NO);
        }
        return;
    }
    
    if (_async) {
        WXThreadSafeCounter *displayCounter = _displayCounter;
        int32_t displayValue = [displayCounter increase];
        BOOL (^isCancelled)(void) = ^BOOL(){
            return displayValue != displayCounter.value;
        };
        
        [WXDisplayQueue addBlock:^{
            if (isCancelled()) {
                if (completionBlock) {
                    dispatch_async(dispatch_get_main_queue(), ^{
                        completionBlock(layer, NO);
                    });
                }
                return;
            }
            
            UIImage *image = displayBlock(displayBounds, isCancelled);
            
            dispatch_async(dispatch_get_main_queue(), ^{
                if (isCancelled()) {
                    if (completionBlock) {
                        completionBlock(layer, NO);
                    }
                    return;
                }
                
                layer.contents = (id)(image.CGImage);
                
                if (completionBlock) {
                    completionBlock(layer, YES);
                }
            });
            
        }];
    } else {
        UIImage *image = displayBlock(displayBounds, ^BOOL(){
            return NO;
        });
        
        _layer.contents = (id)image.CGImage;
        
        if (completionBlock) {
            completionBlock(layer, YES);
        }
    }
}

- (void)triggerDisplay
{
    WXPerformBlockOnMainThread(^{
        [self _willDisplayLayer:_layer];
    });
}

- (CGContextRef)beginDrawContext:(CGRect)bounds
{
    UIGraphicsBeginImageContextWithOptions(bounds.size, [self _bitmapOpaqueWithSize:bounds.size], 0.0);
    CGContextRef context = UIGraphicsGetCurrentContext();
    
//    float scaleFactor = [[UIScreen mainScreen] scale];
//    CGColorSpaceRef	colorSpace = CGColorSpaceCreateDeviceRGB();
//    CGContextRef context = CGBitmapContextCreate(NULL, bounds.size.width * scaleFactor, bounds.size.height * scaleFactor, 8, 4 * bounds.size.width * scaleFactor, colorSpace, kCGImageAlphaPremultipliedLast | kCGBitmapByteOrder32Big);
//    CGContextScaleCTM(context, scaleFactor, scaleFactor);
//
//    // Adjusts position and invert the image.
//    // The OpenGL uses the image data upside-down compared commom image files.
//    CGContextTranslateCTM(context, 0, bounds.size.height);
//    CGContextScaleCTM(context, 1.0, -1.0);
//    
//    CGColorSpaceRelease(colorSpace);
    
    return context;
}

- (UIImage *)endDrawContext:(CGContextRef)context
{
    UIImage *image = UIGraphicsGetImageFromCurrentImageContext();
    UIGraphicsEndImageContext();
    
//    CGImageRef imageRef= CGBitmapContextCreateImage(context);
//    UIImage *image = [[UIImage alloc] initWithCGImage:imageRef];
//    CGContextRelease(context);
    
    return image;
}

- (WXDisplayBlock)_compositeDisplayBlock
{
    return ^UIImage* (CGRect bounds, BOOL(^isCancelled)(void)) {
        if (isCancelled()) {
            return nil;
        }
        NSMutableArray *displayBlocks = [NSMutableArray array];
        
        CGContextRef context = [self beginDrawContext:bounds];
        
        UIGraphicsPushContext(context);
        
        [self _collectCompositingDisplayBlocks:displayBlocks context:context isCancelled:isCancelled];
        
        for (dispatch_block_t block in displayBlocks) {
            if (isCancelled()) {
                [self endDrawContext:context];
                return nil;
            }
            block();
        }
        
        UIGraphicsPopContext();
        
        UIImage *image = [self endDrawContext:context];
        return image;
    };
}

- (void)_collectCompositingDisplayBlocks:(NSMutableArray *)displayBlocks context:(CGContextRef)context isCancelled:(BOOL(^)(void))isCancelled
{
    // TODO: compositingChild has no chance to applyPropertiesToView, need update here?
    UIColor *backgroundColor = _backgroundColor;
    BOOL clipsToBounds = _clipToBounds;
    CGRect frame = self.calculatedFrame;
    CGRect bounds = CGRectMake(0, 0, frame.size.width, frame.size.height);
    
    if (_useCompositing) {
        frame.origin = CGPointMake(0, 0);
    }
    
    BOOL needsDrawRect = [self needsDrawRect];
    
    BOOL shouldDisplay = needsDrawRect && (backgroundColor || CGPointEqualToPoint(CGPointZero, frame.origin) == NO || clipsToBounds);
    
    if (shouldDisplay) {
        dispatch_block_t displayBlockToPush = ^{
            CGContextSaveGState(context);
            CGContextTranslateCTM(context, frame.origin.x, frame.origin.y);
            
            if (isCancelled && isCancelled()) {
                return ;
            }
            
            if (_isCompositingChild && clipsToBounds) {
                [[UIBezierPath bezierPathWithRect:bounds] addClip];
            }
            
            UIImage *image = [self drawRect:bounds];
            if (image) {
                [image drawInRect:bounds];
            }
        };
        [displayBlocks addObject:[displayBlockToPush copy]];
    }
    
    for (WXComponent *component in self.subcomponents) {
        if (!isCancelled()) {
            [component _collectCompositingDisplayBlocks:displayBlocks context:context isCancelled:isCancelled];
        }
    }
    
    if (shouldDisplay) {
        dispatch_block_t blockToPop = ^{
            CGContextRestoreGState(context);
        };
        [displayBlocks addObject:[blockToPop copy]];
    }
}

#pragma mark Border Drawing

- (void)_drawBorderWithContext:(CGContextRef)context size:(CGSize)size
{
    CGRect rect = CGRectMake(0, 0, size.width, size.height);
    WXRoundedRect *borderRect = [[WXRoundedRect alloc] initWithRect:rect topLeft:_borderTopLeftRadius topRight:_borderTopRightRadius bottomLeft:_borderBottomLeftRadius bottomRight:_borderBottomRightRadius];
    // here is computed radii, do not use original style
    WXRadii *radii = borderRect.radii;
    CGFloat topLeft = radii.topLeft, topRight = radii.topRight, bottomLeft = radii.bottomLeft, bottomRight = radii.bottomRight;
    
    CGContextSetAlpha(context, _opacity);
    // fill background color
    if (_backgroundColor && CGColorGetAlpha(_backgroundColor.CGColor) > 0) {
        CGContextSetFillColorWithColor(context, _backgroundColor.CGColor);
        UIBezierPath *bezierPath = [UIBezierPath wx_bezierPathWithRoundedRect:rect topLeft:topLeft topRight:topRight bottomLeft:bottomLeft bottomRight:bottomRight];
        [bezierPath fill];
    }
    // Top
    if (_borderTopWidth > 0) {
        if(_borderTopStyle == WXBorderStyleDashed || _borderTopStyle == WXBorderStyleDotted){
            CGFloat lengths[2];
            lengths[0] = lengths[1] = (_borderTopStyle == WXBorderStyleDashed ? 3 : 1) * _borderTopWidth;
            CGContextSetLineDash(context, 0, lengths, sizeof(lengths) / sizeof(*lengths));
        } else{
            CGContextSetLineDash(context, 0, 0, 0);
        }
        CGContextSetLineWidth(context, _borderTopWidth);
        CGContextSetStrokeColorWithColor(context, _borderTopColor.CGColor);
        CGContextAddArc(context, size.width-topRight, topRight, topRight-_borderTopWidth/2, -M_PI_4+(_borderRightWidth>0?0:M_PI_4), -M_PI_2, 1);
        CGContextMoveToPoint(context, size.width-topRight, _borderTopWidth/2);
        CGContextAddLineToPoint(context, topLeft, _borderTopWidth/2);
        CGContextAddArc(context, topLeft, topLeft, topLeft-_borderTopWidth/2, -M_PI_2, -M_PI_2-M_PI_4-(_borderLeftWidth>0?0:M_PI_4), 1);
        CGContextStrokePath(context);
    }
    
    // Left
    if (_borderLeftWidth > 0) {
        if(_borderLeftStyle == WXBorderStyleDashed || _borderLeftStyle == WXBorderStyleDotted){
            CGFloat lengths[2];
            lengths[0] = lengths[1] = (_borderLeftStyle == WXBorderStyleDashed ? 3 : 1) * _borderLeftWidth;
            CGContextSetLineDash(context, 0, lengths, sizeof(lengths) / sizeof(*lengths));
        } else{
            CGContextSetLineDash(context, 0, 0, 0);
        }
        CGContextSetLineWidth(context, _borderLeftWidth);
        CGContextSetStrokeColorWithColor(context, _borderLeftColor.CGColor);
        CGContextAddArc(context, topLeft, topLeft, topLeft-_borderLeftWidth/2, -M_PI, -M_PI_2-M_PI_4+(_borderTopWidth > 0?0:M_PI_4), 0);
        CGContextMoveToPoint(context, _borderLeftWidth/2, topLeft);
        CGContextAddLineToPoint(context, _borderLeftWidth/2, size.height-bottomLeft);
        CGContextAddArc(context, bottomLeft, size.height-bottomLeft, bottomLeft-_borderLeftWidth/2, M_PI, M_PI-M_PI_4-(_borderBottomWidth>0?0:M_PI_4), 1);
        CGContextStrokePath(context);
    }
    
    // Bottom
    if (_borderBottomWidth > 0) {
        if(_borderBottomStyle == WXBorderStyleDashed || _borderBottomStyle == WXBorderStyleDotted){
            CGFloat lengths[2];
            lengths[0] = lengths[1] = (_borderBottomStyle == WXBorderStyleDashed ? 3 : 1) * _borderBottomWidth;
            CGContextSetLineDash(context, 0, lengths, sizeof(lengths) / sizeof(*lengths));
        } else{
            CGContextSetLineDash(context, 0, 0, 0);
        }
        CGContextSetLineWidth(context, _borderBottomWidth);
        CGContextSetStrokeColorWithColor(context, _borderBottomColor.CGColor);
        CGContextAddArc(context, bottomLeft, size.height-bottomLeft, bottomLeft-_borderBottomWidth/2, M_PI-M_PI_4+(_borderLeftWidth>0?0:M_PI_4), M_PI_2, 1);
        CGContextMoveToPoint(context, bottomLeft, size.height-_borderBottomWidth/2);
        CGContextAddLineToPoint(context, size.width-bottomRight, size.height-_borderBottomWidth/2);
        CGContextAddArc(context, size.width-bottomRight, size.height-bottomRight, bottomRight-_borderBottomWidth/2, M_PI_2, M_PI_4-(_borderRightWidth > 0?0:M_PI_4), 1);
        CGContextStrokePath(context);
    }
    
    // Right
    if (_borderRightWidth > 0) {
        if(_borderRightStyle == WXBorderStyleDashed || _borderRightStyle == WXBorderStyleDotted){
            CGFloat lengths[2];
            lengths[0] = lengths[1] = (_borderRightStyle == WXBorderStyleDashed ? 3 : 1) * _borderRightWidth;
            CGContextSetLineDash(context, 0, lengths, sizeof(lengths) / sizeof(*lengths));
        } else{
            CGContextSetLineDash(context, 0, 0, 0);
        }
        CGContextSetLineWidth(context, _borderRightWidth);
        CGContextSetStrokeColorWithColor(context, _borderRightColor.CGColor);
        CGContextAddArc(context, size.width-bottomRight, size.height-bottomRight, bottomRight-_borderRightWidth/2, M_PI_4+(_borderBottomWidth>0?0:M_PI_4), 0, 1);
        CGContextMoveToPoint(context, size.width-_borderRightWidth/2, size.height-bottomRight);
        CGContextAddLineToPoint(context, size.width-_borderRightWidth/2, topRight);
        CGContextAddArc(context, size.width-topRight, topRight, topRight-_borderRightWidth/2, 0, -M_PI_4-(_borderTopWidth > 0?0:M_PI_4), 1);
        CGContextStrokePath(context);
    }
    
    CGContextStrokePath(context);
}

- (BOOL)_needsDrawBorder
{
    if (_isCompositingChild) {
        return YES;
    }
    
    if (![_layer isKindOfClass:[WXLayer class]]) {
        // Only support WXLayer
        return NO;
    }
    // Set border property for most of components because border drawing consumes a lot of memory (v0.6.0)
//    if (_async) {
//        // Async layer always draw border
//        return YES;
//    }
    if (!(_borderLeftStyle == _borderTopStyle &&
          _borderTopStyle == _borderRightStyle &&
          _borderRightStyle == _borderBottomStyle &&
          _borderBottomStyle == WXBorderStyleSolid)
        ) {
        // Native border property doesn't support dashed or dotted border
        return YES;
    }
    
    // user native border property only when border width & color & radius are equal;
    BOOL widthEqual = _borderTopWidth == _borderRightWidth && _borderRightWidth == _borderBottomWidth && _borderBottomWidth == _borderLeftWidth;
    if (!widthEqual) {
        return YES;
    }
    BOOL radiusEqual = _borderTopLeftRadius == _borderTopRightRadius && _borderTopRightRadius == _borderBottomRightRadius && _borderBottomRightRadius == _borderBottomLeftRadius;
    if (!radiusEqual) {
        return YES;
    }
    BOOL colorEqual = [_borderTopColor isEqual:_borderRightColor] && [_borderRightColor isEqual:_borderBottomColor] && [_borderBottomColor isEqual:_borderLeftColor];
    if (!colorEqual) {
        return YES;
    }
    
    return NO;
}

- (void)_handleBorders:(NSDictionary *)styles isUpdating:(BOOL)updating
{
    if (!updating) {
        // init with default value
        _borderTopStyle = _borderRightStyle = _borderBottomStyle = _borderLeftStyle = WXBorderStyleSolid;
        _borderTopColor = _borderLeftColor = _borderRightColor = _borderBottomColor = [UIColor blackColor];
        _borderTopWidth = _borderLeftWidth = _borderRightWidth = _borderBottomWidth = 0;
        _borderTopLeftRadius = _borderTopRightRadius = _borderBottomLeftRadius = _borderBottomRightRadius = 0;
    }
    
    BOOL previousNeedsDrawBorder = YES;
    if (updating) {
        previousNeedsDrawBorder = [self _needsDrawBorder];
    }
    
#define WX_CHECK_BORDER_PROP(prop, direction1, direction2, direction3, direction4, type)\
do {\
    BOOL needsDisplay = NO; \
    NSString *styleProp= WX_NSSTRING(WX_CONCAT(border, prop));\
    if (styles[styleProp]) {\
        _border##direction1##prop = _border##direction2##prop = _border##direction3##prop = _border##direction4##prop = [WXConvert type:styles[styleProp]];\
        needsDisplay = YES;\
    }\
    NSString *styleDirection1Prop = WX_NSSTRING(WX_CONCAT_TRIPLE(border, direction1, prop));\
    if (styles[styleDirection1Prop]) {\
        _border##direction1##prop = [WXConvert type:styles[styleDirection1Prop]];\
        needsDisplay = YES;\
    }\
    NSString *styleDirection2Prop = WX_NSSTRING(WX_CONCAT_TRIPLE(border, direction2, prop));\
    if (styles[styleDirection2Prop]) {\
        _border##direction2##prop = [WXConvert type:styles[styleDirection2Prop]];\
        needsDisplay = YES;\
    }\
    NSString *styleDirection3Prop = WX_NSSTRING(WX_CONCAT_TRIPLE(border, direction3, prop));\
    if (styles[styleDirection3Prop]) {\
        _border##direction3##prop = [WXConvert type:styles[styleDirection3Prop]];\
        needsDisplay = YES;\
    }\
    NSString *styleDirection4Prop = WX_NSSTRING(WX_CONCAT_TRIPLE(border, direction4, prop));\
    if (styles[styleDirection4Prop]) {\
        _border##direction4##prop = [WXConvert type:styles[styleDirection4Prop]];\
        needsDisplay = YES;\
    }\
    if (needsDisplay && updating) {\
        [self setNeedsDisplay];\
    }\
} while (0);
    
// TODO: refactor this hopefully
#define WX_CHECK_BORDER_PROP_PIXEL(prop, direction1, direction2, direction3, direction4)\
do {\
    BOOL needsDisplay = NO; \
    NSString *styleProp= WX_NSSTRING(WX_CONCAT(border, prop));\
    if (styles[styleProp]) {\
        _border##direction1##prop = _border##direction2##prop = _border##direction3##prop = _border##direction4##prop = [WXConvert WXPixelType:styles[styleProp] scaleFactor:self.weexInstance.pixelScaleFactor];\
    needsDisplay = YES;\
    }\
    NSString *styleDirection1Prop = WX_NSSTRING(WX_CONCAT_TRIPLE(border, direction1, prop));\
    if (styles[styleDirection1Prop]) {\
        _border##direction1##prop = [WXConvert WXPixelType:styles[styleDirection1Prop] scaleFactor:self.weexInstance.pixelScaleFactor];\
        needsDisplay = YES;\
    }\
    NSString *styleDirection2Prop = WX_NSSTRING(WX_CONCAT_TRIPLE(border, direction2, prop));\
    if (styles[styleDirection2Prop]) {\
        _border##direction2##prop = [WXConvert WXPixelType:styles[styleDirection2Prop] scaleFactor:self.weexInstance.pixelScaleFactor];\
        needsDisplay = YES;\
    }\
    NSString *styleDirection3Prop = WX_NSSTRING(WX_CONCAT_TRIPLE(border, direction3, prop));\
    if (styles[styleDirection3Prop]) {\
        _border##direction3##prop = [WXConvert WXPixelType:styles[styleDirection3Prop] scaleFactor:self.weexInstance.pixelScaleFactor];\
        needsDisplay = YES;\
    }\
    NSString *styleDirection4Prop = WX_NSSTRING(WX_CONCAT_TRIPLE(border, direction4, prop));\
    if (styles[styleDirection4Prop]) {\
        _border##direction4##prop = [WXConvert WXPixelType:styles[styleDirection4Prop] scaleFactor:self.weexInstance.pixelScaleFactor];\
        needsDisplay = YES;\
    }\
    if (needsDisplay && updating) {\
        [self setNeedsDisplay];\
    }\
} while (0);
    
    
    WX_CHECK_BORDER_PROP(Style, Top, Left, Bottom, Right, WXBorderStyle)
    WX_CHECK_BORDER_PROP(Color, Top, Left, Bottom, Right, UIColor)
    WX_CHECK_BORDER_PROP_PIXEL(Width, Top, Left, Bottom, Right)
    WX_CHECK_BORDER_PROP_PIXEL(Radius, TopLeft, TopRight, BottomLeft, BottomRight)

    if (updating) {
        WX_CHECK_COMPONENT_TYPE(self.componentType)
        BOOL nowNeedsDrawBorder = [self _needsDrawBorder];
        if (nowNeedsDrawBorder && !previousNeedsDrawBorder) {
            _layer.cornerRadius = 0;
            _layer.borderWidth = 0;
            _layer.backgroundColor = NULL;
        } else if (!nowNeedsDrawBorder) {
            [self _resetNativeBorderRadius];
            _layer.borderWidth = _borderTopWidth;
            _layer.borderColor = _borderTopColor.CGColor;
            if ((_transition.transitionOptions & WXTransitionOptionsBackgroundColor) != WXTransitionOptionsBackgroundColor ) {
                _layer.backgroundColor = _backgroundColor.CGColor;
            }
        }
    }
}

- (BOOL)_bitmapOpaqueWithSize:(CGSize)size
{
    CGRect rect = CGRectMake(0, 0, size.width, size.height);
    WXRoundedRect *borderRect = [[WXRoundedRect alloc] initWithRect:rect topLeft:_borderTopLeftRadius topRight:_borderTopRightRadius bottomLeft:_borderBottomLeftRadius bottomRight:_borderBottomRightRadius];
    WXRadii *radii = borderRect.radii;
    BOOL hasBorderRadius = [radii hasBorderRadius];
    return (!hasBorderRadius) && _opacity == 1.0 && CGColorGetAlpha(_backgroundColor.CGColor) == 1.0 && [self _needsDrawBorder];
}

<<<<<<< HEAD
=======
- (CAShapeLayer *)drawBorderRadiusMaskLayer:(CGRect)rect
{
    if ([self hasBorderRadiusMaskLayer]) {
        UIBezierPath *bezierPath = [UIBezierPath wx_bezierPathWithRoundedRect:rect topLeft:_borderTopLeftRadius topRight:_borderTopRightRadius bottomLeft:_borderBottomLeftRadius bottomRight:_borderBottomLeftRadius];
        CAShapeLayer *maskLayer = [CAShapeLayer layer];
        maskLayer.path = bezierPath.CGPath;
        return maskLayer;
    }
    return nil;
}

- (BOOL)hasBorderRadiusMaskLayer
{
    return _borderTopLeftRadius > 0.001 || _borderTopRightRadius > 0.001 || _borderBottomLeftRadius > 0.001 || _borderBottomLeftRadius > 0.001;
}

#pragma mark - Deprecated

- (WXDisplayBlock)displayBlock
{
    return [self _displayBlock];
}

- (WXDisplayCompletionBlock)displayCompletionBlock
{
    return [self _displayCompletionBlock];
}

>>>>>>> 0a84db9d
@end<|MERGE_RESOLUTION|>--- conflicted
+++ resolved
@@ -569,8 +569,6 @@
     return (!hasBorderRadius) && _opacity == 1.0 && CGColorGetAlpha(_backgroundColor.CGColor) == 1.0 && [self _needsDrawBorder];
 }
 
-<<<<<<< HEAD
-=======
 - (CAShapeLayer *)drawBorderRadiusMaskLayer:(CGRect)rect
 {
     if ([self hasBorderRadiusMaskLayer]) {
@@ -599,5 +597,4 @@
     return [self _displayCompletionBlock];
 }
 
->>>>>>> 0a84db9d
 @end