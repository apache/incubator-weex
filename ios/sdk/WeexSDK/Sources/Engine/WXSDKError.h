--- conflicted
+++ resolved
@@ -84,13 +84,10 @@
     
     WX_KEY_EXCEPTION_EMPTY_SCREEN_JS = -9700,
     WX_KEY_EXCEPTION_EMPTY_SCREEN_NATIVE = -9701,
-<<<<<<< HEAD
     WX_KEY_EXCEPTION_EMPTY_SCREEN_HERON = -9702,
-=======
     
     WX_KEY_EXCEPTION_TOO_MANY_TIMERS = -9800,
     WX_KEY_EXCEPTION_NO_BUNDLE_TYPE = -9801,
->>>>>>> c146abe6
 };
 
 typedef NS_ENUM (NSInteger,WXSDKErrorType)
