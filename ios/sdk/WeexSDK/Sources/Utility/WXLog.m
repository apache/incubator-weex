--- conflicted
+++ resolved
@@ -183,27 +183,16 @@
         va_end(args);
         
         NSArray *messageAry = [NSArray arrayWithObjects:message, nil];
-<<<<<<< HEAD
-        Class PDLogClass = NSClassFromString(@"PDDebugger");
-        if (PDLogClass) {
-            SEL selector = NSSelectorFromString(@"coutLogWithLevel:arguments:");
-            NSMethodSignature *methodSignature = [PDLogClass instanceMethodSignatureForSelector:selector];
-=======
         Class WXLogClass = NSClassFromString(@"WXDebugger");
         if (WXLogClass) {
             SEL selector = NSSelectorFromString(@"coutLogWithLevel:arguments:");
             NSMethodSignature *methodSignature = [WXLogClass instanceMethodSignatureForSelector:selector];
->>>>>>> 8925fda5
             if (methodSignature == nil) {
                 NSString *info = [NSString stringWithFormat:@"%@ not found", NSStringFromSelector(selector)];
                 [NSException raise:@"Method invocation appears abnormal" format:info, nil];
             }
             NSInvocation *invocation = [NSInvocation invocationWithMethodSignature:methodSignature];
-<<<<<<< HEAD
-            [invocation setTarget:[PDLogClass alloc]];
-=======
             [invocation setTarget:[WXLogClass alloc]];
->>>>>>> 8925fda5
             [invocation setSelector:selector];
             [invocation setArgument:&flagString atIndex:2];
             [invocation setArgument:&messageAry atIndex:3];
