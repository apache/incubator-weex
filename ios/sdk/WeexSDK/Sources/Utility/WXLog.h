/**
 * Created by Weex.
 * Copyright (c) 2016, Alibaba, Inc. All rights reserved.
 *
 * This source code is licensed under the Apache Licence 2.0.
 * For the full copyright and license information,please view the LICENSE file in the root directory of this source tree.
 */

#import <Foundation/Foundation.h>

typedef NS_ENUM(NSInteger, WXLogFlag) {
    WXLogFlagError      = 1 << 0,
    WXLogFlagWarning    = 1 << 1,
    WXLogFlagInfo       = 1 << 2,
    WXLogFlagLog        = 1 << 3,
    WXLogFlagDebug      = 1 << 4
};

/**
 *  Use Log levels to filter logs.
 */
typedef NS_ENUM(NSUInteger, WXLogLevel){
    /**
     *  No logs
     */
    WXLogLevelOff       = 0,
    
    /**
     *  Error only
     */
    WXLogLevelError     = WXLogFlagError,
    
    /**
     *  Error and warning
     */
    WXLogLevelWarning   = WXLogLevelError | WXLogFlagWarning,
    
    /**
     *  Error, warning and info
     */
    WXLogLevelInfo      = WXLogLevelWarning | WXLogFlagInfo,
    
    /**
     *  Log, warning info
     */
    WXLogLevelLog       = WXLogFlagLog | WXLogLevelInfo,
    
    /**
     *  Error, warning, info and debug logs
     */
    WXLogLevelDebug     = WXLogLevelLog | WXLogFlagDebug,
    
    /**
     *  All
     */
    WXLogLevelAll       = NSUIntegerMax
};

/**
 *  External log protocol, which is used to output the log to the external.
 */
@protocol WXLogProtocol <NSObject>

@required

/**
 * External log level.
 */
- (WXLogLevel)logLevel;

- (void)log:(WXLogFlag)flag message:(NSString *)message;

@end

@interface WXLog : NSObject

+ (WXLogLevel)logLevel;

+ (void)setLogLevel:(WXLogLevel)level;

+ (NSString *)logLevelString;

+ (void)setLogLevelString:(NSString *)levelString;

//+ (void)log:(WXLogFlag)flag file:(const char *)fileName line:(NSUInteger)line format:(NSString *)format, ... NS_FORMAT_FUNCTION(4,5);

+ (void)log:(WXLogFlag)flag file:(const char *)fileName line:(NSUInteger)line message:(NSString *)message;

+ (void)devLog:(WXLogFlag)flag file:(const char *)fileName line:(NSUInteger)line format:(NSString *)format, ... NS_FORMAT_FUNCTION(4,5);

+ (void)registerExternalLog:(id<WXLogProtocol>)externalLog;

@end

#define WX_FILENAME (strrchr(__FILE__, '/') ? strrchr(__FILE__, '/') + 1 : __FILE__)

 
#define WX_LOG(flag, fmt, ...)          \
do {                                    \
    [WXLog devLog:flag                     \
             file:WX_FILENAME              \
             line:__LINE__                 \
           format:(fmt), ## __VA_ARGS__];  \
} while(0)

<<<<<<< HEAD

extern void _WXLogObjectsImpl(NSString *severity, NSArray *arguments);
=======
extern void _PDLogObjectsImpl(NSString *severity, NSArray *arguments);
>>>>>>> 239b1a4f

#define WXLog(format,...)               WX_LOG(WXLogFlagLog, format, ##__VA_ARGS__)
#define WXLogDebug(format, ...)         WX_LOG(WXLogFlagDebug, format, ##__VA_ARGS__)
#define WXLogInfo(format, ...)          WX_LOG(WXLogFlagInfo, format, ##__VA_ARGS__)
#define WXLogWarning(format, ...)       WX_LOG(WXLogFlagWarning, format ,##__VA_ARGS__)
#define WXLogError(format, ...)         WX_LOG(WXLogFlagError, format, ##__VA_ARGS__)<|MERGE_RESOLUTION|>--- conflicted
+++ resolved
@@ -103,12 +103,7 @@
            format:(fmt), ## __VA_ARGS__];  \
 } while(0)
 
-<<<<<<< HEAD
-
 extern void _WXLogObjectsImpl(NSString *severity, NSArray *arguments);
-=======
-extern void _PDLogObjectsImpl(NSString *severity, NSArray *arguments);
->>>>>>> 239b1a4f
 
 #define WXLog(format,...)               WX_LOG(WXLogFlagLog, format, ##__VA_ARGS__)
 #define WXLogDebug(format, ...)         WX_LOG(WXLogFlagDebug, format, ##__VA_ARGS__)
