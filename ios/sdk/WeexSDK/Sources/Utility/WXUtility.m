/*
 * Licensed to the Apache Software Foundation (ASF) under one
 * or more contributor license agreements.  See the NOTICE file
 * distributed with this work for additional information
 * regarding copyright ownership.  The ASF licenses this file
 * to you under the Apache License, Version 2.0 (the
 * "License"); you may not use this file except in compliance
 * with the License.  You may obtain a copy of the License at
 * 
 *   http://www.apache.org/licenses/LICENSE-2.0
 * 
 * Unless required by applicable law or agreed to in writing,
 * software distributed under the License is distributed on an
 * "AS IS" BASIS, WITHOUT WARRANTIES OR CONDITIONS OF ANY
 * KIND, either express or implied.  See the License for the
 * specific language governing permissions and limitations
 * under the License.
 */

#import "WXUtility.h"
#import "WXLog.h"
#import "WXSDKEngine.h"
#import "WXAppConfiguration.h"
#import "WXThreadSafeMutableDictionary.h"
#import "WXRuleManager.h"
#import "WXSDKEngine.h"
#import "WXConvert.h"
#import "WXResourceRequest.h"
#import "WXResourceLoader.h"
#import <objc/runtime.h>
#import <objc/message.h>
#import <sys/utsname.h>
#import <UIKit/UIScreen.h>
#import <Security/Security.h>
#import <CommonCrypto/CommonCrypto.h>
#import <CoreText/CoreText.h>
#import "WXAppMonitorProtocol.h"
#import "WXConfigCenterProtocol.h"
#import "WXTextComponent.h"
#import "WXAssert.h"

#define KEY_PASSWORD  @"com.taobao.Weex.123456"
#define KEY_USERNAME_PASSWORD  @"com.taobao.Weex.weex123456"

static BOOL enableRTLLayoutDirection = YES;

void WXPerformBlockOnMainThread(void (^ _Nonnull block)(void))
{
    if (!block) return;
    
    if ([NSThread isMainThread]) {
        block();
    } else {
        dispatch_async(dispatch_get_main_queue(), ^{
            block();
        });
    }
}

void WXPerformBlockSyncOnMainThread(void (^ _Nonnull block)(void))
{
    if (!block) return;
    
    if ([NSThread isMainThread]) {
        block();
    } else {
        dispatch_sync(dispatch_get_main_queue(), ^{
            block();
        });
    }
}

void WXPerformBlockOnThread(void (^ _Nonnull block)(void), NSThread *thread)
{
    [WXUtility performBlock:block onThread:thread];
}

void WXSwizzleInstanceMethod(Class className, SEL original, SEL replaced)
{
    Method originalMethod = class_getInstanceMethod(className, original);
    Method newMethod = class_getInstanceMethod(className, replaced);
    
    BOOL didAddMethod = class_addMethod(className, original, method_getImplementation(newMethod), method_getTypeEncoding(newMethod));
    if (didAddMethod) {
        class_replaceMethod(className, replaced, method_getImplementation(originalMethod), method_getTypeEncoding(originalMethod));
    } else {
        method_exchangeImplementations(originalMethod, newMethod);
    }
}

void WXSwizzleInstanceMethodWithBlock(Class class, SEL original, id block, SEL replaced)
{
    Method originalMethod = class_getInstanceMethod(class, original);
    IMP implementation = imp_implementationWithBlock(block);
    
    class_addMethod(class, replaced, implementation, method_getTypeEncoding(originalMethod));
    Method newMethod = class_getInstanceMethod(class, replaced);
    method_exchangeImplementations(originalMethod, newMethod);
}

SEL WXSwizzledSelectorForSelector(SEL selector)
{
    return NSSelectorFromString([NSString stringWithFormat:@"wx_swizzle_%x_%@", arc4random(), NSStringFromSelector(selector)]);
}

CGFloat WXScreenScale(void)
{
    static CGFloat _scale;
    static dispatch_once_t onceToken;
    dispatch_once(&onceToken, ^{
        _scale = [UIScreen mainScreen].scale;
    });
    return _scale;
}

CGFloat WXPixelScale(CGFloat value, CGFloat scaleFactor)
{
    return WXCeilPixelValue(value * scaleFactor);
}

CGFloat WXRoundPixelValue(CGFloat value)
{
    CGFloat scale = WXScreenScale();
    return round(value * scale) / scale;
}

CGFloat WXCeilPixelValue(CGFloat value)
{
    CGFloat scale = WXScreenScale();
    return ceil(value * scale) / scale;
}

CGFloat WXFloorPixelValue(CGFloat value)
{
    CGFloat scale = WXScreenScale();
    return floor(value * scale) / scale;
}

@implementation WXUtility

+ (void)performBlock:(void (^)(void))block onThread:(NSThread *)thread
{
    if (!thread || !block) return;
    
    if ([NSThread currentThread] == thread) {
        block();
    } else {
        [self performSelector:@selector(_performBlock:)
                     onThread:thread
                   withObject:[block copy]
                waitUntilDone:NO];
    }
}

+ (void)_performBlock:(void (^)(void))block
{
    block();
}

+ (WXLayoutDirection)getEnvLayoutDirection {
    // We not use the below technique, because your app maybe not support the first preferredLanguages
    // _sysLayoutDirection = [NSLocale characterDirectionForLanguage:[[NSLocale preferredLanguages] objectAtIndex:0]] == NSLocaleLanguageDirectionRightToLeft ? WXLayoutDirectionRTL : WXLayoutDirectionLTR;
    return [UIView userInterfaceLayoutDirectionForSemanticContentAttribute:UISemanticContentAttributeUnspecified] == UIUserInterfaceLayoutDirectionRightToLeft ? WXLayoutDirectionRTL : WXLayoutDirectionLTR;
}

+ (NSDictionary *)getEnvironment
{
    NSString *platform = @"iOS";
    NSString *sysVersion = [[UIDevice currentDevice] systemVersion] ?: @"";
    NSString *weexVersion = WX_SDK_VERSION;
    NSString *machine = [self deviceName] ? : @"";
    NSString *appVersion = [WXAppConfiguration appVersion] ? : @"";
    NSString *appName = [WXAppConfiguration appName] ? : @"";
    
    CGFloat deviceWidth = [self portraitScreenSize].width;
    CGFloat deviceHeight = [self portraitScreenSize].height;
    CGFloat scale = [[UIScreen mainScreen] scale];
    
    NSMutableDictionary *data = [NSMutableDictionary dictionaryWithDictionary:@{
                                    @"platform":platform,
                                    @"osName":platform, //osName is eaqual to platorm name in native
                                    @"osVersion":sysVersion,
                                    @"weexVersion":weexVersion,
                                    @"deviceModel":machine,
                                    @"appName":appName,
                                    @"appVersion":appVersion,
                                    @"deviceWidth":@(deviceWidth * scale),
                                    @"deviceHeight":@(deviceHeight * scale),
                                    @"scale":@(scale),
                                    @"layoutDirection": [self getEnvLayoutDirection] == WXLayoutDirectionRTL ? @"rtl" : @"ltr"
                                }];
    
    if ([[[UIDevice currentDevice] systemVersion] integerValue] >= 11) {
        id configCenter = [WXSDKEngine handlerForProtocol:@protocol(WXConfigCenterProtocol)];
        if ([configCenter respondsToSelector:@selector(configForKey:defaultValue:isDefault:)]) {
            // update
            BOOL isDefault = YES;
            BOOL jsfmEnableNativePromiseOnIOS11AndLater = [[configCenter configForKey:@"iOS_weex_ext_config.jsfmEnableNativePromiseOnIOS11AndLater" defaultValue:@(NO) isDefault:&isDefault] boolValue];
            if (!isDefault) {
                // has this config explicitly
                data[@"__enable_native_promise__"] = @(jsfmEnableNativePromiseOnIOS11AndLater);
            }
        }
    }
    
    NSDictionary* customEnvironment = [WXSDKEngine customEnvironment];
    if (customEnvironment) {
        [data addEntriesFromDictionary:customEnvironment];
    }
    
    return data;
}

+ (NSDictionary *)getDebugEnvironment {
    NSString *platform = @"iOS";
    NSString *weexVersion = [WXSDKEngine SDKEngineVersion];
    NSString *machine = [self registeredDeviceName] ? : @"";
    NSString *appName = [WXAppConfiguration appName] ? : @"";
    NSString *deviceID = [self getDeviceID];
    NSMutableDictionary *data = [NSMutableDictionary dictionaryWithDictionary:@{
                                                            @"platform":platform,
                                                            @"weexVersion":weexVersion,
                                                            @"model":machine,
                                                            @"name":appName,
                                                            @"deviceId":deviceID,
                                                        }];
    return data;
}

+ (NSString *)userAgent
{
    // Device UA
    NSString *deviceUA = [NSString stringWithFormat:@"%@(iOS/%@)", [self deviceName]?:@"UNKNOWN", [[UIDevice currentDevice] systemVersion]]?:@"0.0.0";
    
    // App UA
    NSString *appUA = [NSString stringWithFormat:@"%@(%@/%@)", [WXAppConfiguration appGroup]?:@"WeexGroup", [WXAppConfiguration appName]?:@"WeexApp", [WXAppConfiguration appVersion]?:@"0.0.0"];

    // Weex UA
    NSString *weexUA = [NSString stringWithFormat:@"Weex/%@", WX_SDK_VERSION];
    
    // external UA
    NSString *externalUA = [WXAppConfiguration externalUserAgent] ? [NSString stringWithFormat:@" %@", [WXAppConfiguration externalUserAgent]] : @"";
    
    // Screen Size
    CGFloat w = [[UIScreen mainScreen] bounds].size.width;
    CGFloat h = [[UIScreen mainScreen] bounds].size.height;
    CGFloat s = [[UIScreen mainScreen] scale];
    NSString * screenUA = [NSString stringWithFormat:@"%dx%d", (int)(s * w), (int)(s * h)];
    
    // New UA
    return [NSString stringWithFormat:@"%@ %@ %@%@ %@", deviceUA, appUA, weexUA, externalUA, screenUA];
}

+ (id)objectFromJSON:(NSString *)json
{
    // in weex there are cases that json is empty container
    if ([json isEqualToString:@"{}"]) return @{}.mutableCopy;
    if ([json isEqualToString:@"[]"]) return @[].mutableCopy;
    return [self JSONObject:[json dataUsingEncoding:NSUTF8StringEncoding] error:nil];
}

+ (id _Nullable)convertContainerToImmutable:(id _Nullable)source
{
    if (source == nil) {
        return nil;
    }
    
    if ([source isKindOfClass:[NSArray class]]) {
        NSMutableArray* tmpArray = [[NSMutableArray alloc] init];
        for (id obj in source) {
            [tmpArray addObject:[self convertContainerToImmutable:obj]];
        }
        return [NSArray arrayWithArray:tmpArray];
    }
    else if ([source isKindOfClass:[NSDictionary class]]) {
        NSMutableDictionary* tmpDictionary = [[NSMutableDictionary alloc] init];
        for (id key in [source keyEnumerator]) {
            tmpDictionary[key] = [self convertContainerToImmutable:[source objectForKey:key]];
        }
        return [NSDictionary dictionaryWithDictionary:tmpDictionary];
    }
    
    return source;
}

+ (id)JSONObject:(NSData*)data error:(NSError **)error
{
    if (!data) return nil;
    id jsonObj = nil;
    @try {
        jsonObj = [NSJSONSerialization JSONObjectWithData:data
                                                  options:NSJSONReadingAllowFragments | NSJSONReadingMutableContainers | NSJSONReadingMutableLeaves
                                                    error:error];
    } @catch (NSException *exception) {
        if (error) {
            *error = [NSError errorWithDomain:WX_ERROR_DOMAIN code:-1 userInfo:@{NSLocalizedDescriptionKey: [exception description]}];
        }
    }
    return jsonObj;
}

+ (NSString *)JSONString:(id)object
{
    if(!object) return nil;
    
    @try {
    
        NSError *error = nil;
        if ([object isKindOfClass:[NSArray class]] || [object isKindOfClass:[NSDictionary class]]) {
            NSData *data = [NSJSONSerialization dataWithJSONObject:object
                                                           options:NSJSONWritingPrettyPrinted
                                                             error:&error];
            if (error) {
                WXLogError(@"%@", [error description]);
                return nil;
            }
            
            return [[NSString alloc] initWithData:data encoding:NSUTF8StringEncoding];
        
        } else if ([object isKindOfClass:[NSString class]]) {
            NSArray *array = @[object];
            NSData *data = [NSJSONSerialization dataWithJSONObject:array
                                                           options:NSJSONWritingPrettyPrinted
                                                             error:&error];
            if (error) {
                WXLogError(@"%@", [error description]);
                return nil;
            }
            
            NSString *string = [[NSString alloc] initWithData:data encoding:NSUTF8StringEncoding];
            if (string.length <= 4) {
                WXLogError(@"json convert length less than 4 chars.");
                return nil;
            }
            
            return [string substringWithRange:NSMakeRange(2, string.length - 4)];
        } else {
            WXLogError(@"object isn't avaliable class");
            return nil;
        }
        
    } @catch (NSException *exception) {
        return nil;
    }
}

+ (id)copyJSONObject:(id)object
{
    if ([object isKindOfClass:[NSArray class]]) {
        NSArray *array = (NSArray *)object;
        NSMutableArray *copyObjs = [NSMutableArray array];
        
        [array enumerateObjectsUsingBlock:^(id  _Nonnull obj, NSUInteger idx, BOOL * _Nonnull stop) {
            id copyObj = [self copyJSONObject:obj];
            [copyObjs insertObject:copyObj atIndex:idx];
        }];
        
        return copyObjs;
    } else if ([object isKindOfClass:[NSDictionary class]]) {
        NSDictionary *dict = (NSDictionary *)object;
        NSMutableDictionary *copyObjs = [NSMutableDictionary dictionary];
        
        [dict enumerateKeysAndObjectsUsingBlock:^(id  _Nonnull key, id  _Nonnull obj, BOOL * _Nonnull stop) {
            id copyObj = [self copyJSONObject:obj];
            [copyObjs setObject:copyObj forKey:key];
        }];
        
        return copyObjs;
    } else {
        return [object copy];
    }
}

+ (BOOL)isBlankString:(NSString *)string {
    
    if (string == nil || string == NULL || [string isKindOfClass:[NSNull class]]) {
        return true;
    }
    if (![string isKindOfClass:[NSString class]]) {
        WXLogError(@"%@ is not a string", string);
        return true;
    }
    if ([[string stringByTrimmingCharactersInSet:[NSCharacterSet whitespaceAndNewlineCharacterSet]] length] == 0) {
        return true;
    }
    
    return false;
}

+ (BOOL)isValidPoint:(CGPoint)point
{
    return !(isnan(point.x)) && !(isnan(point.y));
}

+ (NSError *)errorWithCode:(NSInteger)code message:(NSString *)message
{
    message = message ? : @"";
    return [NSError errorWithDomain:@"WeexErrorDomain" code:code userInfo:@{@"errMsg":message}];
}

+ (NSDictionary *)linearGradientWithBackgroundImage:(NSString *)backgroundImage
{
    NSMutableDictionary * linearGradient = nil;
    if ([backgroundImage hasPrefix:@"linear-gradient"] && [backgroundImage hasSuffix:@")"] ) {
        backgroundImage = [backgroundImage stringByReplacingOccurrencesOfString:@" " withString:@""];
        NSRange range = NSMakeRange(16, backgroundImage.length - 17);
        NSString *str = [backgroundImage substringWithRange:range];
        NSArray *array = [str componentsSeparatedByString:@","];
        WXGradientType gradientType = WXGradientTypeToTop;
        UIColor *startColor, *endColor;
        if ([array count] < 3) {
            return linearGradient;
        }
        if ([array count] == 3) {
            gradientType = [WXConvert gradientType:array[0]];
            startColor = [WXConvert UIColor:array[1]];
            endColor = [WXConvert UIColor:array[2]];
        } else if ([array count] > 3) {
            NSString *gradientTypeStr = array[0];
            NSString *subStr = [str substringFromIndex:gradientTypeStr.length + 1];
            if ([subStr hasPrefix:@"rgb"]) {
                gradientType = [WXConvert gradientType:gradientTypeStr];
                
                if ([subStr containsString:@"%"]) {
                    range = [subStr rangeOfString:@"%"];
                } else {
                    range = [subStr rangeOfString:@")"];
                }
                NSString *startColorStr = [subStr substringToIndex:range.location + 1];
                NSString *endColorStr = [subStr substringFromIndex:range.location + 2];
                startColor = [WXConvert UIColor:startColorStr];
                endColor = [WXConvert UIColor:endColorStr];
            }
            else {
                gradientType = [WXConvert gradientType:gradientTypeStr];
                
                startColor = [WXConvert UIColor:array[1]];
                
                NSString *startColorStr = array[1];
                NSString *endColorStr = [subStr substringFromIndex:startColorStr.length + 1];
                endColor = [WXConvert UIColor:endColorStr];
            }
        }
        
        if (endColor || startColor) {
            linearGradient = [NSMutableDictionary new];
            [linearGradient setValue:startColor forKey:@"startColor"];
            [linearGradient setValue:endColor forKey:@"endColor"];
            [linearGradient setValue:@(gradientType) forKey:@"gradientType"];
        }
    }
    return linearGradient;
}

+ (CAGradientLayer *)gradientLayerFromColors:(NSArray*)colors locations:(NSArray*)locations frame:(CGRect)frame gradientType:(WXGradientType)gradientType
{
    CAGradientLayer * gradientLayer = [CAGradientLayer layer];
    NSMutableArray *newColors = [NSMutableArray new];
    for(UIColor *color in colors) {
        [newColors addObject:(id)color.CGColor];
    }
    if (colors) {
        gradientLayer.colors = newColors;
    }
    if (locations) {
        gradientLayer.locations = locations;
    }
    CGPoint start = CGPointZero;
    CGPoint end = CGPointZero;
    switch (gradientType) {
        case WXGradientTypeToTop:
            start = CGPointMake(0.0, 1.0);
            end = CGPointMake(0.0, 0.0);
            break;
        case WXGradientTypeToBottom:
            start = CGPointMake(0.0, 0.0);
            end = CGPointMake(0.0, 1.0);
            break;
        case WXGradientTypeToLeft:
            start = CGPointMake(1.0, 0.0);
            end = CGPointMake(0.0, 0.0);
            break;
        case WXGradientTypeToRight:
            start = CGPointMake(0.0, 0.0);
            end = CGPointMake(1.0, 0.0);
            break;
        case WXGradientTypeToTopleft:
            start = CGPointMake(1.0, 1.0);
            end = CGPointMake(0.0, 0.0f);
            break;
        case WXGradientTypeToBottomright:
            start = CGPointMake(0.0, 0.0);
            end = CGPointMake(1.0, 1.0);
            break;
        default:
            break;
    }
    
    gradientLayer.startPoint = start;
    gradientLayer.endPoint = end;
    gradientLayer.frame = frame;
    
    return gradientLayer;
}

+ (UIFont *)fontWithSize:(CGFloat)size textWeight:(CGFloat)textWeight textStyle:(WXTextStyle)textStyle fontFamily:(NSString *)fontFamily
{
    return [self fontWithSize:size textWeight:textWeight textStyle:textStyle fontFamily:fontFamily scaleFactor:[self defaultPixelScaleFactor]];
}

+ (UIFont *)fontWithSize:(CGFloat)size textWeight:(CGFloat)textWeight textStyle:(WXTextStyle)textStyle fontFamily:(NSString *)fontFamily scaleFactor:(CGFloat)scaleFactor useCoreText:(BOOL)useCoreText
{
    static NSMutableDictionary* RegisteredFontFileNames;
    static dispatch_once_t onceToken;
    dispatch_once(&onceToken, ^{
        RegisteredFontFileNames = [[NSMutableDictionary alloc] init];
    });
    
    CGFloat fontSize = (isnan(size) || size == 0) ?  32 * scaleFactor : size;
    UIFont *font = nil;
    
    WXThreadSafeMutableDictionary *fontFace = [[WXRuleManager sharedInstance] getRule:@"fontFace"];
    WXThreadSafeMutableDictionary *fontFamilyDic = fontFace[fontFamily];
    if (fontFamilyDic[@"localSrc"]){
        NSString *fpath = [((NSURL*)fontFamilyDic[@"localSrc"]) path];
        if ([self isFileExist:fpath]) {
            // if the font file is not the correct font file. it will crash by singal 9
            CFURLRef fontURL = CFURLCreateWithFileSystemPath(kCFAllocatorDefault, (__bridge CFStringRef)fpath, kCFURLPOSIXPathStyle, false);
            if (fontURL) {
                if (useCoreText) {
                    CGDataProviderRef fontDataProvider = CGDataProviderCreateWithURL(fontURL);
                    if (fontDataProvider) {
                        CGFontRef newFont = CGFontCreateWithDataProvider(fontDataProvider);
                        if (newFont) {
                            fontFamily = (__bridge_transfer NSString*)CGFontCopyPostScriptName(newFont);
                            CFErrorRef error = NULL;
                            CTFontManagerRegisterGraphicsFont(newFont, &error);
                            
                            if (error == NULL) {
                                // record which file is registered to this family name
                                @synchronized (RegisteredFontFileNames) {
                                    RegisteredFontFileNames[fontFamily] = fpath;
                                }
                            }
                            
                            if ([fontFamily isEqualToString:@"iconfont"]) {
                                WXLogError(@"Using iconfont with family name 'iconfont' is prohibited.");
                                if (error) {
                                    WXLogError(@"Unable to register font, %@.", fontFamilyDic);
                                    CFRelease(error);
                                }
                            }
                            else {
                                // Check if we have already registered another font file with the same family-name
                                if (error) {
                                    @synchronized (RegisteredFontFileNames) {
                                        NSString* previousFilePath = RegisteredFontFileNames[fontFamily];
                                        if (![previousFilePath isEqualToString:fpath]) {
                                            // file path changed means a new iconfont file is registered with the same name, we use it
                                            WXLogError(@"Unable to register font, but will unregister previous one and retry with new font file, %@.", fontFamilyDic);
                                            CTFontManagerUnregisterGraphicsFont(newFont, NULL);
                                            CFErrorRef error2 = NULL;
                                            CTFontManagerRegisterGraphicsFont(newFont, &error2);
                                            if (error2) {
                                                WXLogError(@"We cannot register the font finally. %@", error2);
                                                CFRelease(error2);
                                            }
                                            else {
                                                RegisteredFontFileNames[fontFamily] = fpath;
                                            }
                                        }
                                    }
                                    CFRelease(error);
                                }
                            }
                            
                            CGFontRelease(newFont);
                            CFRelease(fontURL);
                            CFRelease(fontDataProvider);
                        }
                    }
                } else {
                    CTFontManagerRegisterFontsForURL(fontURL, kCTFontManagerScopeProcess, NULL);
                    NSArray *descriptors = (__bridge_transfer NSArray *)CTFontManagerCreateFontDescriptorsFromURL(fontURL);
                    // length of descriptors here will be only one.
                    for (UIFontDescriptor *desc in descriptors) {
                        font = [UIFont fontWithDescriptor:desc size:fontSize];
                    }
                    CFRelease(fontURL);
                }
            }
        }else {
            [[WXRuleManager sharedInstance] removeRule:@"fontFace" rule:@{@"fontFamily": fontFamily}];
        }
    }
    if (!font) {
        if (fontFamily) {
            font = [UIFont fontWithName:fontFamily size:fontSize];
        }
        if (!font) {
            if (fontFamily) {
                WXLogWarning(@"Unknown fontFamily:%@", fontFamily);
            }
            font = [UIFont systemFontOfSize:fontSize weight:textWeight];
        }
    }
    UIFontDescriptor *fontD = font.fontDescriptor;
    UIFontDescriptorSymbolicTraits traits = 0;
    
<<<<<<< HEAD
    if (WX_SYS_VERSION_LESS_THAN(@"8.2")) {
        traits = ((textWeight-0.4) >= 0.0) ? (traits | UIFontDescriptorTraitBold) : traits;
    }else {
        traits = (textWeight-UIFontWeightBold >= 0.0) ? (traits | UIFontDescriptorTraitBold) : traits;
    }
    
    if(textStyle == WXTextStyleItalic || traits != 0){
        if(traits != 0){
            fontD = [fontD fontDescriptorWithSymbolicTraits:traits];
        }
        if(textStyle == WXTextStyleItalic){
            CGAffineTransform matrix = CGAffineTransformMake(1, 0, tanf(16 * (CGFloat)M_PI / 180), 1, 0, 0);
            fontD = [fontD fontDescriptorWithMatrix:matrix];
        }
=======
    traits = (textStyle == WXTextStyleItalic) ? (traits | UIFontDescriptorTraitItalic) : traits;
    traits = (textWeight-UIFontWeightBold >= 0.0) ? (traits | UIFontDescriptorTraitBold) : traits;
    if (traits != 0) {
        fontD = [fontD fontDescriptorWithSymbolicTraits:traits];
>>>>>>> 1ee8c743
        UIFont *tempFont = [UIFont fontWithDescriptor:fontD size:0];
        if (tempFont) {
            font = tempFont;
        }
    }
    
    return font;
}

+ (UIFont *)fontWithSize:(CGFloat)size textWeight:(CGFloat)textWeight textStyle:(WXTextStyle)textStyle fontFamily:(NSString *)fontFamily scaleFactor:(CGFloat)scaleFactor
{
    return [self fontWithSize:size textWeight:textWeight textStyle:textStyle fontFamily:fontFamily scaleFactor:scaleFactor useCoreText:NO];
}

+ (void)getIconfont:(NSURL *)url completion:(void(^)(NSURL *url, NSError *error))completionBlock
{
    if ([url isFileURL]) {
        // local file url
        NSError * error = nil;
        if (![WXUtility isFileExist:url.path]) {
            error = [NSError errorWithDomain:WX_ERROR_DOMAIN code:-1 userInfo:@{@"errMsg":[NSString stringWithFormat:@"local font %@ is't exist", url.absoluteString]}];
        }
        completionBlock(url, error);
        return;
    }
    
    WXResourceRequest *request = [WXResourceRequest requestWithURL:url resourceType:WXResourceTypeFont referrer:@"" cachePolicy:NSURLRequestUseProtocolCachePolicy];
    
    request.userAgent = [self userAgent];
    WXResourceLoader *iconfontLoader = [[WXResourceLoader alloc] initWithRequest:request];
    iconfontLoader.onFinished = ^(const WXResourceResponse * response, NSData * data) {
        NSURL * downloadPath = nil;
        NSError * error = nil;
        NSHTTPURLResponse * httpResponse = (NSHTTPURLResponse*)response;
        if (200 == httpResponse.statusCode) {
            NSString *file = [NSString stringWithFormat:@"%@/%@",WX_FONT_DOWNLOAD_DIR,[WXUtility md5:[url absoluteString]]];
            downloadPath = [NSURL fileURLWithPath:file];
            NSFileManager *mgr = [NSFileManager defaultManager];
            
            if (![mgr fileExistsAtPath:[file stringByDeletingLastPathComponent]]) {
                // create font cache directory and its parent if not exist
                [mgr createDirectoryAtPath:[file stringByDeletingLastPathComponent] withIntermediateDirectories:YES attributes:nil error:&error];
            }
            
            BOOL result = [data writeToFile:downloadPath.path atomically:NO];
            if (!result) {
                downloadPath = nil;
            }
        } else {
            if (200 != httpResponse.statusCode) {
                error = [NSError errorWithDomain:WX_ERROR_DOMAIN code:-1 userInfo:@{@"ErrorMsg": [NSString stringWithFormat:@"can not load the font url %@ ", url.absoluteString]}];
            }
        }
        completionBlock(downloadPath, error);

    };
    
    iconfontLoader.onFailed = ^(NSError* error) {
        completionBlock(nil, error);
    };
    
    [iconfontLoader start];
}

+ (BOOL)isFileExist:(NSString *)filePath
{
    return [[NSFileManager defaultManager] fileExistsAtPath:filePath];
}

+ (NSString *)documentDirectory
{
    static NSString *docPath = nil;
    if (!docPath){
        docPath = NSSearchPathForDirectoriesInDomains(NSDocumentDirectory, NSUserDomainMask, YES).firstObject;
    }
    return docPath;
}

+ (NSString *)cacheDirectory
{
    static NSString *cachePath = nil;
    if (!cachePath) {
        cachePath = NSSearchPathForDirectoriesInDomains(NSCachesDirectory, NSUserDomainMask, YES).firstObject;
    }
    return cachePath;
}

+ (NSString *)libraryDirectory
{
    static NSString *libPath = nil;
    if (!libPath) {
        libPath = NSSearchPathForDirectoriesInDomains(NSLibraryDirectory, NSUserDomainMask, YES).firstObject;
    }
    return libPath;
}

+ (NSCache *)globalCache
{
    static NSCache *cache;
    static dispatch_once_t onceToken;
    dispatch_once(&onceToken, ^{
        cache = [NSCache new];
        cache.totalCostLimit = 5 * 1024 * 1024;
        
        [[NSNotificationCenter defaultCenter] addObserverForName:UIApplicationDidReceiveMemoryWarningNotification object:nil queue:nil usingBlock:^(__unused NSNotification *note) {
            [cache removeAllObjects];
        }];
    });
    return cache;
}

+ (NSString *)deviceName
{
    struct utsname systemInfo;
    uname(&systemInfo);
    NSString *machine = [NSString stringWithCString:systemInfo.machine encoding:NSUTF8StringEncoding];
    return machine;
}

+ (NSString *)registeredDeviceName
{
    NSString *machine = [[UIDevice currentDevice] model];
    NSString *systemVer = [[UIDevice currentDevice] systemVersion] ? : @"";
    NSString *model = [NSString stringWithFormat:@"%@:%@",machine,systemVer];
    return model;
}

+ (CGSize)portraitScreenSize
{
    if ([[UIDevice currentDevice].model isEqualToString:@"iPad"]) {
        return [UIScreen mainScreen].bounds.size;
    }
    static CGSize portraitScreenSize;
    static dispatch_once_t onceToken;
    dispatch_once(&onceToken, ^{
        CGSize screenSize = [UIScreen mainScreen].bounds.size;
        portraitScreenSize = CGSizeMake(MIN(screenSize.width, screenSize.height),
                                        MAX(screenSize.width, screenSize.height));
    });
    
    return portraitScreenSize;
}

+ (CGFloat)defaultPixelScaleFactor
{
    if ([[UIDevice currentDevice].model isEqualToString:@"iPad"]) {
        return [self portraitScreenSize].width / WXDefaultScreenWidth;
    }
    static CGFloat defaultScaleFactor;
    static dispatch_once_t onceToken;
    dispatch_once(&onceToken, ^{
        defaultScaleFactor = [self portraitScreenSize].width / WXDefaultScreenWidth;
    });
    
    return defaultScaleFactor;
}

#pragma mark - RTL

+ (void)setEnableRTLLayoutDirection:(BOOL)value
{
    enableRTLLayoutDirection = value;
}

+ (BOOL)enableRTLLayoutDirection
{
    return enableRTLLayoutDirection;
}

#pragma mark - get deviceID
+ (NSString *)getDeviceID {
    NSMutableDictionary *usernamepasswordKVPairs = (NSMutableDictionary *)[self load:KEY_USERNAME_PASSWORD];
    NSString *deviceID = [usernamepasswordKVPairs objectForKey:KEY_PASSWORD];
    if (!deviceID) {
        CFUUIDRef uuid = CFUUIDCreate(NULL);
        deviceID = CFBridgingRelease(CFUUIDCreateString(NULL, uuid));
        assert(deviceID);
        CFRelease(uuid);
        NSMutableDictionary *usernamepasswordKVPairs = [NSMutableDictionary dictionary];
        [usernamepasswordKVPairs setObject:deviceID forKey:KEY_PASSWORD];
        [self save:KEY_USERNAME_PASSWORD data:usernamepasswordKVPairs];
    }
    return deviceID;
}

+ (NSMutableDictionary *)getKeychainQuery:(NSString *)service {
    return [NSMutableDictionary dictionaryWithObjectsAndKeys:
            (id)kSecClassGenericPassword,(id)kSecClass,
            service, (id)kSecAttrService,
            service, (id)kSecAttrAccount,
            (id)kSecAttrAccessibleAfterFirstUnlock,(id)kSecAttrAccessible,
            nil];
}

+ (void)save:(NSString *)service data:(id)data {
    //Get search dictionary
    NSMutableDictionary *keychainQuery = [self getKeychainQuery:service];
    //Delete old item before add new item
    SecItemDelete((CFDictionaryRef)keychainQuery);
    //Add new object to search dictionary(Attention:the data format)
    [keychainQuery setObject:[NSKeyedArchiver archivedDataWithRootObject:data] forKey:(id)kSecValueData];
    //Add item to keychain with the search dictionary
    SecItemAdd((CFDictionaryRef)keychainQuery, NULL);
}

+ (id)load:(NSString *)service {
    id ret = nil;
    NSMutableDictionary *keychainQuery = [self getKeychainQuery:service];
    //Configure the search setting
    //Since in our simple case we are expecting only a single attribute to be returned (the password) we can set the attribute kSecReturnData to kCFBooleanTrue
    [keychainQuery setObject:(id)kCFBooleanTrue forKey:(id)kSecReturnData];
    [keychainQuery setObject:(id)kSecMatchLimitOne forKey:(id)kSecMatchLimit];
    CFDataRef keyData = NULL;
    if (SecItemCopyMatching((CFDictionaryRef)keychainQuery, (CFTypeRef *)&keyData) == noErr) {
        @try {
            ret = [NSKeyedUnarchiver unarchiveObjectWithData:(__bridge NSData *)keyData];
        } @catch (NSException *e) {
            NSLog(@"Unarchive of %@ failed: %@", service, e);
        } @finally {
        }
    }
    if (keyData)
        CFRelease(keyData);
    return ret;
}

+ (void)delete:(NSString *)service {
    NSMutableDictionary *keychainQuery = [self getKeychainQuery:service];
    SecItemDelete((CFDictionaryRef)keychainQuery);
}

+ (NSURL *)urlByDeletingParameters:(NSURL *)url
{
    NSURLComponents *components = [NSURLComponents componentsWithURL:url resolvingAgainstBaseURL:YES];
    components.query = nil;     // remove the query
    components.fragment = nil;
    return [components URL];
}

+ (NSString *)stringWithContentsOfFile:(NSString *)filePath
{
    if ([[NSFileManager defaultManager] fileExistsAtPath:filePath]) {
        NSString *contents = [NSString stringWithContentsOfFile:filePath encoding:NSUTF8StringEncoding error:NULL];
        if (contents) {
            return contents;
        }
    }
    return nil;
}

+ (NSString *)md5:(NSString *)string
{
    const char *str = string.UTF8String;
    if (str == NULL) {
        return nil;
    }
    
    unsigned char result[CC_MD5_DIGEST_LENGTH];
    CC_MD5(str, (CC_LONG)strlen(str), result);
    
    return [NSString stringWithFormat:@"%02x%02x%02x%02x%02x%02x%02x%02x%02x%02x%02x%02x%02x%02x%02x%02x",
            result[0], result[1], result[2], result[3],
            result[4], result[5], result[6], result[7],
            result[8], result[9], result[10], result[11],
            result[12], result[13], result[14], result[15]
            ];
}

+ (NSString *)uuidString
{
    CFUUIDRef uuidRef = CFUUIDCreate(NULL);
    CFStringRef uuidStringRef= CFUUIDCreateString(NULL, uuidRef);
    NSString *uuid = [NSString stringWithString:(__bridge NSString *)uuidStringRef];
    CFRelease(uuidRef);
    CFRelease(uuidStringRef);
    
    return [uuid lowercaseString];
}

+ (NSDate *)dateStringToDate:(NSString *)dateString
{
    NSDateFormatter *formatter = [[NSDateFormatter alloc] init] ;
    [formatter setDateFormat:@"yyyy-MM-dd"];
    NSDate *date=[formatter dateFromString:dateString];
    return date;
}

+ (NSDate *)timeStringToDate:(NSString *)timeString
{
    NSDateFormatter *formatter = [[NSDateFormatter alloc] init] ;
    [formatter setDateFormat:@"HH:mm"];
    NSDate *date=[formatter dateFromString:timeString];
    return date;
}

+ (NSString *)dateToString:(NSDate *)date
{
    NSDateFormatter *dateFormatter = [[NSDateFormatter alloc] init];
    [dateFormatter setDateFormat:@"yyyy-MM-dd"];
    NSString *str = [dateFormatter stringFromDate:date];
    return str;
}

+ (NSString *)timeToString:(NSDate *)date
{
    NSDateFormatter *dateFormatter = [[NSDateFormatter alloc] init];
    [dateFormatter setDateFormat:@"HH:mm"];
    NSString *str = [dateFormatter stringFromDate:date];
    return str;
}

+ (NSUInteger)getSubStringNumber:(NSString *_Nullable)string subString:(NSString *_Nullable)subString
{
    if([string length] ==0) {
        return 0;
    }
    if([subString length] ==0) {
        return 0;
    }
    NSError *error = NULL;
    NSRegularExpression *regex = [NSRegularExpression regularExpressionWithPattern:subString options:NSRegularExpressionCaseInsensitive error:&error];
    NSUInteger numberOfMatches = [regex numberOfMatchesInString:string options:0 range:NSMakeRange(0, [string length])];
    return numberOfMatches;
    
}

BOOL WXFloatEqual(CGFloat a, CGFloat b) {
    return WXFloatEqualWithPrecision(a, b,FLT_EPSILON);
}
BOOL WXFloatEqualWithPrecision(CGFloat a, CGFloat b ,double precision){
    return fabs(a - b) <= precision;
}
BOOL WXFloatLessThan(CGFloat a, CGFloat b) {
    return WXFloatLessThanWithPrecision(a, b, FLT_EPSILON);
}
BOOL WXFloatLessThanWithPrecision(CGFloat a, CGFloat b ,double precision){
    return a-b < - precision;
}

BOOL WXFloatGreaterThan(CGFloat a, CGFloat b) {
    return WXFloatGreaterThanWithPrecision(a, b, FLT_EPSILON);
}
BOOL WXFloatGreaterThanWithPrecision(CGFloat a, CGFloat b ,double precision){
    return a-b > precision;
}

+ (NSString *_Nullable)returnKeyType:(UIReturnKeyType)type
{
    NSString *typeStr = @"default";
    switch (type) {
        case UIReturnKeyDefault:
            typeStr = @"default";
            break;
        case UIReturnKeyGo:
            typeStr = @"go";
            break;
        case UIReturnKeyNext:
            typeStr = @"next";
            break;
        case UIReturnKeySearch:
            typeStr = @"search";
            break;
        case UIReturnKeySend:
            typeStr = @"send";
            break;
        case UIReturnKeyDone:
            typeStr = @"done";
            break;
            
        default:
            break;
    }
    return typeStr;
}

+ (void)customMonitorInfo:(WXSDKInstance *_Nullable)instance key:(NSString * _Nonnull)key value:(id _Nonnull)value
{
    if([self isBlankString:key]||!value||!instance){
        return ;
    }
    if(!instance.userInfo){
        instance.userInfo = [NSMutableDictionary new];
    }
    NSMutableDictionary *custormMonitorDict = instance.userInfo[WXCUSTOMMONITORINFO];
    if(!custormMonitorDict){
        custormMonitorDict = [NSMutableDictionary new];
    }
    [custormMonitorDict setObject:value forKey:key];
    instance.userInfo[WXCUSTOMMONITORINFO] = custormMonitorDict;
}

+ (NSDictionary *_Nonnull)dataToBase64Dict:(NSData *_Nullable)data
{
    NSMutableDictionary *dataDict = [NSMutableDictionary new];
    if(data){
        NSString *base64Encoded = [data base64EncodedStringWithOptions:0];
        [dataDict setObject:@"binary" forKey:@"@type"];
        [dataDict setObject:base64Encoded forKey:@"base64"];
    }
    
    return dataDict;
}

+ (NSData *_Nonnull)base64DictToData:(NSDictionary *_Nullable)base64Dict
{
    if([@"binary" isEqualToString:base64Dict[@"@type"]]){
        NSString *base64 = base64Dict[@"base64"];
        NSData *sendData = [[NSData alloc] initWithBase64EncodedString:base64 options:0];
        return sendData;
    }
    return nil;
}

+ (long) getUnixFixTimeMillis
{
    static long sInterval;
    static dispatch_once_t unixTimeToken;
    
    dispatch_once(&unixTimeToken, ^{
        sInterval = [[NSDate date] timeIntervalSince1970] * 1000 - CACurrentMediaTime()*1000;
    });
    return sInterval+CACurrentMediaTime()*1000;
}

+ (NSArray<NSString *> *)extractPropertyNamesOfJSValueObject:(JSValue *)jsvalue
{
    if (!jsvalue) {
        return nil;
    }
    
    NSMutableArray* allKeys = nil;
    
    JSContextRef contextRef = jsvalue.context.JSGlobalContextRef;
    if (![jsvalue isObject]) {
        WXAssert(NO, @"Invalid jsvalue for property enumeration.");
        return nil;
    }
    JSValueRef jsException = NULL;
    JSObjectRef instanceContextObjectRef = JSValueToObject(contextRef, jsvalue.JSValueRef, &jsException);
    if (jsException != NULL) {
        WXLogError(@"JSValueToObject Exception during create instance.");
    }
    BOOL somethingWrong = NO;
    if (instanceContextObjectRef != NULL) {
        JSPropertyNameArrayRef allKeyRefs = JSObjectCopyPropertyNames(contextRef, instanceContextObjectRef);
        size_t keyCount = JSPropertyNameArrayGetCount(allKeyRefs);
        
        allKeys = [[NSMutableArray alloc] initWithCapacity:keyCount];
        for (size_t i = 0; i < keyCount; i ++) {
            JSStringRef nameRef = JSPropertyNameArrayGetNameAtIndex(allKeyRefs, i);
            size_t len = JSStringGetMaximumUTF8CStringSize(nameRef);
            if (len > 1024) {
                somethingWrong = YES;
                break;
            }
            char* buf = (char*)malloc(len + 5);
            if (buf == NULL) {
                somethingWrong = YES;
                break;
            }
            bzero(buf, len + 5);
            if (JSStringGetUTF8CString(nameRef, buf, len + 5) > 0) {
                NSString* keyString = [NSString stringWithUTF8String:buf];
                if ([keyString length] == 0) {
                    somethingWrong = YES;
                    free(buf);
                    break;
                }
                [allKeys addObject:keyString];
            }
            else {
                somethingWrong = YES;
                free(buf);
                break;
            }
            free(buf);
        }
        JSPropertyNameArrayRelease(allKeyRefs);
    } else {
        somethingWrong = YES;
    }
    
    if (somethingWrong) {
        // may contain retain-cycle.
        allKeys = (NSMutableArray*)[[jsvalue toDictionary] allKeys];
    }
    
    return allKeys;
}

@end


//Deprecated
CGFloat WXScreenResizeRadio(void)
{
    return [WXUtility defaultPixelScaleFactor];
}

CGFloat WXPixelResize(CGFloat value)
{
    return WXCeilPixelValue(value * WXScreenResizeRadio());
}

CGRect WXPixelFrameResize(CGRect value)
{
    CGRect new = CGRectMake(value.origin.x * WXScreenResizeRadio(),
                            value.origin.y * WXScreenResizeRadio(),
                            value.size.width * WXScreenResizeRadio(),
                            value.size.height * WXScreenResizeRadio());
    return new;
}

CGPoint WXPixelPointResize(CGPoint value)
{
    CGPoint new = CGPointMake(value.x * WXScreenResizeRadio(),
                              value.y * WXScreenResizeRadio());
    return new;
}

<|MERGE_RESOLUTION|>--- conflicted
+++ resolved
@@ -607,7 +607,6 @@
     UIFontDescriptor *fontD = font.fontDescriptor;
     UIFontDescriptorSymbolicTraits traits = 0;
     
-<<<<<<< HEAD
     if (WX_SYS_VERSION_LESS_THAN(@"8.2")) {
         traits = ((textWeight-0.4) >= 0.0) ? (traits | UIFontDescriptorTraitBold) : traits;
     }else {
@@ -622,12 +621,6 @@
             CGAffineTransform matrix = CGAffineTransformMake(1, 0, tanf(16 * (CGFloat)M_PI / 180), 1, 0, 0);
             fontD = [fontD fontDescriptorWithMatrix:matrix];
         }
-=======
-    traits = (textStyle == WXTextStyleItalic) ? (traits | UIFontDescriptorTraitItalic) : traits;
-    traits = (textWeight-UIFontWeightBold >= 0.0) ? (traits | UIFontDescriptorTraitBold) : traits;
-    if (traits != 0) {
-        fontD = [fontD fontDescriptorWithSymbolicTraits:traits];
->>>>>>> 1ee8c743
         UIFont *tempFont = [UIFont fontWithDescriptor:fontD size:0];
         if (tempFont) {
             font = tempFont;
