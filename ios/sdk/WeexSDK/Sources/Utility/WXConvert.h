--- conflicted
+++ resolved
@@ -48,11 +48,7 @@
 /**
  * @abstract UIFontWeightRegular ,UIFontWeightBold,etc are not support by the system which is less than 8.2. weex sdk set the float value.
  *
-<<<<<<< HEAD
- * @param value, support normal,bold,100,200,300,400,500,600,700,800,900
-=======
  * @param value support normal,blod,100,200,300,400,500,600,700,800,900
->>>>>>> 8ffb48c4
  *
  * @return A float value.
  *
