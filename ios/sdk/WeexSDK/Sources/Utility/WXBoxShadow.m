/*
 * Licensed to the Apache Software Foundation (ASF) under one
 * or more contributor license agreements.  See the NOTICE file
 * distributed with this work for additional information
 * regarding copyright ownership.  The ASF licenses this file
 * to you under the Apache License, Version 2.0 (the
 * "License"); you may not use this file except in compliance
 * with the License.  You may obtain a copy of the License at
 * 
 *   http://www.apache.org/licenses/LICENSE-2.0
 * 
 * Unless required by applicable law or agreed to in writing,
 * software distributed under the License is distributed on an
 * "AS IS" BASIS, WITHOUT WARRANTIES OR CONDITIONS OF ANY
 * KIND, either express or implied.  See the License for the
 * specific language governing permissions and limitations
 * under the License.
 */

#import "WXBoxShadow.h"
#import "WXConvert.h"
#import "WXUtility.h"

@implementation WXBoxShadow
<<<<<<< HEAD


=======
@synthesize shadowColor = _shadowColor;
>>>>>>> 39006789
- (instancetype)init
{
    self = [super init];
    
    if (self) {
        self.shadowRadius = 0.0f;
        self.isInset = NO;
        self.shadowOffset = CGSizeZero;
        self.shadowOpacity = 1.0f;
    }
    
    return self;
}

+ (NSArray *)getBoxShadowElementsByBlank:(NSString *)string
{
    string = [string stringByTrimmingCharactersInSet:[NSCharacterSet whitespaceCharacterSet]];
    NSError *error = nil;
    NSRegularExpression *regex = [NSRegularExpression regularExpressionWithPattern:@"\\s{2,}" options:NSRegularExpressionCaseInsensitive error:&error];
    
    NSArray *arr = [regex matchesInString:string options:NSMatchingReportCompletion range:NSMakeRange(0, [string length])];
    
    arr = [[arr reverseObjectEnumerator] allObjects];
    for (NSTextCheckingResult *str in arr) {
        string = [string stringByReplacingCharactersInRange:[str range] withString:@" "];
    }
    NSArray *array = [string componentsSeparatedByString:@" "];
    return array;
}

+(WXBoxShadow *_Nullable)getBoxShadowFromString:(NSString *_Nullable)string scaleFactor:(CGFloat)scaleFactor
{
    if ([string length] == 0) {
        return nil;
    }
    WXBoxShadow *boxShadow = [WXBoxShadow new];
    
    //parse color
    if ([string rangeOfString:@"rgb"].location != NSNotFound) {
        NSRange begin = [string rangeOfString:@"rgb"];
        NSRange end = [string rangeOfString:@")"];
        if (begin.location < end.location && end.location < [string length]) {
            NSRange range = NSMakeRange(begin.location, end.location-begin.location + 1);
            NSString *str = [string substringWithRange:range];
            UIColor *color = [WXConvert UIColor:str];
            if (color && [color isKindOfClass:[UIColor class]]) {
                boxShadow.shadowColor = color;
            }
            string = [string stringByReplacingOccurrencesOfString:str withString:@""];// remove color string
        }
    } else {
        NSArray *boxShadowElements = [self getBoxShadowElementsByBlank:string];
        NSString *str = [boxShadowElements lastObject];
        UIColor *color = [WXConvert UIColor:str];
        if (color && [color isKindOfClass:[UIColor class]]) {
            boxShadow.shadowColor = color;
        }
        string = [string stringByReplacingOccurrencesOfString:str withString:@""];// remove color string
    }

    // parse remain BoxShadow Elements
    NSMutableArray *remainBoxShadowElements = [[self getBoxShadowElementsByBlank:string] mutableCopy];
    
    if (remainBoxShadowElements && [remainBoxShadowElements count] > 0) {
        if ([@"inset" isEqualToString: remainBoxShadowElements[0]])
        {
            boxShadow.isInset = YES;
            [remainBoxShadowElements removeObjectAtIndex:0];
            
        }
        
        for (int i = 0; i < [remainBoxShadowElements count]; i++) {
            switch (i) {
                case 0:
                {
                    CGSize size = boxShadow.shadowOffset;
                    size.width = [WXConvert WXPixelType:remainBoxShadowElements[0] scaleFactor:scaleFactor];
                    boxShadow.shadowOffset = size;
                }
                    break;
                case 1:
                {
                    CGSize size = boxShadow.shadowOffset;
                    size.height = [WXConvert WXPixelType:remainBoxShadowElements[1] scaleFactor:scaleFactor];
                    boxShadow.shadowOffset = size;
                }
                    break;
                case 2:
                {
                    boxShadow.shadowRadius = [WXConvert WXPixelType:remainBoxShadowElements[2] scaleFactor:scaleFactor];
                }
                    break;
                    
                default:
                    break;
            }
        }
        
        if (boxShadow.isInset) {
            if (!boxShadow.innerLayer) {
                boxShadow.innerLayer = [[WXInnerLayer alloc] init];
            }
            boxShadow.innerLayer.boxShadowColor = boxShadow.shadowColor;
            boxShadow.innerLayer.boxShadowOffset = boxShadow.shadowOffset;
            boxShadow.innerLayer.boxShadowRadius = boxShadow.shadowRadius;
            boxShadow.innerLayer.boxShadowOpacity = boxShadow.shadowOpacity;
        }
    }
    return boxShadow;
}


@end<|MERGE_RESOLUTION|>--- conflicted
+++ resolved
@@ -22,12 +22,6 @@
 #import "WXUtility.h"
 
 @implementation WXBoxShadow
-<<<<<<< HEAD
-
-
-=======
-@synthesize shadowColor = _shadowColor;
->>>>>>> 39006789
 - (instancetype)init
 {
     self = [super init];
