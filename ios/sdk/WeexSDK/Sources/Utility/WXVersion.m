/*
 * Licensed to the Apache Software Foundation (ASF) under one
 * or more contributor license agreements.  See the NOTICE file
 * distributed with this work for additional information
 * regarding copyright ownership.  The ASF licenses this file
 * to you under the Apache License, Version 2.0 (the
 * "License"); you may not use this file except in compliance
 * with the License.  You may obtain a copy of the License at
 *
 *   http://www.apache.org/licenses/LICENSE-2.0
 *
 * Unless required by applicable law or agreed to in writing,
 * software distributed under the License is distributed on an
 * "AS IS" BASIS, WITHOUT WARRANTIES OR CONDITIONS OF ANY
 * KIND, either express or implied.  See the License for the
 * specific language governing permissions and limitations
 * under the License.
 */

#import "WXVersion.h"
#import "WXDefine.h"

<<<<<<< HEAD
static const char* WeexSDKBuildTime = "2019-08-26 08:28:24 UTC";
static const unsigned long WeexSDKBuildTimestamp = 1566808104;
=======
static const char* WeexSDKBuildTime = "2019-07-21 09:08:41 UTC";
static const unsigned long WeexSDKBuildTimestamp = 1563700121;
>>>>>>> af7c957b

NSString* GetWeexSDKVersion(void)
{
    return WX_SDK_VERSION;
}

NSString* GetWeexSDKBuildTime(void)
{
    return [NSString stringWithUTF8String:WeexSDKBuildTime];
}

unsigned long GetWeexSDKBuildTimestamp(void)
{
    return WeexSDKBuildTimestamp;
}
<|MERGE_RESOLUTION|>--- conflicted
+++ resolved
@@ -20,13 +20,10 @@
 #import "WXVersion.h"
 #import "WXDefine.h"
 
-<<<<<<< HEAD
+
 static const char* WeexSDKBuildTime = "2019-08-26 08:28:24 UTC";
 static const unsigned long WeexSDKBuildTimestamp = 1566808104;
-=======
-static const char* WeexSDKBuildTime = "2019-07-21 09:08:41 UTC";
-static const unsigned long WeexSDKBuildTimestamp = 1563700121;
->>>>>>> af7c957b
+
 
 NSString* GetWeexSDKVersion(void)
 {
