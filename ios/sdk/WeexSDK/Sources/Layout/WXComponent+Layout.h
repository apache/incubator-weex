/*
 * Licensed to the Apache Software Foundation (ASF) under one
 * or more contributor license agreements.  See the NOTICE file
 * distributed with this work for additional information
 * regarding copyright ownership.  The ASF licenses this file
 * to you under the Apache License, Version 2.0 (the
 * "License"); you may not use this file except in compliance
 * with the License.  You may obtain a copy of the License at
 * 
 *   http://www.apache.org/licenses/LICENSE-2.0
 * 
 * Unless required by applicable law or agreed to in writing,
 * software distributed under the License is distributed on an
 * "AS IS" BASIS, WITHOUT WARRANTIES OR CONDITIONS OF ANY
 * KIND, either express or implied.  See the License for the
 * specific language governing permissions and limitations
 * under the License.
 */

#import "WXComponent.h"
#import "WXSDKInstance.h"
#import "WXUtility.h"

#define FlexUndefined NAN

#ifdef __cplusplus
#include "layout.h"

extern "C" {
#endif
    bool flexIsUndefined(float value);
#ifdef __cplusplus
}
#endif

@interface WXComponent ()
{
    @package
#ifdef __cplusplus
    WeexCore::WXCoreLayoutNode *_flexCssNode;
#endif // __cplusplus

    CGRect _calculatedFrame;
    CGPoint _absolutePosition;
    WXPositionType _positionType;
}

/**
 * @abstract Return the css node used to layout.
 *
 * @warning Subclasses must not override this.
 */
#ifdef __cplusplus
@property(nonatomic, readonly, assign) WeexCore::WXCoreLayoutNode *flexCssNode;
#endif

/**
 * @abstract Convert layout dimension value like 'left', 'width' to style value in js considering viewport and scale.
 */
- (NSString*)convertLayoutValueToStyleValue:(NSString*)valueName;

/**
 * @abstract Get style width of a container(scroller like) with safe value. No NAN, No zero.
 */
- (CGFloat)safeContainerStyleWidth;

<<<<<<< HEAD
@interface WXComponent (Layout)

// Now we scrollView RTL solution is tranform
// so scrollView need tranform subviews when RTL by default
// if your component view is not scrollView but also implement RTL layout by tranform，you need return YES
- (BOOL)shouldTranformSubviewsWhenRTL;

- (void)_insertChildCssNode:(WXComponent*)subcomponent atIndex:(NSInteger)index;
- (void)_rmChildCssNode:(WXComponent*)subcomponent;
- (NSInteger) getActualNodeIndex:(WXComponent*)subcomponent atIndex:(NSInteger) index;
#ifdef __cplusplus
+ (void) recycleNodeOnComponentThread:(WeexCore::WXCoreLayoutNode * ) garbageNode gabRef:(NSString *)ref;
#endif
=======
>>>>>>> eaab049e
@end<|MERGE_RESOLUTION|>--- conflicted
+++ resolved
@@ -64,20 +64,9 @@
  */
 - (CGFloat)safeContainerStyleWidth;
 
-<<<<<<< HEAD
-@interface WXComponent (Layout)
-
 // Now we scrollView RTL solution is tranform
 // so scrollView need tranform subviews when RTL by default
 // if your component view is not scrollView but also implement RTL layout by tranform，you need return YES
 - (BOOL)shouldTranformSubviewsWhenRTL;
 
-- (void)_insertChildCssNode:(WXComponent*)subcomponent atIndex:(NSInteger)index;
-- (void)_rmChildCssNode:(WXComponent*)subcomponent;
-- (NSInteger) getActualNodeIndex:(WXComponent*)subcomponent atIndex:(NSInteger) index;
-#ifdef __cplusplus
-+ (void) recycleNodeOnComponentThread:(WeexCore::WXCoreLayoutNode * ) garbageNode gabRef:(NSString *)ref;
-#endif
-=======
->>>>>>> eaab049e
 @end