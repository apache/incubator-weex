--- conflicted
+++ resolved
@@ -198,7 +198,10 @@
 
 - (void)_fillCSSNode:(NSDictionary *)styles isUpdate:(BOOL)isUpdate
 {
-<<<<<<< HEAD
+        if (_flexCssNode == nullptr) {
+            return;
+        }
+
         if (styles[@"direction"]) {
             _flexCssNode->setDirection([self fxDirection:styles[@"direction"]], isUpdate);
         }
@@ -207,11 +210,6 @@
             WeexCore::WXCoreDirection direction = self.weexInstance.usedLayoutDirection == WXLayoutDirectionRTL ? WeexCore::kDirectionRTL : WeexCore::kDirectionLTR;
             _flexCssNode->setDirection(direction, NO);
         }
-=======
-    if (_flexCssNode == nullptr) {
-        return;
-    }
->>>>>>> eaab049e
     
         // flex
         if (styles[@"flex"]) {
