--- conflicted
+++ resolved
@@ -134,20 +134,11 @@
         id value = styles[property];
         if ([property isEqualToString:@"transform"]) {
             NSString *transformOrigin = styles[@"transformOrigin"];
-<<<<<<< HEAD
-            WXTransform *wxTransform = [[WXTransform alloc] initWithInstance:self.weexInstance];
-            transform = [wxTransform getTransform:styles[property] withView:view withOrigin:transformOrigin isTransformRotate:NO];
-            rotateAngle = [wxTransform getRotateAngle];
-            CGFloat originAngle = [self getRotateAngleFromTransForm:layer.transform];
-            originAngle = originAngle < 0 ? (originAngle + 2 * M_PI) : originAngle;
-            if (fabs(originAngle - rotateAngle) > M_PI + 0.0001) {
-=======
             WXTransform *wxTransform = [[WXTransform alloc] initWithCSSValue:value origin:transformOrigin instance:self.weexInstance];
             WXTransform *oldTransform = target->_transform;
             if (wxTransform.rotateAngle != oldTransform.rotateAngle) {
                 WXAnimationInfo *newInfo = [info copy];
                 newInfo.propertyName = @"transform.rotation";
->>>>>>> 94d5649e
                 /**
                  Rotate >= 180 degree not working on UIView block animation, have not found any more elegant solution than using CAAnimation
                  See http://stackoverflow.com/questions/9844925/uiview-infinite-360-degree-rotation-animation
@@ -189,11 +180,7 @@
                 [infos addObject:newInfo];
             }
             
-<<<<<<< HEAD
-            isAnimateTransform = YES;
-=======
             target->_transform = wxTransform;
->>>>>>> 94d5649e
         } else if ([property isEqualToString:@"backgroundColor"]) {
             info.propertyName = @"backgroundColor";
             info.fromValue = (__bridge id)(layer.backgroundColor);
@@ -235,37 +222,13 @@
     [CATransaction begin];
     [CATransaction setAnimationTimingFunction:[WXConvert CAMediaTimingFunction:args[@"timingFunction"]]];
     [CATransaction setCompletionBlock:^{
-<<<<<<< HEAD
-        if (isUsingCAAnimation) {
-            layer.transform = CATransform3DMakeAffineTransform(CGAffineTransformRotate(CGAffineTransformIdentity, rotateAngle));
-        }
-=======
->>>>>>> 94d5649e
         if (callback) {
             callback(@"SUCCESS");
         }
     }];
-<<<<<<< HEAD
-    
-    if (isUsingCAAnimation) {
-        CABasicAnimation* rotationAnimation;
-        rotationAnimation = [CABasicAnimation animationWithKeyPath:@"transform.rotation.z"];
-        rotationAnimation.toValue = [NSNumber numberWithFloat: rotateAngle];
-        
-        CGFloat originAngle = [self getRotateAngleFromTransForm:layer.transform];
-        originAngle = originAngle < 0 ? (originAngle + 2 * M_PI) : originAngle;
-        rotationAnimation.fromValue = @(originAngle);
-        rotationAnimation.duration = duration;
-        rotationAnimation.cumulative = YES;
-        rotationAnimation.fillMode = kCAFillModeForwards;
-        rotationAnimation.removedOnCompletion = NO;
-        
-        [layer addAnimation:rotationAnimation forKey:@"rotationAnimation"];
-=======
     NSArray<WXAnimationInfo *> *infos = [self animationInfoArrayFromArgs:args target:targetComponent];
     for (WXAnimationInfo *info in infos) {
         [self _createCAAnimation:info];
->>>>>>> 94d5649e
     }
 
     [CATransaction commit];
@@ -273,11 +236,6 @@
 
 - (void)_createCAAnimation:(WXAnimationInfo *)info
 {
-<<<<<<< HEAD
-    CGAffineTransform cgTransform = CATransform3DGetAffineTransform(transform);
-    CGFloat radians = atan2f(cgTransform.b, cgTransform.a);
-    return radians;
-=======
     CABasicAnimation* animation = [CABasicAnimation animationWithKeyPath:info.propertyName];
     animation.fromValue = info.fromValue;
     animation.toValue = info.toValue;
@@ -294,7 +252,6 @@
     
     CALayer *layer = info.target.layer;
     [layer addAnimation:animation forKey:info.propertyName];
->>>>>>> 94d5649e
 }
 
 @end