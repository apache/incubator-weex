/**
 * Created by Weex.
 * Copyright (c) 2016, Alibaba, Inc. All rights reserved.
 *
 * This source code is licensed under the Apache Licence 2.0.
 * For the full copyright and license information,please view the LICENSE file in the root directory of this source tree.
 */

<<<<<<< HEAD
#import <WeexSDK/WXModuleProtocol.h>
=======
#import "WXModuleProtocol.h"
>>>>>>> 35c39663

@interface WXStorageModule : NSObject <WXModuleProtocol>

- (void)getAllKeys:(WXModuleCallback)callback;

- (void)setItem:(NSString *)key value:(NSString *)value callback:(WXModuleCallback)callback;

- (void)getItem:(NSString *)key callback:(WXModuleCallback)callback;

- (void)removeItem:(NSString *)key callback:(WXModuleCallback)callback;

@end<|MERGE_RESOLUTION|>--- conflicted
+++ resolved
@@ -6,11 +6,7 @@
  * For the full copyright and license information,please view the LICENSE file in the root directory of this source tree.
  */
 
-<<<<<<< HEAD
-#import <WeexSDK/WXModuleProtocol.h>
-=======
 #import "WXModuleProtocol.h"
->>>>>>> 35c39663
 
 @interface WXStorageModule : NSObject <WXModuleProtocol>
 
