--- conflicted
+++ resolved
@@ -432,14 +432,11 @@
 {
     self.callback = callback;
     self.datePicker = [[UIDatePicker alloc]init];
-<<<<<<< HEAD
-=======
 #ifdef __IPHONE_13_4
     if (@available(iOS 13.4, *)) {
         self.datePicker.preferredDatePickerStyle = UIDatePickerStyleWheels;
     }
 #endif
->>>>>>> de496246
     if (@available(iOS 13.4, *)) {
             self.datePicker.preferredDatePickerStyle = UIDatePickerStyleWheels;
     }
