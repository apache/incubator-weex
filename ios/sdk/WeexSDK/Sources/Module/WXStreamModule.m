/**
 * Created by Weex.
 * Copyright (c) 2016, Alibaba, Inc. All rights reserved.
 *
 * This source code is licensed under the Apache Licence 2.0.
 * For the full copyright and license information,please view the LICENSE file in the root directory of this source tree.
 */

#import "WXStreamModule.h"
#import "WXSDKManager.h"
#import "WXUtility.h"
#import "WXHandlerFactory.h"
#import "WXNetworkProtocol.h"
#import "WXURLRewriteProtocol.h"
#import "WXResourceLoader.h"

@implementation WXStreamModule

@synthesize weexInstance;

WX_EXPORT_METHOD(@selector(sendHttp:callback:))
WX_EXPORT_METHOD(@selector(fetch:callback:progressCallback:))

- (void)fetch:(NSDictionary *)options callback:(WXModuleCallback)callback progressCallback:(WXModuleKeepAliveCallback)progressCallback
{
    __block NSInteger received = 0;
    __block NSHTTPURLResponse *httpResponse = nil;
    __block NSMutableDictionary * callbackRsp =[[NSMutableDictionary alloc] init];
    __block NSString *statusText = @"ERR_CONNECT_FAILED";
    
    NSString *method = [options objectForKey:@"method"];
    if ([WXUtility isBlankString:method]) {
        // default HTTP method is GET
        method = @"GET";
    }
    NSString *urlStr = [options objectForKey:@"url"];
    NSMutableString *newUrlStr = [urlStr mutableCopy];
    WX_REWRITE_URL(urlStr, WXResourceTypeLink, self.weexInstance, &newUrlStr)
    
    if (!options || [WXUtility isBlankString:urlStr]) {
        [callbackRsp setObject:@(-1) forKey:@"status"];
        [callbackRsp setObject:@NO forKey:@"ok"];
        if (callback) {
            callback(callbackRsp);
        }
        
        return;
    }
    urlStr = newUrlStr;
    NSDictionary *headers = [options objectForKey:@"headers"];
    NSString *type = [options objectForKey:@"type"];
    NSURL *url = [NSURL URLWithString:urlStr];
    
    //TODO:referrer
    WXResourceRequest *request = [WXResourceRequest requestWithURL:url resourceType:WXResourceTypeOthers referrer:nil cachePolicy:NSURLRequestUseProtocolCachePolicy];
    request.HTTPMethod = method;
    if ([options valueForKey:@"timeout"]){
        //ms
        [request setTimeoutInterval:([[options valueForKey:@"timeout"] floatValue])/1000];
    }
    request.userAgent = [WXUtility userAgent];
    
    for (NSString *header in headers) {
        NSString *value = [headers objectForKey:header];
        [request setValue:value forHTTPHeaderField:header];
    }

    if ([options objectForKey:@"body"]) {
        NSData * body = nil;
        if ([[options objectForKey:@"body"] isKindOfClass:[NSString class]]) {
            // compatible with the string body
            body = [[options objectForKey:@"body"] dataUsingEncoding:NSUTF8StringEncoding];
        }
        if ([[options objectForKey:@"body"] isKindOfClass:[NSDictionary class]]) {
            body = [[WXUtility JSONString:[options objectForKey:@"body"]] dataUsingEncoding:NSUTF8StringEncoding];
        }
        if (!body) {
            [callbackRsp setObject:@(-1) forKey:@"status"];
            [callbackRsp setObject:@NO forKey:@"ok"];
            if (callback) {
                callback(callbackRsp);
            }
            return;
        }
        
        [request setHTTPBody:body];
    }
    
    [callbackRsp setObject:@{ @"OPENED": @1 } forKey:@"readyState"];
    if (progressCallback) {
        progressCallback(callbackRsp, TRUE);
    }
    
    WXResourceLoader *loader = [[WXResourceLoader alloc] initWithRequest:request];
    __weak typeof(self) weakSelf = self;
    loader.onResponseReceived = ^(const WXResourceResponse *response) {
        httpResponse = (NSHTTPURLResponse*)response;
        if (weakSelf) {
            [callbackRsp setObject:@{ @"HEADERS_RECEIVED" : @2  } forKey:@"readyState"];
            [callbackRsp setObject:[NSNumber numberWithInteger:httpResponse.statusCode] forKey:@"status"];
            [callbackRsp setObject:httpResponse.allHeaderFields forKey:@"headers"];
            statusText = [WXStreamModule getStatusText:httpResponse.statusCode];
            [callbackRsp setObject:statusText forKey:@"statusText"];
            [callbackRsp setObject:[NSNumber numberWithInteger:received] forKey:@"length"];
            if (progressCallback) {
                progressCallback(callbackRsp, TRUE);
            }
        }
    };
    
    loader.onDataReceived = ^(NSData *data) {
        [callbackRsp setObject:@{ @"LOADING" : @3 } forKey:@"readyState"];
        received += [data length];
        [callbackRsp setObject:[NSNumber numberWithInteger:received] forKey:@"length"];
<<<<<<< HEAD
        if (progressCallback) {
=======
        if(progressCallback) {
>>>>>>> 8ffb48c4
            progressCallback(callbackRsp, TRUE);
        }
    };
    
    loader.onFinished = ^(const WXResourceResponse * response, NSData *data) {
        [callbackRsp removeObjectForKey:@"readyState"];
        [callbackRsp removeObjectForKey:@"length"];
        [callbackRsp removeObjectForKey:@"keepalive"];
        [callbackRsp setObject:httpResponse.statusCode >= 200 && httpResponse.statusCode <= 299 ? @YES : @NO forKey:@"ok"];
    
        NSString *responseData = [self stringfromData:data encode:httpResponse.textEncodingName];
        if ([type isEqualToString:@"json"] || [type isEqualToString:@"jsonp"]) {
            if ([type isEqualToString:@"jsonp"]) {
                NSUInteger start = [responseData rangeOfString:@"("].location + 1 ;
                NSUInteger end = [responseData rangeOfString:@")" options:NSBackwardsSearch].location;
                if (end < [responseData length] && end > start) {
                    responseData = [responseData substringWithRange:NSMakeRange(start, end-start)];
                }
            }
            id jsonObj = [self JSONObjFromData:[responseData dataUsingEncoding:NSUTF8StringEncoding]];
            if (jsonObj) {
                [callbackRsp setObject:jsonObj forKey:@"data"];
            }
            
        } else {
            if (responseData) {
                [callbackRsp setObject:responseData forKey:@"data"];
            }
        }
        if (callback) {
            callback(callbackRsp);
        }
    };
    
    loader.onFailed = ^(NSError *error) {
        [callbackRsp removeObjectForKey:@"readyState"];
        [callbackRsp removeObjectForKey:@"length"];
        [callbackRsp removeObjectForKey:@"keepalive"];
        [callbackRsp setObject:@(-1) forKey:@"status"];
        [callbackRsp setObject:[NSString stringWithFormat:@"%@(%ld)",[error localizedDescription], (long)[error code]] forKey:@"data"];
        
        switch ([error code]) {
            case -1000:
            case -1002:
            case -1003:
                statusText = @"ERR_INVALID_REQUEST";
                break;
            default:
                break;
        }
        [callbackRsp setObject:statusText forKey:@"statusText"];
    };
    
    [loader start];
}

- (NSString*)stringfromData:(NSData *)data encode:(NSString *)encoding
{
    NSMutableString *responseData = nil;
    if (data) {
        if (!encoding) {
            encoding = @"utf-8";
        }
        CFStringEncoding cfStrEncoding = CFStringConvertIANACharSetNameToEncoding((CFStringRef)encoding);
        if (cfStrEncoding == kCFStringEncodingInvalidId) {
            WXLogError(@"not supported encode");
        } else {
            NSStringEncoding encoding = CFStringConvertEncodingToNSStringEncoding(cfStrEncoding);
            responseData = [[NSMutableString alloc]initWithData:data encoding:encoding];
        }
    }
    return responseData;
}

- (id)JSONObjFromData:(NSData *)data
{
    NSError * error = nil;
    id jsonObj = [WXUtility JSONObject:data error:&error];
    if (error) {
        WXLogError(@"%@", [error description]);
    }
    return jsonObj;
}

+ (NSString*)getStatusText:(NSInteger)code
{    
    switch (code) {
        case -1:
            return @"ERR_INVALID_REQUEST";
        case 100:
            return @"Continue";
            break;
        case 101:
            return @"Switching Protocol";
        case 102:
            return @"Processing";
            
        case 200:
            return @"OK";
        case 201:
            return @"Created";
        case 202:
            return @"Accepted";
        case 203:
            return @"Non-Authoritative Information";
        case 204:
            return @"No Content";
        case 205:
            return @" Reset Content";
        case 206:
            return @"Partial Content";
        case 207:
            return @"Multi-Status";
        case 208:
            return @"Already Reported";
        case 226:
            return @"IM Used";
            
        case 300:
            return @"Multiple Choices";
        case 301:
            return @"Moved Permanently";
        case 302:
            return @"Found";
        case 303:
            return @"See Other";
        case 304:
            return @"Not Modified";
        case 305:
            return @"Use Proxy";
        case 306:
            return @"Switch Proxy";
        case 307:
            return @"Temporary Redirect";
        case 308:
            return @"Permanent Redirect";
            
        case 400:
            return @"Bad Request";
        case 401:
            return @"Unauthorized";
        case 402:
            return @"Payment Required";
        case 403:
            return @"Forbidden";
        case 404:
            return @"Not Found";
        case 405:
            return @"Method Not Allowed";
        case 406:
            return @"Not Acceptable";
        case 407:
            return @"Proxy Authentication Required";
        case 408:
            return @"Request Timeout";
        case 409:
            return @"Conflict";
        case 410:
            return @"Gone";
        case 411:
            return @"Length Required";
        case 412:
            return @"Precondition Failed";
        case 413:
            return @"Payload Too Large";
        case 414:
            return @"URI Too Long";
        case 415:
            return @"Unsupported Media Type";
        case 416:
            return @"Range Not Satisfiable";
        case 417:
            return @"Expectation Failed";
        case 418:
            return @"I'm a teapot";
        case 421:
            return @"Misdirected Request";
        case 422:
            return @"Unprocessable Entity";
        case 423:
            return @"Locked";
        case 424:
            return @"Failed Dependency";
        case 426:
            return @"Upgrade Required";
        case 428:
            return @"Precondition Required";
        case 429:
            return @"Too Many Requests";
        case 431:
            return @"Request Header Fields Too Large";
        case 451:
            return @"Unavailable For Legal Reasons";
            
        case 500:
            return @"Internal Server Error";
        case 501:
            return @"Not Implemented";
        case 502:
            return @"Bad Gateway";
        case 503:
            return @"Service Unavailable";
        case 504:
            return @"Gateway Timeout";
        case 505:
            return @"HTTP Version Not Supported";
        case 506:
            return @"Variant Also Negotiates";
        case 507:
            return @"Insufficient Storage";
        case 508:
            return @"Loop Detected";
        case 510:
            return @"Not Extended";
        case 511:
            return @"Network Authentication Required";
        default:
            break;
    }
    
    return @"Unknown";
}

#pragma mark - Deprecated

- (void)sendHttp:(NSDictionary*)param callback:(WXModuleCallback)callback
{
    NSString* method = [param objectForKey:@"method"];
    NSString* urlStr = [param objectForKey:@"url"];
    NSDictionary* headers = [param objectForKey:@"header"];
    NSString* body = [param objectForKey:@"body"];
    
    NSURL *url = [NSURL URLWithString:urlStr];
    
    //TODO:referrer
    WXResourceRequest *request = [WXResourceRequest requestWithURL:url resourceType:WXResourceTypeOthers referrer:nil cachePolicy:NSURLRequestUseProtocolCachePolicy];
    request.HTTPMethod = method;
    request.timeoutInterval = 60.0;
    request.userAgent = [WXUtility userAgent];
    
    for (NSString *key in headers) {
        NSString *value = [headers objectForKey:key];
        [request setValue:value forHTTPHeaderField:key];
    }
    [request setHTTPBody:[body dataUsingEncoding:NSUTF8StringEncoding]];
    
    WXResourceLoader *loader = [[WXResourceLoader alloc] initWithRequest:request];
    loader.onFinished = ^(const WXResourceResponse * response, NSData *data) {
        NSString* responseData = [[NSString alloc] initWithData:data encoding:NSUTF8StringEncoding];
        callback(responseData);
    };
    
    loader.onFailed = ^(NSError *error) {
        callback(nil);
    };

    [loader start];
}

@end<|MERGE_RESOLUTION|>--- conflicted
+++ resolved
@@ -112,11 +112,7 @@
         [callbackRsp setObject:@{ @"LOADING" : @3 } forKey:@"readyState"];
         received += [data length];
         [callbackRsp setObject:[NSNumber numberWithInteger:received] forKey:@"length"];
-<<<<<<< HEAD
         if (progressCallback) {
-=======
-        if(progressCallback) {
->>>>>>> 8ffb48c4
             progressCallback(callbackRsp, TRUE);
         }
     };
