/*
 * Licensed to the Apache Software Foundation (ASF) under one
 * or more contributor license agreements.  See the NOTICE file
 * distributed with this work for additional information
 * regarding copyright ownership.  The ASF licenses this file
 * to you under the Apache License, Version 2.0 (the
 * "License"); you may not use this file except in compliance
 * with the License.  You may obtain a copy of the License at
 * 
 *   http://www.apache.org/licenses/LICENSE-2.0
 * 
 * Unless required by applicable law or agreed to in writing,
 * software distributed under the License is distributed on an
 * "AS IS" BASIS, WITHOUT WARRANTIES OR CONDITIONS OF ANY
 * KIND, either express or implied.  See the License for the
 * specific language governing permissions and limitations
 * under the License.
 */

#import "WXBridgeManager.h"
#import "WXBridgeContext.h"
#import "WXLog.h"
#import "WXAssert.h"
#import "WXBridgeMethod.h"
#import "WXCallJSMethod.h"
#import "WXSDKManager.h"
#import "WXServiceFactory.h"
#import "WXResourceRequest.h"
#import "WXResourceLoader.h"
#import "WXDebugTool.h"
#import "WXTracingManager.h"
#import "WXMonitor.h"
#import "WXSDKInstance_performance.h"
#import "WXThreadSafeMutableArray.h"

@interface WXBridgeManager ()

@property (nonatomic, assign) BOOL stopRunning;
@property (nonatomic, strong) WXBridgeContext *bridgeCtx;
@property (nonatomic, strong) WXThreadSafeMutableArray *instanceIdStack;

@end

static NSThread *WXBridgeThread;

@implementation WXBridgeManager

+ (instancetype)sharedManager
{
    static id _sharedInstance = nil;
    static dispatch_once_t oncePredicate;
    dispatch_once(&oncePredicate, ^{
        _sharedInstance = [[self alloc] init];
    });
    return _sharedInstance;
}

- (instancetype)init
{
    self = [super init];
    if (self) {
        _bridgeCtx = [[WXBridgeContext alloc] init];
    }
    return self;
}

- (WXSDKInstance *)topInstance
{
    return _bridgeCtx.topInstance;
}

- (void)unload
{
    _bridgeCtx = nil;
}

#pragma mark Thread Management

- (void)_runLoopThread
{
    [[NSRunLoop currentRunLoop] addPort:[NSMachPort port] forMode:NSDefaultRunLoopMode];
    
    while (!_stopRunning) {
        @autoreleasepool {
            [[NSRunLoop currentRunLoop] runMode:NSDefaultRunLoopMode beforeDate:[NSDate distantFuture]];
        }
    }
}

+ (NSThread *)jsThread
{
    static dispatch_once_t onceToken;
    dispatch_once(&onceToken, ^{
        
        WXBridgeThread = [[NSThread alloc] initWithTarget:[[self class]sharedManager] selector:@selector(_runLoopThread) object:nil];
        [WXBridgeThread setName:WX_BRIDGE_THREAD_NAME];
        if(WX_SYS_VERSION_GREATER_THAN_OR_EQUAL_TO(@"8.0")) {
            [WXBridgeThread setQualityOfService:[[NSThread mainThread] qualityOfService]];
        } else {
            [WXBridgeThread setThreadPriority:[[NSThread mainThread] threadPriority]];
        }
        
        [WXBridgeThread start];
    });
    
    return WXBridgeThread;
}


void WXPerformBlockOnBridgeThread(void (^block)(void))
{
    [WXBridgeManager _performBlockOnBridgeThread:block];
}

+ (void)_performBlockOnBridgeThread:(void (^)(void))block
{
    if ([NSThread currentThread] == [self jsThread]) {
        block();
    } else {
        [self performSelector:@selector(_performBlockOnBridgeThread:)
                     onThread:[self jsThread]
                   withObject:[block copy]
                waitUntilDone:NO];
    }
}

void WXPerformBlockSyncOnBridgeThread(void (^block) (void))
{
    [WXBridgeManager _performBlockSyncOnBridgeThread:block];
}

+ (void)_performBlockSyncOnBridgeThread:(void (^)(void))block
{
    if ([NSThread currentThread] == [self jsThread]) {
        block();
    } else {
        [self performSelector:@selector(_performBlockSyncOnBridgeThread:)
                     onThread:[self jsThread]
                   withObject:[block copy]
                waitUntilDone:YES];
    }
}

#pragma mark JSBridge Management

- (void)createInstance:(NSString *)instance
              template:(NSString *)temp
               options:(NSDictionary *)options
                  data:(id)data
{
    if (!instance || !temp) return;
    if (![self.instanceIdStack containsObject:instance]) {
        if ([options[@"RENDER_IN_ORDER"] boolValue]) {
            [self.instanceIdStack addObject:instance];
        } else {
            [self.instanceIdStack insertObject:instance atIndex:0];
        }
    }
    //third team impl...
    WXSDKInstance* sdkInstance = [WXSDKManager instanceForID:instance];
    if (sdkInstance) {
        sdkInstance.apmInstance.isStartRender = YES;
    }
    __weak typeof(self) weakSelf = self;
    WXPerformBlockOnBridgeThread(^(){
        [WXTracingManager startTracingWithInstanceId:instance ref:nil className:nil name:WXTExecJS phase:WXTracingBegin functionName:@"createInstance" options:@{@"threadName":WXTJSBridgeThread}];
        [weakSelf.bridgeCtx createInstance:instance
                                  template:temp
                                   options:options
                                      data:data];
        [WXTracingManager startTracingWithInstanceId:instance ref:nil className:nil name:WXTExecJS phase:WXTracingEnd functionName:@"createInstance" options:@{@"threadName":WXTJSBridgeThread}];
        
    });
}

- (void)createInstance:(NSString *)instance
              contents:(NSData *)contents
               options:(NSDictionary *)options
                  data:(id)data
{
    if (!instance || !contents) return;
    if (![self.instanceIdStack containsObject:instance]) {
        if ([options[@"RENDER_IN_ORDER"] boolValue]) {
            [self.instanceIdStack addObject:instance];
        } else {
            [self.instanceIdStack insertObject:instance atIndex:0];
        }
    }
    //third team impl...
    WXSDKInstance* sdkInstance = [WXSDKManager instanceForID:instance];
    if (sdkInstance) {
        sdkInstance.apmInstance.isStartRender = YES;
    }
    __weak typeof(self) weakSelf = self;
    WXPerformBlockOnBridgeThread(^(){
        [WXTracingManager startTracingWithInstanceId:instance ref:nil className:nil name:WXTExecJS phase:WXTracingBegin functionName:@"createInstance" options:@{@"threadName":WXTJSBridgeThread}];
        [weakSelf.bridgeCtx createInstance:instance
                                  contents:contents
                                   options:options
                                      data:data];
        [WXTracingManager startTracingWithInstanceId:instance ref:nil className:nil name:WXTExecJS phase:WXTracingEnd functionName:@"createInstance" options:@{@"threadName":WXTJSBridgeThread}];
    });
}


- (WXThreadSafeMutableArray *)instanceIdStack
{
    if (_instanceIdStack) return _instanceIdStack;
    
    _instanceIdStack = [[WXThreadSafeMutableArray alloc] init];
    
    return _instanceIdStack;
}

- (NSArray *)getInstanceIdStack;
{
    return [self.instanceIdStack copy];
}

- (void)destroyInstance:(NSString *)instance
{
    if (!instance) return;
    [self.instanceIdStack removeObject:instance];
    
    __weak typeof(self) weakSelf = self;
    WXPerformBlockOnBridgeThread(^(){
        [weakSelf.bridgeCtx destroyInstance:instance];
    });
}

- (void)forceGarbageCollection
{
    __weak typeof(self) weakSelf = self;
    WXPerformBlockOnBridgeThread(^(){
        [weakSelf.bridgeCtx forceGarbageCollection];
    });
}

- (void)refreshInstance:(NSString *)instance
                   data:(NSDictionary *)data
{
    if (!instance) return;
    
    __weak typeof(self) weakSelf = self;
    WXPerformBlockOnBridgeThread(^(){
        [weakSelf.bridgeCtx refreshInstance:instance data:data];
    });
}

- (void)updateState:(NSString *)instance data:(id)data
{
    if (!instance) return;
    
    __weak typeof(self) weakSelf = self;
    WXPerformBlockOnBridgeThread(^(){
        [weakSelf.bridgeCtx updateState:instance data:data];
    });
}

- (void)executeJsFramework:(NSString *)script
{
    if (!script) return;
    
    __weak typeof(self) weakSelf = self;
    WXPerformBlockOnBridgeThread(^(){
        [weakSelf.bridgeCtx executeJsFramework:script];
    });
}

- (void)callJsMethod:(WXCallJSMethod *)method
{
    if (!method) return;
    
    __weak typeof(self) weakSelf = self;
    WXPerformBlockOnBridgeThread(^(){
        [weakSelf.bridgeCtx executeJsMethod:method];
    });
}

- (JSValue *)callJSMethodWithResult:(WXCallJSMethod *)method
{
    if (!method) return nil;
    __weak typeof(self) weakSelf = self;
    __block JSValue *value;
    WXPerformBlockSyncOnBridgeThread(^(){
        value = [weakSelf.bridgeCtx excuteJSMethodWithResult:method];
    });
    return value;
}

- (void)registerService:(NSString *)name withServiceUrl:(NSURL *)serviceScriptUrl withOptions:(NSDictionary *)options completion:(void(^)(BOOL result))completion
{
<<<<<<< HEAD
    if (!name || !serviceScriptUrl) return;
=======
    if (!name || !serviceScriptUrl || !options) {
        if (completion) {
            completion(NO);
        }
        return;
    }
>>>>>>> 6c335f71
    __weak typeof(self) weakSelf = self;
    WXResourceRequest *request = [WXResourceRequest requestWithURL:serviceScriptUrl resourceType:WXResourceTypeServiceBundle referrer:@"" cachePolicy:NSURLRequestUseProtocolCachePolicy];
    WXResourceLoader *serviceBundleLoader = [[WXResourceLoader alloc] initWithRequest:request];;
    serviceBundleLoader.onFinished = ^(WXResourceResponse *response, NSData *data) {
        __strong typeof(weakSelf) strongSelf = weakSelf;
        NSString *jsServiceString = [[NSString alloc] initWithData:data encoding:NSUTF8StringEncoding];
<<<<<<< HEAD
        [strongSelf registerService:name withService:jsServiceString withOptions:options ? : @{}];
=======
        [strongSelf registerService:name withService:jsServiceString withOptions:options completion:completion];
>>>>>>> 6c335f71
    };
    
    serviceBundleLoader.onFailed = ^(NSError *loadError) {
        WXLogError(@"No script URL found");
        if (completion) {
            completion(NO);
        }
    };
    
    [serviceBundleLoader start];
}

- (void)registerService:(NSString *)name withService:(NSString *)serviceScript withOptions:(NSDictionary *)options completion:(void(^)(BOOL result))completion
{
    if (!name || !serviceScript || !options) {
        if (completion) {
            completion(NO);
        }
        return;
    }
    
    NSString *script = [WXServiceFactory registerServiceScript:name withRawScript:serviceScript withOptions:options];
    
    __weak typeof(self) weakSelf = self;
    WXPerformBlockOnBridgeThread(^(){
        // save it when execute
        [WXDebugTool cacheJsService:name withScript:serviceScript withOptions:options];
        [weakSelf.bridgeCtx executeJsService:script withName:name];
        if (completion) {
            completion(YES);
        }
    });
}

- (void)unregisterService:(NSString *)name
{
    if (!name) return;
    
    NSString *script = [WXServiceFactory unregisterServiceScript:name];
    
    __weak typeof(self) weakSelf = self;
    WXPerformBlockOnBridgeThread(^(){
        // save it when execute
        [WXDebugTool removeCacheJsService:name];
        [weakSelf.bridgeCtx executeJsService:script withName:name];
    });
}

- (void)registerModules:(NSDictionary *)modules
{
    if (!modules) return;
    
    __weak typeof(self) weakSelf = self;
    WXPerformBlockOnBridgeThread(^(){
        [weakSelf.bridgeCtx registerModules:modules];
    });
}

- (void)registerComponents:(NSArray *)components
{
    if (!components) return;
    
    __weak typeof(self) weakSelf = self;
    WXPerformBlockOnBridgeThread(^(){
        [weakSelf.bridgeCtx registerComponents:components];
    });
}

- (void)fireEvent:(NSString *)instanceId ref:(NSString *)ref type:(NSString *)type params:(NSDictionary *)params
{
    [self fireEvent:instanceId ref:ref type:type params:params domChanges:nil];
}

- (void)fireEvent:(NSString *)instanceId ref:(NSString *)ref type:(NSString *)type params:(NSDictionary *)params domChanges:(NSDictionary *)domChanges
{
    [self fireEvent:instanceId ref:ref type:type params:params domChanges:domChanges handlerArguments:nil];
}

- (void)fireEvent:(NSString *)instanceId ref:(NSString *)ref type:(NSString *)type params:(NSDictionary *)params domChanges:(NSDictionary *)domChanges handlerArguments:(NSArray *)handlerArguments
{
    if (!type || !ref) {
        WXLogError(@"Event type and component ref should not be nil");
        return;
    }
    
    NSArray *args = @[ref, type, params?:@{}, domChanges?:@{}];
    if (handlerArguments) {
        NSMutableArray *newArgs = [args mutableCopy];
        [newArgs addObject:@{@"params":handlerArguments}];
        args = newArgs;
    }
    WXSDKInstance *instance = [WXSDKManager instanceForID:instanceId];
    
    if(instance && !instance.isJSCreateFinish)
    {
        instance.performance.fsCallEventNum++;
    }
    if (instance && !instance.apmInstance.isFSEnd) {
        [instance.apmInstance updateFSDiffStats:KEY_PAGE_STATS_FS_CALL_EVENT_NUM withDiffValue:1];
    }
    
    WXCallJSMethod *method = [[WXCallJSMethod alloc] initWithModuleName:nil methodName:@"fireEvent" arguments:args instance:instance];
    [self callJsMethod:method];
}

- (void)callComponentHook:(NSString*)instanceId componentId:(NSString*)componentId type:(NSString*)type hook:(NSString*)hookPhase args:(NSArray*)args competion:(void (^)(JSValue * value))completion
{
    WXPerformBlockOnBridgeThread(^{
        if (!type || !instanceId || !hookPhase) {
            WXLogError(@"type and instance id and hookPhase should not be nil");
            return;
        }
        NSArray *newArgs = @[componentId, type, hookPhase, args?:@[]];
        
        WXCallJSMethod * method = [[WXCallJSMethod alloc] initWithModuleName:nil methodName:@"componentHook" arguments:newArgs instance:[WXSDKManager instanceForID:instanceId]];
        [self.bridgeCtx callJSMethod:@"callJS" args:@[instanceId, @[method.callJSTask]] onContext:nil completion:completion];
    });
}

- (JSValue *)fireEventWithResult:(NSString *)instanceId ref:(NSString *)ref type:(NSString *)type params:(NSDictionary *)params domChanges:(NSDictionary *)domChanges
{
    if (!type || !ref) {
        WXLogError(@"Event type and component ref should not be nil");
        return nil;
    }
    NSArray *args = @[ref, type, params?:@{}, domChanges?:@{}];
    WXSDKInstance *instance = [WXSDKManager instanceForID:instanceId];
    WXCallJSMethod *method = [[WXCallJSMethod alloc] initWithModuleName:nil methodName:@"fireEvent" arguments:args instance:instance];
    return [self callJSMethodWithResult:method];
}

- (void)callBack:(NSString *)instanceId funcId:(NSString *)funcId params:(id)params keepAlive:(BOOL)keepAlive
{
    NSArray *args = nil;
    if (keepAlive) {
        args = @[[funcId copy], params? [params copy]:@"\"{}\"", @true];
    }else {
        args = @[[funcId copy], params? [params copy]:@"\"{}\""];
    }
    WXSDKInstance *instance = [WXSDKManager instanceForID:instanceId];

    WXCallJSMethod *method = [[WXCallJSMethod alloc] initWithModuleName:@"jsBridge" methodName:@"callback" arguments:args instance:instance];
    [self callJsMethod:method];
}

- (void)callBack:(NSString *)instanceId funcId:(NSString *)funcId params:(id)params
{
    [self callBack:instanceId funcId:funcId params:params keepAlive:NO];
}

- (void)connectToDevToolWithUrl:(NSURL *)url {
    [self.bridgeCtx connectToDevToolWithUrl:url];
}

- (void)connectToWebSocket:(NSURL *)url
{
    __weak typeof(self) weakSelf = self;
    WXPerformBlockOnBridgeThread(^(){
        [weakSelf.bridgeCtx connectToWebSocket:url];
    });
}

- (void)logToWebSocket:(NSString *)flag message:(NSString *)message
{
    if (!message) return;
    
    __weak typeof(self) weakSelf = self;
    WXPerformBlockOnBridgeThread(^(){
        [weakSelf.bridgeCtx logToWebSocket:flag message:message];
    });
}

- (void)resetEnvironment
{
    __weak typeof(self) weakSelf = self;
    WXPerformBlockOnBridgeThread(^(){
        [weakSelf.bridgeCtx resetEnvironment];
    });
}

#pragma mark - Deprecated

- (void)executeJsMethod:(WXCallJSMethod *)method
{
    if (!method) return;
    
    __weak typeof(self) weakSelf = self;
    WXPerformBlockOnBridgeThread(^(){
        [weakSelf.bridgeCtx executeJsMethod:method];
    });
}

@end<|MERGE_RESOLUTION|>--- conflicted
+++ resolved
@@ -290,27 +290,19 @@
 
 - (void)registerService:(NSString *)name withServiceUrl:(NSURL *)serviceScriptUrl withOptions:(NSDictionary *)options completion:(void(^)(BOOL result))completion
 {
-<<<<<<< HEAD
-    if (!name || !serviceScriptUrl) return;
-=======
     if (!name || !serviceScriptUrl || !options) {
         if (completion) {
             completion(NO);
         }
         return;
     }
->>>>>>> 6c335f71
     __weak typeof(self) weakSelf = self;
     WXResourceRequest *request = [WXResourceRequest requestWithURL:serviceScriptUrl resourceType:WXResourceTypeServiceBundle referrer:@"" cachePolicy:NSURLRequestUseProtocolCachePolicy];
     WXResourceLoader *serviceBundleLoader = [[WXResourceLoader alloc] initWithRequest:request];;
     serviceBundleLoader.onFinished = ^(WXResourceResponse *response, NSData *data) {
         __strong typeof(weakSelf) strongSelf = weakSelf;
         NSString *jsServiceString = [[NSString alloc] initWithData:data encoding:NSUTF8StringEncoding];
-<<<<<<< HEAD
-        [strongSelf registerService:name withService:jsServiceString withOptions:options ? : @{}];
-=======
         [strongSelf registerService:name withService:jsServiceString withOptions:options completion:completion];
->>>>>>> 6c335f71
     };
     
     serviceBundleLoader.onFailed = ^(NSError *loadError) {
