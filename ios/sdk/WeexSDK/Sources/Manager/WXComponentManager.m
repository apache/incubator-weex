/**
 * Created by Weex.
 * Copyright (c) 2016, Alibaba, Inc. All rights reserved.
 *
 * This source code is licensed under the Apache Licence 2.0.
 * For the full copyright and license information,please view the LICENSE file in the root directory of this source tree.
 */

#import "WXComponentManager.h"
#import "WXComponent.h"
#import "WXComponent_internal.h"
#import "WXComponentFactory.h"
#import "WXDefine.h"
#import "NSArray+Weex.h"
#import "WXSDKInstance.h"
#import "WXAssert.h"
#import "WXUtility.h"
#import "WXScrollerProtocol.h"

static NSThread *WXComponentThread;

#define WXAssertComponentExist(component)  WXAssert(component, @"component not exists")

@implementation WXComponentManager
{
    __weak WXSDKInstance *_weexInstance;
    BOOL _isValid;
    
    BOOL _stopRunning;
    NSUInteger _noTaskTickCount;
    
    // access only on component thread
    NSMapTable<NSString *, WXComponent *> *_indexDict;
    NSMutableArray<dispatch_block_t> *_uiTaskQueue;
    
    WXComponent *_rootComponent;
    NSMutableArray *_fixedComponents;
    
    css_node_t *_rootCSSNode;
    CADisplayLink *_displayLink;
}

+ (instancetype)sharedManager
{
    static id _sharedInstance = nil;
    static dispatch_once_t oncePredicate;
    dispatch_once(&oncePredicate, ^{
        _sharedInstance = [[self alloc] init];
    });
    return _sharedInstance;
}

- (instancetype)initWithWeexInstance:(id)weexInstance
{
    if (self = [self init]) {
        _weexInstance = weexInstance;
        
        _indexDict = [NSMapTable strongToWeakObjectsMapTable];
        _fixedComponents = [NSMutableArray wx_mutableArrayUsingWeakReferences];
        _uiTaskQueue = [NSMutableArray array];
        _isValid = YES;
        
        [self _startDisplayLink];
    }
    
    return self;
}

- (void)dealloc
{
}

#pragma mark Thread Management

+ (NSThread *)componentThread
{
    static dispatch_once_t onceToken;
    dispatch_once(&onceToken, ^{
        WXComponentThread = [[NSThread alloc] initWithTarget:[self sharedManager] selector:@selector(_runLoopThread) object:nil];
        [WXComponentThread setName:WX_COMPONENT_THREAD_NAME];
        if(WX_SYS_VERSION_GREATER_THAN_OR_EQUAL_TO(@"8.0")) {
            [WXComponentThread setQualityOfService:[[NSThread mainThread] qualityOfService]];
        } else {
            [WXComponentThread setThreadPriority:[[NSThread mainThread] threadPriority]];
        }
        
        [WXComponentThread start];
    });
    
    return WXComponentThread;
}

- (void)_runLoopThread
{
    [[NSRunLoop currentRunLoop] addPort:[NSMachPort port] forMode:NSDefaultRunLoopMode];
    
    while (!_stopRunning) {
        [[NSRunLoop currentRunLoop] runMode:NSDefaultRunLoopMode beforeDate:[NSDate distantFuture]];
    }
}

+ (void)_performBlockOnComponentThread:(void (^)())block
{
    if([NSThread currentThread] == [self componentThread]){
        block();
    } else {
        [self performSelector:@selector(_performBlockOnComponentThread:)
                     onThread:WXComponentThread
                   withObject:[block copy]
                waitUntilDone:NO];
    }
}

- (void)startComponentTasks
{
    [self _awakeDisplayLink];
}

- (void)_addUITask:(void (^)())block
{
    [_uiTaskQueue addObject:block];
}

#pragma mark Component Tree Building

- (void)createRoot:(NSDictionary *)data
{
    WXAssertComponentThread();
    WXAssertParam(data);
    
    WXComponent *rootComponent = [self _buildComponentForData:data];
    _rootComponent = rootComponent;
    WXSDKInstance *instance = self.weexInstance;
    instance.rootView.wx_component = rootComponent;
    
    _rootCSSNode = new_css_node();
    if (CGRectEqualToRect(instance.frame, CGRectZero)) {
        _rootCSSNode->style.position[CSS_LEFT] = [WXConvert WXPixelType:data[@"style"][@"left"]];
        _rootCSSNode->style.position[CSS_TOP] = [WXConvert WXPixelType:data[@"style"][@"top"]];
        _rootCSSNode->style.dimensions[CSS_WIDTH] = [WXConvert WXPixelType:data[@"style"][@"width"]];
        _rootCSSNode->style.dimensions[CSS_HEIGHT] = [WXConvert WXPixelType:data[@"style"][@"height"]];
    } else {
        _rootCSSNode->style.position[CSS_LEFT] = instance.frame.origin.x;
        _rootCSSNode->style.position[CSS_TOP] = instance.frame.origin.y;
        _rootCSSNode->style.dimensions[CSS_WIDTH] = instance.frame.size.width;
        _rootCSSNode->style.dimensions[CSS_HEIGHT] = instance.frame.size.height;
    }

    _rootCSSNode->style.flex_wrap = CSS_NOWRAP;
    _rootCSSNode->is_dirty = rootNodeIsDirty;
    _rootCSSNode->get_child = rootNodeGetChild;
    _rootCSSNode->context = (__bridge void *)(self);
    _rootCSSNode->children_count = 1;
    
    __weak typeof(self) weakSelf = self;
    [self _addUITask:^{
        __strong typeof(self) strongSelf = weakSelf;
        if (CGRectEqualToRect(instance.rootView.frame, CGRectZero)) {
            CGRect newFrame = CGRectMake(WXRoundPixelValue(strongSelf->_rootCSSNode->layout.position[CSS_LEFT]),
                                         WXRoundPixelValue(strongSelf->_rootCSSNode->layout.position[CSS_TOP]),
                                         WXRoundPixelValue(strongSelf->_rootCSSNode->layout.dimensions[CSS_WIDTH]),
                                         WXRoundPixelValue(strongSelf->_rootCSSNode->layout.dimensions[CSS_HEIGHT]));
            instance.rootView.frame = newFrame;
        }
        [instance.rootView addSubview:rootComponent.view];
    }];
}

static bool rootNodeIsDirty(void *context)
{
    WXComponentManager *mananger = (__bridge WXComponentManager *)(context);
    return [mananger->_rootComponent needsLayout];
}

static css_node_t * rootNodeGetChild(void *context, int i)
{
    WXComponentManager *mananger = (__bridge WXComponentManager *)(context);
    if (i == 0) {
        return mananger->_rootComponent.cssNode;
    } else if(mananger->_fixedComponents.count > 0) {
        return ((WXComponent *)((mananger->_fixedComponents)[i-1])).cssNode;
    }
    
    return NULL;
}

- (void)addComponent:(NSDictionary *)componentData toSupercomponent:(NSString *)superRef atIndex:(NSInteger)index appendingInTree:(BOOL)appendingInTree
{
    WXAssertComponentThread();
    WXAssertParam(componentData);
    WXAssertParam(superRef);
    
    WXComponent *supercomponent = [_indexDict objectForKey:superRef];
    WXAssertComponentExist(supercomponent);
    
    [self _recursivelyAddComponent:componentData toSupercomponent:supercomponent atIndex:index appendingInTree:appendingInTree];
}

- (void)_recursivelyAddComponent:(NSDictionary *)componentData toSupercomponent:(WXComponent *)supercomponent atIndex:(NSInteger)index appendingInTree:(BOOL)appendingInTree
{
     WXComponent *component = [self _buildComponentForData:componentData];
    
    index = (index == -1 ? supercomponent.subcomponents.count : index);
    
    [supercomponent _insertSubcomponent:component atIndex:index];
    
    // use _lazyCreateView to forbid component like cell's view creating
    if(supercomponent->_lazyCreateView) {
        component->_lazyCreateView = YES;
    }
    
    [self _addUITask:^{
        [supercomponent insertSubview:component atIndex:index];
    }];

    NSArray *subcomponentsData = [componentData valueForKey:@"children"];
    
    BOOL appendTree = !appendingInTree && [component.attributes[@"append"] isEqualToString:@"tree"];
    // if ancestor is appending tree, child should not be laid out again even it is appending tree.
    for(NSDictionary *subcomponentData in subcomponentsData){
        [self _recursivelyAddComponent:subcomponentData toSupercomponent:component atIndex:-1 appendingInTree:appendTree || appendingInTree];
    }
    if (appendTree) {
        // If appending tree，force layout in case of too much tasks piling up in syncQueue
        [self _layoutAndSyncUI];
    }
}

- (void)moveComponent:(NSString *)ref toSuper:(NSString *)superRef atIndex:(NSInteger)index
{
    WXAssertComponentThread();
    WXAssertParam(ref);
    WXAssertParam(superRef);
    
    WXComponent *component = [_indexDict objectForKey:ref];
    WXComponent *newSupercomponent = [_indexDict objectForKey:superRef];
    WXAssertComponentExist(component);
    WXAssertComponentExist(newSupercomponent);
    
    if (component.supercomponent == newSupercomponent && [newSupercomponent.subcomponents indexOfObject:component] < index) {
        // if the supercomponent moved to is the same as original supercomponent,
        // unify it into the index after removing.
        index--;
    }
    
    [component _moveToSupercomponent:newSupercomponent atIndex:index];
    
    [self _addUITask:^{
        [component moveToSuperview:newSupercomponent atIndex:index];
    }];
}

- (void)removeComponent:(NSString *)ref
{
    WXAssertComponentThread();
    WXAssertParam(ref);
    
    WXComponent *component = [_indexDict objectForKey:ref];
    WXAssertComponentExist(component);
    
    [component _removeFromSupercomponent];
    
    [_indexDict removeObjectForKey:ref];
    
    [self _addUITask:^{
        [component removeFromSuperview];
    }];
}

- (WXComponent *)componentForRef:(NSString *)ref
{
    NSDictionary *dict = [_indexDict copy];
    return [dict objectForKey:ref];
}


- (WXComponent *)_buildComponentForData:(NSDictionary *)data
{
    NSString *ref = data[@"ref"];
    NSString *type = data[@"type"];
    NSDictionary *styles = data[@"style"];
    NSDictionary *attributes = data[@"attr"];
    NSArray *events = data[@"event"];
    
    Class clazz = [WXComponentFactory classWithComponentName:type];
    WXComponent *component = [[clazz alloc] initWithRef:ref type:type styles:styles attributes:attributes events:events weexInstance:self.weexInstance];
    WXAssert(component, @"Component build failed for data:%@", data);
    
    [_indexDict setObject:component forKey:component.ref];
    
    return component;
}

#pragma mark Updating

- (void)updateStyles:(NSDictionary *)styles forComponent:(NSString *)ref
{
    WXAssertParam(styles);
    WXAssertParam(ref);
    
    WXComponent *component = [_indexDict objectForKey:ref];
    WXAssertComponentExist(component);
    
    [component _updateStylesOnComponentThread:styles];
    [self _addUITask:^{
        [component _updateStylesOnMainThread:styles];
    }];
}

- (void)updateAttributes:(NSDictionary *)attributes forComponent:(NSString *)ref
{
    WXAssertParam(attributes);
    WXAssertParam(ref);
    
    WXComponent *component = [_indexDict objectForKey:ref];
    WXAssertComponentExist(component);
    
    [component _updateAttributesOnComponentThread:attributes];
    [self _addUITask:^{
        [component _updateAttributesOnMainThread:attributes];
    }];
}

- (void)addEvent:(NSString *)eventName toComponent:(NSString *)ref
{
    WXAssertComponentThread();
    WXAssertParam(eventName);
    WXAssertParam(ref);
    
    WXComponent *component = [_indexDict objectForKey:ref];
    WXAssertComponentExist(component);
    
    [component _addEventOnComponentThread:eventName];
    
    [self _addUITask:^{
        [component _addEventOnMainThread:eventName];
    }];
}

- (void)removeEvent:(NSString *)eventName fromComponent:(NSString *)ref
{
    WXAssertComponentThread();
    WXAssertParam(eventName);
    WXAssertParam(ref);
    
    WXComponent *component = [_indexDict objectForKey:ref];
    WXAssertComponentExist(component);
    
    [component _removeEventOnComponentThread:eventName];
    
    [self _addUITask:^{
        [component _removeEventOnMainThread:eventName];
    }];
}

- (void)scrollToComponent:(NSString *)ref options:(NSDictionary *)options
{
    WXAssertComponentThread();
    WXAssertParam(ref);
    
    WXComponent *toComponent = [_indexDict objectForKey:ref];
    WXAssertComponentExist(toComponent);

    id<WXScrollerProtocol> scrollerComponent = toComponent.ancestorScroller;
    if (!scrollerComponent) {
        return;
    }

    CGFloat offset = [[options objectForKey:@"offset"] floatValue];
    
    [self _addUITask:^{
        [scrollerComponent scrollToComponent:toComponent withOffset:offset];
    }];
}

#pragma mark Life Cycle

- (void)createFinish
{
    WXAssertComponentThread();
    
    WXSDKInstance *instance  = self.weexInstance;
    [self _addUITask:^{        
        UIView *rootView = instance.rootView;
        [instance finishPerformance];
        
        if(instance.renderFinish){
            instance.renderFinish(rootView);
        }
    }];
}

- (void)updateFinish
{
    WXAssertComponentThread();
    
    WXSDKInstance *instance = self.weexInstance;
    WXComponent *root = [_indexDict objectForKey:WX_SDK_ROOT_REF];
    
    [self _addUITask:^{
        if(instance.updateFinish){
            instance.updateFinish(root.view);
        }
    }];
}

- (void)refreshFinish
{
    WXAssertComponentThread();
    
    WXSDKInstance *instance = self.weexInstance;
    WXComponent *root = [_indexDict objectForKey:WX_SDK_ROOT_REF];
    
    [self _addUITask:^{
        if(instance.refreshFinish){
            instance.refreshFinish(root.view);
        }
    }];
}

- (void)unload
{
    WXAssertComponentThread();
    
    for (NSString *key in _indexDict) {
        WXComponent *component = [_indexDict objectForKey:key];;
        dispatch_async(dispatch_get_main_queue(), ^{
            [component _unloadView];
        });
    }
    
    [_indexDict removeAllObjects];
    [_uiTaskQueue removeAllObjects];
<<<<<<< HEAD
    
    dispatch_async(dispatch_get_main_queue(), ^{
         _rootComponent = nil;
=======
    dispatch_async(dispatch_get_main_queue(), ^{
        _rootComponent = nil;
>>>>>>> 65164d3a
    });
    
    [self _stopDisplayLink];
    
    _isValid = NO;
}

- (BOOL)isValid
{
    return _isValid;
}

#pragma mark Layout Batch

- (void)_startDisplayLink
{
    WXAssertComponentThread();
    
    if(!_displayLink){
        _displayLink = [CADisplayLink displayLinkWithTarget:self selector:@selector(_handleDisplayLink)];
        [_displayLink addToRunLoop:[NSRunLoop currentRunLoop] forMode:NSDefaultRunLoopMode];
    }
}

- (void)_stopDisplayLink
{
    WXAssertComponentThread();
    
    if(_displayLink){
        [_displayLink invalidate];
        _displayLink = nil;
    }
}

- (void)_suspendDisplayLink
{
    WXAssertComponentThread();
    
    if(_displayLink && !_displayLink.paused) {
        _displayLink.paused = YES;
    }
}

- (void)_awakeDisplayLink
{
    WXAssertComponentThread();
    
    if(_displayLink && _displayLink.paused) {
        _displayLink.paused = NO;
    }
}

- (void)_handleDisplayLink
{
    WXAssertComponentThread();
    
    [self _layoutAndSyncUI];
}

- (void)_layoutAndSyncUI
{
    [self _layout];
    
    if(_uiTaskQueue.count > 0){
        [self _syncUITasks];
        _noTaskTickCount = 0;
    } else {
        // suspend display link when there's no task for 1 second, in order to save CPU time.
        _noTaskTickCount ++;
        if (_noTaskTickCount > 60) {
            [self _suspendDisplayLink];
        }
    }
}

- (void)_layout
{
    BOOL needsLayout = NO;
    for (NSString *ref in _indexDict) {
        WXComponent *component = [_indexDict objectForKey:ref];
        
        if ([component needsLayout]) {
            needsLayout = YES;
        }
    }
    
    if (!needsLayout) {
        return;
    }
    
    layoutNode(_rootCSSNode, _rootCSSNode->style.dimensions[CSS_WIDTH], _rootCSSNode->style.dimensions[CSS_HEIGHT], CSS_DIRECTION_INHERIT);
    //
    //    if ([WXLog logLevel] >= WXLogLevelVerbose) {
    //        print_css_node_NSLog(_cssNode);
    //    }
    
    if ([_rootComponent needsLayout]) {
//        print_css_node(_rootCSSNode, CSS_PRINT_LAYOUT | CSS_PRINT_STYLE | CSS_PRINT_CHILDREN);
    }
    
    NSMutableSet<WXComponent *> *dirtyComponents = [NSMutableSet set];
    [_rootComponent _calculateFrameWithSuperAbsolutePosition:CGPointZero gatherDirtyComponents:dirtyComponents];
  
    for (WXComponent *dirtyComponent in dirtyComponents) {
        [self _addUITask:^{
            [dirtyComponent _layoutDidFinish];
        }];
    }
}

- (void)_syncUITasks
{
    NSArray<dispatch_block_t> *blocks = _uiTaskQueue;
    _uiTaskQueue = [NSMutableArray array];
    dispatch_async(dispatch_get_main_queue(), ^{
        for(dispatch_block_t block in blocks) {
            block();
        }
    });
}

#pragma mark Fixed 

- (void)addFixedComponent:(WXComponent *)fixComponent
{
    [_fixedComponents addObject:fixComponent];
    _rootCSSNode->children_count = (int)[_fixedComponents count] + 1;
}

- (void)removeFixedComponent:(WXComponent *)fixComponent
{
    [_fixedComponents removeObject:fixComponent];
    _rootCSSNode->children_count = (int)[_fixedComponents count] + 1;
}

@end

void WXPerformBlockOnComponentThread(void (^block)())
{
    [WXComponentManager _performBlockOnComponentThread:block];
}<|MERGE_RESOLUTION|>--- conflicted
+++ resolved
@@ -431,14 +431,9 @@
     
     [_indexDict removeAllObjects];
     [_uiTaskQueue removeAllObjects];
-<<<<<<< HEAD
-    
+
     dispatch_async(dispatch_get_main_queue(), ^{
          _rootComponent = nil;
-=======
-    dispatch_async(dispatch_get_main_queue(), ^{
-        _rootComponent = nil;
->>>>>>> 65164d3a
     });
     
     [self _stopDisplayLink];
