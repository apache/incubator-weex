/*
 * Licensed to the Apache Software Foundation (ASF) under one
 * or more contributor license agreements.  See the NOTICE file
 * distributed with this work for additional information
 * regarding copyright ownership.  The ASF licenses this file
 * to you under the Apache License, Version 2.0 (the
 * "License"); you may not use this file except in compliance
 * with the License.  You may obtain a copy of the License at
 * 
 *   http://www.apache.org/licenses/LICENSE-2.0
 * 
 * Unless required by applicable law or agreed to in writing,
 * software distributed under the License is distributed on an
 * "AS IS" BASIS, WITHOUT WARRANTIES OR CONDITIONS OF ANY
 * KIND, either express or implied.  See the License for the
 * specific language governing permissions and limitations
 * under the License.
 */

#import "WXComponentManager.h"
#import "WXComponent.h"
#import "WXComponent_internal.h"
#import "WXComponent+DataBinding.h"
#import "WXComponentFactory.h"
#import "WXDefine.h"
#import "NSArray+Weex.h"
#import "WXSDKInstance.h"
#import "WXAssert.h"
#import "WXUtility.h"
#import "WXMonitor.h"
#import "WXScrollerProtocol.h"
#import "WXSDKManager.h"
#import "WXSDKError.h"
#import "WXInvocationConfig.h"
#import "WXHandlerFactory.h"
#import "WXValidateProtocol.h"
#import "WXPrerenderManager.h"
#import "WXTracingManager.h"
#import "WXSDKInstance_performance.h"
#import "WXRootView.h"
#import "WXComponent+Layout.h"
#import "WXCoreBridge.h"

static NSThread *WXComponentThread;

#define WXAssertComponentExist(component)  WXAssert(component, @"component not exists")


@implementation WXComponentManager
{
    __weak WXSDKInstance *_weexInstance;
    BOOL _isValid;
    
    BOOL _stopRunning;
    NSUInteger _noTaskTickCount;
    
    // access only on component thread
    NSMapTable<NSString *, WXComponent *> *_indexDict;
    NSMutableArray<dispatch_block_t> *_uiTaskQueue;
    NSMutableDictionary *_uiPrerenderTaskQueue;

    WXComponent *_rootComponent;
    NSMutableArray *_fixedComponents;

    CADisplayLink *_displayLink;
    pthread_mutex_t _propertyMutex;
    pthread_mutexattr_t _propertMutexAttr;
}

+ (instancetype)sharedManager
{
    static id _sharedInstance = nil;
    static dispatch_once_t oncePredicate;
    dispatch_once(&oncePredicate, ^{
        _sharedInstance = [[self alloc] init];
    });
    return _sharedInstance;
}

- (instancetype)initWithWeexInstance:(id)weexInstance
{
    if (self = [self init]) {
        _weexInstance = weexInstance;
        
        _indexDict = [NSMapTable strongToWeakObjectsMapTable];
        _fixedComponents = [NSMutableArray wx_mutableArrayUsingWeakReferences];
        _uiTaskQueue = [NSMutableArray array];
        _isValid = YES;
        pthread_mutexattr_init(&_propertMutexAttr);
        pthread_mutexattr_settype(&_propertMutexAttr, PTHREAD_MUTEX_RECURSIVE);
        pthread_mutex_init(&_propertyMutex, &_propertMutexAttr);
        [self _startDisplayLink];
    }
    
    return self;
}

- (void)dealloc
{
    [NSMutableArray wx_releaseArray:_fixedComponents];
    pthread_mutex_destroy(&_propertyMutex);
    pthread_mutexattr_destroy(&_propertMutexAttr);
}

#pragma mark Thread Management

+ (NSThread *)componentThread
{
    static dispatch_once_t onceToken;
    dispatch_once(&onceToken, ^{
        WXComponentThread = [[NSThread alloc] initWithTarget:[self sharedManager] selector:@selector(_runLoopThread) object:nil];
        [WXComponentThread setName:WX_COMPONENT_THREAD_NAME];
        if(WX_SYS_VERSION_GREATER_THAN_OR_EQUAL_TO(@"8.0")) {
            [WXComponentThread setQualityOfService:[[NSThread mainThread] qualityOfService]];
        } else {
            [WXComponentThread setThreadPriority:[[NSThread mainThread] threadPriority]];
        }
        
        [WXComponentThread start];
    });
    
    return WXComponentThread;
}

- (void)_runLoopThread
{
    [[NSRunLoop currentRunLoop] addPort:[NSMachPort port] forMode:NSDefaultRunLoopMode];
    
    while (!_stopRunning) {
        @autoreleasepool {
            [[NSRunLoop currentRunLoop] runMode:NSDefaultRunLoopMode beforeDate:[NSDate distantFuture]];
        }
    }
}

+ (void)_performBlockOnComponentThread:(void (^)(void))block
{
    if([NSThread currentThread] == [self componentThread]){
        block();
    } else {
        [self performSelector:@selector(_performBlockOnComponentThread:)
                     onThread:WXComponentThread
                   withObject:[block copy]
                waitUntilDone:NO];
    }
}

+ (void)_performBlockSyncOnComponentThread:(void (^)(void))block
{
    if([NSThread currentThread] == [self componentThread]){
        block();
    } else {
        [self performSelector:@selector(_performBlockOnComponentThread:)
                     onThread:WXComponentThread
                   withObject:[block copy]
                waitUntilDone:YES];
    }
}

- (void)startComponentTasks
{
    [self _awakeDisplayLink];
}

- (void)rootViewFrameDidChange:(CGRect)frame
{
    WXAssertComponentThread();
    CGSize size = _weexInstance.frame.size;
    [WXCoreBridge setDefaultDimensionIntoRoot:_weexInstance.instanceId
                                        width:size.width height:size.height
                           isWidthWrapContent:NO isHeightWrapContent:NO];
    [self startComponentTasks];
}

- (void)_addUITask:(void (^)(void))block
{
    if(!_uiPrerenderTaskQueue){
        _uiPrerenderTaskQueue = [NSMutableDictionary new];
    }
    if(self.weexInstance.needPrerender){
        NSMutableArray<dispatch_block_t> *tasks  = [_uiPrerenderTaskQueue objectForKey:[WXPrerenderManager getTaskKeyFromUrl:self.weexInstance.scriptURL.absoluteString]];
        if(!tasks){
            tasks = [NSMutableArray new];
        }
        [tasks addObject:block];
        [_uiPrerenderTaskQueue setObject:tasks forKey:[WXPrerenderManager getTaskKeyFromUrl:self.weexInstance.scriptURL.absoluteString]];
    }else{
        [_uiTaskQueue addObject:block];
    }
}

- (void)excutePrerenderUITask:(NSString *)url
{
    NSMutableArray *tasks  = [_uiPrerenderTaskQueue objectForKey:[WXPrerenderManager getTaskKeyFromUrl:self.weexInstance.scriptURL.absoluteString]];
    for (id block in tasks) {
        [_uiTaskQueue addObject:block];
    }
    tasks = [NSMutableArray new];
    [_uiPrerenderTaskQueue setObject:tasks forKey:[WXPrerenderManager getTaskKeyFromUrl:self.weexInstance.scriptURL.absoluteString]];
}

#pragma mark Component Tree Building

<<<<<<< HEAD
=======
- (void)createRoot:(NSDictionary *)data
{
    WXAssertComponentThread();
    WXAssertParam(data);
    
    _rootComponent = [self _buildComponentForData:data supercomponent:nil];
        [self _initRootFlexCssNode];
        _rootFlexCSSNode->addChildAt(_rootComponent.flexCssNode, (uint32_t)[_fixedComponents count]);
    
    NSArray *subcomponentsData = [data valueForKey:@"children"];
    if (subcomponentsData) {
        BOOL appendTree = [_rootComponent.attributes[@"append"] isEqualToString:@"tree"];
        for(NSDictionary *subcomponentData in subcomponentsData){
            [self _recursivelyAddComponent:subcomponentData toSupercomponent:_rootComponent atIndex:-1 appendingInTree:appendTree];
        }
    }
    
    __weak typeof(self) weakSelf = self;
    WX_MONITOR_INSTANCE_PERF_END(WXFirstScreenJSFExecuteTime, self.weexInstance);
    [self _addUITask:^{
        [WXTracingManager startTracingWithInstanceId:weakSelf.weexInstance.instanceId ref:data[@"ref"] className:nil name:data[@"type"] phase:WXTracingBegin functionName:@"createBody" options:@{@"threadName":WXTUIThread}];
        __strong typeof(self) strongSelf = weakSelf;
        strongSelf.weexInstance.rootView.wx_component = strongSelf->_rootComponent;
        [strongSelf.weexInstance.rootView addSubview:strongSelf->_rootComponent.view];
        [WXTracingManager startTracingWithInstanceId:weakSelf.weexInstance.instanceId ref:data[@"ref"] className:nil name:data[@"type"] phase:WXTracingEnd functionName:@"createBody" options:@{@"threadName":WXTUIThread}];
    }];
    
    
}


- (void)addComponent:(NSDictionary *)componentData toSupercomponent:(NSString *)superRef atIndex:(NSInteger)index appendingInTree:(BOOL)appendingInTree
{
    WXAssertComponentThread();
    WXAssertParam(componentData);
    WXAssertParam(superRef);
    
    WXComponent *supercomponent = [_indexDict objectForKey:superRef];
    WXAssertComponentExist(supercomponent);
    
    if (!supercomponent) {
        WXLogWarning(@"addComponent,superRef from js never exit ! check JS action, supRef:%@",superRef);
        return;
    }
    
    [self _recursivelyAddComponent:componentData toSupercomponent:supercomponent atIndex:index appendingInTree:appendingInTree];
}

- (void)_recursivelyAddComponent:(NSDictionary *)componentData toSupercomponent:(WXComponent *)supercomponent atIndex:(NSInteger)index appendingInTree:(BOOL)appendingInTree
{
    WXComponent *component = [self _buildComponentForData:componentData supercomponent:supercomponent];
    if (!supercomponent.subcomponents) {
        index = 0;
    } else {
        index = (index == -1 ? supercomponent->_subcomponents.count : index);
    }
    
#ifdef DEBUG
        WXLogDebug(@"flexLayout -> _recursivelyAddComponent : super:(%@,%@):[%f,%f] ,child:(%@,%@):[%f,%f],childClass:%@",
              supercomponent.type,
              supercomponent.ref,
              supercomponent.flexCssNode->getStyleWidth(),
              supercomponent.flexCssNode->getStyleHeight(),
              component.type,
              component.ref,
              component.flexCssNode->getStyleWidth(),
              component.flexCssNode->getStyleHeight()
              ,NSStringFromClass([component class])
              );
#endif //DEBUG

    
    [supercomponent _insertSubcomponent:component atIndex:index];
    [supercomponent.weexInstance.apmInstance updateMaxStats:KEY_PAGE_STATS_MAX_COMPONENT_NUM curMaxValue:[supercomponent.weexInstance numberOfComponents]];
    // use _lazyCreateView to forbid component like cell's view creating
    if(supercomponent && component && supercomponent->_lazyCreateView) {
        component->_lazyCreateView = YES;
    }
    
    [self recordMaximumVirtualDom:component];
    
    if (!component->_isTemplate) {
        __weak typeof(self) weakSelf = self;
        [self _addUITask:^{
            [WXTracingManager startTracingWithInstanceId:weakSelf.weexInstance.instanceId ref:componentData[@"ref"] className:nil name:componentData[@"type"] phase:WXTracingBegin functionName:@"addElement" options:@{@"threadName":WXTUIThread}];
            [supercomponent insertSubview:component atIndex:index];
            [WXTracingManager startTracingWithInstanceId:weakSelf.weexInstance.instanceId ref:componentData[@"ref"] className:nil name:componentData[@"type"] phase:WXTracingEnd functionName:@"addElement" options:@{@"threadName":WXTUIThread}];
        }];
    }
    
    NSArray *subcomponentsData = [componentData valueForKey:@"children"];
    
    BOOL appendTree = !appendingInTree && [component.attributes[@"append"] isEqualToString:@"tree"];
    // if ancestor is appending tree, child should not be laid out again even it is appending tree.
    for(NSDictionary *subcomponentData in subcomponentsData){
        [self _recursivelyAddComponent:subcomponentData toSupercomponent:component atIndex:-1 appendingInTree:appendTree || appendingInTree];
    }
    
    [component _didInserted];
    
    if (appendTree) {
        // If appending tree，force layout in case of too much tasks piling up in syncQueue
        [self _layoutAndSyncUI];
    }
}

>>>>>>> f7ee337c
- (void)moveComponent:(NSString *)ref toSuper:(NSString *)superRef atIndex:(NSInteger)index
{
    WXAssertComponentThread();
    WXAssertParam(ref);
    WXAssertParam(superRef);
    
    WXComponent *component = [_indexDict objectForKey:ref];
    WXComponent *newSupercomponent = [_indexDict objectForKey:superRef];
    WXAssertComponentExist(component);
    WXAssertComponentExist(newSupercomponent);
    
    if (component.supercomponent == newSupercomponent && [newSupercomponent.subcomponents indexOfObject:component] < index) {
        // if the supercomponent moved to is the same as original supercomponent,
        // unify it into the index after removing.
        index--;
    }
    
    [component _moveToSupercomponent:newSupercomponent atIndex:index];
    __weak typeof(self) weakSelf = self;
    [self _addUITask:^{
        __strong typeof(self) strongSelf = weakSelf;
        if (strongSelf == nil) {
            return;
        }
        
        [WXTracingManager startTracingWithInstanceId:strongSelf.weexInstance.instanceId ref:ref className:nil name:nil phase:WXTracingBegin functionName:@"addElement" options:@{@"threadName":WXTUIThread}];
        [component moveToSuperview:newSupercomponent atIndex:index];
        [WXTracingManager startTracingWithInstanceId:strongSelf.weexInstance.instanceId ref:ref className:nil name:nil phase:WXTracingEnd functionName:@"addElement" options:@{@"threadName":WXTUIThread}];
    }];
}

- (void)removeComponent:(NSString *)ref
{
    WXAssertComponentThread();
    WXAssertParam(ref);
    
    WXComponent *component = [_indexDict objectForKey:ref];
    WXAssertComponentExist(component);
    
    if (!component) {
        WXLogWarning(@"removeComponent ref from js never exit ! check JS action, ref :%@",ref);
        return;
    }
    
    [component _removeFromSupercomponent];
    
    [_indexDict removeObjectForKey:ref];
    
    __weak typeof(self) weakSelf = self;
    [self _addUITask:^{
        __strong typeof(self) strongSelf = weakSelf;
        if (strongSelf == nil) {
            return;
        }
        
        [WXTracingManager startTracingWithInstanceId:strongSelf.weexInstance.instanceId ref:ref className:nil name:nil phase:WXTracingBegin functionName:@"removeElement" options:@{@"threadName":WXTUIThread}];
        if (component.supercomponent) {
            [component.supercomponent willRemoveSubview:component];
        }
        [component removeFromSuperview];
        [WXTracingManager startTracingWithInstanceId:weakSelf.weexInstance.instanceId ref:ref className:nil name:nil phase:WXTracingEnd functionName:@"removeElement" options:@{@"threadName":WXTUIThread}];
    }];
    
    [self _checkFixedSubcomponentToRemove:component];
    
}

- (void)recordMaximumVirtualDom:(WXComponent*) component
{
    WXAssertComponentExist(component);
    if(!component){
        return;
    }
    int maxDeep =0;
    while (component) {
        maxDeep++;
        component = component.supercomponent;
    }
    [self.weexInstance.apmInstance updateMaxStats:KEY_PAGE_STATS_MAX_DEEP_DOM curMaxValue:maxDeep];
    if(maxDeep > [self weexInstance].performance.maxVdomDeep)
    {
        [self weexInstance].performance.maxVdomDeep = maxDeep;
    }
   
}

- (void)_checkFixedSubcomponentToRemove:(WXComponent *)component
{
    for (WXComponent *subcomponent in component.subcomponents) {
        if (subcomponent->_positionType == WXPositionTypeFixed) {
             [self _addUITask:^{
                 [subcomponent removeFromSuperview];
             }];
        }
        
        [self _checkFixedSubcomponentToRemove:subcomponent];
    }
}

- (WXComponent *)componentForRef:(NSString *)ref
{
    WXAssertComponentThread();
    
    return [_indexDict objectForKey:ref];
}

- (WXComponent *)componentForRoot
{
    return _rootComponent;
}

- (NSUInteger)numberOfComponents
{
    WXAssertComponentThread();
    
    return _indexDict.count;
}

- (WXComponent *)_buildComponent:(NSString *)ref
                            type:(NSString*)type
                  supercomponent:(WXComponent *)supercomponent
                          styles:(NSDictionary*)styles
                      attributes:(NSDictionary*)attributes
                          events:(NSArray*)events
                    renderObject:(void*)renderObject
{
    double buildStartTime = CACurrentMediaTime()*1000;
    
    if (self.weexInstance.needValidate) {
        id<WXValidateProtocol> validateHandler = [WXHandlerFactory handlerForProtocol:@protocol(WXValidateProtocol)];
        if (validateHandler) {
            WXComponentValidateResult* validateResult;
            if ([validateHandler respondsToSelector:@selector(validateWithWXSDKInstance:component:supercomponent:)]) {
                validateResult = [validateHandler validateWithWXSDKInstance:self.weexInstance component:type supercomponent:supercomponent];
            }
            if (validateResult==nil || !validateResult.isSuccess) {
                type = validateResult.replacedComponent? validateResult.replacedComponent : @"div";
                WXLogError(@"%@",[validateResult.error.userInfo objectForKey:@"errorMsg"]);
            }
        }
    }
    
    WXComponentConfig *config = [WXComponentFactory configWithComponentName:type];
    BOOL isTemplate = [config.properties[@"isTemplate"] boolValue] || (supercomponent && supercomponent->_isTemplate);
    NSDictionary *bindingStyles = nil;
    NSDictionary *bindingAttibutes = nil;
    NSDictionary *bindingEvents = nil;
    NSDictionary *bindingProps = nil;
    if (isTemplate) {
        bindingProps = [self _extractBindingProps:&attributes];
        bindingStyles = [self _extractBindings:&styles];
        bindingAttibutes = [self _extractBindings:&attributes];
        bindingEvents = [self _extractBindingEvents:&events];
    }
    
    Class clazz = NSClassFromString(config.clazz);
    WXComponent *component = [clazz alloc];
    if (component) {
        if (renderObject) {
            [component _setRenderObject:renderObject];
        }
        component = [component initWithRef:ref type:type styles:styles attributes:attributes events:events weexInstance:self.weexInstance];
        if (isTemplate) {
            component->_isTemplate = YES;
            [component _storeBindingsWithProps:bindingProps styles:bindingStyles attributes:bindingAttibutes events:bindingEvents];
        }
    }
    
    WXAssert(component, @"Component build failed for ref:%@, type:%@", ref, type);
    
    [_indexDict setObject:component forKey:component.ref];
    [component readyToRender];// notify redyToRender event when init
    
    double diffTime = CACurrentMediaTime()*1000 - buildStartTime;
    [self.weexInstance.performance recordComponentCreatePerformance:diffTime forComponent:component];
    
    return component;
}

- (void)addComponent:(WXComponent *)component toIndexDictForRef:(NSString *)ref
{
    [_indexDict setObject:component forKey:ref];
}

- (NSDictionary *)_extractBindings:(NSDictionary **)attributesOrStylesPoint
{
    NSDictionary *attributesOrStyles = *attributesOrStylesPoint;
    if (!attributesOrStyles) {
        return nil;
    }
    
    NSMutableDictionary *newAttributesOrStyles = [attributesOrStyles mutableCopy];
    NSMutableDictionary *bindingAttributesOrStyles = [NSMutableDictionary dictionary];
    
    [attributesOrStyles enumerateKeysAndObjectsUsingBlock:^(id  _Nonnull attributeOrStyleName, id  _Nonnull attributeOrStyle, BOOL * _Nonnull stop) {
        if ([WXBindingMatchIdentify isEqualToString:attributeOrStyleName] // match
            ||  [WXBindingRepeatIdentify isEqualToString:attributeOrStyleName] // repeat
            ||  [WXBindingOnceIdentify isEqualToString:attributeOrStyleName] // once
            ||([attributeOrStyle isKindOfClass:[NSDictionary class]] && attributeOrStyle[WXBindingIdentify])) {  // {"attributeOrStyleName": {"@binding":"bindingExpression"}
            bindingAttributesOrStyles[attributeOrStyleName] = attributeOrStyle;
            [newAttributesOrStyles removeObjectForKey:attributeOrStyleName];
        } else if ([attributeOrStyle isKindOfClass:[NSArray class]]) {
            // {"attributeOrStyleName":[..., "string", {"@binding":"bindingExpression"}, "string", {"@binding":"bindingExpression"}, ...]
            __block BOOL isBinding = NO;
            [attributeOrStyle enumerateObjectsUsingBlock:^(id  _Nonnull obj, NSUInteger idx, BOOL * _Nonnull stop) {
                if ([obj isKindOfClass:[NSDictionary class]] && obj[WXBindingIdentify]) {
                    isBinding = YES;
                    *stop = YES;
                }
            }];
            
            if (isBinding) {
                bindingAttributesOrStyles[attributeOrStyleName] = attributeOrStyle;
                [newAttributesOrStyles removeObjectForKey:attributeOrStyleName];
            }
        }
    }];
    
    *attributesOrStylesPoint = newAttributesOrStyles;
    
    return bindingAttributesOrStyles;
}

- (NSDictionary *)_extractBindingEvents:(NSArray **)eventsPoint
{
    NSArray *events = *eventsPoint;
    if (events == nil) {
        return nil;
    }
    NSMutableArray *newEvents = [events mutableCopy];
    NSMutableDictionary *bindingEvents = [NSMutableDictionary dictionary];
    [events enumerateObjectsUsingBlock:^(id  _Nonnull event, NSUInteger idx, BOOL * _Nonnull stop) {
        if ([event isKindOfClass:[NSDictionary class]] && event[@"type"] && event[@"params"]) {
            NSString *eventName = event[@"type"];
            NSString *bindingParams = event[@"params"];
            bindingEvents[eventName] = bindingParams;
            newEvents[idx] = eventName;
        }
    }];
    
    *eventsPoint = newEvents;
    return bindingEvents;
}

- (NSDictionary *)_extractBindingProps:(NSDictionary **)attributesPoint
{
    NSDictionary *attributes = *attributesPoint;
    if (attributes == nil) {
        return nil;
    }
    if (attributes[@"@componentProps"]) {
        NSMutableDictionary *newAttributes = [attributes mutableCopy];
        [newAttributes removeObjectForKey:@"@componentProps"];
        *attributesPoint = newAttributes;
        return attributes[@"@componentProps"];
    }
    
    return nil;
}

#pragma mark Reset
-(BOOL)isShouldReset:(id )value
{
    if([value isKindOfClass:[NSString class]]) {
        if(!value || [@"" isEqualToString:value]) {
            return YES;
        }
    }
    return NO;
}

-(void)filterStyles:(NSDictionary *)styles normalStyles:(NSMutableDictionary *)normalStyles resetStyles:(NSMutableArray *)resetStyles
{
    for (NSString *key in styles) {
        id value = [styles objectForKey:key];
        if([self isShouldReset:value]) {
            [resetStyles addObject:key];
        }else{
            [normalStyles setObject:styles[key] forKey:key];
        }
    }
}

- (void)updateStyles:(NSDictionary *)styles forComponent:(NSString *)ref
{
    [self handleStyles:styles forComponent:ref isUpdateStyles:YES];
}

- (void)updatePseudoClassStyles:(NSDictionary *)styles forComponent:(NSString *)ref
{
    [self handleStyles:styles forComponent:ref isUpdateStyles:NO];
}

- (void)handleStyleOnMainThread:(NSDictionary*)styles forComponent:(WXComponent *)component isUpdateStyles:(BOOL)isUpdateStyles
{
    WXAssertParam(styles);
    WXAssertParam(component);
    WXAssertMainThread();
    
    NSMutableDictionary *normalStyles = [NSMutableDictionary new];
    NSMutableArray *resetStyles = [NSMutableArray new];
    [self filterStyles:styles normalStyles:normalStyles resetStyles:resetStyles];
    [component _updateStylesOnMainThread:normalStyles resetStyles:resetStyles];
    [component readyToRender];
    
    WXPerformBlockOnComponentThread(^{
        [component _updateStylesOnComponentThread:normalStyles resetStyles:resetStyles isUpdateStyles:isUpdateStyles];
    });
}

- (void)handleStyles:(NSDictionary *)styles forComponent:(NSString *)ref isUpdateStyles:(BOOL)isUpdateStyles
{
    WXAssertParam(styles);
    WXAssertParam(ref);
    
    WXComponent *component = [_indexDict objectForKey:ref];
    WXAssertComponentExist(component);
    
    NSMutableDictionary *normalStyles = [NSMutableDictionary new];
    NSMutableArray *resetStyles = [NSMutableArray new];
    [self filterStyles:styles normalStyles:normalStyles resetStyles:resetStyles];
    [component _updateStylesOnComponentThread:normalStyles resetStyles:resetStyles isUpdateStyles:isUpdateStyles];
    [self _addUITask:^{
        [component _updateStylesOnMainThread:normalStyles resetStyles:resetStyles];
        [component readyToRender];
    }];
}

- (void)updateAttributes:(NSDictionary *)attributes forComponent:(NSString *)ref
{
    WXAssertParam(attributes);
    WXAssertParam(ref);
    
    WXComponent *component = [_indexDict objectForKey:ref];
    [component _updateAttributesOnComponentThread:attributes];
    __weak typeof(self) weakSelf = self;
    [self _addUITask:^{
        __strong typeof(self) strongSelf = weakSelf;
        if (strongSelf == nil) {
            return;
        }
        
        [WXTracingManager startTracingWithInstanceId:strongSelf.weexInstance.instanceId ref:ref className:nil name:nil phase:WXTracingBegin functionName:@"updateAttrs" options:@{@"threadName":WXTUIThread}];
        [component _updateAttributesOnMainThread:attributes];
        [component readyToRender];
        [WXTracingManager startTracingWithInstanceId:strongSelf.weexInstance.instanceId ref:ref className:nil name:nil phase:WXTracingEnd functionName:@"updateAttrs" options:@{@"threadName":WXTUIThread}];
    }];
}

- (void)addEvent:(NSString *)eventName toComponent:(NSString *)ref
{
    WXAssertComponentThread();
    WXAssertParam(eventName);
    WXAssertParam(ref);
    
    WXComponent *component = [_indexDict objectForKey:ref];
    WXAssertComponentExist(component);
    
    [component _addEventOnComponentThread:eventName];
    
    [self _addUITask:^{
        [component _addEventOnMainThread:eventName];
    }];
}

- (void)removeEvent:(NSString *)eventName fromComponent:(NSString *)ref
{
    WXAssertComponentThread();
    WXAssertParam(eventName);
    WXAssertParam(ref);
    
    WXComponent *component = [_indexDict objectForKey:ref];
    WXAssertComponentExist(component);
    
    [component _removeEventOnComponentThread:eventName];
    
    [self _addUITask:^{
        [component _removeEventOnMainThread:eventName];
    }];
}

- (void)scrollToComponent:(NSString *)ref options:(NSDictionary *)options
{
    WXAssertComponentThread();
    WXAssertParam(ref);
    
    WXComponent *toComponent = [_indexDict objectForKey:ref];
    WXAssertComponentExist(toComponent);

    id<WXScrollerProtocol> scrollerComponent = toComponent.ancestorScroller;
    if (!scrollerComponent) {
        return;
    }

    CGFloat offset = [[options objectForKey:@"offset"] floatValue];
    BOOL animated = YES;
    if ([options objectForKey:@"animated"]) {
        animated = [[options objectForKey:@"animated"] boolValue];
    }
    
    [self _addUITask:^{
        [scrollerComponent scrollToComponent:toComponent withOffset:offset animated:animated];
    }];
}

#pragma mark Life Cycle

- (void)createFinish
{
    WXAssertComponentThread();
    
    WXSDKInstance *instance  = self.weexInstance;
    [self _addUITask:^{
        [instance.performance onInstanceCreateFinish];
        
        WX_MONITOR_INSTANCE_PERF_END(WXPTFirstScreenRender, instance);
        WX_MONITOR_INSTANCE_PERF_END(WXPTAllRender, instance);
        WX_MONITOR_SUCCESS(WXMTJSBridge);
        WX_MONITOR_SUCCESS(WXMTNativeRender);
    }];
    [instance updatePerDicAfterCreateFinish];
}

- (void)updateFinish
{
    WXAssertComponentThread();
    
    WXSDKInstance *instance = self.weexInstance;
    WXComponent *root = [_indexDict objectForKey:WX_SDK_ROOT_REF];
    
    [self _addUITask:^{
        if(instance.updateFinish){
            instance.updateFinish(root.view);
        }
    }];
}

- (void)refreshFinish
{
    WXAssertComponentThread();
    
    WXSDKInstance *instance = self.weexInstance;
    WXComponent *root = [_indexDict objectForKey:WX_SDK_ROOT_REF];
    
    [self _addUITask:^{
        if(instance.refreshFinish){
            instance.refreshFinish(root.view);
        }
    }];
}

- (void)renderFinish
{
    WXAssertComponentThread();
    
    WXSDKInstance *instance  = self.weexInstance;
    [self _addUITask:^{
        UIView *rootView = instance.rootView;
        if(instance.renderFinish){
            [WXTracingManager startTracingWithInstanceId:instance.instanceId ref:nil className:nil name:nil phase:WXTracingInstant functionName:WXTRenderFinish options:@{@"threadName":WXTUIThread}];
            instance.renderFinish(rootView);
        }
    }];
}

- (void)unload
{
    WXAssertComponentThread();
    [self invalidate];
    [self _stopDisplayLink];
    
    __block WXComponent* rootComponent = _rootComponent;
    NSEnumerator *enumerator = [[_indexDict copy] objectEnumerator];
    dispatch_async(dispatch_get_main_queue(), ^{
        WXComponent *component;
        while ((component = [enumerator nextObject])) {
            [component _unloadViewWithReusing:NO];
        }
        rootComponent = nil; // finally release all components
    });
    
    _rootComponent = nil;
    [_indexDict removeAllObjects];
    [_uiTaskQueue removeAllObjects];
}

- (void)invalidate
{
    _isValid = NO;
}

- (BOOL)isValid
{
    return _isValid;
}

#pragma mark Layout Batch

- (void)_startDisplayLink
{
    WXAssertComponentThread();
    
    if(!_displayLink){
        _displayLink = [CADisplayLink displayLinkWithTarget:self selector:@selector(_handleDisplayLink)];
        [_displayLink addToRunLoop:[NSRunLoop currentRunLoop] forMode:NSDefaultRunLoopMode];
    }
}

- (void)_stopDisplayLink
{
    WXAssertComponentThread();
    
    if(_displayLink){
        [_displayLink invalidate];
        _displayLink = nil;
    }
}

- (void)_suspendDisplayLink
{
    WXAssertComponentThread();
    
    if(_displayLink && !_displayLink.paused) {
        _displayLink.paused = YES;
    }
}

- (void)_awakeDisplayLink
{
    WXAssertComponentThread();
    
    if(_displayLink && _displayLink.paused) {
        _displayLink.paused = NO;
    }
}

- (void)_handleDisplayLink
{
    WXAssertComponentThread();
    
    [self _layoutAndSyncUI];
}

- (void)_layoutAndSyncUI
{
    [self _layout];
    if(_uiTaskQueue.count > 0){
        [self _syncUITasks];
        _noTaskTickCount = 0;
    } else {
        // suspend display link when there's no task for 1 second, in order to save CPU time.
        _noTaskTickCount ++;
        if (_noTaskTickCount > 60) {
            [self _suspendDisplayLink];
        }
    }
}

- (void)_layout
{
    [WXCoreBridge layoutPage:_weexInstance.instanceId size:_weexInstance.frame.size forced:[_rootComponent needsLayout]];
}

- (void) _printFlexComponentFrame:(WXComponent *)component
{
#ifdef DEBUG
    WXLogDebug(@"node ref:%@, type:%@ , frame:%@",
          component.ref,
          component.type,
          NSStringFromCGRect(component.view.layer.frame)
          );
#endif
    
    for (WXComponent *childComponent in component.subcomponents) {
        [self _printFlexComponentFrame:childComponent];
    }
}

- (void)_syncUITasks
{
    NSArray<dispatch_block_t> *blocks = _uiTaskQueue;
    _uiTaskQueue = [NSMutableArray array];
    dispatch_async(dispatch_get_main_queue(), ^{
        for(dispatch_block_t block in blocks) {
            block();
        }
    });
}

#pragma mark Fixed 

- (void)addFixedComponent:(WXComponent *)fixComponent
{
    pthread_mutex_lock(&_propertyMutex);
    [_fixedComponents addObject:fixComponent];
    pthread_mutex_unlock(&_propertyMutex);
}

- (void)removeFixedComponent:(WXComponent *)fixComponent
{
    pthread_mutex_lock(&_propertyMutex);
    [_fixedComponents removeObject:fixComponent];
    pthread_mutex_unlock(&_propertyMutex);
}

- (void)wxcore_CreateBody:(NSString*)ref
                     type:(NSString*)type
                   styles:(NSDictionary*)styles
               attributes:(NSDictionary*)attributes
                   events:(NSArray*)events
             renderObject:(void*)renderObject
{
    WXAssertComponentThread();
    WXAssertParam(ref);
    WXAssertParam(type);
    WXAssertParam(renderObject);
    
    _rootComponent = [self _buildComponent:ref type:type supercomponent:nil styles:styles attributes:attributes events:events renderObject:renderObject];
    
    CGSize size = _weexInstance.frame.size;
    [WXCoreBridge setDefaultDimensionIntoRoot:_weexInstance.instanceId
                                        width:size.width height:size.height
                           isWidthWrapContent:NO isHeightWrapContent:NO];

    __weak typeof(self) weakSelf = self;
    WX_MONITOR_INSTANCE_PERF_END(WXFirstScreenJSFExecuteTime, self.weexInstance);
    [self _addUITask:^{
        __strong typeof(self) strongSelf = weakSelf;
        if (strongSelf == nil) {
            return;
        }
        
        [WXTracingManager startTracingWithInstanceId:strongSelf.weexInstance.instanceId ref:ref className:nil name:type phase:WXTracingBegin functionName:@"createBody" options:@{@"threadName":WXTUIThread}];
        strongSelf.weexInstance.rootView.wx_component = strongSelf->_rootComponent;
        [strongSelf.weexInstance.rootView addSubview:strongSelf->_rootComponent.view];
        [WXTracingManager startTracingWithInstanceId:strongSelf.weexInstance.instanceId ref:ref className:nil name:type phase:WXTracingEnd functionName:@"createBody" options:@{@"threadName":WXTUIThread}];
    }];
}

- (void)wxcore_AddElement:(NSString*)ref
                     type:(NSString*)type
                parentRef:(NSString*)parentRef
                   styles:(NSDictionary*)styles
               attributes:(NSDictionary*)attributes
                   events:(NSArray*)events
                    index:(NSInteger)index
             renderObject:(void*)renderObject
{
    WXAssertComponentThread();
    WXAssertParam(ref);
    WXAssertParam(type);
    WXAssertParam(parentRef);
    WXAssertParam(renderObject);
    
    WXComponent *supercomponent = [_indexDict objectForKey:parentRef];
    WXAssertComponentExist(supercomponent);
    
    if (!supercomponent) {
        WXLogWarning(@"addComponent,superRef from js never exit ! check JS action, supRef:%@", parentRef);
        return;
    }
    
    WXComponent *component = [self _buildComponent:ref type:type supercomponent:supercomponent styles:styles attributes:attributes events:events renderObject:renderObject];
    if (!supercomponent.subcomponents) {
        index = 0;
    } else {
        index = (index == -1 ? supercomponent->_subcomponents.count : index);
    }
    
#ifdef DEBUG
    WXLogDebug(@"flexLayout -> _recursivelyAddComponent : super:(%@,%@):[%f,%f] ,child:(%@,%@):[%f,%f],childClass:%@",
               supercomponent.type,
               supercomponent.ref,
               supercomponent.flexCssNode->getStyleWidth(),
               supercomponent.flexCssNode->getStyleHeight(),
               component.type,
               component.ref,
               component.flexCssNode->getStyleWidth(),
               component.flexCssNode->getStyleHeight(),
               NSStringFromClass([component class])
               );
#endif //DEBUG
    
    [supercomponent _insertSubcomponent:component atIndex:index];
    // use _lazyCreateView to forbid component like cell's view creating
    if (supercomponent && component && supercomponent->_lazyCreateView) {
        component->_lazyCreateView = YES;
    }
    
    [self recordMaximumVirtualDom:component];
    
    if (!component->_isTemplate) {
        __weak typeof(self) weakSelf = self;
        [self _addUITask:^{
            __strong typeof(self) strongSelf = weakSelf;
            if (strongSelf == nil) {
                return;
            }
            
            [WXTracingManager startTracingWithInstanceId:strongSelf.weexInstance.instanceId ref:ref className:nil name:type phase:WXTracingBegin functionName:@"addElement" options:@{@"threadName":WXTUIThread}];
            [supercomponent insertSubview:component atIndex:index];
            [WXTracingManager startTracingWithInstanceId:strongSelf.weexInstance.instanceId ref:ref className:nil name:type phase:WXTracingEnd functionName:@"addElement" options:@{@"threadName":WXTUIThread}];
        }];
    }
}

- (void)wxcore_RemoveElement:(NSString*)ref
{
    [self removeComponent:ref];
}

- (void)wxcore_MoveElement:(NSString*)ref toSuper:(NSString*)superRef atIndex:(NSInteger)index
{
    [self moveComponent:ref toSuper:superRef atIndex:index];
}

- (void)wxcore_AppendTreeCreateFinish:(NSString*)ref
{
    WXAssertComponentThread();
    
    // If appending tree，force layout in case of too much tasks piling up in syncQueue
    [self _layoutAndSyncUI];
}

- (void)wxcore_UpdateAttributes:(NSDictionary*)attributes forElement:(NSString*)ref
{
    [self updateAttributes:attributes forComponent:ref];
}

- (void)wxcore_UpdateStyles:(NSDictionary*)styles forElement:(NSString *)ref
{
    [self updateStyles:styles forComponent:ref];
}

- (void)wxcore_Layout:(WXComponent*)component frame:(CGRect)frame innerMainSize:(CGFloat)innerMainSize
{
    WXAssertComponentThread();
    WXAssertParam(component);
    
    if (!CGRectEqualToRect(frame, component->_calculatedFrame))
    {
        [component _assignCalculatedFrame:frame];
        [component _assignInnerContentMainSize:innerMainSize];
        [component _frameDidCalculated:YES];
        
        [self _addUITask:^{
            [component _layoutDidFinish];
        }];
    }
    else {
        CGFloat oldValue = [component _getInnerContentMainSize];
        if (oldValue >= 0 && oldValue != innerMainSize) {
            [component _assignCalculatedFrame:frame];
            [component _assignInnerContentMainSize:innerMainSize];
            [component _frameDidCalculated:YES];
            
            [self _addUITask:^{
                [component _layoutDidFinish];
            }];
        }
        else {
            [component _frameDidCalculated:NO];
        }
    }
}

- (void)wxcore_AddEvent:(NSString*)eventName toElement:(NSString*)ref
{
    [self addEvent:eventName toComponent:ref];
}

- (void)wxcore_RemoveEvent:(NSString*)eventName fromElement:(NSString*)ref
{
    [self removeEvent:eventName fromComponent:ref];
}

- (BOOL)wxcore_IsTransitionNoneOfElement:(NSString*)ref
{
    WXAssertComponentThread();
    
    WXComponent *component = [_indexDict objectForKey:ref];
    WXAssertComponentExist(component);
    
    return [component _isTransitionNone];
}

- (BOOL)wxcore_HasTransitionPropertyInStyles:(NSDictionary*)styles forElement:(NSString*)ref
{
    WXAssertComponentThread();
    
    WXComponent *component = [_indexDict objectForKey:ref];
    WXAssertComponentExist(component);
    
    return [component _hasTransitionPropertyInStyles:styles];
}

@end

void WXPerformBlockOnComponentThread(void (^block)(void))
{
    [WXComponentManager _performBlockOnComponentThread:block];
}

void WXPerformBlockSyncOnComponentThread(void (^block)(void))
{
    [WXComponentManager _performBlockSyncOnComponentThread:block];
}<|MERGE_RESOLUTION|>--- conflicted
+++ resolved
@@ -201,115 +201,6 @@
 
 #pragma mark Component Tree Building
 
-<<<<<<< HEAD
-=======
-- (void)createRoot:(NSDictionary *)data
-{
-    WXAssertComponentThread();
-    WXAssertParam(data);
-    
-    _rootComponent = [self _buildComponentForData:data supercomponent:nil];
-        [self _initRootFlexCssNode];
-        _rootFlexCSSNode->addChildAt(_rootComponent.flexCssNode, (uint32_t)[_fixedComponents count]);
-    
-    NSArray *subcomponentsData = [data valueForKey:@"children"];
-    if (subcomponentsData) {
-        BOOL appendTree = [_rootComponent.attributes[@"append"] isEqualToString:@"tree"];
-        for(NSDictionary *subcomponentData in subcomponentsData){
-            [self _recursivelyAddComponent:subcomponentData toSupercomponent:_rootComponent atIndex:-1 appendingInTree:appendTree];
-        }
-    }
-    
-    __weak typeof(self) weakSelf = self;
-    WX_MONITOR_INSTANCE_PERF_END(WXFirstScreenJSFExecuteTime, self.weexInstance);
-    [self _addUITask:^{
-        [WXTracingManager startTracingWithInstanceId:weakSelf.weexInstance.instanceId ref:data[@"ref"] className:nil name:data[@"type"] phase:WXTracingBegin functionName:@"createBody" options:@{@"threadName":WXTUIThread}];
-        __strong typeof(self) strongSelf = weakSelf;
-        strongSelf.weexInstance.rootView.wx_component = strongSelf->_rootComponent;
-        [strongSelf.weexInstance.rootView addSubview:strongSelf->_rootComponent.view];
-        [WXTracingManager startTracingWithInstanceId:weakSelf.weexInstance.instanceId ref:data[@"ref"] className:nil name:data[@"type"] phase:WXTracingEnd functionName:@"createBody" options:@{@"threadName":WXTUIThread}];
-    }];
-    
-    
-}
-
-
-- (void)addComponent:(NSDictionary *)componentData toSupercomponent:(NSString *)superRef atIndex:(NSInteger)index appendingInTree:(BOOL)appendingInTree
-{
-    WXAssertComponentThread();
-    WXAssertParam(componentData);
-    WXAssertParam(superRef);
-    
-    WXComponent *supercomponent = [_indexDict objectForKey:superRef];
-    WXAssertComponentExist(supercomponent);
-    
-    if (!supercomponent) {
-        WXLogWarning(@"addComponent,superRef from js never exit ! check JS action, supRef:%@",superRef);
-        return;
-    }
-    
-    [self _recursivelyAddComponent:componentData toSupercomponent:supercomponent atIndex:index appendingInTree:appendingInTree];
-}
-
-- (void)_recursivelyAddComponent:(NSDictionary *)componentData toSupercomponent:(WXComponent *)supercomponent atIndex:(NSInteger)index appendingInTree:(BOOL)appendingInTree
-{
-    WXComponent *component = [self _buildComponentForData:componentData supercomponent:supercomponent];
-    if (!supercomponent.subcomponents) {
-        index = 0;
-    } else {
-        index = (index == -1 ? supercomponent->_subcomponents.count : index);
-    }
-    
-#ifdef DEBUG
-        WXLogDebug(@"flexLayout -> _recursivelyAddComponent : super:(%@,%@):[%f,%f] ,child:(%@,%@):[%f,%f],childClass:%@",
-              supercomponent.type,
-              supercomponent.ref,
-              supercomponent.flexCssNode->getStyleWidth(),
-              supercomponent.flexCssNode->getStyleHeight(),
-              component.type,
-              component.ref,
-              component.flexCssNode->getStyleWidth(),
-              component.flexCssNode->getStyleHeight()
-              ,NSStringFromClass([component class])
-              );
-#endif //DEBUG
-
-    
-    [supercomponent _insertSubcomponent:component atIndex:index];
-    [supercomponent.weexInstance.apmInstance updateMaxStats:KEY_PAGE_STATS_MAX_COMPONENT_NUM curMaxValue:[supercomponent.weexInstance numberOfComponents]];
-    // use _lazyCreateView to forbid component like cell's view creating
-    if(supercomponent && component && supercomponent->_lazyCreateView) {
-        component->_lazyCreateView = YES;
-    }
-    
-    [self recordMaximumVirtualDom:component];
-    
-    if (!component->_isTemplate) {
-        __weak typeof(self) weakSelf = self;
-        [self _addUITask:^{
-            [WXTracingManager startTracingWithInstanceId:weakSelf.weexInstance.instanceId ref:componentData[@"ref"] className:nil name:componentData[@"type"] phase:WXTracingBegin functionName:@"addElement" options:@{@"threadName":WXTUIThread}];
-            [supercomponent insertSubview:component atIndex:index];
-            [WXTracingManager startTracingWithInstanceId:weakSelf.weexInstance.instanceId ref:componentData[@"ref"] className:nil name:componentData[@"type"] phase:WXTracingEnd functionName:@"addElement" options:@{@"threadName":WXTUIThread}];
-        }];
-    }
-    
-    NSArray *subcomponentsData = [componentData valueForKey:@"children"];
-    
-    BOOL appendTree = !appendingInTree && [component.attributes[@"append"] isEqualToString:@"tree"];
-    // if ancestor is appending tree, child should not be laid out again even it is appending tree.
-    for(NSDictionary *subcomponentData in subcomponentsData){
-        [self _recursivelyAddComponent:subcomponentData toSupercomponent:component atIndex:-1 appendingInTree:appendTree || appendingInTree];
-    }
-    
-    [component _didInserted];
-    
-    if (appendTree) {
-        // If appending tree，force layout in case of too much tasks piling up in syncQueue
-        [self _layoutAndSyncUI];
-    }
-}
-
->>>>>>> f7ee337c
 - (void)moveComponent:(NSString *)ref toSuper:(NSString *)superRef atIndex:(NSInteger)index
 {
     WXAssertComponentThread();
