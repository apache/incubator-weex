/*
 * Licensed to the Apache Software Foundation (ASF) under one
 * or more contributor license agreements.  See the NOTICE file
 * distributed with this work for additional information
 * regarding copyright ownership.  The ASF licenses this file
 * to you under the Apache License, Version 2.0 (the
 * "License"); you may not use this file except in compliance
 * with the License.  You may obtain a copy of the License at
 * 
 *   http://www.apache.org/licenses/LICENSE-2.0
 * 
 * Unless required by applicable law or agreed to in writing,
 * software distributed under the License is distributed on an
 * "AS IS" BASIS, WITHOUT WARRANTIES OR CONDITIONS OF ANY
 * KIND, either express or implied.  See the License for the
 * specific language governing permissions and limitations
 * under the License.
 */

#import "WXComponentManager.h"
#import "WXComponent.h"
#import "WXComponent_internal.h"
#import "WXComponent+DataBinding.h"
#import "WXComponentFactory.h"
#import "WXDefine.h"
#import "NSArray+Weex.h"
#import "WXSDKInstance.h"
#import "WXAssert.h"
#import "WXUtility.h"
#import "WXMonitor.h"
#import "WXScrollerProtocol.h"
#import "WXSDKManager.h"
#import "WXSDKError.h"
#import "WXInvocationConfig.h"
#import "WXHandlerFactory.h"
#import "WXValidateProtocol.h"
#import "WXPrerenderManager.h"
#import "WXTracingManager.h"
#import "WXSDKInstance_performance.h"
#import "WXRootView.h"
#import "WXComponent+Layout.h"

#ifdef WX_IMPORT_WEEXCORE
#import "WXCoreBridge.h"
#import "WXBridgeManager_private.h"
#endif

static NSThread *WXComponentThread;

#define WXAssertComponentExist(component)  WXAssert(component, @"component not exists")


@implementation WXComponentManager
{
    __weak WXSDKInstance *_weexInstance;
    BOOL _isValid;
    
    BOOL _stopRunning;
    NSUInteger _noTaskTickCount;
    
    // access only on component thread
    NSMapTable<NSString *, WXComponent *> *_indexDict;
    NSMutableArray<dispatch_block_t> *_uiTaskQueue;
    NSMutableDictionary *_uiPrerenderTaskQueue;

    WXComponent *_rootComponent;
    NSMutableArray *_fixedComponents;
    WeexCore::WXCoreLayoutNode* _rootFlexCSSNode;
    CADisplayLink *_displayLink;
    pthread_mutex_t _propertyMutex;
    pthread_mutexattr_t _propertMutexAttr;
}

+ (instancetype)sharedManager
{
    static id _sharedInstance = nil;
    static dispatch_once_t oncePredicate;
    dispatch_once(&oncePredicate, ^{
        _sharedInstance = [[self alloc] init];
    });
    return _sharedInstance;
}

- (instancetype)initWithWeexInstance:(id)weexInstance
{
    if (self = [self init]) {
        _weexInstance = weexInstance;
        
        _indexDict = [NSMapTable strongToWeakObjectsMapTable];
        _fixedComponents = [NSMutableArray wx_mutableArrayUsingWeakReferences];
        _uiTaskQueue = [NSMutableArray array];
        _isValid = YES;
        pthread_mutexattr_init(&_propertMutexAttr);
        pthread_mutexattr_settype(&_propertMutexAttr, PTHREAD_MUTEX_RECURSIVE);
        pthread_mutex_init(&_propertyMutex, &_propertMutexAttr);
        [self _startDisplayLink];
    }
    
    return self;
}

- (void)dealloc
{
    if(_rootFlexCSSNode){
        if ([[NSThread currentThread].name isEqualToString:WX_COMPONENT_THREAD_NAME]) {
            delete _rootFlexCSSNode;
        }else{
            [WXComponent recycleNodeOnComponentThread:_rootFlexCSSNode gabRef:@"_root_p"];
        }
        _rootFlexCSSNode=nullptr;
    }
    [NSMutableArray wx_releaseArray:_fixedComponents];
    pthread_mutex_destroy(&_propertyMutex);
    pthread_mutexattr_destroy(&_propertMutexAttr);
}

#pragma mark Thread Management

+ (NSThread *)componentThread
{
    static dispatch_once_t onceToken;
    dispatch_once(&onceToken, ^{
        WXComponentThread = [[NSThread alloc] initWithTarget:[self sharedManager] selector:@selector(_runLoopThread) object:nil];
        [WXComponentThread setName:WX_COMPONENT_THREAD_NAME];
        if(WX_SYS_VERSION_GREATER_THAN_OR_EQUAL_TO(@"8.0")) {
            [WXComponentThread setQualityOfService:[[NSThread mainThread] qualityOfService]];
        } else {
            [WXComponentThread setThreadPriority:[[NSThread mainThread] threadPriority]];
        }
        
        [WXComponentThread start];
    });
    
    return WXComponentThread;
}

- (void)_runLoopThread
{
    [[NSRunLoop currentRunLoop] addPort:[NSMachPort port] forMode:NSDefaultRunLoopMode];
    
    while (!_stopRunning) {
        @autoreleasepool {
            [[NSRunLoop currentRunLoop] runMode:NSDefaultRunLoopMode beforeDate:[NSDate distantFuture]];
        }
    }
}

+ (void)_performBlockOnComponentThread:(void (^)(void))block
{
    if([NSThread currentThread] == [self componentThread]){
        block();
    } else {
        [self performSelector:@selector(_performBlockOnComponentThread:)
                     onThread:WXComponentThread
                   withObject:[block copy]
                waitUntilDone:NO];
    }
}

+ (void)_performBlockSyncOnComponentThread:(void (^)(void))block
{
    if([NSThread currentThread] == [self componentThread]){
        block();
    } else {
        [self performSelector:@selector(_performBlockOnComponentThread:)
                     onThread:WXComponentThread
                   withObject:[block copy]
                waitUntilDone:YES];
    }
}

- (void)startComponentTasks
{
    [self _awakeDisplayLink];
}

- (void)rootViewFrameDidChange:(CGRect)frame
{
    WXAssertComponentThread();
#ifdef WX_IMPORT_WEEXCORE
    CGSize size = _weexInstance.frame.size;
    [WXCoreBridge setDefaultDimensionIntoRoot:_weexInstance.instanceId
                                        width:size.width height:size.height
                           isWidthWrapContent:NO isHeightWrapContent:NO];
#else
        if (_rootFlexCSSNode) {
            [self _applyRootFrame:frame];
            if (!_rootComponent.styles[@"width"]) {
                _rootComponent.flexCssNode->setStyleWidth(frame.size.width ?:FlexUndefined,NO);
            }
            if (!_rootComponent.styles[@"height"]) {
                _rootComponent.flexCssNode->setStyleHeight(frame.size.height ?:FlexUndefined);
            }
        }
    [_rootComponent setNeedsLayout];
#endif
    [self startComponentTasks];
}

- (void)_applyRootFrame:(CGRect)rootFrame{
#ifdef WX_IMPORT_WEEXCORE
    assert(0);
#else
    _rootFlexCSSNode->setStylePosition(WeexCore::kPositionEdgeLeft, self.weexInstance.frame.origin.x);
    _rootFlexCSSNode->setStylePosition(WeexCore::kPositionEdgeTop, self.weexInstance.frame.origin.y);
    _rootFlexCSSNode->setStyleWidth(self.weexInstance.frame.size.width ?: FlexUndefined,NO);
    _rootFlexCSSNode->setStyleHeight(self.weexInstance.frame.size.height ?: FlexUndefined);
#endif
}

- (void)_addUITask:(void (^)(void))block
{
    if(!_uiPrerenderTaskQueue){
        _uiPrerenderTaskQueue = [NSMutableDictionary new];
    }
    if(self.weexInstance.needPrerender){
        NSMutableArray<dispatch_block_t> *tasks  = [_uiPrerenderTaskQueue objectForKey:[WXPrerenderManager getTaskKeyFromUrl:self.weexInstance.scriptURL.absoluteString]];
        if(!tasks){
            tasks = [NSMutableArray new];
        }
        [tasks addObject:block];
        [_uiPrerenderTaskQueue setObject:tasks forKey:[WXPrerenderManager getTaskKeyFromUrl:self.weexInstance.scriptURL.absoluteString]];
    }else{
        [_uiTaskQueue addObject:block];
    }
}

- (void)excutePrerenderUITask:(NSString *)url
{
    NSMutableArray *tasks  = [_uiPrerenderTaskQueue objectForKey:[WXPrerenderManager getTaskKeyFromUrl:self.weexInstance.scriptURL.absoluteString]];
    for (id block in tasks) {
        [_uiTaskQueue addObject:block];
    }
    tasks = [NSMutableArray new];
    [_uiPrerenderTaskQueue setObject:tasks forKey:[WXPrerenderManager getTaskKeyFromUrl:self.weexInstance.scriptURL.absoluteString]];
}

#pragma mark Component Tree Building

- (void)createRoot:(NSDictionary *)data
{
    WXAssertComponentThread();
    WXAssertParam(data);
    
    _rootComponent = [self _buildComponentForData:data supercomponent:nil renderObject:nullptr];
        [self _initRootFlexCssNode];
        _rootFlexCSSNode->addChildAt(_rootComponent.flexCssNode, (uint32_t)[_fixedComponents count]);
    
    NSArray *subcomponentsData = [data valueForKey:@"children"];
    if (subcomponentsData) {
        BOOL appendTree = [_rootComponent.attributes[@"append"] isEqualToString:@"tree"];
        for(NSDictionary *subcomponentData in subcomponentsData){
            [self _recursivelyAddComponent:subcomponentData toSupercomponent:_rootComponent atIndex:-1 appendingInTree:appendTree];
        }
    }
    
    __weak typeof(self) weakSelf = self;
    WX_MONITOR_INSTANCE_PERF_END(WXFirstScreenJSFExecuteTime, self.weexInstance);
    [self _addUITask:^{
        [WXTracingManager startTracingWithInstanceId:weakSelf.weexInstance.instanceId ref:data[@"ref"] className:nil name:data[@"type"] phase:WXTracingBegin functionName:@"createBody" options:@{@"threadName":WXTUIThread}];
        __strong typeof(self) strongSelf = weakSelf;
        strongSelf.weexInstance.rootView.wx_component = strongSelf->_rootComponent;
        [strongSelf.weexInstance.rootView addSubview:strongSelf->_rootComponent.view];
        [WXTracingManager startTracingWithInstanceId:weakSelf.weexInstance.instanceId ref:data[@"ref"] className:nil name:data[@"type"] phase:WXTracingEnd functionName:@"createBody" options:@{@"threadName":WXTUIThread}];
    }];
    
    
}


- (void)addComponent:(NSDictionary *)componentData toSupercomponent:(NSString *)superRef atIndex:(NSInteger)index appendingInTree:(BOOL)appendingInTree
{
    WXAssertComponentThread();
    WXAssertParam(componentData);
    WXAssertParam(superRef);
    
    WXComponent *supercomponent = [_indexDict objectForKey:superRef];
    WXAssertComponentExist(supercomponent);
    
    if (!supercomponent) {
        WXLogWarning(@"addComponent,superRef from js never exit ! check JS action, supRef:%@",superRef);
        return;
    }
    
    [self _recursivelyAddComponent:componentData toSupercomponent:supercomponent atIndex:index appendingInTree:appendingInTree];
}

- (void)_recursivelyAddComponent:(NSDictionary *)componentData toSupercomponent:(WXComponent *)supercomponent atIndex:(NSInteger)index appendingInTree:(BOOL)appendingInTree
{
    WXComponent *component = [self _buildComponentForData:componentData supercomponent:supercomponent renderObject:nullptr];
    if (!supercomponent.subcomponents) {
        index = 0;
    } else {
        index = (index == -1 ? supercomponent->_subcomponents.count : index);
    }
    
#ifdef DEBUG
        WXLogDebug(@"flexLayout -> _recursivelyAddComponent : super:(%@,%@):[%f,%f] ,child:(%@,%@):[%f,%f],childClass:%@",
              supercomponent.type,
              supercomponent.ref,
              supercomponent.flexCssNode->getStyleWidth(),
              supercomponent.flexCssNode->getStyleHeight(),
              component.type,
              component.ref,
              component.flexCssNode->getStyleWidth(),
              component.flexCssNode->getStyleHeight()
              ,NSStringFromClass([component class])
              );
#endif //DEBUG

    
    [supercomponent _insertSubcomponent:component atIndex:index];
    // use _lazyCreateView to forbid component like cell's view creating
    if(supercomponent && component && supercomponent->_lazyCreateView) {
        component->_lazyCreateView = YES;
    }
    
    [self recordMaximumVirtualDom:component];
    
    if (!component->_isTemplate) {
        __weak typeof(self) weakSelf = self;
        [self _addUITask:^{
            [WXTracingManager startTracingWithInstanceId:weakSelf.weexInstance.instanceId ref:componentData[@"ref"] className:nil name:componentData[@"type"] phase:WXTracingBegin functionName:@"addElement" options:@{@"threadName":WXTUIThread}];
            [supercomponent insertSubview:component atIndex:index];
            [WXTracingManager startTracingWithInstanceId:weakSelf.weexInstance.instanceId ref:componentData[@"ref"] className:nil name:componentData[@"type"] phase:WXTracingEnd functionName:@"addElement" options:@{@"threadName":WXTUIThread}];
        }];
    }
    
    NSArray *subcomponentsData = [componentData valueForKey:@"children"];
    
    BOOL appendTree = !appendingInTree && [component.attributes[@"append"] isEqualToString:@"tree"];
    // if ancestor is appending tree, child should not be laid out again even it is appending tree.
    for(NSDictionary *subcomponentData in subcomponentsData){
        [self _recursivelyAddComponent:subcomponentData toSupercomponent:component atIndex:-1 appendingInTree:appendTree || appendingInTree];
    }
    
    [component _didInserted];
    
    if (appendTree) {
        // If appending tree，force layout in case of too much tasks piling up in syncQueue
        [self _layoutAndSyncUI];
    }
}

- (void)moveComponent:(NSString *)ref toSuper:(NSString *)superRef atIndex:(NSInteger)index
{
    WXAssertComponentThread();
    WXAssertParam(ref);
    WXAssertParam(superRef);
    
    WXComponent *component = [_indexDict objectForKey:ref];
    WXComponent *newSupercomponent = [_indexDict objectForKey:superRef];
    WXAssertComponentExist(component);
    WXAssertComponentExist(newSupercomponent);
    
    if (component.supercomponent == newSupercomponent && [newSupercomponent.subcomponents indexOfObject:component] < index) {
        // if the supercomponent moved to is the same as original supercomponent,
        // unify it into the index after removing.
        index--;
    }
    
    [component _moveToSupercomponent:newSupercomponent atIndex:index];
    __weak typeof(self) weakSelf = self;
    [self _addUITask:^{
        __strong typeof(self) strongSelf = weakSelf;
        if (strongSelf == nil) {
            return;
        }
        
        [WXTracingManager startTracingWithInstanceId:strongSelf.weexInstance.instanceId ref:ref className:nil name:nil phase:WXTracingBegin functionName:@"addElement" options:@{@"threadName":WXTUIThread}];
        [component moveToSuperview:newSupercomponent atIndex:index];
        [WXTracingManager startTracingWithInstanceId:strongSelf.weexInstance.instanceId ref:ref className:nil name:nil phase:WXTracingEnd functionName:@"addElement" options:@{@"threadName":WXTUIThread}];
    }];
}

- (void)removeComponent:(NSString *)ref
{
    WXAssertComponentThread();
    WXAssertParam(ref);
    
    WXComponent *component = [_indexDict objectForKey:ref];
    WXAssertComponentExist(component);
    
    if (!component) {
        WXLogWarning(@"removeComponent ref from js never exit ! check JS action, ref :%@",ref);
        return;
    }
    
    [component _removeFromSupercomponent];
    
    [_indexDict removeObjectForKey:ref];
    
    __weak typeof(self) weakSelf = self;
    [self _addUITask:^{
        __strong typeof(self) strongSelf = weakSelf;
        if (strongSelf == nil) {
            return;
        }
        
        [WXTracingManager startTracingWithInstanceId:strongSelf.weexInstance.instanceId ref:ref className:nil name:nil phase:WXTracingBegin functionName:@"removeElement" options:@{@"threadName":WXTUIThread}];
        if (component.supercomponent) {
            [component.supercomponent willRemoveSubview:component];
        }
        [component removeFromSuperview];
<<<<<<< HEAD
        [WXTracingManager startTracingWithInstanceId:strongSelf.weexInstance.instanceId ref:ref className:nil name:nil phase:WXTracingEnd functionName:@"removeElement" options:@{@"threadName":WXTUIThread}];
        [strongSelf onElementChange:isFSCreateFinish];
=======
        [WXTracingManager startTracingWithInstanceId:weakSelf.weexInstance.instanceId ref:ref className:nil name:nil phase:WXTracingEnd functionName:@"removeElement" options:@{@"threadName":WXTUIThread}];
>>>>>>> 05976265
    }];
    
    [self _checkFixedSubcomponentToRemove:component];
    
}

- (void)recordMaximumVirtualDom:(WXComponent*) component
{
    WXAssertComponentExist(component);
    if(!component){
        return;
    }
    int maxDeep =0;
    while (component) {
        maxDeep++;
        component = component.supercomponent;
    }
    if(maxDeep > [self weexInstance].performance.maxVdomDeep)
    {
        [self weexInstance].performance.maxVdomDeep = maxDeep;
    }
   
}

- (void)_checkFixedSubcomponentToRemove:(WXComponent *)component
{
    for (WXComponent *subcomponent in component.subcomponents) {
        if (subcomponent->_positionType == WXPositionTypeFixed) {
             [self _addUITask:^{
                 [subcomponent removeFromSuperview];
             }];
        }
        
        [self _checkFixedSubcomponentToRemove:subcomponent];
    }
}

- (WXComponent *)componentForRef:(NSString *)ref
{
    WXAssertComponentThread();
    
    return [_indexDict objectForKey:ref];
}

- (WXComponent *)componentForRoot
{
    return _rootComponent;
}

- (NSUInteger)numberOfComponents
{
    WXAssertComponentThread();
    
    return _indexDict.count;
}

- (WXComponent *)_buildComponentForData:(NSDictionary *)data supercomponent:(WXComponent *)supercomponent
                           renderObject:(void*)renderObject
{
    double buildSartTime = CACurrentMediaTime()*1000;
    NSString *ref = data[@"ref"];
    NSString *type = data[@"type"];
    NSDictionary *styles = data[@"style"];
    NSDictionary *attributes = data[@"attr"];
    NSArray *events = data[@"event"];
    
    if (self.weexInstance.needValidate) {
        id<WXValidateProtocol> validateHandler = [WXHandlerFactory handlerForProtocol:@protocol(WXValidateProtocol)];
        if (validateHandler) {
            WXComponentValidateResult* validateResult;
            if ([validateHandler respondsToSelector:@selector(validateWithWXSDKInstance:component:supercomponent:)]) {
                validateResult = [validateHandler validateWithWXSDKInstance:self.weexInstance component:type supercomponent:supercomponent];
            }
            if (validateResult==nil || !validateResult.isSuccess) {
                type = validateResult.replacedComponent? validateResult.replacedComponent : @"div";
                WXLogError(@"%@",[validateResult.error.userInfo objectForKey:@"errorMsg"]);
            }
        }
    }
    
    WXComponentConfig *config = [WXComponentFactory configWithComponentName:type];
    BOOL isTemplate = [config.properties[@"isTemplate"] boolValue] || (supercomponent && supercomponent->_isTemplate);
    NSDictionary *bindingStyles;
    NSDictionary *bindingAttibutes;
    NSDictionary *bindingEvents;
    NSDictionary *bindingProps;
    if (isTemplate) {
        bindingProps = [self _extractBindingProps:&attributes];
        bindingStyles = [self _extractBindings:&styles];
        bindingAttibutes = [self _extractBindings:&attributes];
        bindingEvents = [self _extractBindingEvents:&events];
    }
    
    Class clazz = NSClassFromString(config.clazz);
    WXComponent *component = [clazz alloc];
    if (component) {
        if (renderObject) {
            [component _setRenderObject:renderObject];
        }
        component = [component initWithRef:ref type:type styles:styles attributes:attributes events:events weexInstance:self.weexInstance];
        if (isTemplate) {
            component->_isTemplate = YES;
            [component _storeBindingsWithProps:bindingProps styles:bindingStyles attributes:bindingAttibutes events:bindingEvents];
        }
    }

    WXAssert(component, @"Component build failed for data:%@", data);
    
    [_indexDict setObject:component forKey:component.ref];
    [component readyToRender];// notify redyToRender event when init
    
    double diffTime = CACurrentMediaTime()*1000 - buildSartTime;
    [self.weexInstance.performance recordComponentCreatePerformance:diffTime forComponent:component];
    
    return component;
}

- (void)addComponent:(WXComponent *)component toIndexDictForRef:(NSString *)ref
{
    [_indexDict setObject:component forKey:ref];
}

- (NSDictionary *)_extractBindings:(NSDictionary **)attributesOrStylesPoint
{
    NSDictionary *attributesOrStyles = *attributesOrStylesPoint;
    if (!attributesOrStyles) {
        return nil;
    }
    
    NSMutableDictionary *newAttributesOrStyles = [attributesOrStyles mutableCopy];
    NSMutableDictionary *bindingAttributesOrStyles = [NSMutableDictionary dictionary];
    
    [attributesOrStyles enumerateKeysAndObjectsUsingBlock:^(id  _Nonnull attributeOrStyleName, id  _Nonnull attributeOrStyle, BOOL * _Nonnull stop) {
        if ([WXBindingMatchIdentify isEqualToString:attributeOrStyleName] // match
            ||  [WXBindingRepeatIdentify isEqualToString:attributeOrStyleName] // repeat
            ||  [WXBindingOnceIdentify isEqualToString:attributeOrStyleName] // once
            ||([attributeOrStyle isKindOfClass:[NSDictionary class]] && attributeOrStyle[WXBindingIdentify])) {  // {"attributeOrStyleName": {"@binding":"bindingExpression"}
            bindingAttributesOrStyles[attributeOrStyleName] = attributeOrStyle;
            [newAttributesOrStyles removeObjectForKey:attributeOrStyleName];
        } else if ([attributeOrStyle isKindOfClass:[NSArray class]]) {
            // {"attributeOrStyleName":[..., "string", {"@binding":"bindingExpression"}, "string", {"@binding":"bindingExpression"}, ...]
            __block BOOL isBinding = NO;
            [attributeOrStyle enumerateObjectsUsingBlock:^(id  _Nonnull obj, NSUInteger idx, BOOL * _Nonnull stop) {
                if ([obj isKindOfClass:[NSDictionary class]] && obj[WXBindingIdentify]) {
                    isBinding = YES;
                    *stop = YES;
                }
            }];
            
            if (isBinding) {
                bindingAttributesOrStyles[attributeOrStyleName] = attributeOrStyle;
                [newAttributesOrStyles removeObjectForKey:attributeOrStyleName];
            }
        }
    }];
    
    *attributesOrStylesPoint = newAttributesOrStyles;
    
    return bindingAttributesOrStyles;
}

- (NSDictionary *)_extractBindingEvents:(NSArray **)eventsPoint
{
    NSArray *events = *eventsPoint;
    NSMutableArray *newEvents = [events mutableCopy];
    NSMutableDictionary *bindingEvents = [NSMutableDictionary dictionary];
    [events enumerateObjectsUsingBlock:^(id  _Nonnull event, NSUInteger idx, BOOL * _Nonnull stop) {
        if ([event isKindOfClass:[NSDictionary class]] && event[@"type"] && event[@"params"]) {
            NSString *eventName = event[@"type"];
            NSString *bindingParams = event[@"params"];
            bindingEvents[eventName] = bindingParams;
            newEvents[idx] = eventName;
        }
    }];
    
    *eventsPoint = newEvents;
    return bindingEvents;
}

- (NSDictionary *)_extractBindingProps:(NSDictionary **)attributesPoint
{
    NSDictionary *attributes = *attributesPoint;
    if (attributes[@"@componentProps"]) {
        NSMutableDictionary *newAttributes = [attributes mutableCopy];
        [newAttributes removeObjectForKey:@"@componentProps"];
        *attributesPoint = newAttributes;
        return attributes[@"@componentProps"];
    }
    
    return nil;
}

#pragma mark Reset
-(BOOL)isShouldReset:(id )value
{
    if([value isKindOfClass:[NSString class]]) {
        if(!value || [@"" isEqualToString:value]) {
            return YES;
        }
    }
    return NO;
}

-(void)filterStyles:(NSDictionary *)styles normalStyles:(NSMutableDictionary *)normalStyles resetStyles:(NSMutableArray *)resetStyles
{
    for (NSString *key in styles) {
        id value = [styles objectForKey:key];
        if([self isShouldReset:value]) {
            [resetStyles addObject:key];
        }else{
            [normalStyles setObject:styles[key] forKey:key];
        }
    }
}

- (void)updateStyles:(NSDictionary *)styles forComponent:(NSString *)ref
{
    [self handleStyles:styles forComponent:ref isUpdateStyles:YES];
}

- (void)updatePseudoClassStyles:(NSDictionary *)styles forComponent:(NSString *)ref
{
    [self handleStyles:styles forComponent:ref isUpdateStyles:NO];
}

- (void)handleStyleOnMainThread:(NSDictionary*)styles forComponent:(WXComponent *)component isUpdateStyles:(BOOL)isUpdateStyles
{
    WXAssertParam(styles);
    WXAssertParam(component);
    WXAssertMainThread();
    
    NSMutableDictionary *normalStyles = [NSMutableDictionary new];
    NSMutableArray *resetStyles = [NSMutableArray new];
    [self filterStyles:styles normalStyles:normalStyles resetStyles:resetStyles];
    [component _updateStylesOnMainThread:normalStyles resetStyles:resetStyles];
    [component readyToRender];
    
    WXPerformBlockOnComponentThread(^{
        [component _updateStylesOnComponentThread:normalStyles resetStyles:resetStyles isUpdateStyles:isUpdateStyles];
    });
}

- (void)handleStyles:(NSDictionary *)styles forComponent:(NSString *)ref isUpdateStyles:(BOOL)isUpdateStyles
{
    WXAssertParam(styles);
    WXAssertParam(ref);
    
    WXComponent *component = [_indexDict objectForKey:ref];
    WXAssertComponentExist(component);
    
    NSMutableDictionary *normalStyles = [NSMutableDictionary new];
    NSMutableArray *resetStyles = [NSMutableArray new];
    [self filterStyles:styles normalStyles:normalStyles resetStyles:resetStyles];
    [component _updateStylesOnComponentThread:normalStyles resetStyles:resetStyles isUpdateStyles:isUpdateStyles];
    [self _addUITask:^{
        [component _updateStylesOnMainThread:normalStyles resetStyles:resetStyles];
        [component readyToRender];
    }];
}

- (void)updateAttributes:(NSDictionary *)attributes forComponent:(NSString *)ref
{
    WXAssertParam(attributes);
    WXAssertParam(ref);
    
    WXComponent *component = [_indexDict objectForKey:ref];
    [component _updateAttributesOnComponentThread:attributes];
    __weak typeof(self) weakSelf = self;
    [self _addUITask:^{
        __strong typeof(self) strongSelf = weakSelf;
        if (strongSelf == nil) {
            return;
        }
        
        [WXTracingManager startTracingWithInstanceId:strongSelf.weexInstance.instanceId ref:ref className:nil name:nil phase:WXTracingBegin functionName:@"updateAttrs" options:@{@"threadName":WXTUIThread}];
        [component _updateAttributesOnMainThread:attributes];
        [component readyToRender];
        [WXTracingManager startTracingWithInstanceId:strongSelf.weexInstance.instanceId ref:ref className:nil name:nil phase:WXTracingEnd functionName:@"updateAttrs" options:@{@"threadName":WXTUIThread}];
    }];
}

- (void)addEvent:(NSString *)eventName toComponent:(NSString *)ref
{
    WXAssertComponentThread();
    WXAssertParam(eventName);
    WXAssertParam(ref);
    
    WXComponent *component = [_indexDict objectForKey:ref];
    WXAssertComponentExist(component);
    
    [component _addEventOnComponentThread:eventName];
    
    [self _addUITask:^{
        [component _addEventOnMainThread:eventName];
    }];
}

- (void)removeEvent:(NSString *)eventName fromComponent:(NSString *)ref
{
    WXAssertComponentThread();
    WXAssertParam(eventName);
    WXAssertParam(ref);
    
    WXComponent *component = [_indexDict objectForKey:ref];
    WXAssertComponentExist(component);
    
    [component _removeEventOnComponentThread:eventName];
    
    [self _addUITask:^{
        [component _removeEventOnMainThread:eventName];
    }];
}

- (void)scrollToComponent:(NSString *)ref options:(NSDictionary *)options
{
    WXAssertComponentThread();
    WXAssertParam(ref);
    
    WXComponent *toComponent = [_indexDict objectForKey:ref];
    WXAssertComponentExist(toComponent);

    id<WXScrollerProtocol> scrollerComponent = toComponent.ancestorScroller;
    if (!scrollerComponent) {
        return;
    }

    CGFloat offset = [[options objectForKey:@"offset"] floatValue];
    BOOL animated = YES;
    if ([options objectForKey:@"animated"]) {
        animated = [[options objectForKey:@"animated"] boolValue];
    }
    
    [self _addUITask:^{
        [scrollerComponent scrollToComponent:toComponent withOffset:offset animated:animated];
    }];
}

#pragma mark Life Cycle

- (void)createFinish
{
    WXAssertComponentThread();
    
    WXSDKInstance *instance  = self.weexInstance;
    [self _addUITask:^{
        UIView *rootView = instance.rootView;
        [instance.performance onInstanceCreateFinish];
        
        WX_MONITOR_INSTANCE_PERF_END(WXPTFirstScreenRender, instance);
        WX_MONITOR_INSTANCE_PERF_END(WXPTAllRender, instance);
        WX_MONITOR_SUCCESS(WXMTJSBridge);
        WX_MONITOR_SUCCESS(WXMTNativeRender);
        
        if(instance.renderFinish){
            [WXTracingManager startTracingWithInstanceId:instance.instanceId ref:nil className:nil name:nil phase:WXTracingInstant functionName:WXTRenderFinish options:@{@"threadName":WXTUIThread}];
            instance.renderFinish(rootView);
        }
    }];
    [instance updatePerDicAfterCreateFinish];
}

- (void)updateFinish
{
    WXAssertComponentThread();
    
    WXSDKInstance *instance = self.weexInstance;
    WXComponent *root = [_indexDict objectForKey:WX_SDK_ROOT_REF];
    
    [self _addUITask:^{
        if(instance.updateFinish){
            instance.updateFinish(root.view);
        }
    }];
}

- (void)refreshFinish
{
    WXAssertComponentThread();
    
    WXSDKInstance *instance = self.weexInstance;
    WXComponent *root = [_indexDict objectForKey:WX_SDK_ROOT_REF];
    
    [self _addUITask:^{
        if(instance.refreshFinish){
            instance.refreshFinish(root.view);
        }
    }];
}

- (void)unload
{
    WXAssertComponentThread();
    [self invalidate];
    [self _stopDisplayLink];
    NSEnumerator *enumerator = [[_indexDict copy] objectEnumerator];
    dispatch_async(dispatch_get_main_queue(), ^{
        WXComponent *component;
        while ((component = [enumerator nextObject])) {
            [component _unloadViewWithReusing:NO];
        }
        _rootComponent = nil;
    });
    
    [_indexDict removeAllObjects];
    [_uiTaskQueue removeAllObjects];
}

- (void)invalidate
{
    _isValid = NO;
}

- (BOOL)isValid
{
    return _isValid;
}

#pragma mark Layout Batch

- (void)_startDisplayLink
{
    WXAssertComponentThread();
    
    if(!_displayLink){
        _displayLink = [CADisplayLink displayLinkWithTarget:self selector:@selector(_handleDisplayLink)];
        [_displayLink addToRunLoop:[NSRunLoop currentRunLoop] forMode:NSDefaultRunLoopMode];
    }
}

- (void)_stopDisplayLink
{
    WXAssertComponentThread();
    
    if(_displayLink){
        [_displayLink invalidate];
        _displayLink = nil;
    }
}

- (void)_suspendDisplayLink
{
    WXAssertComponentThread();
    
    if(_displayLink && !_displayLink.paused) {
        _displayLink.paused = YES;
    }
}

- (void)_awakeDisplayLink
{
    WXAssertComponentThread();
    
    if(_displayLink && _displayLink.paused) {
        _displayLink.paused = NO;
    }
}

- (void)_handleDisplayLink
{
    WXAssertComponentThread();
    
    [self _layoutAndSyncUI];
}

- (void)_layoutAndSyncUI
{
    [self _layout];
    if(_uiTaskQueue.count > 0){
        [self _syncUITasks];
        _noTaskTickCount = 0;
    } else {
        // suspend display link when there's no task for 1 second, in order to save CPU time.
        _noTaskTickCount ++;
        if (_noTaskTickCount > 60) {
            [self _suspendDisplayLink];
        }
    }
}

- (void)_layout
{
#ifdef WX_IMPORT_WEEXCORE
    [WXCoreBridge layoutPage:_weexInstance.instanceId size:_weexInstance.frame.size forced:[_rootComponent needsLayout]];
#else
    BOOL needsLayout = NO;

//    NSEnumerator *enumerator = [_indexDict objectEnumerator];
//    WXComponent *component;
//    while ((component = [enumerator nextObject])) {
//        if ([component needsLayout]) {
//            needsLayout = YES;
//            break;
//        }
//    }
    
    needsLayout = [_rootComponent needsLayout];

    if (!needsLayout) {
        return;
    }
#ifdef DEBUG
    WXLogDebug(@"flexLayout -> action__ calculateLayout root");
#endif
    
        std::pair<float, float> renderPageSize;
        renderPageSize.first = self.weexInstance.frame.size.width;
        renderPageSize.second = self.weexInstance.frame.size.height;
        _rootFlexCSSNode->calculateLayout(renderPageSize);
    NSMutableSet<WXComponent *> *dirtyComponents = [NSMutableSet set];
    [_rootComponent _calculateFrameWithSuperAbsolutePosition:CGPointZero gatherDirtyComponents:dirtyComponents];
    [self _calculateRootFrame];
  
    for (WXComponent *dirtyComponent in dirtyComponents) {
        [self _addUITask:^{
            [dirtyComponent _layoutDidFinish];
        }];
    }
#endif
}

- (void) _printFlexComonentFrame:(WXComponent *)component
{
#ifdef DEBUG
    WXLogDebug(@"node ref:%@, type:%@ , frame:%@",
          component.ref,
          component.type,
          NSStringFromCGRect(component.view.layer.frame)
          );
#endif
    
    for (WXComponent *childComponent in component.subcomponents) {
        [self _printFlexComonentFrame:childComponent];
    }
}

- (void)_syncUITasks
{
    NSArray<dispatch_block_t> *blocks = _uiTaskQueue;
    _uiTaskQueue = [NSMutableArray array];
    dispatch_async(dispatch_get_main_queue(), ^{
        for(dispatch_block_t block in blocks) {
            block();
        }
    });
}
- (void)_initRootFlexCssNode
{
#ifdef WX_IMPORT_WEEXCORE
    assert(0);
#else
    _rootFlexCSSNode = new WeexCore::WXCoreLayoutNode();
    [self _applyRootFrame:self.weexInstance.frame];
    _rootFlexCSSNode->setFlexWrap(WeexCore::kNoWrap);
    _rootFlexCSSNode->setContext((__bridge void *)(self));
#endif
}

- (void)_calculateRootFrame
{
#ifdef WX_IMPORT_WEEXCORE
    assert(0);
#else
        if(!_rootFlexCSSNode->hasNewLayout()){
            return;
        }
        _rootFlexCSSNode->setHasNewLayout(false);
#ifdef DEBUG
        WXLogDebug(@"flexLayout -> root _calculateRootFrame");
#endif
        
        
        CGRect frame = CGRectMake(WXRoundPixelValue(_rootFlexCSSNode->getLayoutPositionLeft()),
                                  WXRoundPixelValue(_rootFlexCSSNode->getLayoutPositionTop()),
                                  WXRoundPixelValue(_rootFlexCSSNode->getLayoutWidth()),
                                  WXRoundPixelValue(_rootFlexCSSNode->getLayoutHeight()));
        WXPerformBlockOnMainThread(^{
            if(!self.weexInstance.isRootViewFrozen) {
                self.weexInstance.rootView.frame = frame;
            }
        });
        //   _rootFlexCSSNode->reset();
        
        //    resetNodeLayout(_rootFlexCSSNode);
#endif
}


#pragma mark Fixed 

- (void)addFixedComponent:(WXComponent *)fixComponent
{
    pthread_mutex_lock(&_propertyMutex);
    [_fixedComponents addObject:fixComponent];
#ifdef WX_IMPORT_WEEXCORE
#else
    _rootFlexCSSNode->addChildAt(fixComponent.flexCssNode, (uint32_t)([_fixedComponents count]-1));
#endif
    pthread_mutex_unlock(&_propertyMutex);
}

- (void)removeFixedComponent:(WXComponent *)fixComponent
{
    pthread_mutex_lock(&_propertyMutex);
    [_fixedComponents removeObject:fixComponent];
    pthread_mutex_unlock(&_propertyMutex);
#ifdef WX_IMPORT_WEEXCORE
#else
    [self removeFixFlexNode:fixComponent->_flexCssNode];
#endif
}

- (void)removeFixFlexNode:(WeexCore::WXCoreLayoutNode* )fixNode
{
#ifdef WX_IMPORT_WEEXCORE
    assert(0);
#else
    if (nullptr == fixNode) {
        return;
    }
    if ([[NSThread currentThread].name isEqualToString:WX_COMPONENT_THREAD_NAME]) {
        _rootFlexCSSNode->removeChild(fixNode);
    }else{
        WXPerformBlockOnComponentThread(^{
            if (nullptr == fixNode) {
                return;
            }
            _rootFlexCSSNode->removeChild(fixNode);
        });
    }
#endif
}

#ifdef WX_IMPORT_WEEXCORE

- (void)wxcore_CreateBody:(NSDictionary*)data renderObject:(void*)renderObject
{
    WXAssertComponentThread();
    WXAssertParam(data);
    WXAssertParam(renderObject);
    
    _rootComponent = [self _buildComponentForData:data supercomponent:nil renderObject:renderObject];
    
    CGSize size = _weexInstance.frame.size;
    [WXCoreBridge setDefaultDimensionIntoRoot:_weexInstance.instanceId
                                        width:size.width height:size.height
                           isWidthWrapContent:NO isHeightWrapContent:NO];

    __weak typeof(self) weakSelf = self;
    WX_MONITOR_INSTANCE_PERF_END(WXFirstScreenJSFExecuteTime, self.weexInstance);
    [self _addUITask:^{
        __strong typeof(self) strongSelf = weakSelf;
        if (strongSelf == nil) {
            return;
        }
        
        [WXTracingManager startTracingWithInstanceId:strongSelf.weexInstance.instanceId ref:data[@"ref"] className:nil name:data[@"type"] phase:WXTracingBegin functionName:@"createBody" options:@{@"threadName":WXTUIThread}];
        strongSelf.weexInstance.rootView.wx_component = strongSelf->_rootComponent;
        [strongSelf.weexInstance.rootView addSubview:strongSelf->_rootComponent.view];
        [WXTracingManager startTracingWithInstanceId:strongSelf.weexInstance.instanceId ref:data[@"ref"] className:nil name:data[@"type"] phase:WXTracingEnd functionName:@"createBody" options:@{@"threadName":WXTUIThread}];
    }];
}

- (void)wxcore_AddElement:(NSDictionary*)data toSuper:(NSString*)superRef atIndex:(NSInteger)index
             renderObject:(void*)renderObject
{
    WXAssertComponentThread();
    WXAssertParam(data);
    WXAssertParam(superRef);
    WXAssertParam(renderObject);
    
    WXComponent *supercomponent = [_indexDict objectForKey:superRef];
    WXAssertComponentExist(supercomponent);
    
    if (!supercomponent) {
        WXLogWarning(@"addComponent,superRef from js never exit ! check JS action, supRef:%@",superRef);
        return;
    }
    
    WXComponent *component = [self _buildComponentForData:data supercomponent:supercomponent renderObject:renderObject];
    if (!supercomponent.subcomponents) {
        index = 0;
    } else {
        index = (index == -1 ? supercomponent->_subcomponents.count : index);
    }
    
#ifdef DEBUG
    WXLogDebug(@"flexLayout -> _recursivelyAddComponent : super:(%@,%@):[%f,%f] ,child:(%@,%@):[%f,%f],childClass:%@",
               supercomponent.type,
               supercomponent.ref,
               supercomponent.flexCssNode->getStyleWidth(),
               supercomponent.flexCssNode->getStyleHeight(),
               component.type,
               component.ref,
               component.flexCssNode->getStyleWidth(),
               component.flexCssNode->getStyleHeight(),
               NSStringFromClass([component class])
               );
#endif //DEBUG
    
    [supercomponent _insertSubcomponent:component atIndex:index];
    // use _lazyCreateView to forbid component like cell's view creating
    if (supercomponent && component && supercomponent->_lazyCreateView) {
        component->_lazyCreateView = YES;
    }
    
    [self recordMaximumVirtualDom:component];
    
    if (!component->_isTemplate) {
        __weak typeof(self) weakSelf = self;
        BOOL isFSCreateFinish = [self weexInstance].isJSCreateFinish;
        [self _addUITask:^{
            __strong typeof(self) strongSelf = weakSelf;
            if (strongSelf == nil) {
                return;
            }
            
            [WXTracingManager startTracingWithInstanceId:strongSelf.weexInstance.instanceId ref:data[@"ref"] className:nil name:data[@"type"] phase:WXTracingBegin functionName:@"addElement" options:@{@"threadName":WXTUIThread}];
            [supercomponent insertSubview:component atIndex:index];
            [WXTracingManager startTracingWithInstanceId:strongSelf.weexInstance.instanceId ref:data[@"ref"] className:nil name:data[@"type"] phase:WXTracingEnd functionName:@"addElement" options:@{@"threadName":WXTUIThread}];
            [weakSelf onElementChange:isFSCreateFinish];
        }];
    }
}

- (void)wxcore_RemoveElement:(NSString*)ref
{
    [self removeComponent:ref];
}

- (void)wxcore_MoveElement:(NSString*)ref toSuper:(NSString*)superRef atIndex:(NSInteger)index
{
    [self moveComponent:ref toSuper:superRef atIndex:index];
}

- (void)wxcore_AppendTreeCreateFinish:(NSString*)ref
{
    WXAssertComponentThread();
}

- (void)wxcore_CreateFinish
{
    [self createFinish];
}

- (void)wxcore_UpdateAttributes:(NSDictionary*)attributes forElement:(NSString*)ref
{
    [self updateAttributes:attributes forComponent:ref];
}

- (void)wxcore_UpdateStyles:(NSDictionary*)styles forElement:(NSString *)ref
{
    [self updateStyles:styles forComponent:ref];
}

- (void)wxcore_Layout:(WXComponent*)component frame:(CGRect)frame innerMainSize:(CGFloat)innerMainSize
{
    WXAssertComponentThread();
    WXAssertParam(component);
    
    if (!CGRectEqualToRect(frame, component->_calculatedFrame))
    {
        [component _assignCalculatedFrame:frame];
        [component _assignInnerContentMainSize:innerMainSize];
        [component _frameDidCalculated:YES];
        
        [self _addUITask:^{
            [component _layoutDidFinish];
        }];
    }
    else {
        CGFloat oldValue = [component _getInnerContentMainSize];
        if (oldValue >= 0 && oldValue != innerMainSize) {
            [component _assignCalculatedFrame:frame];
            [component _assignInnerContentMainSize:innerMainSize];
            [component _frameDidCalculated:YES];
            
            [self _addUITask:^{
                [component _layoutDidFinish];
            }];
        }
        else {
            [component _frameDidCalculated:NO];
        }
    }
}

- (void)wxcore_AddEvent:(NSString*)eventName toElement:(NSString*)ref
{
    [self addEvent:eventName toComponent:ref];
}

- (void)wxcore_RemoveEvent:(NSString*)eventName fromElement:(NSString*)ref
{
    [self removeEvent:eventName fromComponent:ref];
}

- (BOOL)wxcore_IsTransitionNoneOfElement:(NSString*)ref
{
    WXAssertComponentThread();
    
    WXComponent *component = [_indexDict objectForKey:ref];
    WXAssertComponentExist(component);
    
    return [component _isTransitionNone];
}

- (BOOL)wxcore_HasTransitionPropertyInStyles:(NSDictionary*)styles forElement:(NSString*)ref
{
    WXAssertComponentThread();
    
    WXComponent *component = [_indexDict objectForKey:ref];
    WXAssertComponentExist(component);
    
    return [component _hasTransitionPropertyInStyles:styles];
}

#endif

@end

void WXPerformBlockOnComponentThread(void (^block)(void))
{
    [WXComponentManager _performBlockOnComponentThread:block];
}

void WXPerformBlockSyncOnComponentThread(void (^block)(void))
{
    [WXComponentManager _performBlockSyncOnComponentThread:block];
}<|MERGE_RESOLUTION|>--- conflicted
+++ resolved
@@ -402,12 +402,7 @@
             [component.supercomponent willRemoveSubview:component];
         }
         [component removeFromSuperview];
-<<<<<<< HEAD
-        [WXTracingManager startTracingWithInstanceId:strongSelf.weexInstance.instanceId ref:ref className:nil name:nil phase:WXTracingEnd functionName:@"removeElement" options:@{@"threadName":WXTUIThread}];
-        [strongSelf onElementChange:isFSCreateFinish];
-=======
         [WXTracingManager startTracingWithInstanceId:weakSelf.weexInstance.instanceId ref:ref className:nil name:nil phase:WXTracingEnd functionName:@"removeElement" options:@{@"threadName":WXTUIThread}];
->>>>>>> 05976265
     }];
     
     [self _checkFixedSubcomponentToRemove:component];
