/**
 * Created by Weex.
 * Copyright (c) 2016, Alibaba, Inc. All rights reserved.
 *
 * This source code is licensed under the Apache Licence 2.0.
 * For the full copyright and license information,please view the LICENSE file in the root directory of this source tree.
 */

@class WXSDKInstance;
@class WXComponent;

extern void WXPerformBlockOnComponentThread(void (^block)());


@interface WXComponentManager : NSObject

@property (nonatomic, readonly, weak) WXSDKInstance *weexInstance;
@property (nonatomic, readonly, assign) BOOL isValid;

/**
 * @abstract initialize with weex instance
 **/
- (instancetype)initWithWeexInstance:(WXSDKInstance *)weexInstance;

/**
 * @abstract return the component thread
 **/
+ (NSThread *)componentThread;

/**
 * @abstract starting component tasks
 **/
- (void)startComponentTasks;

/**
 * @abstract tell the component mananger that instance root view's frame has been changed
 **/
- (void)rootViewFrameDidChange:(CGRect)frame;

///--------------------------------------
/// @name Component Tree Building
///--------------------------------------

/**
 * @abstract create root of component tree
 **/
- (void)createRoot:(NSDictionary *)data;

/**
 * @abstract add component
 **/
- (void)addComponent:(NSDictionary *)componentData toSupercomponent:(NSString *)superRef atIndex:(NSInteger)index appendingInTree:(BOOL)appendingInTree;

/**
 * @abstract remove component
 **/
- (void)removeComponent:(NSString *)ref;

/**
 * @abstract move component
 **/
- (void)moveComponent:(NSString *)ref toSuper:(NSString *)superRef atIndex:(NSInteger)index;

/**
 * @abstract return component for specific ref
 */
- (WXComponent *)componentForRef:(NSString *)ref;

/**
<<<<<<< HEAD
 * @abstract return root component
 */
- (WXComponent *)componentForRoot;
=======
 * @abstract number of components created
 */
- (NSUInteger)numberOfComponents;
>>>>>>> 52f456df


///--------------------------------------
/// @name Updating
///--------------------------------------

/**
 * @abstract update styles
 **/
- (void)updateStyles:(NSDictionary *)styles forComponent:(NSString *)ref;

/**
 * @abstract update attributes
 **/
- (void)updateAttributes:(NSDictionary *)attributes forComponent:(NSString *)ref;

/**
 * @abstract add event
 **/
- (void)addEvent:(NSString *)event toComponent:(NSString *)ref;

/**
 * @abstract remove event
 **/
- (void)removeEvent:(NSString *)event fromComponent:(NSString *)ref;

/**
 * @abstract scroll to specific component
 **/
- (void)scrollToComponent:(NSString *)ref options:(NSDictionary *)options;


///--------------------------------------
/// @name Life Cycle
///--------------------------------------

/**
 * @abstract called when all doms are created
 **/
- (void)createFinish;

/**
 * @abstract called when all doms are refreshed
 **/
- (void)refreshFinish;

/**
 * @abstract called when all doms are updated
 **/
- (void)updateFinish;

/**
 * @abstract unload
 **/
- (void)unload;


///--------------------------------------
/// @name Fixed
///--------------------------------------

/**
 *  @abstract add a component which has a fixed position
 *
 *  @param component
 */
- (void)addFixedComponent:(WXComponent *)fixComponent;

/**
 *  @abstract remove a component which has a fixed position
 *
 *  @param component
 */
- (void)removeFixedComponent:(WXComponent *)fixComponent;

- (void)_addUITask:(void (^)())block;


@end<|MERGE_RESOLUTION|>--- conflicted
+++ resolved
@@ -67,15 +67,14 @@
 - (WXComponent *)componentForRef:(NSString *)ref;
 
 /**
-<<<<<<< HEAD
  * @abstract return root component
  */
 - (WXComponent *)componentForRoot;
-=======
+
+/**
  * @abstract number of components created
  */
 - (NSUInteger)numberOfComponents;
->>>>>>> 52f456df
 
 
 ///--------------------------------------
