--- conflicted
+++ resolved
@@ -28,12 +28,9 @@
 #import "WXUtility.h"
 #import "WXAssert.h"
 #import "WXAppConfiguration.h"
-<<<<<<< HEAD
 #import "WXConvertUtility.h"
-=======
 #import "WXSDKEngine.h"
 #import "WXAppMonitorProtocol.h"
->>>>>>> a49f83a6
 
 #include "base/CoreConstants.h"
 #include "core/manager/weex_core_manager.h"
@@ -55,8 +52,6 @@
 
 namespace WeexCore
 {
-<<<<<<< HEAD
-=======
     static NSString* const JSONSTRING_SUFFIX = @"\t\n\t\r";
     
     static NSString* TO_JSON(id object)
@@ -189,7 +184,6 @@
         }];
     }
     
->>>>>>> a49f83a6
     static void MergeBorderWidthValues(NSMutableDictionary* dict,
                                        const WXCoreBorderWidth & borders,
                                        bool isUpdate, float pixelScaleFactor)
