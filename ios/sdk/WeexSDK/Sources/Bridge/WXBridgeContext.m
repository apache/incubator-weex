 /*
 * Licensed to the Apache Software Foundation (ASF) under one
 * or more contributor license agreements.  See the NOTICE file
 * distributed with this work for additional information
 * regarding copyright ownership.  The ASF licenses this file
 * to you under the Apache License, Version 2.0 (the
 * "License"); you may not use this file except in compliance
 * with the License.  You may obtain a copy of the License at
 * 
 *   http://www.apache.org/licenses/LICENSE-2.0
 * 
 * Unless required by applicable law or agreed to in writing,
 * software distributed under the License is distributed on an
 * "AS IS" BASIS, WITHOUT WARRANTIES OR CONDITIONS OF ANY
 * KIND, either express or implied.  See the License for the
 * specific language governing permissions and limitations
 * under the License.
 */

#import "WXBridgeContext.h"
#import "WXJSCoreBridge.h"
#import "WXLog.h"
#import "WXUtility.h"
#import "WXModuleFactory.h"
#import "WXModuleProtocol.h"
#import "WXUtility.h"
#import "WXSDKError.h"
#import "WXMonitor.h"
#import "WXAssert.h"
#import "WXSDKManager.h"
#import "WXDebugTool.h"
#import "WXSDKInstance_private.h"
#import "WXThreadSafeMutableArray.h"
#import "WXAppConfiguration.h"
#import "WXInvocationConfig.h"
#import "WXComponentMethod.h"
#import "WXModuleMethod.h"
#import "WXCallJSMethod.h"
#import "WXSDKInstance_private.h"
#import "WXPrerenderManager.h"
#import "WXTracingManager.h"
#import "WXExceptionUtils.h"
#import "WXSDKEngine.h"
#import "WXPolyfillSet.h"
#import "WXJSExceptionProtocol.h"
#import "WXMonitor.h"
#import "WXAppMonitorProtocol.h"
#import "WXConfigCenterProtocol.h"
#import "WXSDKInstance_performance.h"

#define SuppressPerformSelectorLeakWarning(Stuff) \
do { \
_Pragma("clang diagnostic push") \
_Pragma("clang diagnostic ignored \"-Warc-performSelector-leaks\"") \
Stuff; \
_Pragma("clang diagnostic pop") \
} while (0)

@interface WXBridgeContext ()

@property (nonatomic, strong) id<WXBridgeProtocol>  jsBridge;
@property (nonatomic, strong) id<WXBridgeProtocol> devToolSocketBridge;
@property (nonatomic, assign) BOOL  debugJS;
//store the methods which will be executed from native to js
@property (nonatomic, strong) NSMutableDictionary   *sendQueue;
//the instance stack
@property (nonatomic, strong) WXThreadSafeMutableArray    *insStack;
//identify if the JSFramework has been loaded
@property (nonatomic) BOOL frameworkLoadFinished;
//store some methods temporarily before JSFramework is loaded
@property (nonatomic, strong) NSMutableArray *methodQueue;
// store service
@property (nonatomic, strong) NSMutableArray *jsServiceQueue;

@end

@implementation WXBridgeContext

- (instancetype) init
{
    self = [super init];
    if (self) {
        _methodQueue = [NSMutableArray new];
        _frameworkLoadFinished = NO;
        _jsServiceQueue = [NSMutableArray new];
    }
    return self;
}

- (id<WXBridgeProtocol>)jsBridge
{
    WXAssertBridgeThread();
    _debugJS = [WXDebugTool isDevToolDebug];
    
    Class bridgeClass = _debugJS ? NSClassFromString(@"WXDebugger") : [WXJSCoreBridge class];
    
    if (_jsBridge && [_jsBridge isKindOfClass:bridgeClass]) {
        return _jsBridge;
    }
    
    if (_jsBridge) {
        [_methodQueue removeAllObjects];
        _frameworkLoadFinished = NO;
    }
    
    _jsBridge = _debugJS ? [NSClassFromString(@"WXDebugger") alloc] : [[WXJSCoreBridge alloc] init];
    
    [self registerGlobalFunctions];
    
    return _jsBridge;
}

- (NSInteger)checkInstance:(WXSDKInstance *)instance
{
    if (!instance) {
        WXLogInfo(@"instance not found, maybe already destroyed");
        return FALSE;
    }
    return TRUE;
}

- (void)registerGlobalFunctions
{
    __weak typeof(self) weakSelf = self;
    [_jsBridge registerCallNative:^NSInteger(NSString *instance, NSArray *tasks, NSString *callback) {
        return [weakSelf invokeNative:instance tasks:tasks callback:callback];
    }];
    [_jsBridge registerCallAddElement:^NSInteger(NSString *instanceId, NSString *parentRef, NSDictionary *elementData, NSInteger index) {
        
        // Temporary here , in order to improve performance, will be refactored next version.
        WXSDKInstance *instance = [WXSDKManager instanceForID:instanceId];
        
        if(![weakSelf checkInstance:instance]) {
            return -1;
        }
        [WXTracingManager startTracingWithInstanceId:instanceId ref:elementData[@"ref"] className:nil name:WXTJSCall phase:WXTracingEnd functionName:@"addElement" options:nil];
        WXPerformBlockOnComponentThread(^{
#ifdef DEBUG
            NSLog(@"test -> action: addElement : %@",elementData[@"type"]);
#endif
            WXComponentManager *manager = instance.componentManager;
            if (!manager.isValid) {
                return;
            }
            [WXTracingManager startTracingWithInstanceId:instanceId ref:elementData[@"ref"] className:nil name:WXTDomCall phase:WXTracingBegin functionName:@"addElement" options:@{@"threadName":WXTDOMThread}];
            [manager startComponentTasks];
            [manager addComponent:elementData toSupercomponent:parentRef atIndex:index appendingInTree:NO];
            [WXTracingManager startTracingWithInstanceId:instanceId ref:elementData[@"ref"] className:nil name:WXTDomCall phase:WXTracingEnd functionName:@"addElement" options:@{@"threadName":WXTDOMThread}];
        });
        
        return 0;
    }];
    
    [_jsBridge registerCallCreateBody:^NSInteger(NSString *instanceId, NSDictionary *bodyData) {
        
        // Temporary here , in order to improve performance, will be refactored next version.
        WXSDKInstance *instance = [WXSDKManager instanceForID:instanceId];
        
        

        
        if(![weakSelf checkInstance:instance]) {
            return -1;
        }
        [WXTracingManager startTracingWithInstanceId:instanceId ref:bodyData[@"ref"] className:nil name:WXTJSCall phase:WXTracingEnd functionName:@"createBody" options:@{@"threadName":WXTJSBridgeThread}];
        WXPerformBlockOnComponentThread(^{
#ifdef DEBUG
            NSLog(@"test -> action: createBody %@ ref:%@",bodyData[@"type"],bodyData[@"ref"]);
#endif
            WXComponentManager *manager = instance.componentManager;
            if (!manager.isValid) {
                return;
            }
            [WXTracingManager startTracingWithInstanceId:instanceId ref:bodyData[@"ref"] className:nil name:WXTDomCall phase:WXTracingBegin functionName:@"createBody" options:@{@"threadName":WXTDOMThread}];
            [manager startComponentTasks];
            [manager createRoot:bodyData];
            [WXTracingManager startTracingWithInstanceId:instanceId ref:bodyData[@"ref"] className:nil name:WXTDomCall phase:WXTracingEnd functionName:@"createBody" options:@{@"threadName":WXTDOMThread}];
            
        });
        
        return 0;
    }];
    
    [_jsBridge registerCallRemoveElement:^NSInteger(NSString *instanceId, NSString *ref) {
        
        // Temporary here , in order to improve performance, will be refactored next version.
        WXSDKInstance *instance = [WXSDKManager instanceForID:instanceId];
        
        if(![weakSelf checkInstance:instance]) {
            return -1;
        }
        [WXTracingManager startTracingWithInstanceId:instanceId ref:ref className:nil name:WXTJSCall phase:WXTracingEnd functionName:@"removeElement" options:nil];
        WXPerformBlockOnComponentThread(^{
#ifdef DEBUG
            NSLog(@"test -> action: removeElement ref:%@",ref);
#endif
            WXComponentManager *manager = instance.componentManager;
            if (!manager.isValid) {
                return;
            }
            [WXTracingManager startTracingWithInstanceId:instanceId ref:ref className:nil name:WXTDomCall phase:WXTracingBegin functionName:@"removeElement" options:@{@"threadName":WXTDOMThread}];
            [manager startComponentTasks];
            [manager removeComponent:ref];
            [WXTracingManager startTracingWithInstanceId:instanceId ref:ref className:nil name:WXTDomCall phase:WXTracingEnd functionName:@"removeElement" options:@{@"threadName":WXTDOMThread}];
        });
        
        return 0;
    }];
    
    [_jsBridge registerCallMoveElement:^NSInteger(NSString *instanceId,NSString *ref,NSString *parentRef,NSInteger index) {
        
        // Temporary here , in order to improve performance, will be refactored next version.
        WXSDKInstance *instance = [WXSDKManager instanceForID:instanceId];
        
        if(![weakSelf checkInstance:instance]) {
            return -1;
        }
        [WXTracingManager startTracingWithInstanceId:instanceId ref:ref className:nil name:WXTJSCall phase:WXTracingEnd functionName:@"moveElement" options:nil];
        WXPerformBlockOnComponentThread(^{
#ifdef DEBUG
            NSLog(@"test -> action: moveElement ,ref:%@ to ref:%@",ref,parentRef);
#endif
            WXComponentManager *manager = instance.componentManager;
            if (!manager.isValid) {
                return;
            }
            [manager startComponentTasks];
            [manager moveComponent:ref toSuper:parentRef atIndex:index];
        });
        
        return 0;
    }];
    
    [_jsBridge registerCallUpdateAttrs:^NSInteger(NSString *instanceId,NSString *ref,NSDictionary *attrsData) {
        
        // Temporary here , in order to improve performance, will be refactored next version.
        WXSDKInstance *instance = [WXSDKManager instanceForID:instanceId];
        
        if(![weakSelf checkInstance:instance]) {
            return -1;
        }
        

        
        [WXTracingManager startTracingWithInstanceId:instanceId ref:ref className:nil name:WXTJSCall phase:WXTracingEnd functionName:@"updateAttrs" options:@{@"threadName":WXTJSBridgeThread}];
        WXPerformBlockOnComponentThread(^{
#ifdef DEBUG
            NSLog(@"test -> action: updateAttrs ref:%@,attr:%@",ref,attrsData);
#endif
            WXComponentManager *manager = instance.componentManager;
            if (!manager.isValid) {
                return;
            }
            [WXTracingManager startTracingWithInstanceId:instanceId ref:ref className:nil name:WXTDomCall phase:WXTracingBegin functionName:@"updateAttrs" options:@{@"threadName":WXTDOMThread}];
            [manager startComponentTasks];
            [manager updateAttributes:attrsData forComponent:ref];
            [WXTracingManager startTracingWithInstanceId:instanceId ref:ref className:nil name:WXTDomCall phase:WXTracingEnd functionName:@"updateAttrs" options:@{@"threadName":WXTDOMThread}];
        });
        
        return 0;
    }];
    
    [_jsBridge registerCallUpdateStyle:^NSInteger(NSString *instanceId,NSString *ref,NSDictionary *stylesData) {
        
        // Temporary here , in order to improve performance, will be refactored next version.
        WXSDKInstance *instance = [WXSDKManager instanceForID:instanceId];
        
        if(![weakSelf checkInstance:instance]) {
            return -1;
        }
        [WXTracingManager startTracingWithInstanceId:instanceId ref:ref className:nil name:WXTJSCall phase:WXTracingEnd functionName:@"updateStyles" options:@{@"threadName":WXTJSBridgeThread}];
        WXPerformBlockOnComponentThread(^{
            
#ifdef DEBUG
            NSLog(@"test -> action: updateStyles ref:%@,styles:%@",ref,stylesData);
#endif
            WXComponentManager *manager = instance.componentManager;
            if (!manager.isValid) {
                return;
            }
            [manager startComponentTasks];
            [manager updateStyles:stylesData forComponent:ref];
            
        });
        
        return 0;
    }];
    
    [_jsBridge registerCallAddEvent:^NSInteger(NSString *instanceId,NSString *ref,NSString *event) {
        
        // Temporary here , in order to improve performance, will be refactored next version.
        WXSDKInstance *instance = [WXSDKManager instanceForID:instanceId];
        
        if(![weakSelf checkInstance:instance]) {
            return -1;
        }
        
        WXPerformBlockOnComponentThread(^{
#ifdef DEBUG
            NSLog(@"test -> action: addEvent ref:%@",ref);
#endif
            
            WXComponentManager *manager = instance.componentManager;
            if (!manager.isValid) {
                return;
            }
            [manager startComponentTasks];
            [manager addEvent:event toComponent:ref];
            [WXTracingManager startTracingWithInstanceId:instanceId ref:ref className:nil name:WXTJSCall phase:WXTracingEnd functionName:@"addEvent" options:nil];
        });
        
        return 0;
    }];
    
    [_jsBridge registerCallRemoveEvent:^NSInteger(NSString *instanceId,NSString *ref,NSString *event) {
        
        // Temporary here , in order to improve performance, will be refactored next version.
        WXSDKInstance *instance = [WXSDKManager instanceForID:instanceId];
        
        if(![weakSelf checkInstance:instance]) {
            return -1;
        }
        
        WXPerformBlockOnComponentThread(^{
#ifdef DEBUG
            NSLog(@"test -> action :removeEvent ref:%@",ref);
#endif
            WXComponentManager *manager = instance.componentManager;
            if (!manager.isValid) {
                return;
            }
            [manager startComponentTasks];
            [manager removeEvent:event fromComponent:ref];
            [WXTracingManager startTracingWithInstanceId:instanceId ref:ref className:nil name:WXTJSCall phase:WXTracingEnd functionName:@"removeEvent" options:nil];
        });
        
        return 0;
    }];
    
    [_jsBridge registerCallCreateFinish:^NSInteger(NSString *instanceId) {
        
        // Temporary here , in order to improve performance, will be refactored next version.
        WXSDKInstance *instance = [WXSDKManager instanceForID:instanceId];
        
        if(![weakSelf checkInstance:instance]) {
            return -1;
        }
        [WXTracingManager startTracingWithInstanceId:instanceId ref:nil className:nil name:WXTJSCall phase:WXTracingEnd functionName:@"createFinish" options:@{@"threadName":WXTJSBridgeThread}];
        WXPerformBlockOnComponentThread(^{
#ifdef DEBUG
            NSLog(@"test -> action: createFinish :%@",instanceId);
#endif
            
            WXComponentManager *manager = instance.componentManager;
            if (!manager.isValid) {
                return;
            }
            [WXTracingManager startTracingWithInstanceId:instanceId ref:nil className:nil name:WXTDomCall phase:WXTracingBegin functionName:@"createFinish" options:@{@"threadName":WXTDOMThread}];
            [manager startComponentTasks];
            [manager createFinish];
            [WXTracingManager startTracingWithInstanceId:instanceId ref:nil className:nil name:WXTDomCall phase:WXTracingEnd functionName:@"createFinish" options:@{@"threadName":WXTDOMThread}];
            
        });
        
        return 0;
    }];
    
    [_jsBridge registerCallNativeModule:^NSInvocation*(NSString *instanceId, NSString *moduleName, NSString *methodName, NSArray *arguments, NSDictionary *options) {
        
        WXSDKInstance *instance = [WXSDKManager instanceForID:instanceId];
        
        if (!instance) {
            WXLogInfo(@"instance not found for callNativeModule:%@.%@, maybe already destroyed", moduleName, methodName);
            return nil;
        }
<<<<<<< HEAD
        NSMutableDictionary * newOptions = [options mutableCopy];
        NSMutableArray * newArguments = [arguments mutableCopy];
        
        if ([WXSDKManager sharedInstance].multiContext && [instance.bundleType.lowercaseString isEqualToString:@"rax"]) {
            // we need to adjust __weex_options__ params in arguments to options compatible with rax javaScript framework.
            NSDictionary * weexOptions = nil;
            for(int i = 0;i < [arguments count]; i ++) {
                if ([arguments[i] isKindOfClass:[NSDictionary class]]) {
                    NSDictionary * dict = (NSDictionary*)arguments[i];
                    if (dict[@"__weex_options__"] && [dict[@"__weex_options__"] isKindOfClass:[NSDictionary class]]) {
                        weexOptions = dict;
                        [newOptions addEntriesFromDictionary:(NSDictionary*)(weexOptions[@"__weex_options__"])];
                    }
                }
            }
            if (weexOptions) {
                [newArguments removeObject:weexOptions];
            }
        }
        WXModuleMethod *method = [[WXModuleMethod alloc] initWithModuleName:moduleName methodName:methodName arguments:[newArguments copy] options:[newOptions copy] instance:instance];
=======
#ifdef DEBUG
        NSLog(@"test -> action: callNativeModule : %@ . %@",moduleName,methodName);
#endif
        WXModuleMethod *method = [[WXModuleMethod alloc] initWithModuleName:moduleName methodName:methodName arguments:arguments options:options instance:instance];
>>>>>>> 4acbd2fa
        if(![moduleName isEqualToString:@"dom"] && instance.needPrerender){
            [WXPrerenderManager storePrerenderModuleTasks:method forUrl:instance.scriptURL.absoluteString];
            return nil;
        }
        return [method invoke];
    }];
    
    [_jsBridge registerCallNativeComponent:^void(NSString *instanceId, NSString *componentRef, NSString *methodName, NSArray *args, NSDictionary *options) {
       
#ifdef DEBUG
        NSLog(@"test -> action: callNativeComponent ref:%@",componentRef);
#endif
        
        WXSDKInstance *instance = [WXSDKManager instanceForID:instanceId];
        WXComponentMethod *method = [[WXComponentMethod alloc] initWithComponentRef:componentRef methodName:methodName arguments:args instance:instance];
        [method invoke];
    }];
}

- (NSMutableArray *)insStack
{
    if (_insStack) return _insStack;

    _insStack = [WXThreadSafeMutableArray array];
    
    return _insStack;
}

- (WXSDKInstance *)topInstance
{
    if (self.insStack.count > 0) {
        WXSDKInstance *topInstance = [WXSDKManager instanceForID:[self.insStack firstObject]];
        return topInstance;
    }
    
    return nil;
}

- (NSMutableDictionary *)sendQueue
{
    WXAssertBridgeThread();
    
    if (_sendQueue) return _sendQueue;
    
    _sendQueue = [NSMutableDictionary dictionary];
    
    return _sendQueue;
}

#pragma mark JS Bridge Management

- (NSInteger)invokeNative:(NSString *)instanceId tasks:(NSArray *)tasks callback:(NSString __unused*)callback
{
    WXAssertBridgeThread();
    
    if (!instanceId || !tasks) {
        WX_MONITOR_FAIL(WXMTNativeRender, WX_ERR_JSFUNC_PARAM, @"JS call Native params error!");
        return 0;
    }

    WXSDKInstance *instance = [WXSDKManager instanceForID:instanceId];
    if (!instance) {
        WXLogInfo(@"instance already destroyed, task ignored");
        return -1;
    }
    
    NSTimeInterval startTime = CACurrentMediaTime()*1000;
    
    for (NSDictionary *task in tasks) {
        NSString *methodName = task[@"method"];
        NSArray *arguments = task[@"args"];
        if (task[@"component"]) {
            NSString *ref = task[@"ref"];
            WXComponentMethod *method = [[WXComponentMethod alloc] initWithComponentRef:ref methodName:methodName arguments:arguments instance:instance];
            [method invoke];
            [WXTracingManager startTracingWithInstanceId:instanceId ref:task[@"ref"] className:nil name:task[@"component"] phase:WXTracingBegin functionName:task[@"method"] options:nil];
        } else {
            NSString *moduleName = task[@"module"];
            NSDictionary *options = task[@"options"];
            WXModuleMethod *method = [[WXModuleMethod alloc] initWithModuleName:moduleName methodName:methodName arguments:arguments options:options instance:instance];
            [WXTracingManager startTracingWithInstanceId:instanceId ref:nil className:nil name:task[@"module"] phase:WXTracingBegin functionName:task[@"method"] options:@{@"threadName":WXTJSBridgeThread}];
            [method invoke];
        }
    }
    
    [self performSelector:@selector(_sendQueueLoop) withObject:nil];
    if (!instance.isJSCreateFinish) {
        NSTimeInterval diff = CACurrentMediaTime()*1000-startTime;
        instance.performance.fsCallNativeNum++;
        instance.performance.fsCallNativeTime =  instance.performance.fsCallNativeTime + diff;
    }
    return 1;
}

- (void)createInstance:(NSString *)instanceIdString
              template:(NSString *)jsBundleString
               options:(NSDictionary *)options
                  data:(id)data
{
    WXAssertBridgeThread();
    WXAssertParam(instanceIdString);
    
    if (![self.insStack containsObject:instanceIdString]) {
        if ([options[@"RENDER_IN_ORDER"] boolValue]) {
            [self.insStack addObject:instanceIdString];
        } else {
            [self.insStack insertObject:instanceIdString atIndex:0];
        }
    }
    
    //create a sendQueue bind to the current instance
    NSMutableArray *sendQueue = [NSMutableArray array];
    [self.sendQueue setValue:sendQueue forKey:instanceIdString];
    NSArray *args = nil;
    WX_MONITOR_INSTANCE_PERF_START(WXFirstScreenJSFExecuteTime, [WXSDKManager instanceForID:instanceIdString]);
    WX_MONITOR_INSTANCE_PERF_START(WXPTJSCreateInstance, [WXSDKManager instanceForID:instanceIdString]);
    BOOL shoudMultiContext = [WXSDKManager sharedInstance].multiContext;
    __weak typeof(self) weakSelf = self;
    NSString * bundleType = nil;
    
    if (shoudMultiContext) {
        bundleType = [self _pareJSBundleType:instanceIdString jsBundleString:jsBundleString]; // bundleType can be Vue, Rax and the new framework.
    }
    if (bundleType&&shoudMultiContext) {
        NSMutableDictionary *newOptions = [options mutableCopy];
        if (!options) {
            newOptions = [NSMutableDictionary new];
        }
        [newOptions addEntriesFromDictionary:@{@"env":[WXUtility getEnvironment]}];
        newOptions[@"bundleType"] = bundleType;
        NSString *raxAPIScript = nil;
        NSString *raxAPIScriptPath = nil;
        WXSDKInstance *sdkInstance = [WXSDKManager instanceForID:instanceIdString];
        sdkInstance.bundleType = bundleType;
        if ([bundleType.lowercaseString isEqualToString:@"rax"]) {
             raxAPIScriptPath = [[NSBundle bundleForClass:[weakSelf class]] pathForResource:@"weex-rax-api" ofType:@"js"];
            raxAPIScript = [NSString stringWithContentsOfFile:raxAPIScriptPath encoding:NSUTF8StringEncoding error:nil];
            if (!raxAPIScript) {
                WXLogError(@"weex-rax-api can not found");
            }
        }
        
        if ([WXDebugTool isDevToolDebug]) {
            [self callJSMethod:@"createInstanceContext" args:@[instanceIdString, newOptions, data?:@[],raxAPIScript?:@""]];
            
            if ([NSURL URLWithString:sdkInstance.pageName]) {
                [sdkInstance.instanceJavaScriptContext executeJavascript:jsBundleString withSourceURL:[NSURL URLWithString:sdkInstance.pageName]];
            } else {
                [sdkInstance.instanceJavaScriptContext executeJavascript:jsBundleString];
            }
        } else {
            [self callJSMethod:@"createInstanceContext" args:@[instanceIdString, newOptions, data?:@[]] onContext:nil completion:^(JSValue *instanceContextEnvironment) {
                if (sdkInstance.pageName) {
                    if (@available(iOS 8.0, *)) {
                          [sdkInstance.instanceJavaScriptContext.javaScriptContext setName:sdkInstance.pageName];
                    } else {
                        // Fallback
                    }
                }
                JSGlobalContextRef instanceContextRef = sdkInstance.instanceJavaScriptContext.javaScriptContext.JSGlobalContextRef;
                JSObjectRef instanceGlobalObject = JSContextGetGlobalObject(instanceContextRef);
                for (NSString * key in [[instanceContextEnvironment toDictionary] allKeys]) {
                    JSStringRef propertyName = JSStringCreateWithUTF8CString([key cStringUsingEncoding:NSUTF8StringEncoding]);
                    if ([key isEqualToString:@"Vue"]) {
                        JSObjectSetPrototype(instanceContextRef, JSValueToObject(instanceContextRef, [instanceContextEnvironment valueForProperty:key].JSValueRef, NULL), JSObjectGetPrototype(instanceContextRef, instanceGlobalObject));
                    }
                    JSObjectSetProperty(instanceContextRef, instanceGlobalObject, propertyName, [instanceContextEnvironment valueForProperty:key].JSValueRef, 0, NULL);
                }
                
                if (WX_SYS_VERSION_LESS_THAN(@"10.2")) {
                    NSString *filePath = [[NSBundle bundleForClass:[weakSelf class]] pathForResource:@"weex-polyfill" ofType:@"js"];
                    NSString *script = [NSString stringWithContentsOfFile:filePath encoding:NSUTF8StringEncoding error:nil];
                    if (script) {
                        [sdkInstance.instanceJavaScriptContext executeJavascript:script withSourceURL:[NSURL URLWithString:filePath]];
                    } else {
                        WXLogError(@"weex-pollyfill can not found");
                    }
                }
                
                if (raxAPIScript) {
                    [sdkInstance.instanceJavaScriptContext executeJavascript:raxAPIScript withSourceURL:[NSURL URLWithString:raxAPIScriptPath]];
                }
                
                if ([NSURL URLWithString:sdkInstance.pageName]) {
                    [sdkInstance.instanceJavaScriptContext executeJavascript:jsBundleString withSourceURL:[NSURL URLWithString:sdkInstance.pageName]];
                } else {
                    [sdkInstance.instanceJavaScriptContext executeJavascript:jsBundleString];
                }
                
            }];
        }
        
    } else {
        if (data){
            args = @[instanceIdString, jsBundleString, options ?: @{}, data];
        } else {
            args = @[instanceIdString, jsBundleString, options ?: @{}];
        }
        [self callJSMethod:@"createInstance" args:args];
    }
    WX_MONITOR_INSTANCE_PERF_END(WXPTJSCreateInstance, [WXSDKManager instanceForID:instanceIdString]);
}

- (NSString *)_pareJSBundleType:(NSString*)instanceIdString jsBundleString:(NSString*)jsBundleString
{
    NSString * bundleType = nil;
    WXSDKInstance * instance = [WXSDKManager instanceForID:instanceIdString];
    NSURLComponents * urlComponent = [NSURLComponents componentsWithString:instance.pageName?:@""];
    if (@available(iOS 8.0, *)) {
        for (NSURLQueryItem * queryItem in urlComponent.queryItems) {
            if ([queryItem.name isEqualToString:@"bundleType"] && [@[@"vue", @"rax"] containsObject:queryItem.value]) {
                bundleType = queryItem.value;
                return bundleType;
            }
        }
    } else {
        // Fallback on earlier versions
        return bundleType;
    }
    // trim like whiteSpace and newline charset
    jsBundleString = [jsBundleString stringByTrimmingCharactersInSet:[NSCharacterSet whitespaceAndNewlineCharacterSet]];
    
    // use the top 100 characters match the bundleType
    if (jsBundleString.length > 100) {
        jsBundleString = [jsBundleString substringWithRange:NSMakeRange(0, 100)];
    }
    
    if (!jsBundleString ) {
        return bundleType;
    }
    if ([jsBundleString hasPrefix:@"// { \"framework\": \"Vue\""] || [jsBundleString hasPrefix:@"// { \"framework\": \"vue\""]) {
        bundleType = @"Vue";
    } else if ([jsBundleString hasPrefix:@"// { \"framework\": \"Rax\""] || [jsBundleString hasPrefix:@"// { \"framework\": \"rax\""] || [jsBundleString hasPrefix:@"// {\"framework\" : \"Rax\"}"] || [jsBundleString hasPrefix:@"// {\"framework\" : \"rax\"}"]) {
        bundleType = @"Rax";
    }else {
        NSRegularExpression * regEx = [NSRegularExpression regularExpressionWithPattern:@"(use)(\\s+)(weex:vue)" options:NSRegularExpressionCaseInsensitive error:NULL];
        NSTextCheckingResult *match = [regEx firstMatchInString:jsBundleString options:0 range:NSMakeRange(0, jsBundleString.length)];
        if (match) {
            bundleType = [jsBundleString substringWithRange:match.range];
            return bundleType;
        }
        regEx = [NSRegularExpression regularExpressionWithPattern:@"(use)(\\s+)(weex:rax)" options:NSRegularExpressionCaseInsensitive error:NULL];
         match = [regEx firstMatchInString:jsBundleString options:0 range:NSMakeRange(0, jsBundleString.length)];
        if (match) {
            bundleType = [jsBundleString substringWithRange:match.range];
        }
    }
    
    return bundleType;
}

- (void)destroyInstance:(NSString *)instance
{
    WXAssertBridgeThread();
    WXAssertParam(instance);
    
    //remove instance from stack
    if([self.insStack containsObject:instance]){
        [self.insStack removeObject:instance];
    }
    
    if(_jsBridge && [_jsBridge respondsToSelector:@selector(removeTimers:)]){
        [_jsBridge removeTimers:instance];
    }

    if(self.sendQueue[instance]){
        [self.sendQueue removeObjectForKey:instance];
    }
    
    [self callJSMethod:@"destroyInstance" args:@[instance]];
}

- (void)forceGarbageCollection
{
    if ([self.jsBridge respondsToSelector:@selector(garbageCollect)]) {
        [self.jsBridge garbageCollect];
    }
}

- (void)refreshInstance:(NSString *)instance
                   data:(id)data
{
    WXAssertBridgeThread();
    WXAssertParam(instance);
    
    if (!data) return;
    
    [self callJSMethod:@"refreshInstance" args:@[instance, data]];
}

- (void)updateState:(NSString *)instance data:(id)data
{
    WXAssertBridgeThread();
    WXAssertParam(instance);
    
    //[self.jsBridge callJSMethod:@"updateState" args:@[instance, data]];
}

- (void)executeJsFramework:(NSString *)script
{
    WXAssertBridgeThread();
    WXAssertParam(script);
    
    WX_MONITOR_PERF_START(WXPTFrameworkExecute);

    [self.jsBridge executeJSFramework:script];
    
    WX_MONITOR_PERF_END(WXPTFrameworkExecute);
    
    if ([self.jsBridge exception]) {
        NSString *exception = [[self.jsBridge exception] toString];
        NSMutableString *errMsg = [NSMutableString stringWithFormat:@"[WX_KEY_EXCEPTION_SDK_INIT_JSFM_INIT_FAILED] %@",exception];
        [WXExceptionUtils commitCriticalExceptionRT:@"WX_KEY_EXCEPTION_SDK_INIT" errCode:[NSString stringWithFormat:@"%d", WX_KEY_EXCEPTION_SDK_INIT] function:@"" exception:errMsg extParams:nil];
        WX_MONITOR_FAIL(WXMTJSFramework, WX_ERR_JSFRAMEWORK_EXECUTE, errMsg);
    } else {
        WX_MONITOR_SUCCESS(WXMTJSFramework);
        //the JSFramework has been load successfully.
        self.frameworkLoadFinished = YES;
        
        [self executeAllJsService];
        
        JSValue *frameworkVersion = [self.jsBridge callJSMethod:@"getJSFMVersion" args:nil];
        if (frameworkVersion && [frameworkVersion isString]) {
            [WXAppConfiguration setJSFrameworkVersion:[frameworkVersion toString]];
        }
        
        if (script) {
             [WXAppConfiguration setJSFrameworkLibSize:[script lengthOfBytesUsingEncoding:NSUTF8StringEncoding]];
        }
        
        //execute methods which has been stored in methodQueue temporarily.
        for (NSDictionary *method in _methodQueue) {
            [self callJSMethod:method[@"method"] args:method[@"args"]];
        }
        
        [_methodQueue removeAllObjects];
        
        WX_MONITOR_PERF_END(WXPTInitalize);
    };
}

- (void)executeJsMethod:(WXCallJSMethod *)method
{
    WXAssertBridgeThread();
    
    if (!method.instance) {
        WXLogError(@"Instance doesn't exist!");
        return;
    }
    
    NSMutableArray *sendQueue = self.sendQueue[method.instance.instanceId];
    if (!sendQueue) {
        WXLogInfo(@"No send queue for instance:%@, may it has been destroyed so method:%@ is ignored", method.instance, method.methodName);
        return;
    }
    
    [sendQueue addObject:method];
    [self performSelector:@selector(_sendQueueLoop) withObject:nil];
}

- (void)callJSMethod:(NSString *)method args:(NSArray *)args onContext:(id<WXBridgeProtocol>)bridge completion:(void (^)(JSValue * value))complection
{
    NSMutableArray *newArg = nil;
    if (!bridge) {
        bridge = self.jsBridge;
    }
    if (self.frameworkLoadFinished) {
        newArg = [args mutableCopy];
        if ([newArg containsObject:complection]) {
            [newArg removeObject:complection];
        }
        WXLogDebug(@"Calling JS... method:%@, args:%@", method, args);
        if ([bridge isKindOfClass:[WXJSCoreBridge class]]) {
            JSValue *value = [bridge callJSMethod:method args:args];
            if (complection) {
                complection(value);
            }
        } else {
            [bridge callJSMethod:method args:args];
        }
    } else {
        newArg = [args mutableCopy];
        if (complection) {
            [newArg addObject:complection];
        }
        [_methodQueue addObject:@{@"method":method, @"args":[newArg copy]}];
    }
}

- (JSValue *)excuteJSMethodWithResult:(WXCallJSMethod *)method
{
    WXAssertBridgeThread();
    return  [self.jsBridge callJSMethod:@"callJS" args:@[method.instance.instanceId, @[[method callJSTask]]]];
}

- (void)executeAllJsService
{
    for(NSDictionary *service in _jsServiceQueue) {
        NSString *script = [service valueForKey:@"script"];
        NSString *name = [service valueForKey:@"name"];
        [self executeJsService:script withName:name];
    }
    
    [_jsServiceQueue removeAllObjects];
}

- (void)executeJsService:(NSString *)script withName:(NSString *)name
{
    if(self.frameworkLoadFinished) {
        WXAssert(script, @"param script required!");
        [self.jsBridge executeJavascript:script];
        
        if ([self.jsBridge exception]) {
            NSString *exception = [[self.jsBridge exception] toString];
            NSMutableString *errMsg = [NSMutableString stringWithFormat:@"[WX_KEY_EXCEPTION_INVOKE_JSSERVICE_EXECUTE] %@",exception];
            [WXExceptionUtils commitCriticalExceptionRT:@"WX_KEY_EXCEPTION_INVOKE" errCode:[NSString stringWithFormat:@"%d", WX_KEY_EXCEPTION_INVOKE] function:@"" exception:errMsg extParams:nil];
            WX_MONITOR_FAIL(WXMTJSService, WX_ERR_JSFRAMEWORK_EXECUTE, errMsg);
        } else {
            // success
        }
    }else {
        [_jsServiceQueue addObject:@{
                                     @"name": name,
                                     @"script": script
                                     }];
    }
}

- (void)registerModules:(NSDictionary *)modules
{
    WXAssertBridgeThread();
    
    if(!modules) return;
    
    [self callJSMethod:@"registerModules" args:@[modules]];
}

- (void)registerComponents:(NSArray *)components
{
    WXAssertBridgeThread();
    
    if(!components) return;
    
    [self callJSMethod:@"registerComponents" args:@[components]];
}

- (void)callJSMethod:(NSString *)method args:(NSArray *)args
{
    if (self.frameworkLoadFinished) {
        [self.jsBridge callJSMethod:method args:args];
    } else {
        [_methodQueue addObject:@{@"method":method, @"args":args}];
    }
}

- (void)resetEnvironment
{
    [_jsBridge resetEnvironment];
}

#pragma mark JS Debug Management

- (void)connectToDevToolWithUrl:(NSURL *)url
{
    id webSocketBridge = [NSClassFromString(@"WXDebugger") alloc];
    if(!webSocketBridge || ![webSocketBridge respondsToSelector:NSSelectorFromString(@"connectToURL:")]) {
        return;
    } else {
        SuppressPerformSelectorLeakWarning(
           [webSocketBridge performSelector:NSSelectorFromString(@"connectToURL:") withObject:url]
        );
    }
}

- (void)connectToWebSocket:(NSURL *)url
{
    if (NSClassFromString(@"WXDebugLoggerBridge")) {
        _devToolSocketBridge = [[NSClassFromString(@"WXDebugLoggerBridge") alloc] initWithURL:url];
    }
}

- (void)logToWebSocket:(NSString *)flag message:(NSString *)message
{
    [_devToolSocketBridge callJSMethod:@"__logger" args:@[flag, message]];
}

#pragma mark Private Mehtods

- (void)_sendQueueLoop
{
    WXAssertBridgeThread();
    
    BOOL hasTask = NO;
    NSMutableArray *tasks = [NSMutableArray array];
    NSString *execIns = nil;
    
    for (NSString *instance in self.insStack) {
        NSMutableArray *sendQueue = self.sendQueue[instance];
        if(sendQueue.count > 0){
            hasTask = YES;
            for(WXCallJSMethod *method in sendQueue){
                [tasks addObject:[method callJSTask]];
            }
            [sendQueue removeAllObjects];
            execIns = instance;
            break;
        }
    }
    
    if ([tasks count] > 0 && execIns) {
        WXSDKInstance * execInstance = [WXSDKManager instanceForID:execIns];
        NSTimeInterval start = -1;
        if (execInstance && !(execInstance.isJSCreateFinish)) {
            start = CACurrentMediaTime()*1000;
        }
        if (execInstance.instanceJavaScriptContext && execInstance.bundleType) {
            [self callJSMethod:@"__WEEX_CALL_JAVASCRIPT__" args:@[execIns, tasks] onContext:execInstance.instanceJavaScriptContext completion:nil];
        } else {
            [self callJSMethod:@"callJS" args:@[execIns, tasks]];
        }
        if (execInstance && !(execInstance.isJSCreateFinish)) {
            NSTimeInterval diff = CACurrentMediaTime()*1000 - start;
            execInstance.performance.fsCallJsNum++;
            execInstance.performance.fsCallJsTime =  execInstance.performance.fsCallJsTime+ diff;
         }
    }
    
    if (hasTask) {
        [self performSelector:@selector(_sendQueueLoop) withObject:nil];
    }
}

+ (void)mountContextEnvironment:(JSContext*)context
{
    NSDictionary *data = [WXUtility getEnvironment];
    context[@"WXEnvironment"] = data;
    // use latin1 encode also named ISO/IEC_8859-1 more: https://en.wikipedia.org/wiki/ISO/IEC_8859-1
    // 8-bit single-byte coded graphic character sets as webkit does
    // https://github.com/WebKit/webkit/blob/master/Source/WebCore/page/Base64Utilities.cpp
    context[@"btoa"] = ^(JSValue *value ) {
        NSData *nsdata = [[value toString]
                          dataUsingEncoding:NSISOLatin1StringEncoding];
        NSString *base64Encoded = [nsdata base64EncodedStringWithOptions:0];
        return base64Encoded;
    };
    context[@"atob"] = ^(JSValue *value ) {
        NSData *nsdataFromBase64String = [[NSData alloc]
                                          initWithBase64EncodedString:[value toString] options:0];
        NSString *base64Decoded = [[NSString alloc]
                                   initWithData:nsdataFromBase64String encoding:NSISOLatin1StringEncoding];
        return base64Decoded;
    };
    context.exceptionHandler = ^(JSContext *context, JSValue *exception){
        context.exception = exception;
        
        WXSDKInstance *instance = [WXSDKEngine topInstance];
        NSString *bundleUrl = instance.pageName?:([instance.scriptURL absoluteString]?:@"WX_KEY_EXCEPTION_WXBRIDGE");
        NSString *errorCode = [NSString stringWithFormat:@"%d", WX_KEY_EXCEPTION_WXBRIDGE];
        NSString *message = [NSString stringWithFormat:@"[WX_KEY_EXCEPTION_WXBRIDGE] [%@:%@:%@] %@\n%@", exception[@"sourceURL"], exception[@"line"], exception[@"column"], [exception toString], [exception[@"stack"] toObject]];
        NSMutableDictionary *userInfo = [NSMutableDictionary dictionaryWithObjectsAndKeys:
                                         instance.userInfo[@"jsMainBundleStringContentLength"]?:@"",@"jsMainBundleStringContentLength",
                                         instance.userInfo[@"jsMainBundleStringContentMd5"]?:@"",@"jsMainBundleStringContentMd5",nil];
        WXJSExceptionInfo * jsExceptionInfo = [[WXJSExceptionInfo alloc] initWithInstanceId:instance.instanceId bundleUrl:bundleUrl errorCode:errorCode functionName:@"" exception:message userInfo:userInfo];
        
        [WXExceptionUtils commitCriticalExceptionRT:jsExceptionInfo];
        WX_MONITOR_FAIL(WXMTJSBridge, WX_ERR_JS_EXECUTE, message);
        if (instance.onJSRuntimeException) {
            instance.onJSRuntimeException(jsExceptionInfo);
        }
    };
    
    if (WX_SYS_VERSION_LESS_THAN(@"8.0")) {
        // solve iOS7 memory problem
        context[@"nativeSet"] = [WXPolyfillSet class];
    }
    context[@"console"][@"error"] = ^(){
        [WXBridgeContext handleConsoleOutputWithArgument:[JSContext currentArguments] logLevel:WXLogFlagError];
    };
    context[@"console"][@"warn"] = ^(){
        [WXBridgeContext handleConsoleOutputWithArgument:[JSContext currentArguments] logLevel:WXLogFlagWarning];
    };
    context[@"console"][@"info"] = ^(){
        [WXBridgeContext handleConsoleOutputWithArgument:[JSContext currentArguments] logLevel:WXLogFlagInfo];
    };
    context[@"console"][@"debug"] = ^(){
        [WXBridgeContext handleConsoleOutputWithArgument:[JSContext currentArguments] logLevel:WXLogFlagDebug];
    };
    context[@"console"][@"log"] = ^(){
        [WXBridgeContext handleConsoleOutputWithArgument:[JSContext currentArguments] logLevel:WXLogFlagLog];
    };
    context[@"nativeLog"] = ^() {
        static NSDictionary *levelMap;
        static dispatch_once_t onceToken;
        dispatch_once(&onceToken, ^{
            levelMap = @{
                         @"__ERROR": @(WXLogFlagError),
                         @"__WARN": @(WXLogFlagWarning),
                         @"__INFO": @(WXLogFlagInfo),
                         @"__DEBUG": @(WXLogFlagDebug),
                         @"__LOG": @(WXLogFlagLog)
                         };
        });
        NSArray * args = [JSContext currentArguments];
        NSString * levelStr = [[args lastObject] toString];
        [WXBridgeContext handleConsoleOutputWithArgument:args logLevel:(WXLogFlag)levelMap[levelStr]];
        
    };
}
+ (void)handleConsoleOutputWithArgument:(NSArray*)arguments logLevel:(WXLogFlag)logLevel
{
    NSMutableString *string = [NSMutableString string];
    [string appendString:@"jsLog: "];
    [arguments enumerateObjectsUsingBlock:^(JSValue *jsVal, NSUInteger idx, BOOL *stop) {
        [string appendFormat:@"%@ ", jsVal];
        if (idx == arguments.count - 1) {
            if (logLevel) {
                if (WXLogFlagWarning == logLevel) {
                    id<WXAppMonitorProtocol> appMonitorHandler = [WXSDKEngine handlerForProtocol:@protocol(WXAppMonitorProtocol)];
                    if ([appMonitorHandler respondsToSelector:@selector(commitAppMonitorAlarm:monitorPoint:success:errorCode:errorMsg:arg:)]) {
                        [appMonitorHandler commitAppMonitorAlarm:@"weex" monitorPoint:@"jswarning" success:FALSE errorCode:@"99999" errorMsg:string arg:[WXSDKEngine topInstance].pageName];
                    }
                }
                WX_LOG(logLevel, @"%@", string);
            } else {
                [string appendFormat:@"%@ ", jsVal]                                  ;
                WXLogInfo(@"%@", string);
            }
        }
    }];
}
@end<|MERGE_RESOLUTION|>--- conflicted
+++ resolved
@@ -156,9 +156,6 @@
         // Temporary here , in order to improve performance, will be refactored next version.
         WXSDKInstance *instance = [WXSDKManager instanceForID:instanceId];
         
-        
-
-        
         if(![weakSelf checkInstance:instance]) {
             return -1;
         }
@@ -373,7 +370,10 @@
             WXLogInfo(@"instance not found for callNativeModule:%@.%@, maybe already destroyed", moduleName, methodName);
             return nil;
         }
-<<<<<<< HEAD
+        
+#ifdef DEBUG
+        NSLog(@"test -> action: callNativeModule : %@ . %@",moduleName,methodName);
+#endif
         NSMutableDictionary * newOptions = [options mutableCopy];
         NSMutableArray * newArguments = [arguments mutableCopy];
         
@@ -394,12 +394,6 @@
             }
         }
         WXModuleMethod *method = [[WXModuleMethod alloc] initWithModuleName:moduleName methodName:methodName arguments:[newArguments copy] options:[newOptions copy] instance:instance];
-=======
-#ifdef DEBUG
-        NSLog(@"test -> action: callNativeModule : %@ . %@",moduleName,methodName);
-#endif
-        WXModuleMethod *method = [[WXModuleMethod alloc] initWithModuleName:moduleName methodName:methodName arguments:arguments options:options instance:instance];
->>>>>>> 4acbd2fa
         if(![moduleName isEqualToString:@"dom"] && instance.needPrerender){
             [WXPrerenderManager storePrerenderModuleTasks:method forUrl:instance.scriptURL.absoluteString];
             return nil;
