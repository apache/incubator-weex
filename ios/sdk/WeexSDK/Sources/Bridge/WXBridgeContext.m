 /*
 * Licensed to the Apache Software Foundation (ASF) under one
 * or more contributor license agreements.  See the NOTICE file
 * distributed with this work for additional information
 * regarding copyright ownership.  The ASF licenses this file
 * to you under the Apache License, Version 2.0 (the
 * "License"); you may not use this file except in compliance
 * with the License.  You may obtain a copy of the License at
 * 
 *   http://www.apache.org/licenses/LICENSE-2.0
 * 
 * Unless required by applicable law or agreed to in writing,
 * software distributed under the License is distributed on an
 * "AS IS" BASIS, WITHOUT WARRANTIES OR CONDITIONS OF ANY
 * KIND, either express or implied.  See the License for the
 * specific language governing permissions and limitations
 * under the License.
 */

#import "WXBridgeContext.h"
#import "WXJSCoreBridge.h"
#import "WXLog.h"
#import "WXUtility.h"
#import "WXModuleFactory.h"
#import "WXModuleProtocol.h"
#import "WXUtility.h"
#import "WXSDKError.h"
#import "WXMonitor.h"
#import "WXAssert.h"
#import "WXSDKManager.h"
#import "WXDebugTool.h"
#import "WXSDKInstance_private.h"
#import "WXThreadSafeMutableArray.h"
#import "WXAppConfiguration.h"
#import "WXInvocationConfig.h"
#import "WXComponentMethod.h"
#import "WXModuleMethod.h"
#import "WXCallJSMethod.h"
#import "WXSDKInstance_private.h"
#import "WXPrerenderManager.h"
#import "WXTracingManager.h"
#import "WXExceptionUtils.h"
#import "WXSDKEngine.h"
#import "WXPolyfillSet.h"
#import "WXJSExceptionProtocol.h"
#import "WXMonitor.h"
#import "WXAppMonitorProtocol.h"
#import "WXConfigCenterProtocol.h"
#import "WXSDKInstance_performance.h"
#import "JSContext+Weex.h"
#import "WXCoreBridge.h"

#define SuppressPerformSelectorLeakWarning(Stuff) \
do { \
_Pragma("clang diagnostic push") \
_Pragma("clang diagnostic ignored \"-Warc-performSelector-leaks\"") \
Stuff; \
_Pragma("clang diagnostic pop") \
} while (0)

@interface WXBridgeContext ()

@property (nonatomic, strong) id<WXBridgeProtocol>  jsBridge;
@property (nonatomic, strong) id<WXBridgeProtocol> devToolSocketBridge;
@property (nonatomic, assign) BOOL  debugJS;
//store the methods which will be executed from native to js
@property (nonatomic, strong) NSMutableDictionary   *sendQueue;
//the instance stack
@property (nonatomic, strong) NSMutableArray    *insStack;
//identify if the JSFramework has been loaded
@property (nonatomic) BOOL frameworkLoadFinished;
//store some methods temporarily before JSFramework is loaded
@property (nonatomic, strong) NSMutableArray *methodQueue;
// store service
@property (nonatomic, strong) NSMutableArray *jsServiceQueue;

@end

@implementation WXBridgeContext

- (instancetype) init
{
    self = [super init];
    if (self) {
        _methodQueue = [NSMutableArray new];
        _frameworkLoadFinished = NO;
        _jsServiceQueue = [NSMutableArray new];
    }
    return self;
}

- (id<WXBridgeProtocol>)jsBridge
{
    WXAssertBridgeThread();
    _debugJS = [WXDebugTool isDevToolDebug];
    
    Class bridgeClass = _debugJS ? NSClassFromString(@"WXDebugger") : [WXJSCoreBridge class];
    
    if (_jsBridge && [_jsBridge isKindOfClass:bridgeClass]) {
        return _jsBridge;
    }
    
    if (_jsBridge) {
        [_methodQueue removeAllObjects];
        _frameworkLoadFinished = NO;
    }
    
    _jsBridge = [[bridgeClass alloc] init];
    
    [self registerGlobalFunctions];
    
    return _jsBridge;
}

- (NSInteger)checkInstance:(WXSDKInstance *)instance
{
    if (!instance) {
        WXLogInfo(@"instance not found, maybe already destroyed");
        return FALSE;
    }
    return TRUE;
}

- (void)registerGlobalFunctions
{
    __weak typeof(self) weakSelf = self;
    [_jsBridge registerCallNative:^NSInteger(NSString *instance, NSArray *tasks, NSString *callback) {
        return [weakSelf invokeNative:instance tasks:tasks callback:callback];
    }];
    
    [WXCoreBridge install];
    
    [_jsBridge registerCallAddElement:^NSInteger(NSString *instanceId, NSString *parentRef, NSDictionary *elementData, NSInteger index) {
        
        WXPerformBlockOnComponentThread(^{
            [WXTracingManager startTracingWithInstanceId:instanceId ref:elementData[@"ref"] className:nil name:WXTDomCall phase:WXTracingBegin functionName:@"addElement" options:@{@"threadName":WXTDOMThread}];
            [WXCoreBridge callAddElement:instanceId parentRef:parentRef data:elementData index:(int)index];
        });
        
        return 0;
    }];
    
    [_jsBridge registerCallCreateBody:^NSInteger(NSString *instanceId, NSDictionary *bodyData) {
        
        WXPerformBlockOnComponentThread(^{
            [WXTracingManager startTracingWithInstanceId:instanceId ref:bodyData[@"ref"] className:nil name:WXTDomCall phase:WXTracingBegin functionName:@"createBody" options:@{@"threadName":WXTDOMThread}];
            [WXCoreBridge callCreateBody:instanceId data:bodyData];
        });
        
        return 0;
    }];
    
    [_jsBridge registerCallRemoveElement:^NSInteger(NSString *instanceId, NSString *ref) {
        
        WXPerformBlockOnComponentThread(^{
            [WXTracingManager startTracingWithInstanceId:instanceId ref:ref className:nil name:WXTDomCall phase:WXTracingBegin functionName:@"removeElement" options:@{@"threadName":WXTDOMThread}];
            [WXCoreBridge callRemoveElement:instanceId ref:ref];
        });
        
        return 0;
    }];
    
    [_jsBridge registerCallMoveElement:^NSInteger(NSString *instanceId, NSString *ref, NSString *parentRef, NSInteger index) {
        
        WXPerformBlockOnComponentThread(^{
            [WXTracingManager startTracingWithInstanceId:instanceId ref:ref className:nil name:WXTDomCall phase:WXTracingBegin functionName:@"moveElement" options:@{@"threadName":WXTDOMThread}];
            [WXCoreBridge callMoveElement:instanceId ref:ref parentRef:parentRef index:(int)index];
        });
        
        return 0;
    }];
    
    [_jsBridge registerCallUpdateAttrs:^NSInteger(NSString *instanceId, NSString *ref, NSDictionary *attrsData) {
        
        WXPerformBlockOnComponentThread(^{
            [WXTracingManager startTracingWithInstanceId:instanceId ref:ref className:nil name:WXTDomCall phase:WXTracingBegin functionName:@"updateAttrs" options:@{@"threadName":WXTDOMThread}];
            [WXCoreBridge callUpdateAttrs:instanceId ref:ref data:attrsData];
        });
        
        return 0;
    }];
    
    [_jsBridge registerCallUpdateStyle:^NSInteger(NSString *instanceId, NSString *ref, NSDictionary *stylesData) {
        
        WXPerformBlockOnComponentThread(^{
            [WXTracingManager startTracingWithInstanceId:instanceId ref:ref className:nil name:WXTDomCall phase:WXTracingBegin functionName:@"updateStyle" options:@{@"threadName":WXTDOMThread}];
            [WXCoreBridge callUpdateStyle:instanceId ref:ref data:stylesData];
        });

        return 0;
    }];
    
    [_jsBridge registerCallAddEvent:^NSInteger(NSString *instanceId, NSString *ref, NSString *event) {
        
        WXPerformBlockOnComponentThread(^{
            [WXTracingManager startTracingWithInstanceId:instanceId ref:ref className:nil name:WXTDomCall phase:WXTracingBegin functionName:@"addEvent" options:@{@"threadName":WXTDOMThread}];
            [WXCoreBridge callAddEvent:instanceId ref:ref event:event];
        });
        
        return 0;
    }];
    
    [_jsBridge registerCallRemoveEvent:^NSInteger(NSString *instanceId, NSString *ref, NSString *event) {
        
        WXPerformBlockOnComponentThread(^{
            [WXTracingManager startTracingWithInstanceId:instanceId ref:ref className:nil name:WXTDomCall phase:WXTracingBegin functionName:@"removeEvent" options:@{@"threadName":WXTDOMThread}];
            [WXCoreBridge callRemoveEvent:instanceId ref:ref event:event];
        });
        
        return 0;
    }];
    
    [_jsBridge registerCallCreateFinish:^NSInteger(NSString *instanceId) {

        WXPerformBlockOnComponentThread(^{
            [WXTracingManager startTracingWithInstanceId:instanceId ref:nil className:nil name:WXTDomCall phase:WXTracingBegin functionName:@"createFinish" options:@{@"threadName":WXTDOMThread}];
            [WXCoreBridge callCreateFinish:instanceId];
        });
        
        return 0;
    }];
    
    if ([_jsBridge respondsToSelector:@selector(registerCallRefreshFinish:)]) {
        [_jsBridge registerCallRefreshFinish:^NSInteger(NSString *instanceId) {
            
            WXPerformBlockOnComponentThread(^{
                [WXTracingManager startTracingWithInstanceId:instanceId ref:nil className:nil name:WXTDomCall phase:WXTracingBegin functionName:@"refreshFinish" options:@{@"threadName":WXTDOMThread}];
                [WXCoreBridge callRefreshFinish:instanceId];
            });
            
            return 0;
        }];
    }
    
    if ([_jsBridge respondsToSelector:@selector(registerCallUpdateFinish:)]) {
        [_jsBridge registerCallUpdateFinish:^NSInteger(NSString *instanceId) {
            
            WXPerformBlockOnComponentThread(^{
                [WXTracingManager startTracingWithInstanceId:instanceId ref:nil className:nil name:WXTDomCall phase:WXTracingBegin functionName:@"updateFinish" options:@{@"threadName":WXTDOMThread}];
                [WXCoreBridge callUpdateFinish:instanceId];
            });
            
            return 0;
        }];
    }
    
    [_jsBridge registerCallNativeModule:^NSInvocation*(NSString *instanceId, NSString *moduleName, NSString *methodName, NSArray *arguments, NSDictionary *options) {
        
        WXSDKInstance *instance = [WXSDKManager instanceForID:instanceId];
        
        if (!instance) {
            WXLogInfo(@"instance not found for callNativeModule:%@.%@, maybe already destroyed", moduleName, methodName);
            return nil;
        }
#ifdef DEBUG
        WXLogDebug(@"flexLayout -> action: callNativeModule : %@ . %@",moduleName,methodName);
#endif
        NSMutableDictionary * newOptions = options ? [options mutableCopy] : [NSMutableDictionary new];
        NSMutableArray * newArguments = [arguments mutableCopy];
        
        if ([WXSDKManager sharedInstance].multiContext && [instance.bundleType.lowercaseString isEqualToString:@"rax"]) {
            // we need to adjust __weex_options__ params in arguments to options compatible with rax javaScript framework.
            NSDictionary * weexOptions = nil;
            for(int i = 0;i < [arguments count]; i ++) {
                if ([arguments[i] isKindOfClass:[NSDictionary class]]) {
                    NSDictionary * dict = (NSDictionary*)arguments[i];
                    if (dict[@"__weex_options__"] && [dict[@"__weex_options__"] isKindOfClass:[NSDictionary class]]) {
                        weexOptions = dict;
                        [newOptions addEntriesFromDictionary:(NSDictionary*)(weexOptions[@"__weex_options__"])];
                    }
                }
            }
            if (weexOptions) {
                [newArguments removeObject:weexOptions];
            }
        }
        WXModuleMethod *method = [[WXModuleMethod alloc] initWithModuleName:moduleName methodName:methodName arguments:[newArguments copy] options:[newOptions copy] instance:instance];
        if(![moduleName isEqualToString:@"dom"] && instance.needPrerender){
            [WXPrerenderManager storePrerenderModuleTasks:method forUrl:instance.scriptURL.absoluteString];
            return nil;
        }
        return [method invoke];
    }];
    
    [_jsBridge registerCallNativeComponent:^void(NSString *instanceId, NSString *componentRef, NSString *methodName, NSArray *args, NSDictionary *options) {
       
#ifdef DEBUG
        WXLogDebug(@"flexLayout -> action: callNativeComponent ref:%@",componentRef);
#endif
        
        WXSDKInstance *instance = [WXSDKManager instanceForID:instanceId];
        WXComponentMethod *method = [[WXComponentMethod alloc] initWithComponentRef:componentRef methodName:methodName arguments:args instance:instance];
        [method invoke];
    }];
}

- (NSMutableArray *)insStack
{
    if (_insStack) return _insStack;

    _insStack = [NSMutableArray array];
    
    return _insStack;
}

- (WXSDKInstance *)topInstance
{
	WXSDKInstance *topInstance = nil;
	@synchronized(self) {
		if (self.insStack.count > 0) {
			topInstance = [WXSDKManager instanceForID:[self.insStack firstObject]];
		}
	}
    return topInstance;
}

- (NSMutableDictionary *)sendQueue
{
    WXAssertBridgeThread();
    
    if (_sendQueue) return _sendQueue;
    
    _sendQueue = [NSMutableDictionary dictionary];
    
    return _sendQueue;
}

#pragma mark JS Bridge Management

- (NSInteger)invokeNative:(NSString *)instanceId tasks:(NSArray *)tasks callback:(NSString __unused*)callback
{
    WXAssertBridgeThread();
    
    if (!instanceId || !tasks) {
        WX_MONITOR_FAIL(WXMTNativeRender, WX_ERR_JSFUNC_PARAM, @"JS call Native params error!");
        return 0;
    }

    WXSDKInstance *instance = [WXSDKManager instanceForID:instanceId];
    if (!instance) {
        WXLogInfo(@"instance already destroyed, task ignored");
        return -1;
    }
    
    NSTimeInterval startTime = CACurrentMediaTime()*1000;
    
    for (NSDictionary *task in tasks) {
        NSString *methodName = task[@"method"];
        NSArray *arguments = task[@"args"];
        if (task[@"component"]) {
            NSString *ref = task[@"ref"];
            WXComponentMethod *method = [[WXComponentMethod alloc] initWithComponentRef:ref methodName:methodName arguments:arguments instance:instance];
            [method invoke];
            [WXTracingManager startTracingWithInstanceId:instanceId ref:task[@"ref"] className:nil name:task[@"component"] phase:WXTracingBegin functionName:task[@"method"] options:nil];
        } else {
            NSString *moduleName = task[@"module"];
            NSDictionary *options = task[@"options"];
            WXModuleMethod *method = [[WXModuleMethod alloc] initWithModuleName:moduleName methodName:methodName arguments:arguments options:options instance:instance];
            [WXTracingManager startTracingWithInstanceId:instanceId ref:nil className:nil name:task[@"module"] phase:WXTracingBegin functionName:task[@"method"] options:@{@"threadName":WXTJSBridgeThread}];
            [method invoke];
        }
    }
    
    [self performSelector:@selector(_sendQueueLoop) withObject:nil];
    if (!instance.isJSCreateFinish) {
        NSTimeInterval diff = CACurrentMediaTime()*1000-startTime;
        instance.performance.fsCallNativeNum++;
        instance.performance.fsCallNativeTime =  instance.performance.fsCallNativeTime + diff;
    }
    if (instance && !instance.apmInstance.isFSEnd) {
        NSTimeInterval diff = CACurrentMediaTime()*1000 - startTime;
        [instance.apmInstance updateFSDiffStats:KEY_PAGE_STATS_FS_CALL_NATIVE_NUM withDiffValue:1];
        [instance.apmInstance updateFSDiffStats:KEY_PAGE_STATS_FS_CALL_NATIVE_TIME withDiffValue:diff];
    }
    return 1;
}

- (void)createInstance:(NSString *)instanceIdString
              template:(NSString *)jsBundleString
               options:(NSDictionary *)options
                  data:(id)data
{
    WXAssertBridgeThread();
    WXAssertParam(instanceIdString);
	
	@synchronized(self) {
		if (![self.insStack containsObject:instanceIdString]) {
			if ([options[@"RENDER_IN_ORDER"] boolValue]) {
				[self.insStack addObject:instanceIdString];
			} else {
				[self.insStack insertObject:instanceIdString atIndex:0];
			}
		}
	}
    WXSDKInstance *sdkInstance = [WXSDKManager instanceForID:instanceIdString];
    [sdkInstance.apmInstance onStage:KEY_PAGE_STAGES_LOAD_BUNDLE_START];
    
    //create a sendQueue bind to the current instance
    NSMutableArray *sendQueue = [NSMutableArray array];
    [self.sendQueue setValue:sendQueue forKey:instanceIdString];

    WXSDKInstance *sdkInstance = [WXSDKManager instanceForID:instanceIdString];
    if (sdkInstance.dataRender) {
        WX_MONITOR_INSTANCE_PERF_START(WXFirstScreenJSFExecuteTime, [WXSDKManager instanceForID:instanceIdString]);
        WX_MONITOR_INSTANCE_PERF_START(WXPTJSCreateInstance, [WXSDKManager instanceForID:instanceIdString]);

        WXPerformBlockOnComponentThread(^{
            [WXCoreBridge createDataRenderInstance:instanceIdString template:jsBundleString options:options];
            WX_MONITOR_INSTANCE_PERF_END(WXPTJSCreateInstance, [WXSDKManager instanceForID:instanceIdString]);
        });
        return;
    }

    NSArray *args = nil;
    WX_MONITOR_INSTANCE_PERF_START(WXFirstScreenJSFExecuteTime, [WXSDKManager instanceForID:instanceIdString]);
    WX_MONITOR_INSTANCE_PERF_START(WXPTJSCreateInstance, [WXSDKManager instanceForID:instanceIdString]);
    BOOL shoudMultiContext = [WXSDKManager sharedInstance].multiContext;
    __weak typeof(self) weakSelf = self;
    NSString * bundleType = nil;
    
    if (shoudMultiContext) {
        bundleType = [self _pareJSBundleType:instanceIdString jsBundleString:jsBundleString]; // bundleType can be Vue, Rax and the new framework.
    }
    if (bundleType&&shoudMultiContext) {
        [sdkInstance.apmInstance setProperty:KEY_PAGE_PROPERTIES_USE_MULTI_CONTEXT withValue:[NSNumber numberWithBool:true]];
        [sdkInstance.apmInstance setProperty:KEY_PAGE_PROPERTIES_BUNDLE_TYPE withValue:bundleType];
        NSMutableDictionary *newOptions = [options mutableCopy];
        if (!options) {
            newOptions = [NSMutableDictionary new];
        }
        [newOptions addEntriesFromDictionary:@{@"env":[WXUtility getEnvironment]}];
        newOptions[@"bundleType"] = bundleType;
        NSString *raxAPIScript = nil;
        NSString *raxAPIScriptPath = nil;
        sdkInstance.bundleType = bundleType;
        if ([bundleType.lowercaseString isEqualToString:@"rax"]) {
            raxAPIScriptPath = [[NSBundle bundleForClass:[weakSelf class]] pathForResource:@"weex-rax-api" ofType:@"js"];
            if (raxAPIScriptPath == nil) {
                raxAPIScriptPath = [[NSBundle mainBundle] pathForResource:@"weex-rax-api" ofType:@"js"];
            }
            raxAPIScript = [NSString stringWithContentsOfFile:raxAPIScriptPath encoding:NSUTF8StringEncoding error:nil];
            if (!raxAPIScript) {
                WXLogError(@"weex-rax-api can not found");
            }
        }
        
        if ([WXDebugTool isDevToolDebug]) {
            [self callJSMethod:@"createInstanceContext" args:@[instanceIdString, newOptions, data?:@[],raxAPIScript?:@""]];
            
            if ([NSURL URLWithString:sdkInstance.pageName]) {
                [sdkInstance.instanceJavaScriptContext executeJavascript:jsBundleString withSourceURL:[NSURL URLWithString:sdkInstance.pageName]];
            } else {
                [sdkInstance.instanceJavaScriptContext executeJavascript:jsBundleString];
            }
            WX_MONITOR_INSTANCE_PERF_END(WXPTJSCreateInstance, [WXSDKManager instanceForID:instanceIdString]);
            [sdkInstance.apmInstance onStage:KEY_PAGE_STAGES_LOAD_BUNDLE_END];
        } else {
            sdkInstance.callCreateInstanceContext = [NSString stringWithFormat:@"instanceId:%@\noptions:%@\ndata:%@", instanceIdString, newOptions, data];
            [self callJSMethod:@"createInstanceContext" args:@[instanceIdString, newOptions, data?:@[]] onContext:nil completion:^(JSValue *instanceContextEnvironment) {
                if (sdkInstance.pageName) {
                    if (@available(iOS 8.0, *)) {
                        [sdkInstance.instanceJavaScriptContext.javaScriptContext setName:sdkInstance.pageName];
                    } else {
                        // Fallback
                    }
                }
                
                NSDictionary* envDic = [instanceContextEnvironment toDictionary];
                sdkInstance.createInstanceContextResult = [NSString stringWithFormat:@"%@", [envDic allKeys]];
                JSGlobalContextRef instanceContextRef = sdkInstance.instanceJavaScriptContext.javaScriptContext.JSGlobalContextRef;
                JSObjectRef instanceGlobalObject = JSContextGetGlobalObject(instanceContextRef);
                
                for (NSString * key in [envDic allKeys]) {
                    JSStringRef propertyName = JSStringCreateWithUTF8CString([key cStringUsingEncoding:NSUTF8StringEncoding]);
                    if ([key isEqualToString:@"Vue"]) {
                        JSObjectSetPrototype(instanceContextRef, JSValueToObject(instanceContextRef, [instanceContextEnvironment valueForProperty:key].JSValueRef, NULL), JSObjectGetPrototype(instanceContextRef, instanceGlobalObject));
                    }
                    JSObjectSetProperty(instanceContextRef, instanceGlobalObject, propertyName, [instanceContextEnvironment valueForProperty:key].JSValueRef, 0, NULL);
                }
                
                if (WX_SYS_VERSION_LESS_THAN(@"10.2")) {
                    NSString *filePath = [[NSBundle bundleForClass:[weakSelf class]] pathForResource:@"weex-polyfill" ofType:@"js"];
                    if (filePath == nil) {
                        filePath = [[NSBundle mainBundle] pathForResource:@"weex-polyfill" ofType:@"js"];
                    }
                    NSString *script = [NSString stringWithContentsOfFile:filePath encoding:NSUTF8StringEncoding error:nil];
                    if (script) {
                        [sdkInstance.instanceJavaScriptContext executeJavascript:script withSourceURL:[NSURL URLWithString:filePath]];
                    } else {
                        WXLogError(@"weex-pollyfill can not found");
                    }
                }
                
                if (raxAPIScript) {
                    [sdkInstance.instanceJavaScriptContext executeJavascript:raxAPIScript withSourceURL:[NSURL URLWithString:raxAPIScriptPath]];
                    sdkInstance.executeRaxApiResult = [NSString stringWithFormat:@"%@", [[sdkInstance.instanceJavaScriptContext.javaScriptContext.globalObject toDictionary] allKeys]];
                }
                
                if ([NSURL URLWithString:sdkInstance.pageName] || sdkInstance.scriptURL) {
                    [sdkInstance.instanceJavaScriptContext executeJavascript:jsBundleString withSourceURL:[NSURL URLWithString:sdkInstance.pageName]?:sdkInstance.scriptURL];
                } else {
                    [sdkInstance.instanceJavaScriptContext executeJavascript:jsBundleString];
                }
                WX_MONITOR_INSTANCE_PERF_END(WXPTJSCreateInstance, [WXSDKManager instanceForID:instanceIdString]);
                [sdkInstance.apmInstance onStage:KEY_PAGE_STAGES_LOAD_BUNDLE_END];
            }];
        }
        
    } else {
        [sdkInstance.apmInstance setProperty:KEY_PAGE_PROPERTIES_USE_MULTI_CONTEXT withValue:[NSNumber numberWithBool:false]];
        [sdkInstance.apmInstance setProperty:KEY_PAGE_PROPERTIES_BUNDLE_TYPE withValue:@"singleContextUnkonwType"];
        if (data){
            args = @[instanceIdString, jsBundleString, options ?: @{}, data];
        } else {
            args = @[instanceIdString, jsBundleString, options ?: @{}];
        }
        [self callJSMethod:@"createInstance" args:args];
        WX_MONITOR_INSTANCE_PERF_END(WXPTJSCreateInstance, [WXSDKManager instanceForID:instanceIdString]);
        [sdkInstance.apmInstance onStage:KEY_PAGE_STAGES_LOAD_BUNDLE_END];
    }
<<<<<<< HEAD
    
    WX_MONITOR_INSTANCE_PERF_END(WXPTJSCreateInstance, [WXSDKManager instanceForID:instanceIdString]);
=======
>>>>>>> f7ee337c
}

- (NSString *)_pareJSBundleType:(NSString*)instanceIdString jsBundleString:(NSString*)jsBundleString
{
    NSString * bundleType = nil;
    WXSDKInstance * instance = [WXSDKManager instanceForID:instanceIdString];
    NSURLComponents * urlComponent = [NSURLComponents componentsWithString:instance.pageName?:@""];
    if (@available(iOS 8.0, *)) {
        for (NSURLQueryItem * queryItem in urlComponent.queryItems) {
            if ([queryItem.name isEqualToString:@"bundleType"] && [@[@"vue", @"rax"] containsObject:queryItem.value]) {
                bundleType = queryItem.value;
                return bundleType;
            }
        }
    } else {
        // Fallback on earlier versions
        return bundleType;
    }
    // trim like whiteSpace and newline charset
    jsBundleString = [jsBundleString stringByTrimmingCharactersInSet:[NSCharacterSet whitespaceAndNewlineCharacterSet]];
    
    // use the top 100 characters match the bundleType
    if (jsBundleString.length > 100) {
        jsBundleString = [jsBundleString substringWithRange:NSMakeRange(0, 100)];
    }
    
    if (!jsBundleString ) {
        return bundleType;
    }
    if ( [self _isParserByRegEx]) {
        NSRegularExpression * regEx = [NSRegularExpression regularExpressionWithPattern:@"^\\s*\\/\\/ *(\\{[^}]*\\}) *\\r?\\n" options:NSRegularExpressionCaseInsensitive error:NULL];
        NSTextCheckingResult *match = [regEx firstMatchInString:jsBundleString options:0 range:NSMakeRange(0, jsBundleString.length)];
        if (match) {
            NSString* bundleTypeStr = [jsBundleString substringWithRange:match.range];
            bundleTypeStr = [bundleTypeStr stringByReplacingOccurrencesOfString:@"//" withString:@""];
            id vale = [WXUtility objectFromJSON:bundleTypeStr];
            bundleType = [vale objectForKey:@"framework"];
        }else{
            NSRegularExpression * regEx = [NSRegularExpression regularExpressionWithPattern:@"(use)(\\s+)(weex:vue)" options:NSRegularExpressionCaseInsensitive error:NULL];
            NSTextCheckingResult *match = [regEx firstMatchInString:jsBundleString options:0 range:NSMakeRange(0, jsBundleString.length)];
            if (match) {
                bundleType = [jsBundleString substringWithRange:match.range];
                return bundleType;
            }
            regEx = [NSRegularExpression regularExpressionWithPattern:@"(use)(\\s+)(weex:rax)" options:NSRegularExpressionCaseInsensitive error:NULL];
            match = [regEx firstMatchInString:jsBundleString options:0 range:NSMakeRange(0, jsBundleString.length)];
            if (match) {
                bundleType = [jsBundleString substringWithRange:match.range];
            }
        }
    }else{
        if ([jsBundleString hasPrefix:@"// { \"framework\": \"Vue\""] || [jsBundleString hasPrefix:@"// { \"framework\": \"vue\""]) {
            bundleType = @"Vue";
        } else if ([jsBundleString hasPrefix:@"// { \"framework\": \"Rax\""] || [jsBundleString hasPrefix:@"// { \"framework\": \"rax\""] || [jsBundleString hasPrefix:@"// {\"framework\" : \"Rax\"}"] || [jsBundleString hasPrefix:@"// {\"framework\" : \"rax\"}"]) {
            bundleType = @"Rax";
        }else {
            NSRegularExpression * regEx = [NSRegularExpression regularExpressionWithPattern:@"(use)(\\s+)(weex:vue)" options:NSRegularExpressionCaseInsensitive error:NULL];
            NSTextCheckingResult *match = [regEx firstMatchInString:jsBundleString options:0 range:NSMakeRange(0, jsBundleString.length)];
            if (match) {
                bundleType = [jsBundleString substringWithRange:match.range];
                return bundleType;
            }
            regEx = [NSRegularExpression regularExpressionWithPattern:@"(use)(\\s+)(weex:rax)" options:NSRegularExpressionCaseInsensitive error:NULL];
            match = [regEx firstMatchInString:jsBundleString options:0 range:NSMakeRange(0, jsBundleString.length)];
            if (match) {
                bundleType = [jsBundleString substringWithRange:match.range];
            }
        }
    }
    return bundleType;
}

- (bool)_isParserByRegEx
{
    bool useRegEx = true;
    id<WXConfigCenterProtocol> configCenter = [WXSDKEngine handlerForProtocol:@protocol(WXConfigCenterProtocol)];

    if ([configCenter respondsToSelector:@selector(configForKey:defaultValue:isDefault:)]) {
        useRegEx = [[configCenter configForKey:@"iOS_weex_ext_config.parserTypeByRegEx" defaultValue:@(YES) isDefault:NULL] boolValue];
    }
    return false;
}

- (void)destroyInstance:(NSString *)instance
{
    WXAssertBridgeThread();
    WXAssertParam(instance);
    
    //remove instance from stack
	@synchronized(self) {
		[self.insStack removeObject:instance];
	}
    
    if(_jsBridge && [_jsBridge respondsToSelector:@selector(removeTimers:)]){
        [_jsBridge removeTimers:instance];
    }

    if(self.sendQueue[instance]){
        [self.sendQueue removeObjectForKey:instance];
    }
    
    WXSDKInstance *sdkInstance = [WXSDKManager instanceForID:instance];
    if (sdkInstance.dataRender) {
        WXPerformBlockOnComponentThread(^{
            [WXCoreBridge destroyDataRenderInstance:instance];
        });
    } else {
        [self callJSMethod:@"destroyInstance" args:@[instance]];
    }
}

- (void)forceGarbageCollection
{
    if ([self.jsBridge respondsToSelector:@selector(garbageCollect)]) {
        [self.jsBridge garbageCollect];
    }
}

- (void)refreshInstance:(NSString *)instance
                   data:(id)data
{
    WXAssertBridgeThread();
    WXAssertParam(instance);
    
    if (!data) return;
    
    WXSDKInstance *sdkInstance = [WXSDKManager instanceForID:instance];
    if (sdkInstance.dataRender) {
        WXPerformBlockOnComponentThread(^{
            [WXCoreBridge refreshDataRenderInstance:instance data:data];
        });
    } else {
        [self callJSMethod:@"refreshInstance" args:@[instance, data]];
    }
}

- (void)updateState:(NSString *)instance data:(id)data
{
    WXAssertBridgeThread();
    WXAssertParam(instance);
    
    //[self.jsBridge callJSMethod:@"updateState" args:@[instance, data]];
}

- (void)executeJsFramework:(NSString *)script
{
    WXAssertBridgeThread();
    WXAssertParam(script);
    
    WX_MONITOR_PERF_START(WXPTFrameworkExecute);

    [self.jsBridge executeJSFramework:script];
    
    WX_MONITOR_PERF_END(WXPTFrameworkExecute);
    
    if ([self.jsBridge exception]) {
        NSString *exception = [[self.jsBridge exception] toString];
        NSMutableString *errMsg = [NSMutableString stringWithFormat:@"[WX_KEY_EXCEPTION_SDK_INIT_JSFM_INIT_FAILED] %@",exception];
        [WXExceptionUtils commitCriticalExceptionRT:@"WX_KEY_EXCEPTION_SDK_INIT" errCode:[NSString stringWithFormat:@"%d", WX_KEY_EXCEPTION_SDK_INIT] function:@"" exception:errMsg extParams:nil];
        WX_MONITOR_FAIL(WXMTJSFramework, WX_ERR_JSFRAMEWORK_EXECUTE, errMsg);
    } else {
        WX_MONITOR_SUCCESS(WXMTJSFramework);
        //the JSFramework has been load successfully.
        self.frameworkLoadFinished = YES;
        
        [self executeAllJsService];
        
        JSValue *frameworkVersion = [self.jsBridge callJSMethod:@"getJSFMVersion" args:nil];
        if (frameworkVersion && [frameworkVersion isString]) {
            [WXAppConfiguration setJSFrameworkVersion:[frameworkVersion toString]];
        }
        
        if (script) {
             [WXAppConfiguration setJSFrameworkLibSize:[script lengthOfBytesUsingEncoding:NSUTF8StringEncoding]];
        }
        
        //execute methods which has been stored in methodQueue temporarily.
        for (NSDictionary *method in _methodQueue) {
            [self callJSMethod:method[@"method"] args:method[@"args"]];
        }
        
        [_methodQueue removeAllObjects];
        
        WX_MONITOR_PERF_END(WXPTInitalize);
    };
}

- (void)executeJsMethod:(WXCallJSMethod *)method
{
    WXAssertBridgeThread();
    
    if (!method.instance) {
        WXLogError(@"Instance doesn't exist!");
        return;
    }
    
    NSMutableArray *sendQueue = self.sendQueue[method.instance.instanceId];
    if (!sendQueue) {
        WXLogInfo(@"No send queue for instance:%@, may it has been destroyed so method:%@ is ignored", method.instance, method.methodName);
        return;
    }
    
    [sendQueue addObject:method];
    [self performSelector:@selector(_sendQueueLoop) withObject:nil];
}

- (void)callJSMethod:(NSString *)method args:(NSArray *)args onContext:(id<WXBridgeProtocol>)bridge completion:(void (^)(JSValue * value))completion
{
    NSMutableArray *newArg = nil;
    if (!bridge) {
        bridge = self.jsBridge;
    }
    if (self.frameworkLoadFinished) {
        newArg = [args mutableCopy];
        if ([newArg containsObject:completion]) {
            [newArg removeObject:completion];
        }
        WXLogDebug(@"Calling JS... method:%@, args:%@", method, args);
        if (([bridge isKindOfClass:[WXJSCoreBridge class]]) ||
            ([bridge isKindOfClass:NSClassFromString(@"WXDebugger") ]) ) {
            JSValue *value = [bridge callJSMethod:method args:args];
            if (completion) {
                completion(value);
            }
        } else {
            [bridge callJSMethod:method args:args];
        }
    } else {
        newArg = [args mutableCopy];
        if (completion) {
            [newArg addObject:completion];
        }
        [_methodQueue addObject:@{@"method":method, @"args":[newArg copy]}];
    }
}

- (JSValue *)excuteJSMethodWithResult:(WXCallJSMethod *)method
{
    WXAssertBridgeThread();
    return  [self.jsBridge callJSMethod:@"callJS" args:@[method.instance.instanceId, @[[method callJSTask]]]];
}

- (void)executeAllJsService
{
    for(NSDictionary *service in _jsServiceQueue) {
        NSString *script = [service valueForKey:@"script"];
        NSString *name = [service valueForKey:@"name"];
        [self executeJsService:script withName:name];
    }
    
    [_jsServiceQueue removeAllObjects];
}

- (void)executeJsService:(NSString *)script withName:(NSString *)name
{
    if(self.frameworkLoadFinished) {
        WXAssert(script, @"param script required!");
        [self.jsBridge executeJavascript:script];
        
        if ([self.jsBridge exception]) {
            NSString *exception = [[self.jsBridge exception] toString];
            NSMutableString *errMsg = [NSMutableString stringWithFormat:@"[WX_KEY_EXCEPTION_INVOKE_JSSERVICE_EXECUTE] %@",exception];
            [WXExceptionUtils commitCriticalExceptionRT:@"WX_KEY_EXCEPTION_INVOKE" errCode:[NSString stringWithFormat:@"%d", WX_KEY_EXCEPTION_INVOKE] function:@"" exception:errMsg extParams:nil];
            WX_MONITOR_FAIL(WXMTJSService, WX_ERR_JSFRAMEWORK_EXECUTE, errMsg);
        } else {
            // success
        }
    }else {
        [_jsServiceQueue addObject:@{
                                     @"name": name,
                                     @"script": script
                                     }];
    }
}

- (void)registerModules:(NSDictionary *)modules
{
    WXAssertBridgeThread();
    
    if(!modules) return;
    
    [self callJSMethod:@"registerModules" args:@[modules]];
}

- (void)registerComponents:(NSArray *)components
{
    WXAssertBridgeThread();
    
    if(!components) return;
    
    [self callJSMethod:@"registerComponents" args:@[components]];
}

- (void)callJSMethod:(NSString *)method args:(NSArray *)args
{
    if (self.frameworkLoadFinished) {
        [self.jsBridge callJSMethod:method args:args];
    } else {
        [_methodQueue addObject:@{@"method":method, @"args":args}];
    }
}

- (void)resetEnvironment
{
    [_jsBridge resetEnvironment];
}

#pragma mark JS Debug Management

- (void)connectToDevToolWithUrl:(NSURL *)url
{
    id webSocketBridge = [NSClassFromString(@"WXDebugger") alloc];
    if(!webSocketBridge || ![webSocketBridge respondsToSelector:NSSelectorFromString(@"connectToURL:")]) {
        return;
    } else {
        SuppressPerformSelectorLeakWarning(
           [webSocketBridge performSelector:NSSelectorFromString(@"connectToURL:") withObject:url]
        );
    }
}

- (void)connectToWebSocket:(NSURL *)url
{
    if (NSClassFromString(@"WXDebugLoggerBridge")) {
        _devToolSocketBridge = [[NSClassFromString(@"WXDebugLoggerBridge") alloc] initWithURL:url];
    }
}

- (void)logToWebSocket:(NSString *)flag message:(NSString *)message
{
    [_devToolSocketBridge callJSMethod:@"__logger" args:@[flag, message]];
}

#pragma mark Private Mehtods

- (void)_sendQueueLoop
{
    WXAssertBridgeThread();
    
    BOOL hasTask = NO;
    NSMutableArray *tasks = [NSMutableArray array];
    NSString *execIns = nil;
	
	@synchronized(self) {
		for (NSString *instance in self.insStack) {
			NSMutableArray *sendQueue = self.sendQueue[instance];
			if(sendQueue.count > 0){
				hasTask = YES;
				for(WXCallJSMethod *method in sendQueue){
					[tasks addObject:[method callJSTask]];
				}
				[sendQueue removeAllObjects];
				execIns = instance;
				break;
			}
		}
	}
    
    if ([tasks count] > 0 && execIns) {
        WXSDKInstance * execInstance = [WXSDKManager instanceForID:execIns];
        NSTimeInterval start = CACurrentMediaTime()*1000;
        
        if (execInstance.instanceJavaScriptContext && execInstance.bundleType) {
            [self callJSMethod:@"__WEEX_CALL_JAVASCRIPT__" args:@[execIns, tasks] onContext:execInstance.instanceJavaScriptContext completion:nil];
        } else {
            [self callJSMethod:@"callJS" args:@[execIns, tasks]];
        }
        if (execInstance && !(execInstance.isJSCreateFinish)) {
            NSTimeInterval diff = CACurrentMediaTime()*1000 - start;
            execInstance.performance.fsCallJsNum++;
            execInstance.performance.fsCallJsTime =  execInstance.performance.fsCallJsTime+ diff;
         }
        if (execInstance && !execInstance.apmInstance.isFSEnd) {
             NSTimeInterval diff = CACurrentMediaTime()*1000 - start;
            [execInstance.apmInstance updateFSDiffStats:KEY_PAGE_STATS_FS_CALL_JS_NUM withDiffValue:1];
            [execInstance.apmInstance updateFSDiffStats:KEY_PAGE_STATS_FS_CALL_JS_TIME withDiffValue:diff];
        }
    }
    
    if (hasTask) {
        [self performSelector:@selector(_sendQueueLoop) withObject:nil];
    }
}

+ (void)mountContextEnvironment:(JSContext*)context
{
    NSDictionary *data = [WXUtility getEnvironment];
    context[@"WXEnvironment"] = data;
    // use latin1 encode also named ISO/IEC_8859-1 more: https://en.wikipedia.org/wiki/ISO/IEC_8859-1
    // 8-bit single-byte coded graphic character sets as webkit does
    // https://github.com/WebKit/webkit/blob/master/Source/WebCore/page/Base64Utilities.cpp
    context[@"btoa"] = ^(JSValue *value ) {
        NSData *nsdata = [[value toString]
                          dataUsingEncoding:NSISOLatin1StringEncoding];
        NSString *base64Encoded = [nsdata base64EncodedStringWithOptions:0];
        return base64Encoded;
    };
    context[@"atob"] = ^(JSValue *value ) {
        NSData *nsdataFromBase64String = [[NSData alloc]
                                          initWithBase64EncodedString:[value toString] options:0];
        NSString *base64Decoded = [[NSString alloc]
                                   initWithData:nsdataFromBase64String encoding:NSISOLatin1StringEncoding];
        return base64Decoded;
    };
    context.exceptionHandler = ^(JSContext *context, JSValue *exception){
        context.exception = exception;
        NSString *errorCode = [NSString stringWithFormat:@"%d", WX_KEY_EXCEPTION_WXBRIDGE];;
        NSString *bundleUrl = nil;
        NSString *message = nil;
        NSDictionary *userInfo = nil;
        BOOL commitException = YES;
        WXSDKInstance * instance = nil;
        if ([WXSDKManager sharedInstance].multiContext) {
            if (context.instanceId) {
                // instance page javaScript runtime exception
                 instance = [WXSDKManager instanceForID:context.instanceId];
                if (instance) {
                    // instance already existed
                    commitException = YES;
                } else {
                    // instance already destroyed
                    commitException = NO;
                }
            } else {
                // weex-main-jsfm.js runtime exception throws
                message = [NSString stringWithFormat:@"[WX_KEY_EXCEPTION_WXBRIDGE] [%@:%@:%@] %@\n%@", exception[@"sourceURL"], exception[@"line"], exception[@"column"], [exception toString], [exception[@"stack"] toObject]];
                if (!JSValueIsUndefined(context.JSGlobalContextRef, exception[@"sourceURL"].JSValueRef)) {
                    bundleUrl = exception[@"sourceURL"].toString;
                } else {
                    bundleUrl = @"weex-main-jsfm";
                }
                userInfo = [NSDictionary dictionary];
            }
        } else {
            instance = [WXSDKEngine topInstance];
        }
        
        if (instance) {
            bundleUrl = instance.pageName?:([instance.scriptURL absoluteString]?:@"WX_KEY_EXCEPTION_WXBRIDGE");
            message = [NSString stringWithFormat:@"[WX_KEY_EXCEPTION_WXBRIDGE] [%@:%@:%@] %@\n%@\n%@\n%@\n%@\n%@", exception[@"sourceURL"], exception[@"line"], exception[@"column"], [exception toString], [exception[@"stack"] toObject], instance.scriptURL.absoluteString, instance.callCreateInstanceContext?:@"", instance.createInstanceContextResult?:@"", instance.executeRaxApiResult?:@""];
            userInfo = @{@"jsMainBundleStringContentLength":instance.userInfo[@"jsMainBundleStringContentLength"]?:@"",
                         @"jsMainBundleStringContentMd5":instance.userInfo[@"jsMainBundleStringContentMd5"]?:@""};
            if ([self checkEmptyScreen:instance]) {
                errorCode = [NSString stringWithFormat:@"%d", WX_KEY_EXCEPTION_EMPTY_SCREEN_JS];
            }
        }
        
        if (commitException) {
            WXJSExceptionInfo * jsExceptionInfo = [[WXJSExceptionInfo alloc] initWithInstanceId:instance.instanceId bundleUrl:bundleUrl errorCode:errorCode functionName:@"" exception:message userInfo:[userInfo mutableCopy]];
            
            [WXExceptionUtils commitCriticalExceptionRT:jsExceptionInfo];
            WX_MONITOR_FAIL(WXMTJSBridge, WX_ERR_JS_EXECUTE, message);
            if (instance.onJSRuntimeException) {
                instance.onJSRuntimeException(jsExceptionInfo);
            }
        }
    };
    
    if (WX_SYS_VERSION_LESS_THAN(@"8.0")) {
        // solve iOS7 memory problem
        context[@"nativeSet"] = [WXPolyfillSet class];
    }
    context[@"console"][@"error"] = ^(){
        [WXBridgeContext handleConsoleOutputWithArgument:[JSContext currentArguments] logLevel:WXLogFlagError];
    };
    context[@"console"][@"warn"] = ^(){
        [WXBridgeContext handleConsoleOutputWithArgument:[JSContext currentArguments] logLevel:WXLogFlagWarning];
    };
    context[@"console"][@"info"] = ^(){
        [WXBridgeContext handleConsoleOutputWithArgument:[JSContext currentArguments] logLevel:WXLogFlagInfo];
    };
    context[@"console"][@"debug"] = ^(){
        [WXBridgeContext handleConsoleOutputWithArgument:[JSContext currentArguments] logLevel:WXLogFlagDebug];
    };
    context[@"console"][@"log"] = ^(){
        [WXBridgeContext handleConsoleOutputWithArgument:[JSContext currentArguments] logLevel:WXLogFlagLog];
    };
    context[@"nativeLog"] = ^() {
        static NSDictionary *levelMap;
        static dispatch_once_t onceToken;
        dispatch_once(&onceToken, ^{
            levelMap = @{
                         @"__ERROR": @(WXLogFlagError),
                         @"__WARN": @(WXLogFlagWarning),
                         @"__INFO": @(WXLogFlagInfo),
                         @"__DEBUG": @(WXLogFlagDebug),
                         @"__LOG": @(WXLogFlagLog)
                         };
        });
        NSArray * args = [JSContext currentArguments];
        NSString * levelStr = [[args lastObject] toString];
        [WXBridgeContext handleConsoleOutputWithArgument:args logLevel:(WXLogFlag)[levelMap[levelStr] integerValue]];
    };
}

+ (void)handleConsoleOutputWithArgument:(NSArray*)arguments logLevel:(WXLogFlag)logLevel
{
    NSMutableString *string = [NSMutableString string];
    [string appendString:@"jsLog: "];
    [arguments enumerateObjectsUsingBlock:^(JSValue *jsVal, NSUInteger idx, BOOL *stop) {
        [string appendFormat:@"%@ ", jsVal];
        if (idx == arguments.count - 1) {
            if (logLevel) {
                if (WXLogFlagWarning == logLevel) {
                    id<WXAppMonitorProtocol> appMonitorHandler = [WXSDKEngine handlerForProtocol:@protocol(WXAppMonitorProtocol)];
                    if ([appMonitorHandler respondsToSelector:@selector(commitAppMonitorAlarm:monitorPoint:success:errorCode:errorMsg:arg:)]) {
                        [appMonitorHandler commitAppMonitorAlarm:@"weex" monitorPoint:@"jswarning" success:FALSE errorCode:@"99999" errorMsg:string arg:[WXSDKEngine topInstance].pageName];
                    }
                }
                WX_LOG(logLevel, @"%@", string);
            } else {
                [string appendFormat:@"%@ ", jsVal]                                  ;
                WXLogInfo(@"%@", string);
            }
        }
    }];
}

+ (BOOL) checkEmptyScreen:(WXSDKInstance *) instance
{
    if(!instance){
        return false;
    }
    if (!(instance.rootView)  ) {
        return true;
    }
    CGRect rootFrame = instance.rootView.frame;

    if (rootFrame.size.height <=0 || rootFrame.size.width <=0) {
        return true;
    }
    
    if (!(instance.rootView.subviews) || instance.rootView.subviews.count <=0) {
        return true;
    }
    return false;
}
@end<|MERGE_RESOLUTION|>--- conflicted
+++ resolved
@@ -399,7 +399,6 @@
     NSMutableArray *sendQueue = [NSMutableArray array];
     [self.sendQueue setValue:sendQueue forKey:instanceIdString];
 
-    WXSDKInstance *sdkInstance = [WXSDKManager instanceForID:instanceIdString];
     if (sdkInstance.dataRender) {
         WX_MONITOR_INSTANCE_PERF_START(WXFirstScreenJSFExecuteTime, [WXSDKManager instanceForID:instanceIdString]);
         WX_MONITOR_INSTANCE_PERF_START(WXPTJSCreateInstance, [WXSDKManager instanceForID:instanceIdString]);
@@ -518,11 +517,6 @@
         WX_MONITOR_INSTANCE_PERF_END(WXPTJSCreateInstance, [WXSDKManager instanceForID:instanceIdString]);
         [sdkInstance.apmInstance onStage:KEY_PAGE_STAGES_LOAD_BUNDLE_END];
     }
-<<<<<<< HEAD
-    
-    WX_MONITOR_INSTANCE_PERF_END(WXPTJSCreateInstance, [WXSDKManager instanceForID:instanceIdString]);
-=======
->>>>>>> f7ee337c
 }
 
 - (NSString *)_pareJSBundleType:(NSString*)instanceIdString jsBundleString:(NSString*)jsBundleString
