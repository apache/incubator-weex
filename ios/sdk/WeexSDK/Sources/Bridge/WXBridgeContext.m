--- conflicted
+++ resolved
@@ -211,19 +211,10 @@
     }];
     
     [_jsBridge registerCallCreateFinish:^NSInteger(NSString *instanceId) {
-<<<<<<< HEAD
-
-=======
-        
-        // Temporary here , in order to improve performance, will be refactored next version.
+        
         WXSDKInstance *instance = [WXSDKManager instanceForID:instanceId];
         [instance.apmInstance onStage:KEY_PAGE_STAGES_CREATE_FINISH];
         
-        if(![weakSelf checkInstance:instance]) {
-            return -1;
-        }
-        [WXTracingManager startTracingWithInstanceId:instanceId ref:nil className:nil name:WXTJSCall phase:WXTracingEnd functionName:@"createFinish" options:@{@"threadName":WXTJSBridgeThread}];
->>>>>>> 64e7189a
         WXPerformBlockOnComponentThread(^{
             [WXTracingManager startTracingWithInstanceId:instanceId ref:nil className:nil name:WXTDomCall phase:WXTracingBegin functionName:@"createFinish" options:@{@"threadName":WXTDOMThread}];
             [WXCoreBridge callCreateFinish:instanceId];
