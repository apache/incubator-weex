--- conflicted
+++ resolved
@@ -149,15 +149,9 @@
         NSString *parentRef = [ref toString];
         NSInteger insertIndex = [[index toNumber] integerValue];
         
-<<<<<<< HEAD
-         WXLogDebug(@"callAddElement...%@, %@, %@, %ld", instanceIdString, parentRef, componentData, insertIndex);
-        
-        return callAddElement(instanceIdString, parentRef, componentData, insertIndex);
-=======
          WXLogDebug(@"callAddElement...%@, %@, %@, %ld", instanceIdString, parentRef, componentData, (long)insertIndex);
         
         return [JSValue valueWithInt32:(int32_t)callAddElement(instanceIdString, parentRef, componentData, insertIndex) inContext:[JSContext currentContext]];
->>>>>>> ad9d088d
     };
 
     _jsContext[@"callAddElement"] = callAddElementBlock;
