--- conflicted
+++ resolved
@@ -162,8 +162,6 @@
     }
 }
 
-<<<<<<< HEAD
-=======
 -(void)_resetStyles:(NSArray *)styles
 {
     if (styles && [styles containsObject:@"backgroundColor"]) {
@@ -171,7 +169,6 @@
     }
 }
 
->>>>>>> ad9d088d
 - (void)_unloadViewWithReusing:(BOOL)isReusing
 {
     WXAssertMainThread();
