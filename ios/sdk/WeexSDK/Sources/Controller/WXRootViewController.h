/**
 * Created by Weex.
 * Copyright (c) 2016, Alibaba, Inc. All rights reserved.
 *
 * This source code is licensed under the Apache Licence 2.0.
 * For the full copyright and license information,please view the LICENSE file in the root directory of this source tree.
 */

#import <UIKit/UIKit.h>

/**
 * The WXRootViewController class inherited from UINavigationController class which implements a specialized
 * view controller that manages the navigation of hierarchical content. Developing an iOS application, you
 * need a series of customer pages which will be render by weex bundle. Sometimes, these pages are embedded in
 * viewcontroller. This navigation controller makes it possible to present your page efficiently and makes it
 * easier for the user to navigate that content.
 */

@interface WXRootViewController : UINavigationController

/**
 * @abstract initialize the RootViewController with bundle url.
 *
<<<<<<< HEAD
 * @param sourceURL. The bundle url which can be render to a weex view.
=======
 * @param sourceURL The bundle url which can be render to a weex view.
>>>>>>> 8ffb48c4
 *
 * @return a object the class of WXRootViewController.
 *
 * @discussion initialize this controller in function 'application:didFinishLaunchingWithOptions', and make it as rootViewController of window. In the
 * weex application, all page content can be managed by the navigation, such as push or pop.
 */
- (id)initWithSourceURL:(NSURL *)sourceURL;

@end<|MERGE_RESOLUTION|>--- conflicted
+++ resolved
@@ -21,11 +21,7 @@
 /**
  * @abstract initialize the RootViewController with bundle url.
  *
-<<<<<<< HEAD
- * @param sourceURL. The bundle url which can be render to a weex view.
-=======
  * @param sourceURL The bundle url which can be render to a weex view.
->>>>>>> 8ffb48c4
  *
  * @return a object the class of WXRootViewController.
  *
