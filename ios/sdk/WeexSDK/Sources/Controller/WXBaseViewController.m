/*
 * Licensed to the Apache Software Foundation (ASF) under one
 * or more contributor license agreements.  See the NOTICE file
 * distributed with this work for additional information
 * regarding copyright ownership.  The ASF licenses this file
 * to you under the Apache License, Version 2.0 (the
 * "License"); you may not use this file except in compliance
 * with the License.  You may obtain a copy of the License at
 * 
 *   http://www.apache.org/licenses/LICENSE-2.0
 * 
 * Unless required by applicable law or agreed to in writing,
 * software distributed under the License is distributed on an
 * "AS IS" BASIS, WITHOUT WARRANTIES OR CONDITIONS OF ANY
 * KIND, either express or implied.  See the License for the
 * specific language governing permissions and limitations
 * under the License.
 */

#import "WXBaseViewController.h"
#import "WXRootViewController.h"
#import "WXSDKInstance.h"
#import "WXSDKInstance_private.h"
#import "WXSDKEngine.h"
#import "WXSDKManager.h"
#import "WXUtility.h"
#import "WXPrerenderManager.h"
#import "WXMonitor.h"

@interface WXBaseViewController ()

@property (nonatomic, strong) WXSDKInstance *instance;
@property (nonatomic, strong) UIView *weexView;
@property (nonatomic, strong) NSURL *sourceURL;

@end

@implementation WXBaseViewController

- (void)dealloc
{
    [_instance destroyInstance];
    [self _removeObservers];
}

- (instancetype)initWithSourceURL:(NSURL *)sourceURL
{
    if ((self = [super init])) {
        self.sourceURL = sourceURL;
        self.hidesBottomBarWhenPushed = YES;
        
        [self _addObservers];
    }
    return self;
}

/**
 *  After setting the navbar hidden status , this function will be called automatically. In this function, we
 *  set the height of mainView equal to screen height, because there is something wrong with the layout of
 *  page content.
 */

- (void)viewWillLayoutSubviews
{
    [super viewWillLayoutSubviews];
    
    if ([self.navigationController isKindOfClass:[WXRootViewController class]]) {
        CGRect frame = self.view.frame;
        frame.origin.y = 0;
        frame.size.height = [UIScreen mainScreen].bounds.size.height;
        self.view.frame = frame;
    }    
}

/**
 *  We assume that the initial state of viewController's navigtionBar is hidden.  By setting the attribute of
 *  'dataRole' equal to 'navbar', the navigationBar hidden will be NO.
 */
- (void)viewDidLoad
{
    [super viewDidLoad];
    self.view.backgroundColor = [UIColor whiteColor];
    self.automaticallyAdjustsScrollViewInsets = NO;
    [self _renderWithURL:_sourceURL];
    if ([self.navigationController isKindOfClass:[WXRootViewController class]]) {
        [self.navigationController setNavigationBarHidden:YES animated:YES];
    }

}

- (void)viewDidAppear:(BOOL)animated
{
    [super viewDidAppear:animated];
    [self _updateInstanceState:WeexInstanceAppear];
    
}

- (void)viewDidDisappear:(BOOL)animated
{
    [super viewDidDisappear:animated];
    [self _updateInstanceState:WeexInstanceDisappear];
}

- (void)didReceiveMemoryWarning
{
    [super didReceiveMemoryWarning];
    [self _updateInstanceState:WeexInstanceMemoryWarning];
    // Dispose of any resources that can be recreated.
}

- (void)refreshWeex
{
    [self _renderWithURL:_sourceURL];
}

<<<<<<< HEAD
- (void)addEdgePop
{
    self.navigationController.interactivePopGestureRecognizer.delegate = self;
}



=======
>>>>>>> 75101d59
- (void)_renderWithURL:(NSURL *)sourceURL
{
    if (!sourceURL) {
        return;
    }
    
    [_instance destroyInstance];
    if([WXPrerenderManager isTaskExist:[self.sourceURL absoluteString]]){
        _instance = [WXPrerenderManager instanceFromUrl:self.sourceURL.absoluteString];
    }

    _instance = [[WXSDKInstance alloc] init];
    _instance.frame = CGRectMake(0.0f, 0.0f, self.view.bounds.size.width, self.view.bounds.size.height);
    _instance.pageObject = self;
    _instance.pageName = sourceURL.absoluteString;
    _instance.viewController = self;
    
    NSString *newURL = nil;
    
    if ([sourceURL.absoluteString rangeOfString:@"?"].location != NSNotFound) {
        newURL = [NSString stringWithFormat:@"%@&random=%d", sourceURL.absoluteString, arc4random()];
    } else {
        newURL = [NSString stringWithFormat:@"%@?random=%d", sourceURL.absoluteString, arc4random()];
    }
    [_instance renderWithURL:[NSURL URLWithString:newURL] options:@{@"bundleUrl":sourceURL.absoluteString} data:nil];
    
    __weak typeof(self) weakSelf = self;
    _instance.onCreate = ^(UIView *view) {
        [weakSelf.weexView removeFromSuperview];
        weakSelf.weexView = view;
        [weakSelf.view addSubview:weakSelf.weexView];
    };
    
    _instance.onFailed = ^(NSError *error) {
        
    };
    
    _instance.renderFinish = ^(UIView *view) {
        [weakSelf _updateInstanceState:WeexInstanceAppear];
    };
    
    if([WXPrerenderManager isTaskExist:[self.sourceURL absoluteString]]){
        WX_MONITOR_INSTANCE_PERF_START(WXPTJSDownload, _instance);
        WX_MONITOR_INSTANCE_PERF_END(WXPTJSDownload, _instance);
        WX_MONITOR_INSTANCE_PERF_START(WXPTFirstScreenRender, _instance);
        WX_MONITOR_INSTANCE_PERF_START(WXPTAllRender, _instance);
        [WXPrerenderManager renderFromCache:[self.sourceURL absoluteString]];
        return;
    }
}

- (void)_updateInstanceState:(WXState)state
{
    if (_instance && _instance.state != state) {
        _instance.state = state;
        
        if (state == WeexInstanceAppear) {
            [[WXSDKManager bridgeMgr] fireEvent:_instance.instanceId ref:WX_SDK_ROOT_REF type:@"viewappear" params:nil domChanges:nil];
        } else if (state == WeexInstanceDisappear) {
            [[WXSDKManager bridgeMgr] fireEvent:_instance.instanceId ref:WX_SDK_ROOT_REF type:@"viewdisappear" params:nil domChanges:nil];
        }
    }
}

- (void)_appStateDidChange:(NSNotification *)notify
{
    if ([notify.name isEqualToString:@"UIApplicationDidBecomeActiveNotification"]) {
        [self _updateInstanceState:WeexInstanceForeground];
    } else if([notify.name isEqualToString:@"UIApplicationDidEnterBackgroundNotification"]) {
        [self _updateInstanceState:WeexInstanceBackground]; ;
    }
}

- (void)_addObservers
{
    for (NSString *name in @[UIApplicationDidBecomeActiveNotification,
                             UIApplicationDidEnterBackgroundNotification]) {
        [[NSNotificationCenter defaultCenter] addObserver:self
                                                 selector:@selector(_appStateDidChange:)
                                                     name:name
                                                   object:nil];
    }
}

- (void)_removeObservers
{
    [[NSNotificationCenter defaultCenter] removeObserver:self];
}

@end<|MERGE_RESOLUTION|>--- conflicted
+++ resolved
@@ -113,16 +113,12 @@
     [self _renderWithURL:_sourceURL];
 }
 
-<<<<<<< HEAD
+
 - (void)addEdgePop
 {
     self.navigationController.interactivePopGestureRecognizer.delegate = self;
 }
 
-
-
-=======
->>>>>>> 75101d59
 - (void)_renderWithURL:(NSURL *)sourceURL
 {
     if (!sourceURL) {
