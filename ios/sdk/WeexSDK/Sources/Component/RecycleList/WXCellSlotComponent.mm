--- conflicted
+++ resolved
@@ -69,7 +69,6 @@
 - (void)triggerLayout
 {
     WXAssertComponentThread();
-<<<<<<< HEAD
     
     if (flexIsUndefined(self.flexCssNode->getStyleWidth())) {
         self.flexCssNode->setStyleWidth(self.supercomponent.flexCssNode->getLayoutWidth(), NO);
@@ -77,24 +76,6 @@
     
     if ([self needsLayout]) {
         [WXCoreBridge layoutRenderObject:self.flexCssNode size:self.weexInstance.frame.size page:self.weexInstance.instanceId];
-=======
-    if (flexIsUndefined(self.flexCssNode->getStyleWidth())) {
-        self.flexCssNode->setStyleWidth(((WXScrollerComponent *)(self.supercomponent)).flexScrollerCSSNode->getStyleWidth(),NO);
-    }
-    
-    if ([self needsLayout]) {
-        std::pair<float, float> renderPageSize;
-        renderPageSize.first = self.weexInstance.frame.size.width;
-        renderPageSize.second = self.weexInstance.frame.size.height;
-        self.flexCssNode->calculateLayout(renderPageSize);
-    }
-    NSMutableSet<WXComponent *> *dirtyComponents = [NSMutableSet set];
-    [self _calculateFrameWithSuperAbsolutePosition:CGPointZero gatherDirtyComponents:dirtyComponents];
-    for (WXComponent *dirtyComponent in dirtyComponents) {
-        [self.weexInstance.componentManager _addUITask:^{
-            [dirtyComponent _layoutDidFinish];
-        }];
->>>>>>> f7ee337c
     }
 }
 @end