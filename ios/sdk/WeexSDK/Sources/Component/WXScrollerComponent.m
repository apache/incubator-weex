/**
 * Created by Weex.
 * Copyright (c) 2016, Alibaba, Inc. All rights reserved.
 *
 * This source code is licensed under the Apache Licence 2.0.
 * For the full copyright and license information,please view the LICENSE file in the root directory of this source tree.
 */

#import "WXScrollerComponent.h"
#import "WXComponent_internal.h"
#import "WXComponent.h"
#import "WXDefine.h"
#import "WXConvert.h"
#import "WXSDKInstance.h"
#import "WXUtility.h"
#import "WXLoadingComponent.h"
#import "WXRefreshComponent.h"

@interface WXScrollToTarget : NSObject

@property (nonatomic, weak)   WXComponent *target;
@property (nonatomic, assign) BOOL hasAppear;

@end

@implementation WXScrollToTarget

@end


@interface WXScrollerComponent()

@property (nonatomic, strong) NSMutableArray *  stickyArray;
@property (nonatomic, strong) NSMutableArray *  listenerArray;
@property (nonatomic, weak) WXRefreshComponent *refreshComponent;
@property (nonatomic, weak) WXLoadingComponent *loadingComponent;

@end

@implementation WXScrollerComponent
{
    CGSize _contentSize;
    BOOL _listenLoadMore;
    BOOL _scrollEvent;
    CGFloat _loadMoreOffset;
    CGFloat _previousLoadMoreContentHeight;
    CGFloat _offsetAccuracy;
    CGPoint _lastContentOffset;
    CGPoint _lastScrollEventFiredOffset;
    BOOL _scrollable;

    // vertical & horizontal
    WXScrollDirection _scrollDirection;
    // left & right & up & down
    NSString *_direction;
    BOOL _showScrollBar;

    css_node_t *_scrollerCSSNode;
}

WX_EXPORT_METHOD(@selector(resetLoadmore))

- (void)resetLoadmore
{
    _previousLoadMoreContentHeight=0;
}

- (css_node_t *)scrollerCSSNode
{
    return _scrollerCSSNode;
}

- (void)_insertSubcomponent:(WXComponent *)subcomponent atIndex:(NSInteger)index
{
    [super _insertSubcomponent:subcomponent atIndex:index];
    
    if ([subcomponent isKindOfClass:[WXRefreshComponent class]]) {
        _refreshComponent = (WXRefreshComponent*)subcomponent;
    }
    else if ([subcomponent isKindOfClass:[WXLoadingComponent class]]) {
        _loadingComponent = (WXLoadingComponent*)subcomponent;
    }
}

-(instancetype)initWithRef:(NSString *)ref type:(NSString *)type styles:(NSDictionary *)styles attributes:(NSDictionary *)attributes events:(NSArray *)events weexInstance:(WXSDKInstance *)weexInstance
{
    self = [super initWithRef:ref type:type styles:styles attributes:attributes events:events weexInstance:weexInstance];
    if (self) {
        
        _stickyArray = [NSMutableArray array];
        _listenerArray = [NSMutableArray array];
        _scrollEvent = NO;
        _lastScrollEventFiredOffset = CGPointMake(0, 0);
        _scrollDirection = attributes[@"scrollDirection"] ? [WXConvert WXScrollDirection:attributes[@"scrollDirection"]] : WXScrollDirectionVertical;
        _showScrollBar = attributes[@"showScrollbar"] ? [WXConvert BOOL:attributes[@"showScrollbar"]] : YES;
        _loadMoreOffset = attributes[@"loadmoreoffset"] ? [WXConvert WXPixelType:attributes[@"loadmoreoffset"] scaleFactor:self.weexInstance.pixelScaleFactor] : 0;
        _loadmoreretry = attributes[@"loadmoreretry"] ? [WXConvert NSUInteger:attributes[@"loadmoreretry"]] : 0;
        _listenLoadMore = [events containsObject:@"loadmore"];
        _scrollable = attributes[@"scrollable"] ? [WXConvert BOOL:attributes[@"scrollable"]] : YES;
        _offsetAccuracy = attributes[@"offsetAccuracy"] ? [WXConvert WXPixelType:attributes[@"offsetAccuracy"] scaleFactor:self.weexInstance.pixelScaleFactor] : 0;
        _scrollerCSSNode = new_css_node();
        
        // let scroller fill the rest space if it is a child component and has no fixed height & width
        if (((_scrollDirection == WXScrollDirectionVertical &&
            isUndefined(self.cssNode->style.dimensions[CSS_HEIGHT])) ||
            (_scrollDirection == WXScrollDirectionHorizontal &&
              isUndefined(self.cssNode->style.dimensions[CSS_WIDTH]))) &&
             self.cssNode->style.flex <= 0.0) {
            self.cssNode->style.flex = 1.0;
        }
    }
    
    return self;
}

- (UIView *)loadView
{
    return [[UIScrollView alloc] init];
}

- (void)viewDidLoad
{
    [self setContentSize:_contentSize];
    UIScrollView* scrollView = (UIScrollView *)self.view;
    scrollView.scrollEnabled = YES;
    scrollView.delegate = self;
    scrollView.exclusiveTouch = YES;
    scrollView.autoresizesSubviews = NO;
    scrollView.clipsToBounds = YES;
    scrollView.showsVerticalScrollIndicator = _showScrollBar;
    scrollView.showsHorizontalScrollIndicator = _showScrollBar;
    scrollView.scrollEnabled = _scrollable;
    
    if (self.ancestorScroller) {
        scrollView.scrollsToTop = NO;
    } else {
        scrollView.scrollsToTop = YES;
    }
}

- (void)layoutDidFinish
{
    if ([self isViewLoaded]) {
        [self setContentSize:_contentSize];
        [self adjustSticky];
        [self handleAppear];
    }
    
    [_loadingComponent resizeFrame];
}

- (void)viewWillUnload
{
    ((UIScrollView *)_view).delegate = nil;
}

- (void)dealloc
{
    [self.stickyArray removeAllObjects];
    [self.listenerArray removeAllObjects];
    
    free(_scrollerCSSNode);
}

- (void)updateAttributes:(NSDictionary *)attributes
{
    if (attributes[@"showScrollbar"]) {
        _showScrollBar = [WXConvert BOOL:attributes[@"showScrollbar"]];
        ((UIScrollView *)self.view).showsHorizontalScrollIndicator = _showScrollBar;
        ((UIScrollView *)self.view).showsVerticalScrollIndicator = _showScrollBar;
    }
    
    if (attributes[@"loadmoreoffset"]) {
        _loadMoreOffset = [WXConvert WXPixelType:attributes[@"loadmoreoffset"] scaleFactor:self.weexInstance.pixelScaleFactor];
    }
    
    if (attributes[@"loadmoreretry"]) {
        NSUInteger loadmoreretry = [WXConvert NSUInteger:attributes[@"loadmoreretry"]];
        if (loadmoreretry != _loadmoreretry) {
            _previousLoadMoreContentHeight = 0;
        }
        self.loadmoreretry = loadmoreretry;
    }
    if (attributes[@"scrollable"]) {
        _scrollable = attributes[@"scrollable"] ? [WXConvert BOOL:attributes[@"scrollable"]] : YES;
        ((UIScrollView *)self.view).scrollEnabled = _scrollable;
    }
    if (attributes[@"offsetAccuracy"]) {
        _offsetAccuracy = [WXConvert WXPixelType:attributes[@"offsetAccuracy"] scaleFactor:self.weexInstance.pixelScaleFactor];
    }
}

- (void)addEvent:(NSString *)eventName
{
    if ([eventName isEqualToString:@"loadmore"]) {
        _listenLoadMore = YES;
    }
    if ([eventName isEqualToString:@"scroll"]) {
        _scrollEvent = YES;
    }
}

- (void)removeEvent:(NSString *)eventName
{
    if ([eventName isEqualToString:@"loadmore"]) {
        _listenLoadMore = NO;
    }
    if ([eventName isEqualToString:@"scroll"]) {
        _scrollEvent = NO;
    }
}

#pragma mark WXScrollerProtocol

- (void)addStickyComponent:(WXComponent *)sticky
{
    if(![self.stickyArray containsObject:sticky]) {
        [self.stickyArray addObject:sticky];
        [self adjustSticky];
    }
}

- (void)removeStickyComponent:(WXComponent *)sticky
{
    if([self.stickyArray containsObject:sticky]) {
        [self.stickyArray removeObject:sticky];
        [self adjustSticky];
    }
}

- (void)adjustSticky
{
    if (![self isViewLoaded]) {
        return;
    }
    CGFloat scrollOffsetY = ((UIScrollView *)self.view).contentOffset.y;
    for(WXComponent *component in self.stickyArray) {
        if (isnan(component->_absolutePosition.x) && isnan(component->_absolutePosition.y)) {
            component->_absolutePosition = [component.supercomponent.view convertPoint:component.view.frame.origin toView:self.view];
        }
        CGPoint relativePosition = component->_absolutePosition;
        if (isnan(relativePosition.y)) {
            continue;
        }
        
        WXComponent *supercomponent = component.supercomponent;
        if(supercomponent != self && component.view.superview != self.view) {
            [component.view removeFromSuperview];
            [self.view addSubview:component.view];
        } else {
            [self.view bringSubviewToFront:component.view];
        }
        
        CGFloat relativeY = relativePosition.y;
        BOOL needSticky = NO;
        
        if (scrollOffsetY >= relativeY) {
            needSticky = YES;
        } else {
            // important: reset views' frame
            component.view.frame = CGRectMake(relativePosition.x, relativePosition.y, component.calculatedFrame.size.width, component.calculatedFrame.size.height);
        }
        
        if (!needSticky) {
            continue;
        }
        
        // The minimum Y sticky view can reach is its original position
        CGFloat minY = relativeY;
        CGPoint superRelativePosition = supercomponent == self ? CGPointZero : [supercomponent.supercomponent.view convertPoint:supercomponent.view.frame.origin toView:self.view];
        CGFloat maxY = superRelativePosition.y + supercomponent.calculatedFrame.size.height - component.calculatedFrame.size.height;
        
        CGFloat stickyY = scrollOffsetY;
        if (stickyY < minY) {
            stickyY = minY;
        } else if (stickyY > maxY && ![supercomponent conformsToProtocol:@protocol(WXScrollerProtocol)]) {
            // Sticky component can not go beyond its parent's bounds when its parent is not scroller;
            stickyY = maxY;
        }
        
        UIView *stickyView = component.view;
        CGPoint origin = stickyView.frame.origin;
        origin.y = stickyY;
        stickyView.frame = (CGRect){origin,stickyView.frame.size};
    }
}

- (void)addScrollToListener:(WXComponent *)target
{
    BOOL has = NO;
    for (WXScrollToTarget *targetData in self.listenerArray) {
        if (targetData.target == target) {
            has = YES;
            break;
        }
    }
    if (!has) {
        WXScrollToTarget *scrollTarget = [[WXScrollToTarget alloc] init];
        scrollTarget.target = target;
        scrollTarget.hasAppear = NO;
        [self.listenerArray addObject:scrollTarget];
    }
}

- (void)removeScrollToListener:(WXComponent *)target
{
    WXScrollToTarget *targetData = nil;
    for (WXScrollToTarget *targetData in self.listenerArray) {
        if (targetData.target == target) {
            break;
        }
    }
    if(targetData) {
        [self.listenerArray removeObject:targetData];
    }
}

- (void)scrollToComponent:(WXComponent *)component withOffset:(CGFloat)offset animated:(BOOL)animated
{
    UIScrollView *scrollView = (UIScrollView *)self.view;
    CGPoint contentOffset = scrollView.contentOffset;
    CGFloat scaleFactor = self.weexInstance.pixelScaleFactor;
    
    if (_scrollDirection == WXScrollDirectionHorizontal) {
        CGFloat contentOffetX = [component.supercomponent.view convertPoint:component.view.frame.origin toView:self.view].x;
        contentOffetX += offset * scaleFactor;
        
        if (contentOffetX > scrollView.contentSize.width - scrollView.frame.size.width) {
            contentOffset.x = scrollView.contentSize.width - scrollView.frame.size.width;
        } else {
            contentOffset.x = contentOffetX;
        }
    } else {
        CGFloat contentOffetY = [component.supercomponent.view convertPoint:component.view.frame.origin toView:self.view].y;
        contentOffetY += offset * scaleFactor;
        
        if (contentOffetY > scrollView.contentSize.height - scrollView.frame.size.height) {
            contentOffset.y = scrollView.contentSize.height - scrollView.frame.size.height;
        } else {
            contentOffset.y = contentOffetY;
        }
    }
    
    [scrollView setContentOffset:contentOffset animated:animated];
}

- (BOOL)isNeedLoadMore
{
    if (_loadMoreOffset >= 0.0 && ((UIScrollView *)self.view).contentOffset.y >= 0) {
        return _previousLoadMoreContentHeight != ((UIScrollView *)self.view).contentSize.height && ((UIScrollView *)self.view).contentSize.height - ((UIScrollView *)self.view).contentOffset.y -  self.view.frame.size.height <= _loadMoreOffset;
    }
    
    return NO;
}

- (void)loadMore
{
    [self fireEvent:@"loadmore" params:nil];
    _previousLoadMoreContentHeight = ((UIScrollView *)self.view).contentSize.height;
}

- (CGPoint)contentOffset
{
    CGPoint rtv = CGPointZero;
    UIScrollView *scrollView = (UIScrollView *)self.view;
    if (scrollView) {
        rtv = scrollView.contentOffset;
    }
    return rtv;
}

- (void)setContentOffset:(CGPoint)contentOffset animated:(BOOL)animated
{
    UIScrollView *scrollView = (UIScrollView *)self.view;
    [scrollView setContentOffset:contentOffset animated:animated];
}

- (CGSize)contentSize
{
    return ((UIScrollView *)self.view).contentSize;
}

- (void)setContentSize:(CGSize)size
{
    UIScrollView *scrollView = (UIScrollView *)self.view;
    scrollView.contentSize = size;
}

- (UIEdgeInsets)contentInset
{
    UIEdgeInsets rtv = UIEdgeInsetsZero;
    UIScrollView *scrollView = (UIScrollView *)self.view;
    if (scrollView) {
        rtv = scrollView.contentInset;
    }
    return rtv;
}

- (void)setContentInset:(UIEdgeInsets)contentInset
{
    UIScrollView *scrollView = (UIScrollView *)self.view;
    [scrollView setContentInset:contentInset];
}

#pragma mark UIScrollViewDelegate

- (void)scrollViewDidScroll:(UIScrollView *)scrollView
{
    //apply block which are registered
    WXSDKInstance *instance = self.weexInstance;
    if ([self.ref isEqualToString:WX_SDK_ROOT_REF] &&
        [self isKindOfClass:[WXScrollerComponent class]]) {
        if (instance.onScroll) {
            instance.onScroll(scrollView.contentOffset);
        }
    }
    
    if (_lastContentOffset.x > scrollView.contentOffset.x) {
        _direction = @"right";
    } else if (_lastContentOffset.x < scrollView.contentOffset.x) {
        _direction = @"left";
    } else if(_lastContentOffset.y > scrollView.contentOffset.y) {
        _direction = @"down";
    } else if(_lastContentOffset.y < scrollView.contentOffset.y) {
        _direction = @"up";
        [self handleLoadMore];
    }
   
    _lastContentOffset = scrollView.contentOffset;
    
    CGFloat scaleFactor = self.weexInstance.pixelScaleFactor;
    if ([_refreshComponent displayState] && scrollView.dragging) {
        [_refreshComponent pullingdown:@{
             REFRESH_DISTANCE_Y: @(fabs((scrollView.contentOffset.y - _lastContentOffset.y)/scaleFactor)),
             REFRESH_VIEWHEIGHT: @(_refreshComponent.view.frame.size.height/scaleFactor),
             REFRESH_PULLINGDISTANCE: @(scrollView.contentOffset.y/scaleFactor),
             @"type":@"pullingdown"
         }];
    }

    // check sticky
    [self adjustSticky];
    [self handleAppear];
    
    if (self.onScroll) {
        self.onScroll(scrollView);
    }
    if (_scrollEvent) {
        NSDictionary *contentSizeData = [[NSDictionary alloc] initWithObjectsAndKeys:[NSNumber numberWithFloat:scrollView.contentSize.width / scaleFactor],@"width",[NSNumber numberWithFloat:scrollView.contentSize.height / scaleFactor],@"height", nil];
        //contentOffset values are replaced by (-contentOffset.x,-contentOffset.y) ,in order to be consistent with Android client.
        NSDictionary *contentOffsetData = [[NSDictionary alloc] initWithObjectsAndKeys:[NSNumber numberWithFloat:-scrollView.contentOffset.x / scaleFactor],@"x",[NSNumber numberWithFloat:-scrollView.contentOffset.y / scaleFactor],@"y", nil];
        CGFloat distance = 0;
        if (_scrollDirection == WXScrollDirectionHorizontal) {
            distance = scrollView.contentOffset.x - _lastScrollEventFiredOffset.x;
        } else {
            distance = scrollView.contentOffset.y - _lastScrollEventFiredOffset.y;
        }
        if (fabs(distance) >= _offsetAccuracy) {
            [self fireEvent:@"scroll" params:@{@"contentSize":contentSizeData,@"contentOffset":contentOffsetData} domChanges:nil];
            _lastScrollEventFiredOffset = scrollView.contentOffset;
        }
    }
}

- (void)scrollViewDidEndScrollingAnimation:(UIScrollView *)scrollView
{
    UIEdgeInsets inset = [scrollView contentInset];
    
    // currently only set contentInset when loading
<<<<<<< HEAD
    //    if ([_refreshComponent displayState]) {
    //        inset.top = _refreshComponent.view.frame.size.height;
    //    }
    //    else {
    //        inset.top = 0;
    //    }
    
=======
//    if ([_refreshComponent displayState]) {
//        inset.top = _refreshComponent.view.frame.size.height;
//    }
//    else {
//        inset.top = 0;
//    }
>>>>>>> 2fee8982
    if ([_loadingComponent displayState]) {
        inset.bottom = _loadingComponent.view.frame.size.height;
    } else {
        inset.bottom = 0;
    }
    
    [scrollView setContentInset:inset];
}

- (void)scrollViewDidEndDragging:(UIScrollView *)scrollView willDecelerate:(BOOL)decelerate
{
    [_loadingComponent.view setHidden:NO];
    [_refreshComponent.view setHidden:NO];
    
    //refresh
    if (_refreshComponent && scrollView.contentOffset.y < 0 && scrollView.contentOffset.y + _refreshComponent.calculatedFrame.size.height < _refreshComponent.calculatedFrame.origin.y) {
        [_refreshComponent refresh];
    }
    
    //loading
    if (_loadingComponent && scrollView.contentOffset.y > 0 &&
        scrollView.contentOffset.y + scrollView.frame.size.height > _loadingComponent.view.frame.origin.y + _loadingComponent.calculatedFrame.size.height) {
        [_loadingComponent loading];
    }
}

- (void)handleAppear
{
    if (![self isViewLoaded]) {
        return;
    }
    UIScrollView *scrollView = (UIScrollView *)self.view;
    CGFloat vx = scrollView.contentInset.left + scrollView.contentOffset.x;
    CGFloat vy = scrollView.contentInset.top + scrollView.contentOffset.y;
    CGFloat vw = scrollView.frame.size.width - scrollView.contentInset.left - scrollView.contentInset.right;
    CGFloat vh = scrollView.frame.size.height - scrollView.contentInset.top - scrollView.contentInset.bottom;
    CGRect scrollRect = CGRectMake(vx, vy, vw, vh);;
    
    // notify action for appear
    for(WXScrollToTarget *target in self.listenerArray){
        [self scrollToTarget:target scrollRect:scrollRect];
    }
}

#pragma mark  Private Methods

- (void)scrollToTarget:(WXScrollToTarget *)target scrollRect:(CGRect)rect
{
    WXComponent *component = target.target;
    if (![component isViewLoaded]) {
        return;
    }
    
    CGFloat ctop;
    if (component && component->_view && component->_view.superview) {
        ctop = [component->_view.superview convertPoint:component->_view.frame.origin toView:_view].y;
    } else {
        ctop = 0.0;
    }
    CGFloat cbottom = ctop + CGRectGetHeight(component.calculatedFrame);
    CGFloat cleft;
    if (component && component->_view && component->_view.superview) {
        cleft = [component->_view.superview convertPoint:component->_view.frame.origin toView:_view].x;
    } else {
        cleft = 0.0;
    }
    CGFloat cright = cleft + CGRectGetWidth(component.calculatedFrame);
    
    CGFloat vtop = CGRectGetMinY(rect), vbottom = CGRectGetMaxY(rect), vleft = CGRectGetMinX(rect), vright = CGRectGetMaxX(rect);
    if(cbottom > vtop && ctop <= vbottom && cleft <= vright && cright > vleft){
        if(!target.hasAppear && component){
            target.hasAppear = YES;
            if (component->_appearEvent) {
                [component fireEvent:@"appear" params:_direction ? @{@"direction":_direction} : nil];
            }
        }
    } else {
        if(target.hasAppear && component){
            target.hasAppear = NO;
            if(component->_disappearEvent){
                [component fireEvent:@"disappear" params:_direction ? @{@"direction":_direction} : nil];
            }
        }
    }
}

- (void)handleLoadMore
{
    if (_listenLoadMore && [self isNeedLoadMore]) {
        [self loadMore];
    }
}

#pragma mark Layout

- (NSUInteger)_childrenCountForLayout;
{
    return 0;
}

- (NSUInteger)childrenCountForScrollerLayout
{
    return [super _childrenCountForLayout];
}

- (void)_calculateFrameWithSuperAbsolutePosition:(CGPoint)superAbsolutePosition
                          gatherDirtyComponents:(NSMutableSet<WXComponent *> *)dirtyComponents
{
    /**
     *  Pretty hacky way
     *  layout from root to scroller to get scroller's frame,
     *  layout from children to scroller to get scroller's contentSize
     */
    if ([self needsLayout]) {
        memcpy(_scrollerCSSNode, self.cssNode, sizeof(css_node_t));
        _scrollerCSSNode->children_count = (int)[self childrenCountForScrollerLayout];
        
        _scrollerCSSNode->style.position[CSS_LEFT] = 0;
        _scrollerCSSNode->style.position[CSS_TOP] = 0;
        
        if (_scrollDirection == WXScrollDirectionVertical) {
            _scrollerCSSNode->style.flex_direction = CSS_FLEX_DIRECTION_COLUMN;
            _scrollerCSSNode->style.dimensions[CSS_WIDTH] = _cssNode->layout.dimensions[CSS_WIDTH];
            _scrollerCSSNode->style.dimensions[CSS_HEIGHT] = CSS_UNDEFINED;
        } else {
            _scrollerCSSNode->style.flex_direction = CSS_FLEX_DIRECTION_ROW;
            _scrollerCSSNode->style.dimensions[CSS_HEIGHT] = _cssNode->layout.dimensions[CSS_HEIGHT];
            _scrollerCSSNode->style.dimensions[CSS_WIDTH] = CSS_UNDEFINED;
        }
        
        _scrollerCSSNode->layout.dimensions[CSS_WIDTH] = CSS_UNDEFINED;
        _scrollerCSSNode->layout.dimensions[CSS_HEIGHT] = CSS_UNDEFINED;
        
        layoutNode(_scrollerCSSNode, CSS_UNDEFINED, CSS_UNDEFINED, CSS_DIRECTION_INHERIT);
        if ([WXLog logLevel] >= WXLogLevelDebug) {
            print_css_node(_scrollerCSSNode, CSS_PRINT_LAYOUT | CSS_PRINT_STYLE | CSS_PRINT_CHILDREN);
        }
        CGSize size = {
            WXRoundPixelValue(_scrollerCSSNode->layout.dimensions[CSS_WIDTH]),
            WXRoundPixelValue(_scrollerCSSNode->layout.dimensions[CSS_HEIGHT])
        };

        if (!CGSizeEqualToSize(size, _contentSize)) {
            // content size
            _contentSize = size;
            [dirtyComponents addObject:self];
        }
        
        _scrollerCSSNode->layout.dimensions[CSS_WIDTH] = CSS_UNDEFINED;
        _scrollerCSSNode->layout.dimensions[CSS_HEIGHT] = CSS_UNDEFINED;
    }
    
    [super _calculateFrameWithSuperAbsolutePosition:superAbsolutePosition gatherDirtyComponents:dirtyComponents];
}

@end<|MERGE_RESOLUTION|>--- conflicted
+++ resolved
@@ -466,23 +466,14 @@
 {
     UIEdgeInsets inset = [scrollView contentInset];
     
-    // currently only set contentInset when loading
-<<<<<<< HEAD
-    //    if ([_refreshComponent displayState]) {
-    //        inset.top = _refreshComponent.view.frame.size.height;
-    //    }
-    //    else {
-    //        inset.top = 0;
-    //    }
-    
-=======
+//  currently only set contentInset when loading
 //    if ([_refreshComponent displayState]) {
 //        inset.top = _refreshComponent.view.frame.size.height;
 //    }
 //    else {
 //        inset.top = 0;
 //    }
->>>>>>> 2fee8982
+    
     if ([_loadingComponent displayState]) {
         inset.bottom = _loadingComponent.view.frame.size.height;
     } else {
