/*
 * Licensed to the Apache Software Foundation (ASF) under one
 * or more contributor license agreements.  See the NOTICE file
 * distributed with this work for additional information
 * regarding copyright ownership.  The ASF licenses this file
 * to you under the Apache License, Version 2.0 (the
 * "License"); you may not use this file except in compliance
 * with the License.  You may obtain a copy of the License at
 *
 *   http://www.apache.org/licenses/LICENSE-2.0
 *
 * Unless required by applicable law or agreed to in writing,
 * software distributed under the License is distributed on an
 * "AS IS" BASIS, WITHOUT WARRANTIES OR CONDITIONS OF ANY
 * KIND, either express or implied.  See the License for the
 * specific language governing permissions and limitations
 * under the License.
 */

#import "WXTransform.h"
#import "math.h"
#import "WXLength.h"
#import "WXUtility.h"
#import "WXSDKInstance.h"

@interface WXTransform()

@property (nonatomic, weak) WXSDKInstance *weexInstance;

@end

@implementation WXTransform
{
    float _rotateAngle; //for rotate
    float _scaleX;
    float _scaleY;
    WXLength *_translateX;
    WXLength *_translateY;
    WXLength *_originX;
    WXLength *_originY;
    
<<<<<<< HEAD
    //3d rotate
    float _rotateX;
    float _rotateY;
    float _rotateZ;
    
=======
    CGAffineTransform _nativeTransform;
    BOOL _useNativeTransform;
>>>>>>> eb1e6372
}

- (instancetype)initWithCSSValue:(NSString *)cssValue origin:(NSString *)origin instance:(WXSDKInstance *)instance
{
    if (self = [super init]) {
        _weexInstance = instance;
        _scaleX = 1.0;
        _scaleY = 1.0;
        _rotateX = 0.0;
        _rotateY = 0.0;
        _rotateZ = 0.0;
        _rotateAngle = 0.0;
        
        [self parseTransform:cssValue];
        [self parseTransformOrigin:origin];
    }
    
    return self;
}

- (instancetype)initWithNativeTransform:(CGAffineTransform)transform instance:(WXSDKInstance *)instance
{
    if (self = [super init]) {
        _weexInstance = instance;
        _nativeTransform = transform;
        _useNativeTransform = YES;
    }
    
    return self;
}

- (float)rotateAngle
{
    if (_useNativeTransform) {
        return atan2(_nativeTransform.b, _nativeTransform.a);
    }
    return _rotateAngle;
}

- (float)rotateX
{
    return _rotateX;
}

- (float)rotateY
{
    return _rotateY;
}

- (float)rotateZ
{
    return _rotateZ;
}

- (WXLength *)translateX
{
    if (_useNativeTransform) {
        return [WXLength lengthWithFloat:_nativeTransform.tx type:WXLengthTypeFixed];
    }
    return _translateX;
}

- (WXLength *)translateY
{
    if (_useNativeTransform) {
        return [WXLength lengthWithFloat:_nativeTransform.ty type:WXLengthTypeFixed];
    }
    return _translateY;
}

- (float)scaleX
{
    if (_useNativeTransform) {
        return sqrt(_nativeTransform.a * _nativeTransform.a + _nativeTransform.c * _nativeTransform.c);
    }
    return _scaleX;
}

- (float)scaleY
{
    if (_useNativeTransform) {
        return sqrt(_nativeTransform.b * _nativeTransform.b + _nativeTransform.d * _nativeTransform.d);
    }
    return _scaleY;
}

<<<<<<< HEAD
- (CATransform3D)nativeTransformWithView:(UIView *)view
{
    CATransform3D nativeTransform3d = [self nativeTransformWithoutRotateWithView:view];
=======
- (void)setTransformOrigin:(NSString *)transformOriginCSS
{
    [self parseTransformOrigin:transformOriginCSS];
}

- (CGAffineTransform)nativeTransformWithView:(UIView *)view
{
    if (_useNativeTransform) {
        return _nativeTransform;
    }
    
    CGAffineTransform nativeTransform = [self nativeTransformWithoutRotateWithView:view];
>>>>>>> eb1e6372
    
    float x = 0,y = 0,z = 0;
    float rotateAngle = 0;
    if (_rotateZ != 0) {
        z = 1;
        rotateAngle = _rotateZ;
    }
    if (_rotateAngle != 0) {
        rotateAngle = _rotateAngle;
    }
    if (_rotateY != 0) {
        y = 1;
        rotateAngle = _rotateY;
    }
    if (_rotateX != 0) {
        x = 1;
        rotateAngle = _rotateX;
    }
    
    nativeTransform3d = CATransform3DRotate(nativeTransform3d, rotateAngle, x, y, z);
//    nativeTransform = CGAffineTransformRotate(nativeTransform, _rotateAngle);
    
    return nativeTransform3d;
}

- (CATransform3D)nativeTransformWithoutRotateWithView:(UIView *)view
{
//    CGAffineTransform nativeTransform = CGAffineTransformIdentity;
    CATransform3D nativeTansform3D = CATransform3DIdentity;
    
    if (!view || view.bounds.size.width <= 0 || view.bounds.size.height <= 0) {
        return nativeTansform3D;
    }
    
    if (_translateX || _translateY) {
        
        nativeTansform3D = CATransform3DTranslate(nativeTansform3D, _translateX ? [_translateX valueForMaximum:view.bounds.size.width] : 0, _translateY ? [_translateY valueForMaximum:view.bounds.size.height]:0, 0);
//        nativeTransform = CGAffineTransformTranslate(nativeTransform, _translateX ? [_translateX valueForMaximum:view.bounds.size.width] : 0,  _translateY ? [_translateY valueForMaximum:view.bounds.size.height] : 0);
    }
    nativeTansform3D = CATransform3DScale(nativeTansform3D, _scaleX, _scaleY, 1.0);
    
    return nativeTansform3D;
}

-(void)setAnchorPoint:(CGPoint)anchorPoint forView:(UIView *)view
{
    CGPoint newPoint = CGPointMake(view.bounds.size.width * anchorPoint.x,
                                   view.bounds.size.height * anchorPoint.y);
    CGPoint oldPoint = CGPointMake(view.bounds.size.width * view.layer.anchorPoint.x,
                                   view.bounds.size.height * view.layer.anchorPoint.y);
    
    newPoint = CGPointApplyAffineTransform(newPoint, view.transform);
    oldPoint = CGPointApplyAffineTransform(oldPoint, view.transform);
    
    CGPoint position = view.layer.position;
    
    position.x -= oldPoint.x;
    position.x += newPoint.x;
    
    position.y -= oldPoint.y;
    position.y += newPoint.y;
    
    view.layer.position = position;
    view.layer.anchorPoint = anchorPoint;
}


- (void)applyTransformForView:(UIView *)view
{
    if (!view || view.bounds.size.width <= 0 || view.bounds.size.height <= 0) {
        return;
    }
    
    BOOL applyTransformOrigin = _originX || _originY;
    if (applyTransformOrigin) {
        /**
          * Waiting to fix the issue that transform-origin behaves in rotation
          * http://ronnqvi.st/translate-rotate-translate/
          **/
        CGPoint anchorPoint = CGPointMake(
                                          _originX ? [_originX valueForMaximum:view.bounds.size.width] / view.bounds.size.width : 0.5,
                                          _originY ? [_originY valueForMaximum:view.bounds.size.width] / view.bounds.size.height : 0.5);
        [self setAnchorPoint:anchorPoint forView:view];
    }
    CATransform3D nativeTransform3d = [self nativeTransformWithView:view];
    if (!CATransform3DEqualToTransform(view.layer.transform, nativeTransform3d)){
        view.layer.transform = nativeTransform3d;
    }
}

- (void)parseTransform:(NSString *)cssValue
{
    if (!cssValue || cssValue.length == 0 || [cssValue isEqualToString:@"none"]) {
        return;
    }
    
    NSError *error = NULL;
    NSRegularExpression *regex = [NSRegularExpression regularExpressionWithPattern:@"(\\w+)\\((.+?)\\)"
                                                                           options:NSRegularExpressionCaseInsensitive
                                                                             error:&error];
    
    NSArray *matches = [regex matchesInString:cssValue options:0 range:NSMakeRange(0, cssValue.length)];
    
    for (NSTextCheckingResult *match in matches) {
        NSString *name = [cssValue substringWithRange:[match rangeAtIndex:1]];
        NSArray *value = [[cssValue substringWithRange:[match rangeAtIndex:2]] componentsSeparatedByString:@","];
        
        SEL method = NSSelectorFromString([NSString stringWithFormat:@"parse%@:", [name capitalizedString]]);
        if ([self respondsToSelector:method]) {
            @try {
                [self performSelectorOnMainThread:method withObject:value waitUntilDone:YES];
            }
            @catch (NSException *exception) {
                WXLogError(@"WXTransform exception:%@", [exception reason]);
            }
        }
    }
}

- (void)parseTransformOrigin:(NSString *)cssValue
{
    if (!cssValue || cssValue.length == 0 || [cssValue isEqualToString:@"none"]) {
        return;
    }
    
    NSArray *values = [cssValue componentsSeparatedByString:@" "];

    double originX = 50;
    double originY = 50;
    WXLengthType typeX = WXLengthTypePercent;
    WXLengthType typeY = WXLengthTypePercent;
    for (NSInteger i = 0; i < values.count; i++) {
        NSString *value = values[i];
        if ([value isEqualToString:@"left"]) {
            originX = 0;
        } else if ([value isEqualToString:@"right"]) {
            originX = 100;
        } else if ([value isEqualToString:@"top"]) {
            originY = 0;
        } else if ([value isEqualToString:@"bottom"]) {
            originY = 100;
        } else if ([value isEqualToString:@"center"]) {
            if (i == 0) {
                originX = 50;
            } else {
                originY = 50;
            }
        } else {
            double val = [value doubleValue];
            if (i == 0) {
                if ([value hasSuffix:@"%"]) {
                    originX = val;
                } else {
                    typeX = WXLengthTypeFixed;
                    originX = WXPixelScale(val, self.weexInstance.pixelScaleFactor);
                }
            } else {
                if ([value hasSuffix:@"%"]) {
                    originY = val;
                } else {
                    typeY = WXLengthTypeFixed;
                    originY = WXPixelScale(val, self.weexInstance.pixelScaleFactor);
                }
            }
        }
    }
    
    _originX = [WXLength lengthWithFloat:originX type:typeX];
    _originY = [WXLength lengthWithFloat:originY type:typeY];
}

- (void)parseRotate:(NSArray *)value
{
    float rotateAngle = [self getAngle:value[0]];
    _rotateAngle = rotateAngle;
}

- (void)parseRotatex:(NSArray *)value
{
    _rotateX = [self getAngle:value[0]];
}

- (void)parseRotatey:(NSArray *)value
{
    _rotateY = [self getAngle:value[0]];
}

- (void)parseRotatez:(NSArray *)value
{
   _rotateZ = [self getAngle:value[0]];
}

- (void)parseTranslate:(NSArray *)value
{
    WXLength *translateX;
    double x = [value[0] doubleValue];
    if ([value[0] hasSuffix:@"%"]) {
        translateX = [WXLength lengthWithFloat:x type:WXLengthTypePercent];
    } else {
        x = WXPixelScale(x, self.weexInstance.pixelScaleFactor);
        translateX = [WXLength lengthWithFloat:x type:WXLengthTypeFixed];
    }

    WXLength *translateY;
    if (value.count > 1) {
        double y = [value[1] doubleValue];
        if ([value[1] hasSuffix:@"%"]) {
            translateY = [WXLength lengthWithFloat:y type:WXLengthTypePercent];
        } else {
            y = WXPixelScale(y, self.weexInstance.pixelScaleFactor);
            translateY = [WXLength lengthWithFloat:y type:WXLengthTypeFixed];
        }
    }
    
    _translateX = translateX;
    _translateY = translateY;
}

- (void)parseTranslatex:(NSArray *)value
{
    [self parseTranslate:@[value[0], @"0"]];
}

- (void)parseTranslatey:(NSArray *)value
{
    [self parseTranslate:@[@"0", value[0]]];
}

- (void)parseScale:(NSArray *)value
{
    double x = [value[0] doubleValue];
    double y = x;
    if (value.count == 2) {
        y = [value[1] doubleValue];
    }
    _scaleX = x;
    _scaleY = y;
}

- (void)parseScalex:(NSArray *)value
{
    [self parseScale:@[value[0], @1]];
}

- (void)parseScaley:(NSArray *)value
{
    [self parseScale:@[@1, value[0]]];
}

// Angle in radians
- (double)getAngle:(NSString *)value
{
    double angle = [value doubleValue];
    if ([value hasSuffix:@"deg"]) {
        return [self deg2rad:angle];
    } else {
        return angle;
    }
}

- (double)deg2rad:(double)deg
{
    return deg * M_PI / 180.0;
}

@end<|MERGE_RESOLUTION|>--- conflicted
+++ resolved
@@ -39,16 +39,14 @@
     WXLength *_originX;
     WXLength *_originY;
     
-<<<<<<< HEAD
     //3d rotate
     float _rotateX;
     float _rotateY;
     float _rotateZ;
-    
-=======
-    CGAffineTransform _nativeTransform;
+    float _perspective;
+    
+    CATransform3D _nativeTransform;
     BOOL _useNativeTransform;
->>>>>>> eb1e6372
 }
 
 - (instancetype)initWithCSSValue:(NSString *)cssValue origin:(NSString *)origin instance:(WXSDKInstance *)instance
@@ -69,32 +67,37 @@
     return self;
 }
 
-- (instancetype)initWithNativeTransform:(CGAffineTransform)transform instance:(WXSDKInstance *)instance
+- (instancetype)initWithNativeTransform:(CATransform3D)transform instance:(WXSDKInstance *)instance
 {
     if (self = [super init]) {
         _weexInstance = instance;
         _nativeTransform = transform;
         _useNativeTransform = YES;
     }
-    
     return self;
 }
 
 - (float)rotateAngle
 {
     if (_useNativeTransform) {
-        return atan2(_nativeTransform.b, _nativeTransform.a);
+        return atan2(_nativeTransform.m11, _nativeTransform.m12);
     }
     return _rotateAngle;
 }
 
 - (float)rotateX
 {
+    if (_useNativeTransform) {
+        return atan2(_nativeTransform.m22, _nativeTransform.m23);
+    }
     return _rotateX;
 }
 
 - (float)rotateY
 {
+    if (_useNativeTransform) {
+        return atan2(_nativeTransform.m11, _nativeTransform.m31);
+    }
     return _rotateY;
 }
 
@@ -106,7 +109,7 @@
 - (WXLength *)translateX
 {
     if (_useNativeTransform) {
-        return [WXLength lengthWithFloat:_nativeTransform.tx type:WXLengthTypeFixed];
+        return [WXLength lengthWithFloat:_nativeTransform.m41 type:WXLengthTypeFixed];
     }
     return _translateX;
 }
@@ -114,7 +117,7 @@
 - (WXLength *)translateY
 {
     if (_useNativeTransform) {
-        return [WXLength lengthWithFloat:_nativeTransform.ty type:WXLengthTypeFixed];
+        return [WXLength lengthWithFloat:_nativeTransform.m42 type:WXLengthTypeFixed];
     }
     return _translateY;
 }
@@ -122,7 +125,7 @@
 - (float)scaleX
 {
     if (_useNativeTransform) {
-        return sqrt(_nativeTransform.a * _nativeTransform.a + _nativeTransform.c * _nativeTransform.c);
+        return sqrt(_nativeTransform.m11 * _nativeTransform.m11 + _nativeTransform.m21 * _nativeTransform.m21);
     }
     return _scaleX;
 }
@@ -130,29 +133,22 @@
 - (float)scaleY
 {
     if (_useNativeTransform) {
-        return sqrt(_nativeTransform.b * _nativeTransform.b + _nativeTransform.d * _nativeTransform.d);
+        return sqrt(_nativeTransform.m12 * _nativeTransform.m12 + _nativeTransform.m22 * _nativeTransform.m22);
     }
     return _scaleY;
 }
 
-<<<<<<< HEAD
+- (void)setTransformOrigin:(NSString *)transformOriginCSS
+{
+    [self parseTransformOrigin:transformOriginCSS];
+}
+
 - (CATransform3D)nativeTransformWithView:(UIView *)view
 {
+    if (_useNativeTransform) {
+        return _nativeTransform;
+    }
     CATransform3D nativeTransform3d = [self nativeTransformWithoutRotateWithView:view];
-=======
-- (void)setTransformOrigin:(NSString *)transformOriginCSS
-{
-    [self parseTransformOrigin:transformOriginCSS];
-}
-
-- (CGAffineTransform)nativeTransformWithView:(UIView *)view
-{
-    if (_useNativeTransform) {
-        return _nativeTransform;
-    }
-    
-    CGAffineTransform nativeTransform = [self nativeTransformWithoutRotateWithView:view];
->>>>>>> eb1e6372
     
     float x = 0,y = 0,z = 0;
     float rotateAngle = 0;
@@ -173,14 +169,12 @@
     }
     
     nativeTransform3d = CATransform3DRotate(nativeTransform3d, rotateAngle, x, y, z);
-//    nativeTransform = CGAffineTransformRotate(nativeTransform, _rotateAngle);
     
     return nativeTransform3d;
 }
 
 - (CATransform3D)nativeTransformWithoutRotateWithView:(UIView *)view
 {
-//    CGAffineTransform nativeTransform = CGAffineTransformIdentity;
     CATransform3D nativeTansform3D = CATransform3DIdentity;
     
     if (!view || view.bounds.size.width <= 0 || view.bounds.size.height <= 0) {
@@ -190,7 +184,6 @@
     if (_translateX || _translateY) {
         
         nativeTansform3D = CATransform3DTranslate(nativeTansform3D, _translateX ? [_translateX valueForMaximum:view.bounds.size.width] : 0, _translateY ? [_translateY valueForMaximum:view.bounds.size.height]:0, 0);
-//        nativeTransform = CGAffineTransformTranslate(nativeTransform, _translateX ? [_translateX valueForMaximum:view.bounds.size.width] : 0,  _translateY ? [_translateY valueForMaximum:view.bounds.size.height] : 0);
     }
     nativeTansform3D = CATransform3DScale(nativeTansform3D, _scaleX, _scaleY, 1.0);
     
