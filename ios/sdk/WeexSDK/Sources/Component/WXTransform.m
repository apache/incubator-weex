/**
 * Created by Weex.
 * Copyright (c) 2016, Alibaba, Inc. All rights reserved.
 *
 * This source code is licensed under the Apache Licence 2.0.
 * For the full copyright and license information,please view the LICENSE file in the root directory of this source tree.
 */

#import "WXTransform.h"
#import "math.h"
#import "WXLength.h"
#import "WXUtility.h"
#import "WXSDKInstance.h"

@interface WXTransform()

@property (nonatomic, weak) WXSDKInstance *weexInstance;

@end

@implementation WXTransform
{
    float _rotateAngle;
    float _scaleX;
    float _scaleY;
    WXLength *_translateX;
    WXLength *_translateY;
    WXLength *_originX;
    WXLength *_originY;
}

- (instancetype)initWithCSSValue:(NSString *)cssValue origin:(NSString *)origin instance:(WXSDKInstance *)instance
{
    if (self = [super init]) {
        _weexInstance = instance;
        _scaleX = 1.0;
        _scaleY = 1.0;
        _rotateAngle = 0.0;
        
        [self parseTransform:cssValue];
        [self parseTransformOrigin:origin];
    }
    
    return self;
}

- (float)rotateAngle
{
    return _rotateAngle;
}

- (WXLength *)translateX
{
    return _translateX;
}

- (WXLength *)translateY
{
    return _translateY;
}

- (float)scaleX
{
    return _scaleX;
}

- (float)scaleY
{
    return _scaleY;
}

- (CGAffineTransform)nativeTransformWithView:(UIView *)view
{
    CGAffineTransform nativeTransform = [self nativeTransformWithoutRotateWithView:view];
    
    nativeTransform = CGAffineTransformRotate(nativeTransform, _rotateAngle);
    
    return nativeTransform;
}

- (CGAffineTransform)nativeTransformWithoutRotateWithView:(UIView *)view
{
    CGAffineTransform nativeTransform = CGAffineTransformIdentity;
    
    if (!view || view.bounds.size.width <= 0 || view.bounds.size.height <= 0) {
        return nativeTransform;
    }
    
    if (_translateX || _translateY) {
        nativeTransform = CGAffineTransformTranslate(nativeTransform, _translateX ? [_translateX valueForMaximumValue:view.bounds.size.width] : 0,  _translateY ? [_translateY valueForMaximumValue:view.bounds.size.height] : 0);
    }
    
    nativeTransform = CGAffineTransformScale(nativeTransform, _scaleX, _scaleY);
    
    return nativeTransform;
}

-(void)setAnchorPoint:(CGPoint)anchorPoint forView:(UIView *)view
{
    CGPoint newPoint = CGPointMake(view.bounds.size.width * anchorPoint.x,
                                   view.bounds.size.height * anchorPoint.y);
    CGPoint oldPoint = CGPointMake(view.bounds.size.width * view.layer.anchorPoint.x,
                                   view.bounds.size.height * view.layer.anchorPoint.y);
    
    newPoint = CGPointApplyAffineTransform(newPoint, view.transform);
    oldPoint = CGPointApplyAffineTransform(oldPoint, view.transform);
    
    CGPoint position = view.layer.position;
    
    position.x -= oldPoint.x;
    position.x += newPoint.x;
    
    position.y -= oldPoint.y;
    position.y += newPoint.y;
    
    view.layer.position = position;
    view.layer.anchorPoint = anchorPoint;
}


- (void)applyTransformForView:(UIView *)view
{
    if (!view || view.bounds.size.width <= 0 || view.bounds.size.height <= 0) {
        return;
    }
    
    BOOL applyTransformOrigin = _originX || _originY;
    if (applyTransformOrigin) {
        /**
          * Waiting to fix the issue that transform-origin behaves in rotation
          * http://ronnqvi.st/translate-rotate-translate/
          **/
        CGPoint anchorPoint = CGPointMake(
                                          _originX ? [_originX valueForMaximumValue:view.bounds.size.width] / view.bounds.size.width : 0.5,
                                          _originY ? [_originY valueForMaximumValue:view.bounds.size.width] / view.bounds.size.height : 0.5);
        [self setAnchorPoint:anchorPoint forView:view];
    }
    
    CGAffineTransform nativeTransform = [self nativeTransformWithView:view];
    
    if (!CGAffineTransformEqualToTransform(view.transform, nativeTransform)) {
        view.transform = nativeTransform;
    }
}

- (void)parseTransform:(NSString *)cssValue
{
    if (!cssValue || cssValue.length == 0 || [cssValue isEqualToString:@"none"]) {
        return;
    }
    
    NSError *error = NULL;
    NSRegularExpression *regex = [NSRegularExpression regularExpressionWithPattern:@"(\\w+)\\((.+?)\\)"
                                                                           options:NSRegularExpressionCaseInsensitive
                                                                             error:&error];
    
    NSArray *matches = [regex matchesInString:cssValue options:0 range:NSMakeRange(0, cssValue.length)];
    
    for (NSTextCheckingResult *match in matches) {
        NSString *name = [cssValue substringWithRange:[match rangeAtIndex:1]];
        NSArray *value = [[cssValue substringWithRange:[match rangeAtIndex:2]] componentsSeparatedByString:@","];
        
        SEL method = NSSelectorFromString([NSString stringWithFormat:@"parse%@:", [name capitalizedString]]);
        if ([self respondsToSelector:method]) {
            @try {
                [self performSelectorOnMainThread:method withObject:value waitUntilDone:YES];
            }
            @catch (NSException *exception) {
                WXLogError(@"WXTransform exception:%@", [exception reason]);
            }
        }
    }
}

- (void)parseTransformOrigin:(NSString *)cssValue
{
    if (!cssValue || cssValue.length == 0 || [cssValue isEqualToString:@"none"]) {
        return;
    }
    
    NSArray *values = [cssValue componentsSeparatedByString:@" "];

    double originX = 50;
    double originY = 50;
    WXLengthType typeX = WXLengthTypePercent;
    WXLengthType typeY = WXLengthTypePercent;
    for (NSInteger i = 0; i < values.count; i++) {
        NSString *value = values[i];
        if ([value isEqualToString:@"left"]) {
            originX = 0;
        } else if ([value isEqualToString:@"right"]) {
            originX = 100;
        } else if ([value isEqualToString:@"top"]) {
            originY = 0;
        } else if ([value isEqualToString:@"bottom"]) {
            originY = 100;
        } else if ([value isEqualToString:@"center"]) {
            if (i == 0) {
                originX = 50;
            } else {
                originY = 50;
            }
        } else {
            double val = [value doubleValue];
            if (i == 0) {
                if ([value hasSuffix:@"%"]) {
                    originX = val;
                } else {
                    typeX = WXLengthTypeFixed;
                    originX = WXPixelScale(val, self.weexInstance.pixelScaleFactor);
                }
            } else {
                if ([value hasSuffix:@"%"]) {
                    originY = val;
                } else {
                    typeY = WXLengthTypeFixed;
                    originY = WXPixelScale(val, self.weexInstance.pixelScaleFactor);
                }
            }
        }
    }
    
    _originX = [WXLength lengthWithValue:originX type:typeX];
    _originY = [WXLength lengthWithValue:originY type:typeY];
}

- (void)parseRotate:(NSArray *)value
{
    float rotateAngle = [self getAngle:value[0]];
    _rotateAngle = rotateAngle;
}

- (void)parseTranslate:(NSArray *)value
{
    WXLength *translateX;
    double x = [value[0] doubleValue];
    if ([value[0] hasSuffix:@"%"]) {
        translateX = [WXLength lengthWithValue:x type:WXLengthTypePercent];
    } else {
        x = WXPixelScale(x, self.weexInstance.pixelScaleFactor);
        translateX = [WXLength lengthWithValue:x type:WXLengthTypeFixed];
    }

    WXLength *translateY;
    if (value.count > 1) {
        double y = [value[1] doubleValue];
        if ([value[1] hasSuffix:@"%"]) {
            translateY = [WXLength lengthWithValue:y type:WXLengthTypePercent];
        } else {
            y = WXPixelScale(y, self.weexInstance.pixelScaleFactor);
            translateY = [WXLength lengthWithValue:y type:WXLengthTypeFixed];
        }
    }
    
    _translateX = translateX;
    _translateY = translateY;
}

- (void)parseTranslatex:(NSArray *)value
{
<<<<<<< HEAD
    float rotateAngle = [self getAngle:value[0]];
    CGAffineTransform cgTransform = CATransform3DGetAffineTransform(_view.layer.transform);
    float originAngle = atan2f(cgTransform.b, cgTransform.a);
    originAngle = originAngle < 0 ? originAngle + 2 * M_PI : originAngle;
    if (_isTransformRotate || fabs(rotateAngle - originAngle) <= M_PI+0.0001){
        _transform = CGAffineTransformRotate(_transform, rotateAngle);
    } else if (originAngle != 0) {
        _transform = CGAffineTransformRotate(_transform, originAngle);
    }

    _rotateAngle += rotateAngle;
=======
    [self parseTranslate:@[value[0], @"0"]];
>>>>>>> 94d5649e
}

- (void)parseTranslatey:(NSArray *)value
{
    [self parseTranslate:@[@"0", value[0]]];
}

- (void)parseScale:(NSArray *)value
{
    double x = [value[0] doubleValue];
    double y = x;
    if (value.count == 2) {
        y = [value[1] doubleValue];
    }
    _scaleX = x;
    _scaleY = y;
}

- (void)parseScalex:(NSArray *)value
{
    [self parseScale:@[value[0], @1]];
}

- (void)parseScaley:(NSArray *)value
{
    [self parseScale:@[@1, value[0]]];
}

// Angle in radians
- (double)getAngle:(NSString *)value
{
    double angle = [value doubleValue];
    if ([value hasSuffix:@"deg"]) {
        return [self deg2rad:angle];
    } else {
        return angle;
    }
}

- (double)deg2rad:(double)deg
{
    return deg * M_PI / 180.0;
}

@end<|MERGE_RESOLUTION|>--- conflicted
+++ resolved
@@ -258,21 +258,7 @@
 
 - (void)parseTranslatex:(NSArray *)value
 {
-<<<<<<< HEAD
-    float rotateAngle = [self getAngle:value[0]];
-    CGAffineTransform cgTransform = CATransform3DGetAffineTransform(_view.layer.transform);
-    float originAngle = atan2f(cgTransform.b, cgTransform.a);
-    originAngle = originAngle < 0 ? originAngle + 2 * M_PI : originAngle;
-    if (_isTransformRotate || fabs(rotateAngle - originAngle) <= M_PI+0.0001){
-        _transform = CGAffineTransformRotate(_transform, rotateAngle);
-    } else if (originAngle != 0) {
-        _transform = CGAffineTransformRotate(_transform, originAngle);
-    }
-
-    _rotateAngle += rotateAngle;
-=======
     [self parseTranslate:@[value[0], @"0"]];
->>>>>>> 94d5649e
 }
 
 - (void)parseTranslatey:(NSArray *)value
