/**
 * Created by Weex.
 * Copyright (c) 2016, Alibaba, Inc. All rights reserved.
 *
 * This source code is licensed under the Apache Licence 2.0.
 * For the full copyright and license information,please view the LICENSE file in the root directory of this source tree.
 */

#import "WXTextAreaComponent.h"
#import "WXUtility.h"
#import "WXConvert.h"
#import "WXComponent_internal.h"
#import "WXView.h"
#import "WXSDKInstance.h"

@interface WXTextAreaView : UITextView
@property (nonatomic, assign) UIEdgeInsets border;
@property (nonatomic, assign) UIEdgeInsets padding;
@end

@implementation WXTextAreaView

- (instancetype)init
{
    self = [super init];
    if (self) {
        _padding = UIEdgeInsetsZero;
        _border = UIEdgeInsetsZero;
    }
    return self;
}

- (CGRect)textRectForBounds:(CGRect)bounds
{
    bounds.size.width -= self.padding.left + self.border.left;
    bounds.origin.x += self.padding.left + self.border.left;
    
    bounds.size.height -= self.padding.top + self.border.top;
    bounds.origin.y += self.padding.top + self.border.top;
    
    bounds.size.width -= self.padding.right + self.border.right;
    
    bounds.size.height -= self.padding.bottom + self.border.bottom;
    
    return bounds;
}

- (CGRect)editingRectForBounds:(CGRect)bounds
{
    return [self textRectForBounds:bounds];
}

@end

@interface WXTextAreaComponent()
@property (nonatomic, strong) WXTextAreaView *textView;
@property (nonatomic, strong) UILabel *placeholder;

//attribute
@property (nonatomic, strong) UIColor *placeholderColor;
@property (nonatomic, strong) NSString *placeholderString;
@property (nonatomic, strong) UILabel *placeHolderLabel;
@property (nonatomic) BOOL autofocus;
@property (nonatomic) BOOL disabled;
@property (nonatomic, strong)NSString *textValue;
@property (nonatomic) NSUInteger rows;
//style
@property (nonatomic) WXPixelType fontSize;
@property (nonatomic) WXTextStyle fontStyle;
@property (nonatomic) WXTextWeight fontWeight;
@property (nonatomic, strong) NSString *fontFamily;
@property (nonatomic, strong) UIColor *color;
@property (nonatomic) NSTextAlignment textAlign;
//event
@property (nonatomic) BOOL inputEvent;
@property (nonatomic) BOOL focusEvent;
@property (nonatomic) BOOL blurEvent;
@property (nonatomic) BOOL changeEvent;
@property (nonatomic) BOOL clickEvent;
@property (nonatomic, strong) NSString *changeEventString;
@property (nonatomic, assign) CGSize keyboardSize;
@property (nonatomic, assign) CGRect rootViewOriginFrame;

@end

@implementation WXTextAreaComponent {
    UIEdgeInsets _border;
    UIEdgeInsets _padding;
    NSTextStorage* _textStorage;
}

- (instancetype)initWithRef:(NSString *)ref type:(NSString *)type styles:(NSDictionary *)styles attributes:(NSDictionary *)attributes events:(NSArray *)events weexInstance:(WXSDKInstance *)weexInstance
{
    self = [super initWithRef:ref type:type styles:styles attributes:attributes events:events weexInstance:weexInstance];
    if (self) {
        _inputEvent = NO;
        _focusEvent = NO;
        _blurEvent = NO;
        _changeEvent = NO;
        _clickEvent = NO;
        
        if (attributes[@"autofocus"]) {
            _autofocus = [attributes[@"autofocus"] boolValue];
        }
        if (attributes[@"rows"]) {
            _rows = [attributes[@"rows"] integerValue];
        } else {
            _rows = 2;
        }
        if (attributes[@"disabled"]) {
            _disabled = [attributes[@"disabled"] boolValue];
        }
        if (attributes[@"placeholder"]) {
            NSString *placeHolder = [WXConvert NSString:attributes[@"placeholder"]];
            if (placeHolder) {
                _placeholderString = placeHolder;
            }
        }
        if (!_placeholderString) {
            _placeholderString = @"";
        }
        if (styles[@"placeholderColor"]) {
            _placeholderColor = [WXConvert UIColor:styles[@"placeholderColor"]];
        }else {
            _placeholderColor = [UIColor colorWithRed:0x99/255.0 green:0x99/255.0 blue:0x99/255.0 alpha:1.0];
        }
        if (attributes[@"value"]) {
            NSString * value = [WXConvert NSString:attributes[@"value"]];
            if (value) {
                _textValue = value;
                if([value length] > 0) {
                    _placeHolderLabel.text = @"";
                }
            }
        }
        if (styles[@"color"]) {
            _color = [WXConvert UIColor:styles[@"color"]];
        }
        if (styles[@"fontSize"]) {
            _fontSize = [WXConvert WXPixelType:styles[@"fontSize"]];
        }
        if (styles[@"fontWeight"]) {
            _fontWeight = [WXConvert WXTextWeight:styles[@"fontWeight"]];
        }
        if (styles[@"fontStyle"]) {
            _fontStyle = [WXConvert WXTextStyle:styles[@"fontStyle"]];
        }
        if (styles[@"fontFamily"]) {
            _fontFamily = styles[@"fontFamily"];
        }
        if (styles[@"textAlign"]) {
            _textAlign = [WXConvert NSTextAlignment:styles[@"textAlign"]] ;
        }
        
        _padding = UIEdgeInsetsZero;
        _border = UIEdgeInsetsZero;
        UIEdgeInsets padding = UIEdgeInsetsMake(self.cssNode->style.padding[CSS_TOP], self.cssNode->style.padding[CSS_LEFT], self.cssNode->style.padding[CSS_BOTTOM], self.cssNode->style.padding[CSS_RIGHT]);
        if (!UIEdgeInsetsEqualToEdgeInsets(padding, _padding)) {
            _padding = padding;
        }
        UIEdgeInsets border = UIEdgeInsetsMake(self.cssNode->style.border[CSS_TOP], self.cssNode->style.border[CSS_LEFT], self.cssNode->style.border[CSS_BOTTOM], self.cssNode->style.border[CSS_RIGHT]);
        if (!UIEdgeInsetsEqualToEdgeInsets(border, _border)) {
            _border = border;
        }
    }
    
    return self;
}
<<<<<<< HEAD

- (void)viewWillLoad
{
    [[NSNotificationCenter defaultCenter] addObserver:self
                                             selector:@selector(keyboardWasShown:)
                                                 name:UIKeyboardDidShowNotification
                                               object:nil];
    
    [[NSNotificationCenter defaultCenter] addObserver:self
                                             selector:@selector(keyboardWillHide:)
                                                 name:UIKeyboardWillHideNotification
                                               object:nil];
}

- (void)dealloc
{
    [[NSNotificationCenter defaultCenter] removeObserver:self];
}

=======
>>>>>>> 043987db
- (void)viewWillUnload
{
    _textView = nil;
}
- (UIView *)loadView
{
    return [[WXTextAreaView alloc] initWithFrame:[UIScreen mainScreen].bounds];
}
- (void)viewDidLoad
{
    _textView = (WXTextAreaView*)self.view;
    [self setEnabled];
    [self setAutofocus];
    if (_placeholderString) {
        _placeHolderLabel = [[UILabel alloc] init];
        _placeHolderLabel.numberOfLines = 0;
        [_textView addSubview:_placeHolderLabel];
    }
    [self setPlaceholderAttributedString];
    UIBarButtonItem *barButton = [[UIBarButtonItem alloc] initWithBarButtonSystemItem:UIBarButtonSystemItemDone target:self action:@selector(closeKeyboard)];
    UIBarButtonItem *space = [[UIBarButtonItem alloc] initWithBarButtonSystemItem:UIBarButtonSystemItemFlexibleSpace target:nil action:nil];
    UIToolbar *toolbar = [[UIToolbar alloc] initWithFrame:CGRectMake(0, 0, 0, 44)];
    toolbar.items = [NSArray arrayWithObjects:space, barButton, nil];
    
    _textView.inputAccessoryView = toolbar;
    
    if (_textValue && [_textValue length]>0) {
        _textView.text = _textValue;
        _placeHolderLabel.text = @"";
    }else {
        _textView.text = @"";
    }
    _textView.delegate = self;
    
    if (_color) {
        [_textView setTextColor:_color];
    }
    [_textView setTextAlignment:_textAlign];
    [self setTextFont];
    [_textView setBorder:_border];
    [_textView setPadding:_padding];
    
    [_textView setNeedsDisplay];
    [_textView setClipsToBounds:YES];
}

#pragma mark - private method
-(UIColor *)convertColor:(id)value
{
    UIColor *color = [WXConvert UIColor:value];
    if(value) {
        NSString *str = [WXConvert NSString:value];
        if(str && [@"" isEqualToString:str]) {
            color = [UIColor blackColor];
        }
    }else {
        color = [UIColor blackColor];
    }
    return color;
}

#pragma mark - add-remove Event
- (void)addEvent:(NSString *)eventName
{
    if ([eventName isEqualToString:@"input"]) {
        _inputEvent = YES;
    }
    if ([eventName isEqualToString:@"focus"]) {
        _focusEvent = YES;
    }
    if ([eventName isEqualToString:@"blur"]) {
        _blurEvent = YES;
    }
    if ([eventName isEqualToString:@"change"]) {
        _changeEvent = YES;
    }
    if ([eventName isEqualToString:@"click"]) {
        _clickEvent = YES;
    }
}

-(void)removeEvent:(NSString *)eventName
{
    if ([eventName isEqualToString:@"input"]) {
        _inputEvent = NO;
    }
    if ([eventName isEqualToString:@"focus"]) {
        _focusEvent = NO;
    }
    if ([eventName isEqualToString:@"blur"]) {
        _blurEvent = NO;
    }
    if ([eventName isEqualToString:@"change"]) {
        _changeEvent = NO;
    }
    if ([eventName isEqualToString:@"click"]) {
        _clickEvent = NO;
    }
}

#pragma mark - upate attributes
- (void)updateAttributes:(NSDictionary *)attributes
{
    if (attributes[@"autofocus"]) {
        _autofocus = [attributes[@"autofocus"] boolValue];
    }
    if (attributes[@"disabled"]) {
        _disabled = [attributes[@"disabled"] boolValue];
    }
    if (attributes[@"placeholder"]) {
        _placeholderString = attributes[@"placeholder"];
    }
    if (attributes[@"value"]) {
        NSString * value = [WXConvert NSString:attributes[@"value"]];
        if (value) {
            _textValue = value;
            if([value length] > 0) {
                _placeHolderLabel.text = @"";
            }
        }
    }
}
- (void)_updateAttributesOnMainThread:(NSDictionary *)attributes
{
    if (attributes[@"autofocus"]) {
        _autofocus = [attributes[@"autofocus"] boolValue];
        [self setAutofocus];
    }
    if (attributes[@"disabled"]) {
        _disabled = [attributes[@"disabled"] boolValue];
        [self setEnabled];
    }
    if (attributes[@"placeholder"]) {
        _placeholderString = attributes[@"placeholder"];
        [self setPlaceholderAttributedString];
    }
    if (attributes[@"value"]) {
        NSString * value = [WXConvert NSString:attributes[@"value"]];
        if (value) {
            _textValue = value;
            _textView.text = _textValue;
            if([value length] > 0) {
                _placeHolderLabel.text = @"";
            }
        }
    }
}

#pragma mark - upate styles
- (void)updateStyles:(NSDictionary *)styles
{
    if (styles[@"color"]) {
        _color = [WXConvert UIColor:styles[@"color"]];
        [_textView setTextColor:_color];
    }
    if (styles[@"fontSize"]) {
        _fontSize = [WXConvert WXPixelType:styles[@"fontSize"]];
    }
    if (styles[@"fontWeight"]) {
        _fontWeight = [WXConvert WXTextWeight:styles[@"fontWeight"]];
    }
    if (styles[@"fontStyle"]) {
        _fontStyle = [WXConvert WXTextStyle:styles[@"fontStyle"]];
    }
    if (styles[@"fontFamily"]) {
        _fontFamily = styles[@"fontFamily"];
    }
    
    [self setTextFont];
    
    if (styles[@"textAlign"]) {
        _textAlign = [WXConvert NSTextAlignment:styles[@"textAlign"]] ;
        [_textView setTextAlignment:_textAlign];
    }
    if (styles[@"placeholderColor"]) {
        _placeholderColor = [WXConvert UIColor:styles[@"placeholderColor"]];
    }else {
        _placeholderColor = [UIColor colorWithRed:0x99/255.0 green:0x99/255.0 blue:0x99/255.0 alpha:1.0];
    }
    [self setPlaceholderAttributedString];
    
    UIEdgeInsets padding = UIEdgeInsetsMake(self.cssNode->style.padding[CSS_TOP], self.cssNode->style.padding[CSS_LEFT], self.cssNode->style.padding[CSS_BOTTOM], self.cssNode->style.padding[CSS_RIGHT]);
    if (!UIEdgeInsetsEqualToEdgeInsets(padding, _padding)) {
        _padding = padding;
    }
    
    UIEdgeInsets border = UIEdgeInsetsMake(self.cssNode->style.border[CSS_TOP], self.cssNode->style.border[CSS_LEFT], self.cssNode->style.border[CSS_BOTTOM], self.cssNode->style.border[CSS_RIGHT]);
    if (!UIEdgeInsetsEqualToEdgeInsets(border, _border)) {
        _border = border;
        [_textView setBorder:_border];
    }
    
}

#pragma mark measure frame
- (CGSize (^)(CGSize))measureBlock
{
    __weak typeof(self) weakSelf = self;
    return ^CGSize (CGSize constrainedSize) {
        
        CGSize computedSize = [[[NSString alloc] init]sizeWithAttributes:@{NSFontAttributeName:[UIFont systemFontOfSize:[UIFont systemFontSize]]}];
        computedSize.height = computedSize.height * _rows;
        //TODO:more elegant way to use max and min constrained size
        if (!isnan(weakSelf.cssNode->style.minDimensions[CSS_WIDTH])) {
            computedSize.width = MAX(computedSize.width, weakSelf.cssNode->style.minDimensions[CSS_WIDTH]);
        }
        
        if (!isnan(weakSelf.cssNode->style.maxDimensions[CSS_WIDTH])) {
            computedSize.width = MIN(computedSize.width, weakSelf.cssNode->style.maxDimensions[CSS_WIDTH]);
        }
        
        if (!isnan(weakSelf.cssNode->style.minDimensions[CSS_HEIGHT])) {
            computedSize.width = MAX(computedSize.height, weakSelf.cssNode->style.minDimensions[CSS_HEIGHT]);
        }
        
        if (!isnan(weakSelf.cssNode->style.maxDimensions[CSS_HEIGHT])) {
            computedSize.width = MIN(computedSize.height, weakSelf.cssNode->style.maxDimensions[CSS_HEIGHT]);
        }
        
        return (CGSize) {
            WXCeilPixelValue(computedSize.width),
            WXCeilPixelValue(computedSize.height)
        };
    };
}

#pragma mark textview Delegate
- (void)textViewDidBeginEditing:(UITextView *)textView
{
    _changeEventString = [textView text];
    if (_focusEvent) {
        [self fireEvent:@"focus" params:nil];
    }
    if (_clickEvent) {
        [self fireEvent:@"click" params:nil];
    }
    [textView becomeFirstResponder];
}

- (void)textViewDidChange:(UITextView *)textView
{
    if(textView.text && [textView.text length] > 0){
        _placeHolderLabel.text = @"";
    }else{
        [self setPlaceholderAttributedString];
    }
    if (_inputEvent) {
        [self fireEvent:@"input" params:@{@"value":textView.text}];
    }
}

- (void)textViewDidEndEditing:(UITextView *)textView
{
    if (![textView.text length]) {
        [self setPlaceholderAttributedString];
    }
    if (_changeEvent) {
        if (![[textView text] isEqualToString:_changeEventString]) {
            [self fireEvent:@"change" params:@{@"value":[textView text]} domChanges:@{@"attrs":@{@"value":[_textView text]}}];
        }
    }
    if (_blurEvent) {
        [self fireEvent:@"blur" params:nil];
    }
}

#pragma mark - set properties
- (void)setPlaceholderAttributedString
{
    NSMutableAttributedString *attributedString = [[NSMutableAttributedString alloc] initWithString:_placeholderString];
    UIFont *font = [WXUtility fontWithSize:_fontSize textWeight:_fontWeight textStyle:_fontStyle fontFamily:_fontFamily];
    if (_placeholderColor) {
        [attributedString addAttribute:NSForegroundColorAttributeName value:_placeholderColor range:NSMakeRange(0, _placeholderString.length)];
        [attributedString addAttribute:NSFontAttributeName value:font range:NSMakeRange(0, _placeholderString.length)];
    }
    _placeHolderLabel.backgroundColor = [UIColor clearColor];
    CGRect expectedLabelSize = [attributedString boundingRectWithSize:(CGSize){self.view.frame.size.width, CGFLOAT_MAX}
                                               options:NSStringDrawingUsesLineFragmentOrigin
                                               context:nil];
    
    _placeHolderLabel.clipsToBounds = NO;
    CGRect newFrame = _placeHolderLabel.frame;
    newFrame.size.height = ceil(expectedLabelSize.size.height);
    newFrame.size.width = _textView.frame.size.width;
    newFrame.origin.y = 6;
    _placeHolderLabel.frame = newFrame;
    _placeHolderLabel.attributedText = attributedString;
}

- (void)setAutofocus
{
    if (_autofocus) {
        [_textView becomeFirstResponder];
    } else {
        [_textView resignFirstResponder];
    }
}

- (void)setTextFont
{
    UIFont *font = [WXUtility fontWithSize:_fontSize textWeight:_fontWeight textStyle:_fontStyle fontFamily:_fontFamily];
    [_textView setFont:font];
}

- (void)setEnabled
{
    _textView.editable = !(_disabled);
    _textView.selectable = !(_disabled);
}

#pragma mark keyboard
- (void)keyboardWasShown:(NSNotification*)notification
{
    if(![_textView isFirstResponder]) {
        return;
    }
    CGRect begin = [[[notification userInfo] objectForKey:@"UIKeyboardFrameBeginUserInfoKey"] CGRectValue];
    
    CGRect end = [[[notification userInfo] objectForKey:@"UIKeyboardFrameEndUserInfoKey"] CGRectValue];
    if(begin.size.height <= 44 ){
        return;
    }
    _keyboardSize = end.size;
    UIView * rootView = self.weexInstance.rootView;
    CGRect screenRect = [[UIScreen mainScreen] bounds];
    if (CGRectIsNull(_rootViewOriginFrame)) {
        _rootViewOriginFrame = rootView.frame;
    }
    CGRect keyboardRect = (CGRect){
        .origin.x = 0,
        .origin.y = CGRectGetMaxY(screenRect) - _keyboardSize.height - 54,
        .size = _keyboardSize
    };
    CGRect textAreaFrame = [_textView.superview convertRect:_textView.frame toView:rootView];
    if (keyboardRect.origin.y - textAreaFrame.size.height <= textAreaFrame.origin.y) {
        [self setViewMovedUp:YES];
    }
}

- (void)keyboardWillHide:(NSNotification*)notification
{
    if (![_textView isFirstResponder]) {
        return;
    }
    UIView * rootView = self.weexInstance.rootView;
    if (rootView.frame.origin.y < 0) {
        [self setViewMovedUp:NO];
    }
}

- (void)closeKeyboard
{
    [_textView resignFirstResponder];
}

<<<<<<< HEAD
#pragma mark method
- (void)setViewMovedUp:(BOOL)movedUp
{
    UIView *rootView = self.weexInstance.rootView;
    CGRect rect = _rootViewOriginFrame;
    CGRect rootViewFrame = rootView.frame;
    CGRect textAreaFrame = [_textView.superview convertRect:_textView.frame toView:rootView];
    if (movedUp) {
        CGFloat offset =textAreaFrame.origin.y-(rootViewFrame.size.height-_keyboardSize.height-textAreaFrame.size.height);
        if (offset > 0) {
            rect = (CGRect){
                .origin.x = 0.f,
                .origin.y = -offset,
                .size = rootViewFrame.size
            };
        }
    }else {
        // revert back to the origin state
        rect = _rootViewOriginFrame;
        _rootViewOriginFrame = CGRectNull;
    }
    self.weexInstance.rootView.frame = rect;
=======
#pragma mark -reset color
-(void)resetViewStyles:(NSArray *)elements
{
    if ([elements containsObject:@"color"]) {
        _color = [UIColor blackColor];
        [_textView setTextColor:[UIColor blackColor]];
    }
>>>>>>> 043987db
}

@end<|MERGE_RESOLUTION|>--- conflicted
+++ resolved
@@ -166,7 +166,6 @@
     
     return self;
 }
-<<<<<<< HEAD
 
 - (void)viewWillLoad
 {
@@ -186,8 +185,6 @@
     [[NSNotificationCenter defaultCenter] removeObserver:self];
 }
 
-=======
->>>>>>> 043987db
 - (void)viewWillUnload
 {
     _textView = nil;
@@ -543,7 +540,6 @@
     [_textView resignFirstResponder];
 }
 
-<<<<<<< HEAD
 #pragma mark method
 - (void)setViewMovedUp:(BOOL)movedUp
 {
@@ -566,7 +562,8 @@
         _rootViewOriginFrame = CGRectNull;
     }
     self.weexInstance.rootView.frame = rect;
-=======
+}
+
 #pragma mark -reset color
 -(void)resetViewStyles:(NSArray *)elements
 {
@@ -574,7 +571,6 @@
         _color = [UIColor blackColor];
         [_textView setTextColor:[UIColor blackColor]];
     }
->>>>>>> 043987db
 }
 
 @end