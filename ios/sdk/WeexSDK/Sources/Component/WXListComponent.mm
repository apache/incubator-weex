--- conflicted
+++ resolved
@@ -264,12 +264,7 @@
         WXLogError(@"list only support cell/header/refresh/loading/fixed-component as child.");
         return NO;
     }
-<<<<<<< HEAD
-    [super _insertSubcomponent:subcomponent atIndex:index];
-=======
-    
     BOOL inserted = [super _insertSubcomponent:subcomponent atIndex:index];
->>>>>>> eaab049e
     
     if (![subcomponent isKindOfClass:[WXHeaderComponent class]]
         && ![subcomponent isKindOfClass:[WXCellComponent class]]) {
