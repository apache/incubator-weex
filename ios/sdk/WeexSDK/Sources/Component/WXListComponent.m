--- conflicted
+++ resolved
@@ -378,13 +378,6 @@
     BOOL keepScrollPosition = header.keepScrollPosition;
     
     [self.weexInstance.componentManager _addUITask:^{
-<<<<<<< HEAD
-        WXLogDebug(@"delete section:%lu", (unsigned long)deleteIndex);
-        [_completedSections removeObjectAtIndex:deleteIndex];
-        if (completedReloadSection) {
-            WXLogDebug(@"Reload section:%ld", (long)(deleteIndex - 1));
-            _completedSections[deleteIndex - 1] = completedReloadSection;
-=======
         if (isDeleteSection) {
             WXLogDebug(@"delete section:%ld", headerIndex);
             [_completedSections removeObjectAtIndex:headerIndex];
@@ -397,7 +390,6 @@
         if (completedReloadSection) {
             WXLogDebug(@"Reload section:%ld", reloadIndex);
             _completedSections[reloadIndex] = completedReloadSection;
->>>>>>> 10a074fd
         }
         
         [UIView performWithoutAnimation:^{
