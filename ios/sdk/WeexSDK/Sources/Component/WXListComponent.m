/**
 * Created by Weex.
 * Copyright (c) 2016, Alibaba, Inc. All rights reserved.
 *
 * This source code is licensed under the Apache Licence 2.0.
 * For the full copyright and license information,please view the LICENSE file in the root directory of this source tree.
 */

#import "WXListComponent.h"
#import "WXComponent.h"
#import "WXComponent_internal.h"
#import "NSArray+Weex.h"
#import "WXAssert.h"
#import "WXUtility.h"
#import "NSObject+WXSwizzle.h"
#import "WXSDKInstance_private.h"

@interface WXTableView : UITableView

@end

@implementation WXTableView

+ (BOOL)requiresConstraintBasedLayout
{
    return NO;
}

- (void)layoutSubviews
{
    [super layoutSubviews];
    [self.wx_component layoutDidFinish];
}

@end

@interface WXHeaderComponent : WXComponent

@property (nonatomic, weak) WXListComponent *list;

@end

@implementation WXHeaderComponent

//TODO: header remove->need reload
- (instancetype)initWithRef:(NSString *)ref type:(NSString *)type styles:(NSDictionary *)styles attributes:(NSDictionary *)attributes events:(NSArray *)events weexInstance:(WXSDKInstance *)weexInstance
{
    self = [super initWithRef:ref type:type styles:styles attributes:attributes events:events weexInstance:weexInstance];
    
    if (self) {
        _async = YES;
        _isNeedJoinLayoutSystem = NO;
    }
    
    return self;
}

- (void)_frameDidCalculated:(BOOL)isChanged
{
    if (isChanged) {
        [self.list headerDidLayout:self];
    }
}

- (void)_calculateFrameWithSuperAbsolutePosition:(CGPoint)superAbsolutePosition gatherDirtyComponents:(NSMutableSet<WXComponent *> *)dirtyComponents
{
    if (isUndefined(self.cssNode->style.dimensions[CSS_WIDTH]) && self.list) {
        self.cssNode->style.dimensions[CSS_WIDTH] = self.list.scrollerCSSNode->style.dimensions[CSS_WIDTH];
    }
    
    if ([self needsLayout]) {
        layoutNode(self.cssNode, CSS_UNDEFINED, CSS_UNDEFINED, CSS_DIRECTION_INHERIT);
        if ([WXLog logLevel] >= WXLogLevelDebug) {
            print_css_node(self.cssNode, CSS_PRINT_LAYOUT | CSS_PRINT_STYLE | CSS_PRINT_CHILDREN);
        }
    }
    
    [super _calculateFrameWithSuperAbsolutePosition:superAbsolutePosition gatherDirtyComponents:dirtyComponents];
}

@end

@interface WXSection : NSObject<NSCopying>

@property (nonatomic, strong) WXHeaderComponent *header;
@property (nonatomic, strong) NSMutableArray<WXCellComponent *> *rows;

@end

@implementation WXSection

- (instancetype)init
{
    if (self = [super init]) {
        _rows = [NSMutableArray array];
    }
    
    return self;
}

- (id)copyWithZone:(NSZone *)zone
{
    WXSection *newSection = [[[self class] allocWithZone:zone] init];
    newSection.header = _header;
    newSection.rows = [_rows mutableCopyWithZone:zone];
    
    return newSection;
}

- (NSString *)description
{
    return [NSString stringWithFormat:@"%@\n%@", [_header description], [_rows description]];
}
@end

@interface WXListComponent () <UITableViewDataSource, UITableViewDelegate>

@end

@implementation WXListComponent
{
    __weak UITableView * _tableView;

    // Only accessed on component thread
    NSMutableArray<WXSection *> *_sections;
    // Only accessed on main thread
    NSMutableArray<WXSection *> *_completedSections;
    
    NSUInteger _previousLoadMoreRowNumber;
}

- (instancetype)initWithRef:(NSString *)ref type:(NSString *)type styles:(NSDictionary *)styles attributes:(NSDictionary *)attributes events:(NSArray *)events weexInstance:(WXSDKInstance *)weexInstance
{
    if (self = [super initWithRef:ref type:type styles:styles attributes:attributes events:events weexInstance:weexInstance]) {
        
        _sections = [NSMutableArray array];
        _completedSections = [NSMutableArray array];
        
        [self fixFlicker];
    }
    
    return self;
}

- (void)dealloc
{
    if (_tableView) {
        _tableView.delegate = nil;
        _tableView.dataSource = nil;
    }
}

- (UIView *)loadView
{
    return [[WXTableView alloc] init];
}

- (void)viewDidLoad
{
    [super viewDidLoad];
    
    _tableView = (UITableView *)self.view;
    _tableView.allowsSelection = NO;
    _tableView.allowsMultipleSelection = NO;
    _tableView.separatorStyle = UITableViewCellSeparatorStyleNone;
    _tableView.delegate = self;
    _tableView.dataSource = self;
    _tableView.userInteractionEnabled = YES;
}

- (void)viewWillUnload
{
    [super viewWillUnload];
    
    _tableView.delegate = nil;
    _tableView.dataSource = nil;
}

- (void)setContentSize:(CGSize)contentSize
{
    // Do Nothing
}

#pragma mark - Inheritance

- (void)_insertSubcomponent:(WXComponent *)subcomponent atIndex:(NSInteger)index
{
    [super _insertSubcomponent:subcomponent atIndex:index];
    
    if ([subcomponent isKindOfClass:[WXCellComponent class]]) {
        ((WXCellComponent *)subcomponent).list = self;
    } else if ([subcomponent isKindOfClass:[WXHeaderComponent class]]) {
        ((WXHeaderComponent *)subcomponent).list = self;
    }
    
    NSIndexPath *indexPath = [self indexPathForSubIndex:index];
    if (_sections.count <= indexPath.section) {
        WXSection *section = [WXSection new];
        if ([subcomponent isKindOfClass:[WXHeaderComponent class]]) {
            section.header = (WXHeaderComponent*)subcomponent;
        }
        //TODO: consider insert header at middle
        [_sections addObject:section];
        NSUInteger index = [_sections indexOfObject:section];
        NSIndexSet *indexSet = [NSIndexSet indexSetWithIndex:index];
        WXSection *completedSection = [section copy];
        
        [self.weexInstance.componentManager _addUITask:^{
            [_completedSections addObject:completedSection];
            WXLogVerbose(@"Insert section:%ld",  [_completedSections indexOfObject:completedSection]);
            [UIView performWithoutAnimation:^{
                [_tableView insertSections:indexSet withRowAnimation:UITableViewRowAnimationNone];
            }];
        }];
    }
}

- (void)insertSubview:(WXComponent *)subcomponent atIndex:(NSInteger)index
{
    //Here will not insert cell or header's view again
    if (![subcomponent isKindOfClass:[WXCellComponent class]]
        && ![subcomponent isKindOfClass:[WXHeaderComponent class]]) {
        [super insertSubview:subcomponent atIndex:index];
    }
}

- (void)headerDidLayout:(WXHeaderComponent *)header
{
    [self.weexInstance.componentManager _addUITask:^{
        // trigger section header update
        [_tableView beginUpdates];
        [_tableView endUpdates];
        
        __block BOOL needCompute;
        [_completedSections enumerateObjectsUsingBlock:^(WXSection * _Nonnull section, NSUInteger sectionIndex, BOOL * _Nonnull stop) {
            if (header == section.header) {
                needCompute = YES ;
            } else if (!needCompute) {
                return ;
            }
            
            [section.rows enumerateObjectsUsingBlock:^(WXCellComponent * _Nonnull cell, NSUInteger row, BOOL * _Nonnull stop) {
                NSIndexPath *indexPath = [NSIndexPath indexPathForRow:row inSection:sectionIndex];
                [self _recomputeCellAbsolutePostion:cell forIndexPath:indexPath];
            }];
        }];
    }];
    
}


- (void)cellDidRemove:(WXCellComponent *)cell
{
    WXAssertComponentThread();
    
    NSIndexPath *indexPath = [self indexPathForCell:cell sections:_sections];
    [self removeCellForIndexPath:indexPath withSections:_sections];
    
<<<<<<< HEAD
    WXLogDebug(@"Delete cell:%@ at row:%ld", cell.ref, (long)indexPath.row);
    [UIView performWithoutAnimation:^{
        [_tableView deleteRowsAtIndexPaths:[NSArray arrayWithObject:indexPath] withRowAnimation:UITableViewRowAnimationNone];
=======
    [self.weexInstance.componentManager _addUITask:^{
        [self removeCellForIndexPath:indexPath withSections:_completedSections];
        
        WXLogVerbose(@"Delete cell:%@ at indexPath:%@", cell.ref, indexPath);
        [UIView performWithoutAnimation:^{
            [_tableView deleteRowsAtIndexPaths:[NSArray arrayWithObject:indexPath] withRowAnimation:UITableViewRowAnimationNone];
        }];
>>>>>>> db25b9a4
    }];
}

- (void)cellDidLayout:(WXCellComponent *)cell
{
    WXAssertComponentThread() ;
    
    NSUInteger index = [self.subcomponents indexOfObject:cell];
    NSIndexPath *indexPath = [self indexPathForSubIndex:index];

    NSInteger sectionNum = indexPath.section;
    NSInteger row = indexPath.row;
    NSMutableArray *sections = _sections;
    WXSection *section = sections[sectionNum];
    WXAssert(section, @"no section found for section number:%ld", sectionNum);
    NSMutableArray *completedSections;
    BOOL isReload = [section.rows containsObject:cell];
    if (!isReload) {
        [section.rows insertObject:cell atIndex:row];
        // deep copy
        completedSections = [[NSMutableArray alloc] initWithArray:sections copyItems:YES];;
    }
    
    [self.weexInstance.componentManager _addUITask:^{
        if (!isReload) {
            WXLogVerbose(@"Insert cell:%@ at indexPath:%@", cell.ref, indexPath);
            _completedSections = completedSections;
            [UIView performWithoutAnimation:^{
                [_tableView insertRowsAtIndexPaths:[NSArray arrayWithObject:indexPath] withRowAnimation:UITableViewRowAnimationNone];
            }];
        } else {
            WXLogInfo(@"Reload cell:%@ at indexPath:%@", cell.ref, indexPath);
            [UIView performWithoutAnimation:^{
                [_tableView reloadRowsAtIndexPaths:[NSArray arrayWithObject:indexPath] withRowAnimation:UITableViewRowAnimationNone];
            }];
        }
        
        [self _recomputeCellAbsolutePostion:cell forIndexPath:indexPath];
    }];
}

- (void)_recomputeCellAbsolutePostion:(WXCellComponent *)cell forIndexPath:(NSIndexPath *)indexPath
{
    CGRect cellRect = [_tableView rectForRowAtIndexPath:indexPath];
    cell.absolutePosition = CGPointMake(self.absolutePosition.x + cellRect.origin.x,
                                        self.absolutePosition.y + cellRect.origin.y);
    [cell _fillAbsolutePositions];
<<<<<<< HEAD
    
    if (![_completedCells containsObject:cell]) {
        NSIndexPath *indexPath = [NSIndexPath indexPathForRow:row inSection:0];
        [_completedCells addObject:cell];
        WXLogDebug(@"Insert cell:%@ at row:%ld", cell.ref, (long)indexPath.row);
        [UIView performWithoutAnimation:^{
            [_tableView insertRowsAtIndexPaths:[NSArray arrayWithObject:indexPath] withRowAnimation:UITableViewRowAnimationNone];
        }];
    } else {
        row = [self adjustRowForCompletedCell:row];
        NSIndexPath *indexPath = [NSIndexPath indexPathForRow:row inSection:0];
        
        WXLogInfo(@"Reload cell:%@ at row:%ld", cell.ref, (long)indexPath.row);
        [UIView performWithoutAnimation:^{
            [_tableView reloadRowsAtIndexPaths:[NSArray arrayWithObject:indexPath] withRowAnimation:UITableViewRowAnimationNone];
        }];
    }
=======
>>>>>>> db25b9a4
}

- (void)cellDidRendered:(WXCellComponent *)cell
{
    WXAssertMainThread();
    
    NSIndexPath *indexPath = [self indexPathForCell:cell sections:_completedSections];
    if (!indexPath || indexPath.section >= [_tableView numberOfSections] ||
        indexPath.row < 0 || indexPath.row >= [_tableView numberOfRowsInSection:indexPath.section]) {
        WXLogWarning(@"Rendered cell:%@ out of range, sections:%@", cell, _completedSections);
        return;
    }
    
    CGRect cellRect = [_tableView rectForRowAtIndexPath:indexPath];
    if (cellRect.origin.y + cellRect.size.height >= _tableView.frame.size.height) {
        if (self.weexInstance.screenRenderTime == 0) {
            self.weexInstance.screenRenderTime = [[NSDate new] timeIntervalSinceDate:self.weexInstance.renderStartDate];
        }
    }
    
    if (self.weexInstance.onRenderProgress) {
        CGRect renderRect = CGRectMake(self.absolutePosition.x + cellRect.origin.x,
                                       self.absolutePosition.y + cellRect.origin.y,
                                       cellRect.size.width, cellRect.size.height);
        
        self.weexInstance.onRenderProgress(renderRect);
    }

}

- (void)cell:(WXCellComponent *)cell didMoveToIndex:(NSUInteger)index
{
    WXAssertComponentThread();
    
    NSIndexPath *fromIndexPath = [self indexPathForCell:cell sections:_sections];
    NSIndexPath *toIndexPath = [self indexPathForSubIndex:index];
    [self removeCellForIndexPath:fromIndexPath withSections:_sections];
    [self insertCell:cell forIndexPath:toIndexPath withSections:_sections];
    
    [self.weexInstance.componentManager _addUITask:^{
        [self removeCellForIndexPath:fromIndexPath withSections:_completedSections];
        [self insertCell:cell forIndexPath:toIndexPath withSections:_completedSections];
        [UIView performWithoutAnimation:^{
            [_tableView moveRowAtIndexPath:fromIndexPath toIndexPath:toIndexPath];
        }];
    }];
}

- (void)addStickyComponent:(WXComponent *)sticky
{
    
}

- (void)removeStickyComponent:(WXComponent *)sticky
{

}
#pragma mark - TableView delegate

- (void)tableView:(UITableView *)tableView willDisplayCell:(UITableViewCell *)cell forRowAtIndexPath:(NSIndexPath *)indexPath
{
    
}

- (void)tableView:(UITableView *)tableView didEndDisplayingCell:(UITableViewCell *)cell forRowAtIndexPath:(NSIndexPath *)indexPath
{
    NSArray *visibleIndexPaths = [tableView indexPathsForVisibleRows];
    if (![visibleIndexPaths containsObject:indexPath]) {
        WXCellComponent *cell = [self cellForIndexPath:indexPath];
        // Must invoke synchronously otherwise it will remove the view just added.
        [cell _unloadView];
    }
}

- (CGFloat)tableView:(UITableView *)tableView heightForRowAtIndexPath:(NSIndexPath *)indexPath
{
    WXCellComponent *cell = [self cellForIndexPath:indexPath];
    return cell.calculatedFrame.size.height;
}

- (CGFloat)tableView:(UITableView *)tableView heightForHeaderInSection:(NSInteger)section
{
    WXHeaderComponent *header = ((WXSection *)_completedSections[section]).header;
    if (header) {
        CGFloat headerHeight = header.calculatedFrame.size.height;
        WXLogInfo(@"header height for section %ld:%f", section, headerHeight);
        return headerHeight;
    } else {
        return 0.0;
    }
}

- (UIView *)tableView:(UITableView *)tableView viewForHeaderInSection:(NSInteger)section
{
    WXHeaderComponent *header = ((WXSection *)_completedSections[section]).header;
    WXLogInfo(@"header view for section %ld:%@", section, header.view);
    return header.view;
}

#pragma mark - TableView Data Source

- (NSInteger)numberOfSectionsInTableView:(UITableView *)tableView
{
    return _completedSections.count;
}

- (NSInteger)tableView:(UITableView *)tableView numberOfRowsInSection:(NSInteger)section
{
    return ((WXSection *)[_completedSections wx_safeObjectAtIndex:section]).rows.count;
}

- (UITableViewCell *)tableView:(UITableView *)tableView cellForRowAtIndexPath:(NSIndexPath *)indexPath
{
<<<<<<< HEAD
    WXLogDebug(@"Getting cell at row:%ld", (long)indexPath.row);
=======
    WXLogVerbose(@"Getting cell at indexPath:%@", indexPath);
>>>>>>> db25b9a4
    static NSString *reuseIdentifier = @"WXTableViewCell";
    
    UITableViewCell *cellView = [_tableView dequeueReusableCellWithIdentifier:reuseIdentifier];
    if (!cellView) {
        cellView = [[UITableViewCell alloc] initWithStyle:UITableViewCellStyleDefault reuseIdentifier:reuseIdentifier];
        cellView.backgroundColor = [UIColor clearColor];
    } else {
    }
    
    WXCellComponent *cell = [self cellForIndexPath:indexPath];
    
    if (!cell) {
        return cellView;
    }
    
    if (cell.view.superview == cellView.contentView) {
        return cellView;
    }
    
    for (UIView *view in cellView.contentView.subviews) {
        [view removeFromSuperview];
    }
    
    [cellView.contentView addSubview:cell.view];
    
<<<<<<< HEAD
    WXLogDebug(@"Created cell:%@ view:%@ cellView:%@ at row:%ld", cell.ref, cell.view, cellView, (long)indexPath.row);
=======
    WXLogVerbose(@"Created cell:%@ view:%@ cellView:%@ at indexPath:%@", cell.ref, cell.view, cellView, indexPath);
    
>>>>>>> db25b9a4
    return cellView;
}

#pragma mark - Load More Event

- (void)setLoadmoreretry:(NSUInteger)loadmoreretry
{
    if (loadmoreretry != self.loadmoreretry) {
        _previousLoadMoreRowNumber = 0;
    }
    
    [super setLoadmoreretry:loadmoreretry];
}

- (void)loadMore
{
    [super loadMore];
    
    _previousLoadMoreRowNumber = [self totalNumberOfRows];
}

- (BOOL)isNeedLoadMore
{
    BOOL superNeedLoadMore = [super isNeedLoadMore];
    return superNeedLoadMore && _previousLoadMoreRowNumber != [self totalNumberOfRows];
}

- (NSUInteger)totalNumberOfRows
{
    NSUInteger rowNumber = 0;
    NSUInteger sectionCount = [_tableView numberOfSections];
    for (int section = 0; section < sectionCount; section ++) {
        rowNumber += [_tableView numberOfRowsInSection:section];
    }
    
    return rowNumber;
}

#pragma mark Private

- (WXCellComponent *)cellForIndexPath:(NSIndexPath *)indexPath
{
    WXSection *section = [_completedSections wx_safeObjectAtIndex:indexPath.section];
    if (!section) {
        WXLogError(@"No section found for num:%ld, completed sections:%ld", indexPath.section, _completedSections.count);
        return nil;
    }
    
    WXCellComponent *cell = [section.rows wx_safeObjectAtIndex:indexPath.row];
    if (!cell) {
        WXLogError(@"No cell found for num:%ld, completed rows:%ld", indexPath.row, section.rows.count);
        return nil;
    }
    
    return cell;
}

- (void)insertCell:(WXComponent *)cell forIndexPath:(NSIndexPath *)indexPath withSections:(NSMutableArray *)sections
{
    WXSection *section = [sections wx_safeObjectAtIndex:indexPath.section];
    WXAssert(section, @"inserting cell at indexPath:%@ section has not been inserted to list before, sections:%@", indexPath, sections);
    WXAssert(indexPath.row <= section.rows.count, @"inserting cell at indexPath:%@ outof range, sections:%@", indexPath, sections);
    [section.rows insertObject:cell atIndex:indexPath.row];
}

- (void)removeCellForIndexPath:(NSIndexPath *)indexPath withSections:(NSMutableArray *)sections
{
    WXSection *section = [sections wx_safeObjectAtIndex:indexPath.section];
    WXAssert(section, @"Removing cell at indexPath:%@ has not been inserted to cell list before, sections:%@", indexPath, sections);
    WXAssert(indexPath.row < section.rows.count, @"Removing cell at indexPath:%@ outof range, sections:%@", indexPath, sections);
    [section.rows removeObjectAtIndex:indexPath.row];
}

- (NSIndexPath *)indexPathForCell:(WXCellComponent *)cell sections:(NSMutableArray<WXSection *> *)sections
{
    __block NSIndexPath *indexPath;
    [sections enumerateObjectsUsingBlock:^(WXSection * _Nonnull section, NSUInteger sectionIndex, BOOL * _Nonnull stop) {
        [section.rows enumerateObjectsUsingBlock:^(WXCellComponent * _Nonnull row, NSUInteger rowIndex, BOOL * _Nonnull stop) {
            if (row == cell) {
                indexPath = [NSIndexPath indexPathForRow:rowIndex inSection:sectionIndex];
            }
        }];
    }];
    
    return indexPath;
}

- (NSIndexPath *)indexPathForSubIndex:(NSUInteger)index
{
    NSInteger section = 0;
    NSInteger row = -1;
    WXComponent *firstComponent;
    for (int i = 0; i <= index; i++) {
        WXComponent* component = self.subcomponents[i];
        if (([component isKindOfClass:[WXHeaderComponent class]]
            || [component isKindOfClass:[WXCellComponent class]])
            && !firstComponent) {
            firstComponent = component;
        }
        
        if (component != firstComponent && [component isKindOfClass:[WXHeaderComponent class]]) {
            section ++;
            row = -1;
        }
        
        if ([component isKindOfClass:[WXCellComponent class]]) {
            row ++;
        }
    }

    return [NSIndexPath indexPathForRow:row inSection:section];
}

- (void)fixFlicker
{
    static dispatch_once_t onceToken;
    dispatch_once(&onceToken, ^{
        //(ง •̀_•́)ง┻━┻ Stupid scoll view, always reset content offset to zero after insert cells, any other more elegant way?
        NSString *a = @"ntOffsetIfNe";
        NSString *b = @"adjustConte";
        
        NSString *originSelector = [NSString stringWithFormat:@"_%@%@cessary", b, a];
        [[self class] weex_swizzle:[WXTableView class] Method:NSSelectorFromString(originSelector) withMethod:@selector(fixedFlickerSelector)];
    });
}

- (void)fixedFlickerSelector
{
    // DO NOT delete this method.
}


@end<|MERGE_RESOLUTION|>--- conflicted
+++ resolved
@@ -207,7 +207,7 @@
         
         [self.weexInstance.componentManager _addUITask:^{
             [_completedSections addObject:completedSection];
-            WXLogVerbose(@"Insert section:%ld",  [_completedSections indexOfObject:completedSection]);
+            WXLogDebug(@"Insert section:%ld",  [_completedSections indexOfObject:completedSection]);
             [UIView performWithoutAnimation:^{
                 [_tableView insertSections:indexSet withRowAnimation:UITableViewRowAnimationNone];
             }];
@@ -256,19 +256,13 @@
     NSIndexPath *indexPath = [self indexPathForCell:cell sections:_sections];
     [self removeCellForIndexPath:indexPath withSections:_sections];
     
-<<<<<<< HEAD
-    WXLogDebug(@"Delete cell:%@ at row:%ld", cell.ref, (long)indexPath.row);
-    [UIView performWithoutAnimation:^{
-        [_tableView deleteRowsAtIndexPaths:[NSArray arrayWithObject:indexPath] withRowAnimation:UITableViewRowAnimationNone];
-=======
     [self.weexInstance.componentManager _addUITask:^{
         [self removeCellForIndexPath:indexPath withSections:_completedSections];
         
-        WXLogVerbose(@"Delete cell:%@ at indexPath:%@", cell.ref, indexPath);
+        WXLogDebug(@"Delete cell:%@ at indexPath:%@", cell.ref, indexPath);
         [UIView performWithoutAnimation:^{
             [_tableView deleteRowsAtIndexPaths:[NSArray arrayWithObject:indexPath] withRowAnimation:UITableViewRowAnimationNone];
         }];
->>>>>>> db25b9a4
     }];
 }
 
@@ -294,7 +288,7 @@
     
     [self.weexInstance.componentManager _addUITask:^{
         if (!isReload) {
-            WXLogVerbose(@"Insert cell:%@ at indexPath:%@", cell.ref, indexPath);
+            WXLogDebug(@"Insert cell:%@ at indexPath:%@", cell.ref, indexPath);
             _completedSections = completedSections;
             [UIView performWithoutAnimation:^{
                 [_tableView insertRowsAtIndexPaths:[NSArray arrayWithObject:indexPath] withRowAnimation:UITableViewRowAnimationNone];
@@ -316,26 +310,6 @@
     cell.absolutePosition = CGPointMake(self.absolutePosition.x + cellRect.origin.x,
                                         self.absolutePosition.y + cellRect.origin.y);
     [cell _fillAbsolutePositions];
-<<<<<<< HEAD
-    
-    if (![_completedCells containsObject:cell]) {
-        NSIndexPath *indexPath = [NSIndexPath indexPathForRow:row inSection:0];
-        [_completedCells addObject:cell];
-        WXLogDebug(@"Insert cell:%@ at row:%ld", cell.ref, (long)indexPath.row);
-        [UIView performWithoutAnimation:^{
-            [_tableView insertRowsAtIndexPaths:[NSArray arrayWithObject:indexPath] withRowAnimation:UITableViewRowAnimationNone];
-        }];
-    } else {
-        row = [self adjustRowForCompletedCell:row];
-        NSIndexPath *indexPath = [NSIndexPath indexPathForRow:row inSection:0];
-        
-        WXLogInfo(@"Reload cell:%@ at row:%ld", cell.ref, (long)indexPath.row);
-        [UIView performWithoutAnimation:^{
-            [_tableView reloadRowsAtIndexPaths:[NSArray arrayWithObject:indexPath] withRowAnimation:UITableViewRowAnimationNone];
-        }];
-    }
-=======
->>>>>>> db25b9a4
 }
 
 - (void)cellDidRendered:(WXCellComponent *)cell
@@ -449,11 +423,7 @@
 
 - (UITableViewCell *)tableView:(UITableView *)tableView cellForRowAtIndexPath:(NSIndexPath *)indexPath
 {
-<<<<<<< HEAD
-    WXLogDebug(@"Getting cell at row:%ld", (long)indexPath.row);
-=======
-    WXLogVerbose(@"Getting cell at indexPath:%@", indexPath);
->>>>>>> db25b9a4
+    WXLogDebug(@"Getting cell at indexPath:%@", indexPath);
     static NSString *reuseIdentifier = @"WXTableViewCell";
     
     UITableViewCell *cellView = [_tableView dequeueReusableCellWithIdentifier:reuseIdentifier];
@@ -479,12 +449,7 @@
     
     [cellView.contentView addSubview:cell.view];
     
-<<<<<<< HEAD
-    WXLogDebug(@"Created cell:%@ view:%@ cellView:%@ at row:%ld", cell.ref, cell.view, cellView, (long)indexPath.row);
-=======
-    WXLogVerbose(@"Created cell:%@ view:%@ cellView:%@ at indexPath:%@", cell.ref, cell.view, cellView, indexPath);
-    
->>>>>>> db25b9a4
+    WXLogDebug(@"Created cell:%@ view:%@ cellView:%@ at indexPath:%@", cell.ref, cell.view, cellView, indexPath);
     return cellView;
 }
 
@@ -542,7 +507,7 @@
     return cell;
 }
 
-- (void)insertCell:(WXComponent *)cell forIndexPath:(NSIndexPath *)indexPath withSections:(NSMutableArray *)sections
+- (void)insertCell:(WXCellComponent *)cell forIndexPath:(NSIndexPath *)indexPath withSections:(NSMutableArray *)sections
 {
     WXSection *section = [sections wx_safeObjectAtIndex:indexPath.section];
     WXAssert(section, @"inserting cell at indexPath:%@ section has not been inserted to list before, sections:%@", indexPath, sections);
