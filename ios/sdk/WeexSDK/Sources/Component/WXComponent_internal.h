/*
 * Licensed to the Apache Software Foundation (ASF) under one
 * or more contributor license agreements.  See the NOTICE file
 * distributed with this work for additional information
 * regarding copyright ownership.  The ASF licenses this file
 * to you under the Apache License, Version 2.0 (the
 * "License"); you may not use this file except in compliance
 * with the License.  You may obtain a copy of the License at
 *
 *   http://www.apache.org/licenses/LICENSE-2.0
 *
 * Unless required by applicable law or agreed to in writing,
 * software distributed under the License is distributed on an
 * "AS IS" BASIS, WITHOUT WARRANTIES OR CONDITIONS OF ANY
 * KIND, either express or implied.  See the License for the
 * specific language governing permissions and limitations
 * under the License.
 */

#import "WXScrollerProtocol.h"
#import "WXComponent.h"
#import "WXConvert.h"
#import "WXTransform.h"
#import "WXTransition.h"
@class WXTouchGestureRecognizer;
@class WXThreadSafeCounter;

typedef id (^WXDataBindingBlock)(NSDictionary *data, BOOL *needUpdate);

/**
 * The following variables and methods are used in Weex INTERNAL logic.
 * @warning These variables and methods must never be called or overridden.
 */
@interface WXComponent ()
{
@package
    NSString *_type;
    NSMutableArray *_subcomponents;
    
    //Transition
    WXTransition *_transition;
    
    /**
     *  View
     */
    UIColor *_backgroundColor;
    NSString *_backgroundImage;
    WXClipType _clipToBounds;
    UIView *_view;
    CGFloat _opacity;
    WXVisibility  _visibility;
    WXBoxShadow *_originalBoxShadow;
    WXBoxShadow *_lastBoxShadow;
    WXBoxShadow *_boxShadow;
    
    /**
     * accessibility support
     */
    NSString * _roles; //accessibility
    NSString * _ariaLabel; //accessibilityLabel
    NSString * _ariaHidden; // accessibilityElementsHidden
    NSString * _accessible; // accessible
    NSString * _accessibilityHintContent; // hint for the action
    NSString * _groupAccessibilityChildren; // voice-over navigation order
    NSString * _testId;// just for auto-test
    
    BOOL _accessibilityMagicTapEvent;
    
    /**
     *  PseudoClass
     */
    NSMutableDictionary *_pseudoClassStyles;
    NSMutableDictionary *_updatedPseudoClassStyles;
    BOOL _isListenPseudoTouch;
    
    /**
     *  Events
     */
    BOOL _appearEvent;
    BOOL _disappearEvent;
    UITapGestureRecognizer *_tapGesture;
    NSMutableArray *_swipeGestures;
    UILongPressGestureRecognizer *_longPressGesture;
    UIPanGestureRecognizer *_panGesture;
    
    BOOL _listenPanStart;
    BOOL _listenPanMove;
    BOOL _listenPanEnd;
    
    BOOL _listenHorizontalPan;
    BOOL _listenVerticalPan;
    
    BOOL _listenStopPropagation;
    NSString *_stopPropagationName;
    WXTouchGestureRecognizer* _touchGesture;
    
    /**
     *  Display
     */
    CALayer *_layer;
    BOOL _useCompositing;
    BOOL _isCompositingChild;
    WXThreadSafeCounter *_displayCounter;
    
    UIColor *_borderTopColor;
    UIColor *_borderRightColor;
    UIColor *_borderLeftColor;
    UIColor *_borderBottomColor;
    
    CGFloat _borderTopWidth;
    CGFloat _borderRightWidth;
    CGFloat _borderLeftWidth;
    CGFloat _borderBottomWidth;
    
    CGFloat _borderTopLeftRadius;
    CGFloat _borderTopRightRadius;
    CGFloat _borderBottomLeftRadius;
    CGFloat _borderBottomRightRadius;
    
    WXBorderStyle _borderTopStyle;
    WXBorderStyle _borderRightStyle;
    WXBorderStyle _borderBottomStyle;
    WXBorderStyle _borderLeftStyle;
    
    
    BOOL _isFixed;
    BOOL _async;
    BOOL _isNeedJoinLayoutSystem;
    BOOL _lazyCreateView;
    
    WXTransform *_transform;
    
    /**
     * Data Binding
     */
    BOOL _isTemplate;
    WXComponent *_templateComponent;
    WXDataBindingBlock _bindingMatch;
    WXDataBindingBlock _bindingRepeat;
    NSString *_repeatIndexIdentify;
    NSString *_repeatLabelIdentify;
    NSString *_virtualComponentId;// for recycleList subcomponent
    NSMutableDictionary *_virtualElementInfo;

    BOOL _isRepeating;
    BOOL _isSkipUpdate;
    BOOL _dataBindOnce;
    
    NSMutableDictionary<NSString *, WXDataBindingBlock> *_bindingProps;
    NSMutableDictionary<NSString *, WXDataBindingBlock> *_bindingAttributes;
    NSMutableDictionary<NSString *, WXDataBindingBlock> *_bindingStyles;
    NSMutableDictionary<NSString *, WXDataBindingBlock> *_bindingEvents;
    
    NSMutableDictionary<NSString *, NSArray *> *_eventParameters;
}

/* _transform may be modified in mutiple threads. DO NOT use "_transform = XXX" directly.
 Ivar access in ObjC is compiled to code with additional release or retain. So use Ivar in mutiple
 thread may lead to crash. Use an ATOMIC property is well enough. */
@property (atomic, strong) WXTransform *transform;

///--------------------------------------
/// @name Package Internal Methods
///--------------------------------------

- (void)_layoutDidFinish;

- (void)_layoutPlatform;

- (void)_willDisplayLayer:(CALayer *)layer;

- (void)_unloadViewWithReusing:(BOOL)isReusing;

- (id<WXScrollerProtocol>)ancestorScroller;

// return if the component is actually inserted
- (BOOL)_insertSubcomponent:(WXComponent *)subcomponent atIndex:(NSInteger)index;

- (void)_removeFromSupercomponent;
- (void)_moveToSupercomponent:(WXComponent *)newSupercomponent atIndex:(NSUInteger)index;

- (BOOL)_isTransitionNone;
- (BOOL)_hasTransitionPropertyInStyles:(NSDictionary *)styles;
- (void)_updateStylesOnComponentThread:(NSDictionary *)styles resetStyles:(NSMutableArray *)resetStyles isUpdateStyles:(BOOL)isUpdateStyles;
- (void)_updateAttributesOnComponentThread:(NSDictionary *)attributes;
- (void)_updateStylesOnMainThread:(NSDictionary *)styles resetStyles:(NSMutableArray *)resetStyles;
- (void)_updateAttributesOnMainThread:(NSDictionary *)attributes;

- (void)_addEventOnComponentThread:(NSString *)eventName;
- (void)_removeEventOnComponentThread:(NSString *)eventName;
- (void)_addEventOnMainThread:(NSString *)eventName;
- (void)_removeEventOnMainThread:(NSString *)eventName;

- (void)_collectSubcomponents:(NSMutableArray *)components;

///--------------------------------------
/// @name Protected Methods
///--------------------------------------

- (BOOL)_needsDrawBorder;

- (void)_drawBorderWithContext:(CGContextRef)context size:(CGSize)size;

- (void)_frameDidCalculated:(BOOL)isChanged;

///--------------------------------------
/// @name Private Methods
///--------------------------------------

- (void)_setRenderObject:(void *)object;

- (BOOL)_isCaculatedFrameChanged:(CGRect)frame;

- (CGFloat)_getInnerContentMainSize;

- (void)_assignInnerContentMainSize:(CGFloat)value;

- (void)_assignCalculatedFrame:(CGRect)frame;

- (void)_modifyStyles:(NSDictionary *)styles;

- (void)_transitionUpdateViewProperty:(NSDictionary *)styles;

- (void)_updateCSSNodeStyles:(NSDictionary *)styles;

- (void)_resetCSSNodeStyles:(NSArray *)styles;

- (void)_handleBorders:(NSDictionary *)styles isUpdating:(BOOL)updating;

- (void)_initViewPropertyWithStyles:(NSDictionary *)styles;

- (void)_updateViewStyles:(NSDictionary *)styles;

- (void)_resetStyles:(NSArray *)styles;

- (void)_initEvents:(NSArray *)events;

- (void)_initPseudoEvents:(BOOL)isListenPseudoTouch;

- (void)_removeAllEvents;

- (void)_addEventParams:(NSDictionary *)params;

- (NSArray *)_paramsForEvent:(NSString *)eventName;

- (void)_setupNavBarWithStyles:(NSMutableDictionary *)styles attributes:(NSMutableDictionary *)attributes;

- (void)_initCompositingAttribute:(NSDictionary *)attributes;

- (BOOL)_bitmapOpaqueWithSize:(CGSize)size;

- (void)_updateNavBarAttributes:(NSDictionary *)attributes;

- (void)_handleFirstScreenTime;

- (void)_resetNativeBorderRadius;

- (void)_updatePseudoClassStyles:(NSString *)key;

- (void)_restoreViewStyles;

- (void)_configWXComponentA11yWithAttributes:(NSDictionary *)attributes;

- (void)setGradientLayer;

- (void)_storeBindingsWithProps:(NSDictionary *)props styles:(NSDictionary *)styles attributes:(NSDictionary *)attributes events:(NSDictionary *)events;

- (void)_didInserted;

- (void)attachSlotEvent:(NSDictionary *)data;

- (void)detachSlotEvent:(NSDictionary *)data;

- (void)_buildViewHierarchyLazily;

<<<<<<< HEAD
- (void)_adjustForRTL;

@end

=======
@end
>>>>>>> eaab049e
<|MERGE_RESOLUTION|>--- conflicted
+++ resolved
@@ -273,11 +273,6 @@
 
 - (void)_buildViewHierarchyLazily;
 
-<<<<<<< HEAD
 - (void)_adjustForRTL;
 
-@end
-
-=======
-@end
->>>>>>> eaab049e
+@end