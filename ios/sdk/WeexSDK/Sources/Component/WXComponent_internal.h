/*
 * Licensed to the Apache Software Foundation (ASF) under one
 * or more contributor license agreements.  See the NOTICE file
 * distributed with this work for additional information
 * regarding copyright ownership.  The ASF licenses this file
 * to you under the Apache License, Version 2.0 (the
 * "License"); you may not use this file except in compliance
 * with the License.  You may obtain a copy of the License at
 *
 *   http://www.apache.org/licenses/LICENSE-2.0
 *
 * Unless required by applicable law or agreed to in writing,
 * software distributed under the License is distributed on an
 * "AS IS" BASIS, WITHOUT WARRANTIES OR CONDITIONS OF ANY
 * KIND, either express or implied.  See the License for the
 * specific language governing permissions and limitations
 * under the License.
 */

#import "WXScrollerProtocol.h"
#import "WXComponent.h"
#import "WXConvert.h"
#import "WXTransform.h"
#import "WXTransition.h"
@class WXTouchGestureRecognizer;
@class WXThreadSafeCounter;

typedef id (^WXDataBindingBlock)(NSDictionary *data, BOOL *needUpdate);

/**
 * The following variables and methods are used in Weex INTERNAL logic.
 * @warning These variables and methods must never be called or overridden.
 */
@interface WXComponent ()
{
@package
    NSString *_type;
    NSMutableArray *_subcomponents;
    
    //Transition
    WXTransition *_transition;
    
    /**
     *  View
     */
    UIColor *_backgroundColor;
    NSString *_backgroundImage;
    WXClipType _clipToBounds;
    UIView *_view;
    CGFloat _opacity;
    WXVisibility  _visibility;
    WXBoxShadow *_originalBoxShadow;
    WXBoxShadow *_lastBoxShadow;
    WXBoxShadow *_boxShadow;
    
    /**
     * accessibility support
     */
    NSString * _roles; //accessibility
    NSString * _ariaLabel; //accessibilityLabel
    NSString * _ariaHidden; // accessibilityElementsHidden
    NSString * _accessible; // accessible
    NSString * _accessibilityHintContent; // hint for the action
    NSString * _groupAccessibilityChildren; // voice-over navigation order
    NSString * _testId;// just for auto-test
    
    BOOL _accessibilityMagicTapEvent;
    
    /**
     *  PseudoClass
     */
    NSMutableDictionary *_pseudoClassStyles;
    NSMutableDictionary *_updatedPseudoClassStyles;
    BOOL _isListenPseudoTouch;
    
    /**
     *  Events
     */
    BOOL _appearEvent;
    BOOL _disappearEvent;
    UITapGestureRecognizer *_tapGesture;
    NSMutableArray *_swipeGestures;
    UILongPressGestureRecognizer *_longPressGesture;
    UIPanGestureRecognizer *_panGesture;
    
    BOOL _listenPanStart;
    BOOL _listenPanMove;
    BOOL _listenPanEnd;
    
    BOOL _listenHorizontalPan;
    BOOL _listenVerticalPan;
    
    BOOL _listenStopPropagation;
    NSString *_stopPropagationName;
    WXTouchGestureRecognizer* _touchGesture;
    
    /**
     *  Display
     */
    CALayer *_layer;
    BOOL _useCompositing;
    BOOL _isCompositingChild;
    WXThreadSafeCounter *_displayCounter;
    
    UIColor *_borderTopColor;
    UIColor *_borderRightColor;
    UIColor *_borderLeftColor;
    UIColor *_borderBottomColor;
    
    CGFloat _borderTopWidth;
    CGFloat _borderRightWidth;
    CGFloat _borderLeftWidth;
    CGFloat _borderBottomWidth;
    
    CGFloat _borderTopLeftRadius;
    CGFloat _borderTopRightRadius;
    CGFloat _borderBottomLeftRadius;
    CGFloat _borderBottomRightRadius;
    
    WXBorderStyle _borderTopStyle;
    WXBorderStyle _borderRightStyle;
    WXBorderStyle _borderBottomStyle;
    WXBorderStyle _borderLeftStyle;
    
    
    BOOL _isFixed;
    BOOL _async;
    BOOL _isNeedJoinLayoutSystem;
    BOOL _lazyCreateView;
    
    WXTransform *_transform;
    
    /**
     * Data Binding
     */
    BOOL _isTemplate;
    WXComponent *_templateComponent;
    WXDataBindingBlock _bindingMatch;
    WXDataBindingBlock _bindingRepeat;
    NSString *_repeatIndexIdentify;
    NSString *_repeatLabelIdentify;
    NSString *_virtualComponentId;// for recycleList subcomponent
    NSMutableDictionary *_virtalElementInfo;

    BOOL _isRepeating;
    BOOL _isSkipUpdate;
    BOOL _dataBindOnce;
    
    NSMutableDictionary<NSString *, WXDataBindingBlock> *_bindingProps;
    NSMutableDictionary<NSString *, WXDataBindingBlock> *_bindingAttributes;
    NSMutableDictionary<NSString *, WXDataBindingBlock> *_bindingStyles;
    NSMutableDictionary<NSString *, WXDataBindingBlock> *_bindingEvents;
    
    NSMutableDictionary<NSString *, NSArray *> *_eventParameters;
}

/* _transform may be modified in mutiple threads. DO NOT use "_transform = XXX" directly.
 Ivar access in ObjC is compiled to code with additional release or retain. So use Ivar in mutiple
 thread may lead to crash. Use an ATOMIC property is well enough. */
@property (atomic, strong) WXTransform *transform;

///--------------------------------------
/// @name Package Internal Methods
///--------------------------------------

- (void)_layoutDidFinish;

- (void)_willDisplayLayer:(CALayer *)layer;

- (void)_unloadViewWithReusing:(BOOL)isReusing;

- (id<WXScrollerProtocol>)ancestorScroller;

- (void)_insertSubcomponent:(WXComponent *)subcomponent atIndex:(NSInteger)index;
- (void)_removeFromSupercomponent;
- (void)_moveToSupercomponent:(WXComponent *)newSupercomponent atIndex:(NSUInteger)index;

- (BOOL)_isTransitionNone;
- (BOOL)_hasTransitionPropertyInStyles:(NSDictionary *)styles;
- (void)_updateStylesOnComponentThread:(NSDictionary *)styles resetStyles:(NSMutableArray *)resetStyles isUpdateStyles:(BOOL)isUpdateStyles;
- (void)_updateAttributesOnComponentThread:(NSDictionary *)attributes;
- (void)_updateStylesOnMainThread:(NSDictionary *)styles resetStyles:(NSMutableArray *)resetStyles;
- (void)_updateAttributesOnMainThread:(NSDictionary *)attributes;

- (void)_addEventOnComponentThread:(NSString *)eventName;
- (void)_removeEventOnComponentThread:(NSString *)eventName;
- (void)_addEventOnMainThread:(NSString *)eventName;
- (void)_removeEventOnMainThread:(NSString *)eventName;

///--------------------------------------
/// @name Protected Methods
///--------------------------------------

- (BOOL)_needsDrawBorder;

- (void)_drawBorderWithContext:(CGContextRef)context size:(CGSize)size;

- (void)_frameDidCalculated:(BOOL)isChanged;

///--------------------------------------
/// @name Private Methods
///--------------------------------------

- (void)_setRenderObject:(void *)object;

- (CGFloat)_getInnerContentMainSize;

- (void)_assignInnerContentMainSize:(CGFloat)value;

- (void)_assignCalculatedFrame:(CGRect)frame;

- (void)_modifyStyles:(NSDictionary *)styles;

- (void)_transitionUpdateViewProperty:(NSDictionary *)styles;

- (void)_updateCSSNodeStyles:(NSDictionary *)styles;

- (void)_resetCSSNodeStyles:(NSArray *)styles;

- (void)_handleBorders:(NSDictionary *)styles isUpdating:(BOOL)updating;

- (void)_initViewPropertyWithStyles:(NSDictionary *)styles;

- (void)_updateViewStyles:(NSDictionary *)styles;

- (void)_resetStyles:(NSArray *)styles;

- (void)_initEvents:(NSArray *)events;

- (void)_initPseudoEvents:(BOOL)isListenPseudoTouch;

- (void)_removeAllEvents;

- (void)_addEventParams:(NSDictionary *)params;

- (NSArray *)_paramsForEvent:(NSString *)eventName;

- (void)_setupNavBarWithStyles:(NSMutableDictionary *)styles attributes:(NSMutableDictionary *)attributes;

- (void)_initCompositingAttribute:(NSDictionary *)attributes;

- (BOOL)_bitmapOpaqueWithSize:(CGSize)size;

- (void)_updateNavBarAttributes:(NSDictionary *)attributes;

- (void)_handleFirstScreenTime;

- (void)_resetNativeBorderRadius;

- (void)_updatePseudoClassStyles:(NSString *)key;

- (void)_restoreViewStyles;

- (void)_configWXComponentA11yWithAttributes:(NSDictionary *)attributes;

- (void)setGradientLayer;

- (void)_storeBindingsWithProps:(NSDictionary *)props styles:(NSDictionary *)styles attributes:(NSDictionary *)attributes events:(NSDictionary *)events;

- (void)_didInserted;

<<<<<<< HEAD
@end
=======
- (void)_attachSlotEvent:(NSDictionary *)data;

- (void)_detachSlotEvent:(NSDictionary *)data;

- (void)_buildViewHierarchyLazily;

@end

>>>>>>> f7ee337c
<|MERGE_RESOLUTION|>--- conflicted
+++ resolved
@@ -259,15 +259,10 @@
 
 - (void)_didInserted;
 
-<<<<<<< HEAD
-@end
-=======
 - (void)_attachSlotEvent:(NSDictionary *)data;
 
 - (void)_detachSlotEvent:(NSDictionary *)data;
 
 - (void)_buildViewHierarchyLazily;
 
-@end
-
->>>>>>> f7ee337c
+@end