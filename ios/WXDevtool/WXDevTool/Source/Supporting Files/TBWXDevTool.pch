//
//  Prefix header
//
//  The contents of this file are implicitly included at the beginning of every source file.
//

#ifndef TBWXDevTool_pch
#define TBWXDevTool_pch

// Include any system framework and library headers here that should be included in all compilation units.
// You will also need to set the Prefix Header build setting of one or more of your targets to reference this file.

#endif /* TBWXDevTool_pch */

<<<<<<< HEAD
#ifdef DEBUG
# define NSLog(...) NSLog(__VA_ARGS__)
#else
# define NSLog(...)
#endif

#define VDom 1
=======
#define VDom 1
>>>>>>> 8925fda5
<|MERGE_RESOLUTION|>--- conflicted
+++ resolved
@@ -12,14 +12,4 @@
 
 #endif /* TBWXDevTool_pch */
 
-<<<<<<< HEAD
-#ifdef DEBUG
-# define NSLog(...) NSLog(__VA_ARGS__)
-#else
-# define NSLog(...)
-#endif
-
 #define VDom 1
-=======
-#define VDom 1
->>>>>>> 8925fda5
