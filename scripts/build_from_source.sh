--- conflicted
+++ resolved
@@ -27,10 +27,6 @@
 npm install
 npm run build:jsfm
 npm run build:polyfill
-<<<<<<< HEAD
-=======
-npm run build:rax
->>>>>>> 88caa7fb
 
 echo "Weex JS Framework build completed."
 sleep 2
