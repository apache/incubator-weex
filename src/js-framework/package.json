--- conflicted
+++ resolved
@@ -1,10 +1,6 @@
 {
   "name": "weex-jsframework",
-<<<<<<< HEAD
-  "version": "0.13.5",
-=======
   "version": "0.13.9",
->>>>>>> b16d726f
   "description": "JS Framework for Weex solution which is a extendable cross-platform solution for dynamic programming and publishing projects",
   "main": "index.js",
   "scripts": {
@@ -74,10 +70,6 @@
     "webpack": "~1.12.12"
   },
   "optionalDependencies": {
-<<<<<<< HEAD
-    "weex-transformer": "~0.1"
-=======
     "weex-transformer": ">=0.1.5 <0.4"
->>>>>>> b16d726f
   }
 }