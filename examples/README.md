--- conflicted
+++ resolved
@@ -2,15 +2,13 @@
 
 ## Add an example
 
-Copy [template file](./template.we) and build an example with [UI Gallery](#ui-gallery).  
+* Add a file `newExample.we` copied from [template](./template.we) with [UI Gallery](#ui-gallery) (recommend).
+* In [index.we](./index.we), add an item `{name: 'newExample', title: 'New Example'}` for array `data.cases`
 
-<<<<<<< HEAD
-=======
 ## Rule
 
 0. File name is dash separated words, each word is lower case, like `index.we`, `ui-button.we`
 0. DO NOT use [builtin components](../doc/components) name as file name, it may fail to run. 
->>>>>>> b16d726f
 
 ## UI Gallery
 
