<template>
  <scroller class="list" append＝"tree">
<<<<<<< HEAD

    <refresh class="refresh-view" display="{{refresh_display}}" onrefresh="onrefresh">
      <loading-indicator style="height:60;width:60" ></loading-indicator>
      <text class="refresh-arrow" style="text-align: center; color:rgb(238, 162, 54)" if="{{(refresh_display==='hide')}}">Pull To Refresh</text>
    </refresh>

=======
>>>>>>> 43a9eb67
    <div class="section" repeat="{{sections}}">
      <div class="header">
        <text class="header-title">{{title}}</text>
      </div>
      <div class="item" repeat="{{items}}">
        <text class="item-title">row {{id}}</text>
      </div>
    </div>

    <loading class="loading-view" display="{{loading_display}}" onloading="onloading">
      <loading-indicator style="height:60;width:60" ></loading-indicator>
    </loading>

  </scroller>
</template>

<style>
  .refresh-view {
    height: 120px;
    width: 750px;
    display: -ms-flex;
    display: -webkit-flex;
    display: flex;
    -ms-flex-align: center;
    -webkit-align-items: center;
    -webkit-box-align: center;
    align-items: center;
  }

  .refresh-arrow {
    font-size: 30px;
    color: #45b5f0;
  }

  .loading-view {
    height: 80px;
    width: 750px;
    justify-content: center;
    align-items: center;
  }

  .indicator {
    height: 40px;
    width: 40px;
    color: #45b5f0;
  }

  .header {
    background-color: #45b5f0;
    padding: 20px;
    height: 88px;
    justify-content: center;
  }

  .header-title {
    color: white;
    font-weight: bold;
  }

  .item {
    justify-content: center;
    border-bottom-width: 2px;
    border-bottom-color: #c0c0c0;
    height: 100px;
    padding: 20px;
  }

  .item-title {
  }

</style>

<script>
  require('weex-components');
  module.exports = {
    methods: {
      onrefresh: function(e) {
        var self = this;
        self.refresh_display = 'show';
        self.refresh_display = 'hide';
      },
      onloading: function(e) {
        var self = this;
        self.loading_display = 'show';
        self.loading_display = 'hide';
      }
    },
    data: {
      refresh_display: 'hide',
      loading_display: 'hide',
      sections: [
        {
          title: 'Header 1',
          items: [
            {id: 1},
            {id: 2},
            {id: 3},
            {id: 4},
            {id: 5}
          ]
        },
        {
          title: 'Header 2',
          items: [
            {id: 6},
            {id: 7},
            {id: 8},
            {id: 9},
            {id: 10},
            {id: 11}
          ]
        }
      ],
      moreSections: [
        {
          title: 'Header 3',
          items: [
            {id: 12},
            {id: 13},
            {id: 14},
            {id: 15},
            {id: 16},
            {id: 17},
            {id: 18}
          ]
        },
        {
          title: 'Header 4',
          items: [
            {id: 19},
            {id: 20},
            {id: 21},
            {id: 22}
          ]
        },
        {
          title: 'Header 5',
          items: [
            {id: 23},
            {id: 24},
            {id: 25},
            {id: 26},
            {id: 27}
          ]
        },
        {
          title: 'Header 6',
          items: [
            {id: 28},
            {id: 29},
            {id: 30},
            {id: 31},
            {id: 32}
          ]
        },
      ]
    },
  }
</script><|MERGE_RESOLUTION|>--- conflicted
+++ resolved
@@ -1,14 +1,5 @@
 <template>
   <scroller class="list" append＝"tree">
-<<<<<<< HEAD
-
-    <refresh class="refresh-view" display="{{refresh_display}}" onrefresh="onrefresh">
-      <loading-indicator style="height:60;width:60" ></loading-indicator>
-      <text class="refresh-arrow" style="text-align: center; color:rgb(238, 162, 54)" if="{{(refresh_display==='hide')}}">Pull To Refresh</text>
-    </refresh>
-
-=======
->>>>>>> 43a9eb67
     <div class="section" repeat="{{sections}}">
       <div class="header">
         <text class="header-title">{{title}}</text>
