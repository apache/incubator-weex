<template>
<<<<<<< HEAD
  <scroller class="list" append＝"tree">

    <refresh class="refresh-view" display="{{refresh_display}}" onrefresh="onrefresh">
      <loading-indicator class="indicator" ></loading-indicator>
      <text class="refresh-arrow" style="text-align: center; color:rgb(238, 162, 54)" if="{{(refresh_display==='hide')}}">Pull To Refresh</text>
    </refresh>

=======
  <scroller class="list" append="tree">
>>>>>>> 4941d97e
    <div class="section" repeat="{{sections}}">
      <div class="header">
        <text class="header-title">{{title}}</text>
      </div>
      <div class="item" repeat="{{items}}">
        <text class="item-title">row {{id}}</text>
      </div>
    </div>

    <loading class="loading-view" display="{{loading_display}}" onloading="onloading">
      <loading-indicator class="indicator" ></loading-indicator>
    </loading>

  </scroller>
</template>

<style>
  .refresh-view {
    height: 120px;
    width: 750px;
    display: -ms-flex;
    display: -webkit-flex;
    display: flex;
    -ms-flex-align: center;
    -webkit-align-items: center;
    -webkit-box-align: center;
    align-items: center;
  }

  .refresh-arrow {
    font-size: 30px;
    color: #45b5f0;
  }

  .loading-view {
    width: 750;
    height: 100;
    display: -ms-flex;
    display: -webkit-flex;
    display: flex;
    -ms-flex-align: center;
    -webkit-align-items: center;
    -webkit-box-align: center;
    align-items: center;
  }

  .indicator {
    height: 60;
    width: 60;
    color: #889967;
  }

  .header {
    background-color: #45b5f0;
    padding: 20px;
    height: 88px;
    justify-content: center;
  }

  .header-title {
    color: white;
    font-weight: bold;
  }

  .item {
    justify-content: center;
    border-bottom-width: 2px;
    border-bottom-color: #c0c0c0;
    height: 100px;
    padding: 20px;
  }

  .item-title {
  }

</style>

<script>
  require('weex-components');
  module.exports = {
    methods: {
      onrefresh: function(e) {
        var self = this;
        self.refresh_display = 'show';
<<<<<<< HEAD
        self.$call('modal', 'toast', {
          'message': 'onrefresh'
        });
        this.$call('timer', 'setTimeout', function() {
          self.refresh_display = 'hide';
        }, 3000);
=======
        setTimeout(function () {
          self.refresh_display = 'hide';
        }, 1000)
>>>>>>> 4941d97e
      },
      onloading: function(e) {
        var self = this;
        self.loading_display = 'show';
<<<<<<< HEAD
        self.$call('modal', 'toast', {
          'message': 'onloading'
        });
        this.$call('timer', 'setTimeout', function() {
          if (self.sections.length <= 6) {
            self.sections.push(self.moreSections[self.sections.length - 2]);
          }
          self.loading_display = 'hide';
        }, 3000);
=======
        setTimeout(function () {
          self.loading_display = 'hide';
        }, 1000)
>>>>>>> 4941d97e
      }
    },
    data: {
      refresh_display: 'hide',
      loading_display: 'hide',
      sections: [
        {
          title: 'Header 1',
          items: [
            {id: 1},
            {id: 2},
            {id: 3},
            {id: 4},
            {id: 5}
          ]
        },
        {
          title: 'Header 2',
          items: [
            {id: 6},
            {id: 7},
            {id: 8},
            {id: 9},
            {id: 10},
            {id: 11}
          ]
        }
      ],
      moreSections: [
        {
          title: 'Header 3',
          items: [
            {id: 12},
            {id: 13},
            {id: 14},
            {id: 15},
            {id: 16},
            {id: 17},
            {id: 18}
          ]
        },
        {
          title: 'Header 4',
          items: [
            {id: 19},
            {id: 20},
            {id: 21},
            {id: 22}
          ]
        },
        {
          title: 'Header 5',
          items: [
            {id: 23},
            {id: 24},
            {id: 25},
            {id: 26},
            {id: 27}
          ]
        },
        {
          title: 'Header 6',
          items: [
            {id: 28},
            {id: 29},
            {id: 30},
            {id: 31},
            {id: 32}
          ]
        },
      ]
    },
  }
</script><|MERGE_RESOLUTION|>--- conflicted
+++ resolved
@@ -1,5 +1,4 @@
 <template>
-<<<<<<< HEAD
   <scroller class="list" append＝"tree">
 
     <refresh class="refresh-view" display="{{refresh_display}}" onrefresh="onrefresh">
@@ -7,9 +6,6 @@
       <text class="refresh-arrow" style="text-align: center; color:rgb(238, 162, 54)" if="{{(refresh_display==='hide')}}">Pull To Refresh</text>
     </refresh>
 
-=======
-  <scroller class="list" append="tree">
->>>>>>> 4941d97e
     <div class="section" repeat="{{sections}}">
       <div class="header">
         <text class="header-title">{{title}}</text>
@@ -94,23 +90,16 @@
       onrefresh: function(e) {
         var self = this;
         self.refresh_display = 'show';
-<<<<<<< HEAD
         self.$call('modal', 'toast', {
           'message': 'onrefresh'
         });
         this.$call('timer', 'setTimeout', function() {
           self.refresh_display = 'hide';
         }, 3000);
-=======
-        setTimeout(function () {
-          self.refresh_display = 'hide';
-        }, 1000)
->>>>>>> 4941d97e
       },
       onloading: function(e) {
         var self = this;
         self.loading_display = 'show';
-<<<<<<< HEAD
         self.$call('modal', 'toast', {
           'message': 'onloading'
         });
@@ -120,11 +109,6 @@
           }
           self.loading_display = 'hide';
         }, 3000);
-=======
-        setTimeout(function () {
-          self.loading_display = 'hide';
-        }, 1000)
->>>>>>> 4941d97e
       }
     },
     data: {
