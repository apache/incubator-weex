--- conflicted
+++ resolved
@@ -21,11 +21,7 @@
 
 <style>
   .list {
-<<<<<<< HEAD
     height:850;
-=======
-    height:850
->>>>>>> 6e781dac
   }
   .count {
     font-size: 48;
@@ -53,14 +49,11 @@
     height: 100;
     padding:20;
   }
-<<<<<<< HEAD
 
   .item:active {
     background-color: #00BFFF;
   }
 
-=======
->>>>>>> 6e781dac
   .item-title {
   }
   .refresh-view {
