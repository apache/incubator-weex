--- conflicted
+++ resolved
@@ -22,17 +22,12 @@
 
 <template>
   <wxc-navpage data-role="none" height={{navBarHeight}} background-color="#ff5898" title="新风尚会场"
-<<<<<<< HEAD
-    title-color="white" 
-    right-item-src="http://gtms02.alicdn.com/tps/i2/TB1ED7iMpXXXXXEXXXXWA_BHXXX-48-48.png">
-=======
     title-color="white" right-item-src="http://gtms02.alicdn.com/tps/i2/TB1ED7iMpXXXXXEXXXXWA_BHXXX-48-48.png">
->>>>>>> a381ee77
     <scroller class="content">
       <refresh class="refresh" onRefresh="handleRefresh" display="{{displayRefresh}}"
         style="flex-direction:row;">
         <loading-indicator></loading-indicator>
-        <text style="margin-left:36;color:#eee;">下拉刷新...</text>
+        <text style="margin-left:36px;color:#eee;">下拉刷新...</text>
       </refresh>
       <headlines if="{{show0}}" ds="{{showData.header}}" append="tree"></headlines>
       <category if="{{show0}}" ds="{{showData.category}}" append="tree"></category>
