<template>
  <scroller>
    <ui-panel title="color">
      <text class="txt">default is black</text>
      <text class="txt" style="color:#286090">#286090</text>
      <text class="txt" style="color:#0f0">#0f0</text>
      <text class="txt" style="color:red">keyword</text>
      <text class="txt" style="color:rgb(238, 162, 54)">rgb(238, 162, 54)</text>
<<<<<<< HEAD
      <text class="txt" style="color:rgba(238, 162, 54, 0.5)">rgb(238, 162, 54, 0.5)</text>
=======
      <text class="txt" style="color:rgba(238, 162, 54, 0.5)">rgba(238, 162, 54, 0.5)</text>
>>>>>>> e1dac7ef
    </ui-panel>

    <ui-panel title="font-size">
      <!--<div style="flex-direction: row">-->
        <text class="txt" style="font-size: 32px;">32</text>
        <text class="txt" style="font-size: 64px;">64</text>
        <text class="txt" style="font-size: 100px;">100</text>
      <!--</div>-->
    </ui-panel>

    <ui-panel title="font-style">
      <text class="txt" style="font-style: normal">normal</text>
      <text class="txt" style="font-style: italic">italic</text>
    </ui-panel>

    <ui-panel title="font-weight">
      <text class="txt" style="font-weight: normal">normal</text>
      <text class="txt" style="font-weight: bold">bold</text>
    </ui-panel>

    <ui-panel title="text-decoration">
      <text class="txt" style="text-decoration: none">none</text>
      <text class="txt" style="text-decoration: underline">underline</text>
      <text class="txt" style="text-decoration: line-through">line-through</text>
    </ui-panel>

    <ui-panel title="text-align">
      <text class="txt" style="text-align: left">left</text>
      <text class="txt" style="text-align: center">center</text>
      <text class="txt" style="text-align: right">right</text>
    </ui-panel>
  </scroller>
</template>

<style>
  .txt {
    margin-bottom: 12px;
    font-size: 40px;
  }
</style><|MERGE_RESOLUTION|>--- conflicted
+++ resolved
@@ -6,11 +6,7 @@
       <text class="txt" style="color:#0f0">#0f0</text>
       <text class="txt" style="color:red">keyword</text>
       <text class="txt" style="color:rgb(238, 162, 54)">rgb(238, 162, 54)</text>
-<<<<<<< HEAD
-      <text class="txt" style="color:rgba(238, 162, 54, 0.5)">rgb(238, 162, 54, 0.5)</text>
-=======
       <text class="txt" style="color:rgba(238, 162, 54, 0.5)">rgba(238, 162, 54, 0.5)</text>
->>>>>>> e1dac7ef
     </ui-panel>
 
     <ui-panel title="font-size">
