--- conflicted
+++ resolved
@@ -74,11 +74,7 @@
     //getAllKeys
     storage.getAllKeys(function(e){
       console.log('getAllKeys:'+JSON.stringify(e));
-<<<<<<< HEAD
       me.getAllKeysResult = JSON.stringify(e.data);
-=======
-      me.getAllKeysResult = '' + e.data;
->>>>>>> 4941d97e
       //me.getAllKeysResult +=' '+ typeof e.data
     });
     //removeItem
