--- conflicted
+++ resolved
@@ -41,26 +41,16 @@
         <slider class="slider" append="tree"
           :interval="sliders[0].interval"
           :autoPlay="sliders[0].autoPlay">
-<<<<<<< HEAD
-          <indicator style="itemColor: #dddddd;width:714px;height:460px;"></indicator>
-          <slider-page v-for="v in sliders[0].sliderPages" :items="v.items"></slider-page>
-=======
           <indicator style="itemColor: #dddddd;width:714;height:460;"></indicator>
           <slider-page v-for="v in sliders[0].sliderPages" :key="Math.random()" :items="v.items"></slider-page>
->>>>>>> 6216e577
         </slider>
       </panel>
       <panel title="left & top" padding-body="0">
         <slider class="slider" append="tree"
           :interval="sliders[1].interval"
           :autoPlay="sliders[1].autoPlay">
-<<<<<<< HEAD
-          <indicator class="indicator" style="top:-140px;left:-240px"></indicator>
-          <slider-page v-for="v in sliders[1].sliderPages" :items="v.items"></slider-page>
-=======
           <indicator class="indicator" style="top:-140;left:-240"></indicator>
           <slider-page v-for="v in sliders[1].sliderPages" :key="Math.random()" :items="v.items"></slider-page>
->>>>>>> 6216e577
         </slider>
       </panel>
       <panel title="itemColor & itemSelectedColor" padding-body="0">
@@ -75,13 +65,8 @@
         <slider class="slider" append="tree"
           :interval="sliders[1].interval"
           :autoPlay="sliders[1].autoPlay">
-<<<<<<< HEAD
-          <indicator style="itemColor: #dddddd;itemSize:40px;top:140px;left:180px;width:700px;height:380px;"></indicator>
-          <slider-page v-for="v in sliders[1].sliderPages" :items="v.items"></slider-page>
-=======
           <indicator style="itemColor: #dddddd;itemSize:40;top:140;left:180;width:700;height:380;"></indicator>
           <slider-page v-for="v in sliders[1].sliderPages" :key="Math.random()" :items="v.items"></slider-page>
->>>>>>> 6216e577
         </slider>
       </panel>
     </panel>
