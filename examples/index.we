--- conflicted
+++ resolved
@@ -11,7 +11,6 @@
         // FORMAT:
         // `name` key is the example filename without '.we'
         // Support sub directory, e.g. 'new-fashion/index'
-        {name: 'vue/index', title: 'Vue Examples'},
 
         // common
         {name: 'hello', title: 'Hello World'},
@@ -40,11 +39,8 @@
         {name: 'module/modal', title: 'Modal'},
         {name: 'module/stream-demo', title: 'Stream'},
         {name: 'module/storage-demo',title:'Storage'},
-<<<<<<< HEAD
-=======
         {name: 'module/picker-demo',title:'Picker'},
         {name: 'module/componentRect',title:'componentRect'},
->>>>>>> ad9d088d
         {name: 'module/clipboard', title: 'Clipboard'},
 
         // showcase
