<template>
  <list>
    <cell repeat="{{cases}}">
      <indexItem title="{{title}}" url="{{url}}"></indexItem>
    </cell>
  </list>
</template>

<script>
  module.exports = {
    data: {
      cases: [
        {name: 'hello', title: 'Hello World'},
<<<<<<< HEAD
        {name: 'textDemo', title: 'Text'},
        {name: 'imageDemo', title: 'Image'},
        {name: 'listBasic', title: 'List (Basic)'},
        {name: 'listDemo', title: 'List (Advanced)'},
        {name: 'sliderDemo', title: 'Slider'},
        {name: 'animation', title: 'Animation'},
        {name: 'modal', title: 'Modal'},
        {name: 'videoDemo', title: 'Video'},
        {name: 'calculator', title: 'Calculator'},
=======
        {name: 'image-demo', title: 'Image'},
        {name: 'text-demo', title: 'Text'},
        {name: 'style', title: 'Common Style'},
        {name: 'list-basic', title: 'List (Basic)'},
        {name: 'list-demo', title: 'List (Advanced)'},
        {name: 'slider-demo', title: 'Slider'},
        {name: 'animation', title: 'Animation'},
        {name: 'modal', title: 'Modal'},
        {name: 'video-demo', title: 'Video'},
        {name: 'countdown-demo', title: 'Countdown'},
        {name: 'marquee-demo', title: 'Marquee'},
>>>>>>> b16d726f
        {name: 'ui', title: 'UI Gallery'},
        {name: 'calculator', title: 'Calculator'}
      ]
    },
    created: function() {
      var bundleUrl = this.$getConfig().bundleUrl;
      console.log('hit', bundleUrl);
      var nativeBase;
      var isAndroidAssets = bundleUrl.indexOf('your_current_IP') >= 0;
      var isiOSAssets = bundleUrl.indexOf('file:///') >= 0 && bundleUrl.indexOf('WeexDemo.app') > 0;
      if (isAndroidAssets) {
        nativeBase = 'file://assets/';
      }
      else if (isiOSAssets) {
        // file:///var/mobile/Containers/Bundle/Application/{id}/WeexDemo.app/
        // file:///Users/{user}/Library/Developer/CoreSimulator/Devices/{id}/data/Containers/Bundle/Application/{id}/WeexDemo.app/
        nativeBase = bundleUrl.substring(0, bundleUrl.lastIndexOf('/') + 1);
      }
      else {
        var host = 'localhost:12580';
        var matches = /\/\/([^\/]+?)\//.exec(this.$getConfig().bundleUrl);
        if (matches && matches.length >= 2) {
          host = matches[1];
        }
        nativeBase = '//' + host + '/examples/build/';
      }
      var h5Base = './index.html?page=./examples/build/';
      // in Native
      var base = nativeBase;
      if (typeof window === 'object') {
        // in Browser or WebView
        base = h5Base;
      }

      for (var i in this.cases) {
        var ca = this.cases[i];
        ca.url = base + ca.name + '.js';
      }
      // see log in Android Logcat
      console.log('hit', this.cases[0].url);
    }
  }
</script>

<style>
</style><|MERGE_RESOLUTION|>--- conflicted
+++ resolved
@@ -1,27 +1,12 @@
 <template>
-  <list>
-    <cell repeat="{{cases}}">
-      <indexItem title="{{title}}" url="{{url}}"></indexItem>
-    </cell>
-  </list>
+  <example-list items="{{items}}" dir="examples"></example-list>
 </template>
 
 <script>
   module.exports = {
     data: {
-      cases: [
+      items: [
         {name: 'hello', title: 'Hello World'},
-<<<<<<< HEAD
-        {name: 'textDemo', title: 'Text'},
-        {name: 'imageDemo', title: 'Image'},
-        {name: 'listBasic', title: 'List (Basic)'},
-        {name: 'listDemo', title: 'List (Advanced)'},
-        {name: 'sliderDemo', title: 'Slider'},
-        {name: 'animation', title: 'Animation'},
-        {name: 'modal', title: 'Modal'},
-        {name: 'videoDemo', title: 'Video'},
-        {name: 'calculator', title: 'Calculator'},
-=======
         {name: 'image-demo', title: 'Image'},
         {name: 'text-demo', title: 'Text'},
         {name: 'style', title: 'Common Style'},
@@ -33,47 +18,9 @@
         {name: 'video-demo', title: 'Video'},
         {name: 'countdown-demo', title: 'Countdown'},
         {name: 'marquee-demo', title: 'Marquee'},
->>>>>>> b16d726f
         {name: 'ui', title: 'UI Gallery'},
         {name: 'calculator', title: 'Calculator'}
       ]
-    },
-    created: function() {
-      var bundleUrl = this.$getConfig().bundleUrl;
-      console.log('hit', bundleUrl);
-      var nativeBase;
-      var isAndroidAssets = bundleUrl.indexOf('your_current_IP') >= 0;
-      var isiOSAssets = bundleUrl.indexOf('file:///') >= 0 && bundleUrl.indexOf('WeexDemo.app') > 0;
-      if (isAndroidAssets) {
-        nativeBase = 'file://assets/';
-      }
-      else if (isiOSAssets) {
-        // file:///var/mobile/Containers/Bundle/Application/{id}/WeexDemo.app/
-        // file:///Users/{user}/Library/Developer/CoreSimulator/Devices/{id}/data/Containers/Bundle/Application/{id}/WeexDemo.app/
-        nativeBase = bundleUrl.substring(0, bundleUrl.lastIndexOf('/') + 1);
-      }
-      else {
-        var host = 'localhost:12580';
-        var matches = /\/\/([^\/]+?)\//.exec(this.$getConfig().bundleUrl);
-        if (matches && matches.length >= 2) {
-          host = matches[1];
-        }
-        nativeBase = '//' + host + '/examples/build/';
-      }
-      var h5Base = './index.html?page=./examples/build/';
-      // in Native
-      var base = nativeBase;
-      if (typeof window === 'object') {
-        // in Browser or WebView
-        base = h5Base;
-      }
-
-      for (var i in this.cases) {
-        var ca = this.cases[i];
-        ca.url = base + ca.name + '.js';
-      }
-      // see log in Android Logcat
-      console.log('hit', this.cases[0].url);
     }
   }
 </script>
