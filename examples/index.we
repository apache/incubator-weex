--- conflicted
+++ resolved
@@ -42,11 +42,8 @@
         {name: 'module/modal', title: 'Modal'},
         {name: 'module/stream-demo', title: 'Stream'},
         {name: 'module/storage-demo',title:'Storage'},
-<<<<<<< HEAD
         {name: 'module/picker-demo',title:'Picker'},
         {name: 'module/componentRect',title:'componentRect'},
-=======
->>>>>>> 2f52c3d9
         {name: 'module/clipboard', title: 'Clipboard'},
 
         // showcase
