--- conflicted
+++ resolved
@@ -10,17 +10,7 @@
         // `name` key is the example filename without '.we'
         // Support sub directory, e.g. 'new-fashion/index'
         {name: 'hello', title: 'Hello World'},
-<<<<<<< HEAD
-        {name: 'image-demo', title: 'Image'},
-        {name: 'text-demo', title: 'Text'},
-        {name: 'style', title: 'Common Style'},
-        {name: 'list-basic', title: 'List (Basic)'},
-        {name: 'list-demo', title: 'List (Advanced)'},
-        {name: 'list-demo', title: 'List (Horizontal)'},
-        {name: 'slider-demo', title: 'Slider'},
-=======
         {name: 'style/index', title: 'Common Style'},
->>>>>>> 213c8384
         {name: 'animation', title: 'Animation'},
         // component
         {name: 'component/text-demo', title: 'Text'},
