<template>
  <example-list items="{{items}}" dir="examples"></example-list>
</template>

<script>
  module.exports = {
    data: {
      items: [
        {name: 'hello', title: 'Hello World'},
<<<<<<< HEAD
        {name: 'textDemo', title: 'Text'},
        {name: 'imageDemo', title: 'Image'},
        {name: 'listBasic', title: 'List (Basic)'},
        {name: 'listDemo', title: 'List (Advanced)'},
        {name: 'sliderDemo', title: 'Slider'},
        {name: 'animation', title: 'Animation'},
        {name: 'modal', title: 'Modal'},
        {name: 'videoDemo', title: 'Video'},
=======
        {name: 'image-demo', title: 'Image'},
        {name: 'text-demo', title: 'Text'},
        {name: 'common', title: 'Common Style'},
        {name: 'list-basic', title: 'List (Basic)'},
        {name: 'list-demo', title: 'List (Advanced)'},
        {name: 'slider-demo', title: 'Slider'},
        {name: 'animation', title: 'Animation'},
        {name: 'modal', title: 'Modal'},
        {name: 'video-demo', title: 'Video'},
>>>>>>> 38fb5bb7
        {name: 'calculator', title: 'Calculator'},
        {name: 'ui', title: 'UI Gallery'},
        {name: 'template', title: 'Example Template'}
      ]
    }
  }
</script>

<style>
</style><|MERGE_RESOLUTION|>--- conflicted
+++ resolved
@@ -7,16 +7,6 @@
     data: {
       items: [
         {name: 'hello', title: 'Hello World'},
-<<<<<<< HEAD
-        {name: 'textDemo', title: 'Text'},
-        {name: 'imageDemo', title: 'Image'},
-        {name: 'listBasic', title: 'List (Basic)'},
-        {name: 'listDemo', title: 'List (Advanced)'},
-        {name: 'sliderDemo', title: 'Slider'},
-        {name: 'animation', title: 'Animation'},
-        {name: 'modal', title: 'Modal'},
-        {name: 'videoDemo', title: 'Video'},
-=======
         {name: 'image-demo', title: 'Image'},
         {name: 'text-demo', title: 'Text'},
         {name: 'common', title: 'Common Style'},
@@ -26,7 +16,6 @@
         {name: 'animation', title: 'Animation'},
         {name: 'modal', title: 'Modal'},
         {name: 'video-demo', title: 'Video'},
->>>>>>> 38fb5bb7
         {name: 'calculator', title: 'Calculator'},
         {name: 'ui', title: 'UI Gallery'},
         {name: 'template', title: 'Example Template'}
