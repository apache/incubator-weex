--- conflicted
+++ resolved
@@ -23,18 +23,11 @@
   })
 
   it('#1 '+goal + ' event', () => {
-<<<<<<< HEAD
     return driver
       .waitForElementByName('toast', timeout, 2000)
       .click()
       .sleep(2000)
       .waitForElementByName('alert', timeout, 2000)
-=======
-    //TODO ：截图比对
-    return driver
-      .waitForElementByName(goal, timeout, 2000)
-      .waitForElementByName('alertClick', timeout, 2000)
->>>>>>> 1295c909
       .click()
       .sleep(1000)
       .dismissAlert()
