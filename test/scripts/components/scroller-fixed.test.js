--- conflicted
+++ resolved
@@ -43,12 +43,8 @@
   it('#1 position:fixed items', () => {
     return driver
     .dragUpAndDown()
-<<<<<<< HEAD
-    .elementByXPath('//scroller[1]/div[1]/text[1]')
-=======
     .sleep(1000)
     .elementById('text_1')
->>>>>>> 404f3cc1
     .text()
     .then((text)=>{
         var parts = text.split("|");
