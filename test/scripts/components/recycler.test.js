'use strict';

var _ = require('macaca-utils');
var assert = require('chai').assert
var wd = require('weex-wd')
var path = require('path');
var os = require('os');
var util = require("../util.js");


const platform = process.env.platform.toLowerCase() || 'android';
const isAndroid = platform === 'android';

// const fixedPath = '//div[1]'
// const header1Path = '//recycler[1]/div[1]/'
// const header2Path = '//recycler[1]/div[2]/'
// const cell1Path = isAndroid ? '//recycler[1]/div[3]/' : '//recycler[1]/cell[1]/'
// const cell2Path = isAndroid ? '//recycler[1]/div[4]/' : '//recycler[1]/cell[2]/'
// const cell3Path = isAndroid ? '//recycler[1]/div[5]/' : '//recycler[1]/cell[3]/'
// const cell4Path = isAndroid ? '//recycler[1]/div[6]/' : '//recycler[1]/cell[4]/'
// const cell27Path = isAndroid ? '//recycler[1]/div[29]/' : '//recycler[1]/cell[27]/'
// const cell28Path = isAndroid ? '//recycler[1]/div[30]/' : '//recycler[1]/cell[28]/'
// const cell29Path = isAndroid ? '//recycler[1]/div[31]/' : '//recycler[1]/cell[29]/'
// const cell30Path = isAndroid ? '//recycler[1]/div[32]/' : '//recycler[1]/cell[30]/'
// const footerPath = '//recycler[1]/div[1]'

const isApproximate = (x, y) =>  {
<<<<<<< HEAD
  return Math.abs(x - y) <= isAndroid ? 1 : 0.5
=======
  return Math.abs(x - y) <= (isAndroid ? 1 : 1.5)
>>>>>>> 5b1126a5
}

// if (isAndroid) {
//   return;
// }

describe('recycler', function () {
  this.timeout(util.getTimeoutMills())
  const driver = util.createDriver(wd)

  before(function () {
<<<<<<< HEAD
    return util.init(driver)
      .get(util.getPage('/components/recycler.js'))
      .waitForElementByXPath('//recycler[1]',util.getGETActionWaitTimeMills(),1000)
=======

    console.log(util.getPage('/components/recycler.js'))
    return util.init(driver)
      .get(util.getPage('/components/recycler.js'))
      .waitForElementById('waterfall',util.getGETActionWaitTimeMills(),1000)
>>>>>>> 5b1126a5
  });

  after(function () {
      return util.quit(driver); 
  })

  let scaleFactor = 0
  let screenHeight = 0
  let recyclerWidth = 0
  let navBarHeight = 0
  let cell1Height = 0
  let cell2Height = 0
  it('#1 test recyler layout', () => {
    return driver
    .getWindowSize()
    .then(size=>{
      scaleFactor = size.width / 750
      screenHeight = size.height
      recyclerWidth = isAndroid ? (size.width + 12) : 750 * scaleFactor
      console.log(`screen size:${JSON.stringify(size)}`)
      console.log(`scale factor:${scaleFactor}`)
    })
    .sleep(2000)
    .elementById('waterfall')
    .getRect()
    .then((rect)=>{
      console.log(`recycler rect:${JSON.stringify(rect)}`)
      navBarHeight = rect.y
      assert.isOk(isApproximate(rect.x, 0))
      assert.isOk(isApproximate(rect.width, recyclerWidth))
      assert.isOk(isApproximate(rect.height, screenHeight - navBarHeight))
    })
    .elementById('header1')
    .getRect()
    .then((rect)=>{
      console.log(`header 1 rect:${JSON.stringify(rect)}`)
      assert.isOk(isApproximate(rect.x, 0))
      assert.isOk(isApproximate(rect.y, navBarHeight))
      assert.isOk(isApproximate(rect.width, recyclerWidth))
      assert.isOk(isApproximate(rect.height, 377 * scaleFactor))
    })
    .elementById('header2')
    .getRect()
    .then((rect)=>{
      console.log(`header 2 rect:${JSON.stringify(rect)}`)
      assert.isOk(isApproximate(rect.x, 0))
      assert.isOk(isApproximate(rect.y, navBarHeight + 377 * scaleFactor))
      assert.isOk(isApproximate(rect.width, recyclerWidth))
      assert.isOk(isApproximate(rect.height, 94 * scaleFactor))
    })
    .elementById('cell0')
    .getRect()
    .then((rect)=>{
      console.log(`cell 1 rect:${JSON.stringify(rect)}`)
      cell1Height = rect.height
      assert.isOk(isApproximate(rect.x, 0))
      assert.isOk(isApproximate(rect.y, navBarHeight + 471 * scaleFactor))
      assert.isOk(isApproximate(rect.width, 369 * scaleFactor))
    })
    .elementById('cell1')
    .getRect()
    .then((rect)=>{
      console.log(`cell 2 rect:${JSON.stringify(rect)}`)
      cell2Height = rect.height
      assert.isOk(isApproximate(rect.x, 381 * scaleFactor))
      assert.isOk(isApproximate(rect.y, navBarHeight + 471 * scaleFactor))
      assert.isOk(isApproximate(rect.width, 369 * scaleFactor))
    })
    .elementById('cell2')
    .getRect()
    .then((rect)=>{
      console.log(`cell 3 rect:${JSON.stringify(rect)}`)
      assert.isOk(isApproximate(rect.x, 381 * scaleFactor))
      assert.isOk(isApproximate(rect.y, navBarHeight + 471 * scaleFactor + cell2Height))
      assert.isOk(isApproximate(rect.width, 369 * scaleFactor))
    })
    .elementById('cell3')
    .getRect()
    .then((rect)=>{
      console.log(`cell 4 rect:${JSON.stringify(rect)}`)
      assert.isOk(isApproximate(rect.x, 0 * scaleFactor))
      assert.isOk(isApproximate(rect.y, navBarHeight + 471 * scaleFactor + cell1Height))
      assert.isOk(isApproximate(rect.width, 369 * scaleFactor))
    })
  })

  it('#2 test column count', () => {
    return driver
   .elementById('cell2')
    .click()
    .elementById('cell0')
    .getRect()
    .then((rect)=>{
      console.log(`cell 1 rect after changing column count to 3:${JSON.stringify(rect)}`)
      assert.isOk(isApproximate(rect.x, 0))
      assert.isOk(isApproximate(rect.y, navBarHeight + 471 * scaleFactor))
      assert.isOk(isApproximate(rect.width, 242 * scaleFactor))
    })
    .elementById('cell1')
    .getRect()
    .then((rect)=>{
      console.log(`cell 2 rect after changing column count to 3:${JSON.stringify(rect)}`)
      cell2Height = rect.height
      assert.isOk(isApproximate(rect.x, 254 * scaleFactor))
      assert.isOk(isApproximate(rect.y, navBarHeight + 471 * scaleFactor))
      assert.isOk(isApproximate(rect.width, 242 * scaleFactor))
    })
   .elementById('cell2')
    .getRect()
    .then((rect)=>{
      console.log(`cell 3 rect after changing column count to 3:${JSON.stringify(rect)}`)
      assert.isOk(isApproximate(rect.x, 508 * scaleFactor))
      assert.isOk(isApproximate(rect.y, navBarHeight + 471 * scaleFactor))
      assert.isOk(isApproximate(rect.width, 242 * scaleFactor))
    })
   .elementById('cell3')
    .getRect()
    .then((rect)=>{
      console.log(`cell 4 rect after changing column count to 3:${JSON.stringify(rect)}`)
      assert.isOk(isApproximate(rect.x, 254 * scaleFactor))
      assert.isOk(isApproximate(rect.y, navBarHeight + 471 * scaleFactor + cell2Height))
      assert.isOk(isApproximate(rect.width, 242 * scaleFactor))
    })
    .elementById('cell2')
    .click()
  })

  it('#3 test column gap', () => {
    return driver
    .elementById('cell1')
    .click()
    .elementById('cell0')
    .getRect()
    .then((rect)=>{
      console.log(`cell 1 rect after changing column gap to normal:${JSON.stringify(rect)}`)
      cell1Height = rect.height
      assert.isOk(isApproximate(rect.x, 0))
      assert.isOk(isApproximate(rect.y, navBarHeight + 471 * scaleFactor))
      assert.isOk(isApproximate(rect.width, 359 * scaleFactor))
    })
     .elementById('cell1')
    .getRect()
    .then((rect)=>{
      console.log(`cell 2 rect after changing column gap to normal:${JSON.stringify(rect)}`)
      cell2Height = rect.height
      assert.isOk(isApproximate(rect.x, 391 * scaleFactor))
      assert.isOk(isApproximate(rect.y, navBarHeight + 471 * scaleFactor))
      assert.isOk(isApproximate(rect.width, 359 * scaleFactor))
    })
    .elementById('cell2')
    .getRect()
    .then((rect)=>{
      console.log(`cell 3 rect after changing column gap to normal:${JSON.stringify(rect)}`)
      assert.isOk(isApproximate(rect.x, 391 * scaleFactor))
      assert.isOk(isApproximate(rect.y, navBarHeight + 471 * scaleFactor + cell2Height))
      assert.isOk(isApproximate(rect.width, 359 * scaleFactor))
    })
     .elementById('cell3')
    .getRect()
    .then((rect)=>{
      console.log(`cell 4 rect after changing column gap to normal:${JSON.stringify(rect)}`)
      assert.isOk(isApproximate(rect.x, 0))
      assert.isOk(isApproximate(rect.y, navBarHeight + 471 * scaleFactor + cell1Height))
      assert.isOk(isApproximate(rect.width, 359 * scaleFactor))
    })
    .elementById('cell1')
    .click()
  })

  it('#4 test column width', () => {
    return driver
     .elementById('cell0')
    .click()
    .elementById('cell0')
    .getRect()
    .then((rect)=>{
      console.log(`cell 1 rect after changing column width to 600:${JSON.stringify(rect)}`)
      cell1Height = rect.height
      assert.isOk(isApproximate(rect.x, 0))
      assert.isOk(isApproximate(rect.y, navBarHeight + 471 * scaleFactor))
      assert.isOk(isApproximate(rect.width, recyclerWidth))
    })
    .elementById('cell1')
    .getRect()
    .then((rect)=>{
      console.log(`cell 2 rect after changing column width to 600:${JSON.stringify(rect)}`)
      cell2Height = rect.height
      assert.isOk(isApproximate(rect.x, 0))
      assert.isOk(isApproximate(rect.y, navBarHeight + 471 * scaleFactor + cell1Height))
      assert.isOk(isApproximate(rect.width, recyclerWidth))
    })
    .elementById('cell0')
    .click()
  })

  it('#5 test deleting header', () => {
    return driver
    .elementById('header2')
    .click()
     .elementById('header1')
    .getRect()
    .then((rect)=>{
      console.log(`header 2 rect after deleting header 1:${JSON.stringify(rect)}`)
      assert.isOk(isApproximate(rect.x, 0))
      assert.isOk(isApproximate(rect.y, navBarHeight))
      assert.isOk(isApproximate(rect.width, recyclerWidth))
    })
   .elementById('header2')
    .click()
  })

  it('#6 test footer', () => {
    return driver
   .elementById('fixed1')
    .click()
    .sleep(500)
    .elementById('footer1')
    .getRect()
    .then((rect)=>{
      console.log(`footer rect:${JSON.stringify(rect)}`)
      assert.isOk(isApproximate(rect.x, 0))
      assert.isOk(isApproximate(rect.y, screenHeight - 94 * scaleFactor))
      assert.isOk(isApproximate(rect.width, recyclerWidth))
      assert.isOk(isApproximate(rect.height, 94 * scaleFactor))
    })
  })

  it('#7 test sticky and fixed', () => {
    return driver  
   .elementById('fixed1')
    .getRect()
    .then((rect)=>{
      console.log(`fixed rect:${JSON.stringify(rect)}`)
      assert.isOk(isApproximate(rect.x, 640 * scaleFactor))
      assert.isOk(isApproximate(rect.y, screenHeight - 110 * scaleFactor))
      assert.isOk(isApproximate(rect.width, 78 * scaleFactor))
      assert.isOk(isApproximate(rect.height, 78 * scaleFactor))
    })
    .elementById('header2')
    .getRect()
    .then((rect)=>{
      console.log(`sticky header rect:${JSON.stringify(rect)}`)
      assert.isOk(isApproximate(rect.x, 0))
      assert.isOk(isApproximate(rect.y, navBarHeight))
      assert.isOk(isApproximate(rect.width, recyclerWidth))
      assert.isOk(isApproximate(rect.height, 94 * scaleFactor))
    })
  })

  it('#8 test removing cell', () => {
    return driver
    .elementById('cell28')
    .click()
    .elementById('cell27')
    .getRect()
    .then((rect)=>{
      console.log(`cell 28 rect after removing cell 29:${JSON.stringify(rect)}`)
      assert.isOk(isApproximate(rect.x, 0))
      assert.isOk(isApproximate(rect.y, screenHeight - 94 * scaleFactor - rect.height))
      assert.isOk(isApproximate(rect.width, 369 * scaleFactor))
    })
  })

  it('#9 test moving cell', () => {
    return driver
    .elementById('cell29')
    .click()
    .elementById('fixed1')
    .click()
    .elementById('cell27')
    .getRect()
    .then((rect)=>{
      console.log(`cell 28 rect after moving cell 30 to 1:${JSON.stringify(rect)}`)
      assert.isOk(isApproximate(rect.x, 381 * scaleFactor))
      assert.isOk(isApproximate(rect.y, screenHeight - 94 * scaleFactor - rect.height))
      assert.isOk(isApproximate(rect.width, 369 * scaleFactor))
    })
  })

  it('#10 test recycler padding', () => {
    return driver
    .elementById('cell26')
    .click()
    .elementById('fixed1')
    .click()
    .elementById('header2')
    .getRect()
    .then((rect)=>{
      console.log(`sticking header rect after setting padding to 12:${JSON.stringify(rect)}`)
      assert.isOk(isApproximate(rect.x, 12 * scaleFactor))
      assert.isOk(isApproximate(rect.y, navBarHeight))
      assert.isOk(isApproximate(rect.width, recyclerWidth - 24 * scaleFactor))
      assert.isOk(isApproximate(rect.height, 94 * scaleFactor))
    })
    .elementById('footer1')
    .getRect()
    .then((rect)=>{
      console.log(`footer rect after setting padding to 12:${JSON.stringify(rect)}`)
      assert.isOk(isApproximate(rect.x, 12 * scaleFactor))
      assert.isOk(isApproximate(rect.y, screenHeight - 106 * scaleFactor))
      assert.isOk(isApproximate(rect.width, recyclerWidth - 24 * scaleFactor))
      assert.isOk(isApproximate(rect.height, 94 * scaleFactor))
    })
    .elementById('cell27')
    .getRect()
    .then((rect)=>{
      console.log(`cell 27 rect after setting padding to 12:${JSON.stringify(rect)}`)
      assert.isOk(isApproximate(rect.x, 12 * scaleFactor))
      assert.isOk(isApproximate(rect.width, 357 * scaleFactor))
    })
    .elementById('cell28')
    .getRect()
    .then((rect)=>{
      console.log(`cell 28 rect after setting padding to 12:${JSON.stringify(rect)}`)
      assert.isOk(isApproximate(rect.x, 381 * scaleFactor))
      assert.isOk(isApproximate(rect.width, 357 * scaleFactor))
    })
     .elementById('cell27')
    .click()
  })

  it('#11 test onscroll', () => {
    let originContentOffset = 0
    return driver
    .elementById('cell28')
    .getRect()
    .then((rect)=>{
      console.log(`cell 29 rect:${JSON.stringify(rect)}`)
    })
    .elementById('cell28')
    .click()
    .elementById('stickyText1')
    .text() 
    .then(text => {
      console.log(text)
      originContentOffset = Number.parseInt(text.replace('Content Offset:-',''))
    })
    .touch('drag', {fromX:recyclerWidth / 2, fromY:screenHeight / 5, toX:recyclerWidth / 2, toY: screenHeight * 4 / 5})
    .sleep(1000)
    .touch('drag', {fromX:recyclerWidth / 2, fromY:screenHeight / 5, toX:recyclerWidth / 2, toY: screenHeight * 4 / 5})
    .elementById('stickyText1')
    .text()
    .then(text => {
      console.log(text)
      const contentOffset = Number.parseInt(text.replace('Content Offset:-',''))
      assert.isOk(originContentOffset - contentOffset > screenHeight / scaleFactor)
    })
    .elementById('fixed1')
    .click()
  })

  it('#12 test scrollable', () => {
    let originContentOffset = 0
    return driver
    .elementById('cell26')
    .click()
    .elementById('stickyText1')
    .text()
    .then(text => {
      console.log(text)
      originContentOffset = Number.parseInt(text.replace('Content Offset:-',''))
    })
    .touch('drag', {fromX:recyclerWidth / 2, fromY:screenHeight / 5, toX:recyclerWidth / 2, toY: screenHeight * 4 / 5})
    .elementById('stickyText1')
    .text()
    .then(text => {
      console.log(text)
      const contentOffset = Number.parseInt(text.replace('Content Offset:-',''))
      assert.equal(contentOffset, originContentOffset)
    })
  })
});

<|MERGE_RESOLUTION|>--- conflicted
+++ resolved
@@ -25,11 +25,7 @@
 // const footerPath = '//recycler[1]/div[1]'
 
 const isApproximate = (x, y) =>  {
-<<<<<<< HEAD
-  return Math.abs(x - y) <= isAndroid ? 1 : 0.5
-=======
   return Math.abs(x - y) <= (isAndroid ? 1 : 1.5)
->>>>>>> 5b1126a5
 }
 
 // if (isAndroid) {
@@ -41,17 +37,9 @@
   const driver = util.createDriver(wd)
 
   before(function () {
-<<<<<<< HEAD
-    return util.init(driver)
-      .get(util.getPage('/components/recycler.js'))
-      .waitForElementByXPath('//recycler[1]',util.getGETActionWaitTimeMills(),1000)
-=======
-
-    console.log(util.getPage('/components/recycler.js'))
     return util.init(driver)
       .get(util.getPage('/components/recycler.js'))
       .waitForElementById('waterfall',util.getGETActionWaitTimeMills(),1000)
->>>>>>> 5b1126a5
   });
 
   after(function () {
